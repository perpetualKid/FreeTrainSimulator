// COPYRIGHT 2009, 2010, 2011, 2012, 2013, 2014 by the Open Rails project.
// 
// This file is part of Open Rails.
// 
// Open Rails is free software: you can redistribute it and/or modify
// it under the terms of the GNU General Public License as published by
// the Free Software Foundation, either version 3 of the License, or
// (at your option) any later version.
// 
// Open Rails is distributed in the hope that it will be useful,
// but WITHOUT ANY WARRANTY; without even the implied warranty of
// MERCHANTABILITY or FITNESS FOR A PARTICULAR PURPOSE.  See the
// GNU General Public License for more details.
// 
// You should have received a copy of the GNU General Public License
// along with Open Rails.  If not, see <http://www.gnu.org/licenses/>.

// This file is the responsibility of the 3D & Environment Team. 

using Microsoft.Xna.Framework;
using Microsoft.Xna.Framework.Graphics;

using Orts.ActivityRunner.Viewer3D.Common;
using Orts.ActivityRunner.Viewer3D.Popups;
using Orts.Common.Xna;
using Orts.Formats.Msts.Files;
using Orts.Formats.Msts.Models;

using System;
using System.Collections.Generic;
using System.Diagnostics;
using System.IO;
using System.Linq;

namespace Orts.ActivityRunner.Viewer3D
{
    public class SharedTextureManager
    {
        private readonly Viewer Viewer;
        private readonly GraphicsDevice GraphicsDevice;
        private Dictionary<string, Texture2D> Textures = new Dictionary<string, Texture2D>(StringComparer.InvariantCultureIgnoreCase);
        private Dictionary<string, bool> TextureMarks;

        internal SharedTextureManager(Viewer viewer, GraphicsDevice graphicsDevice)
        {
            Viewer = viewer;
            GraphicsDevice = graphicsDevice;
        }

        public Texture2D Get(string path, bool required = false)
        {
            return (Get(path, SharedMaterialManager.MissingTexture, required));
        }

        public Texture2D Get(string path, Texture2D defaultTexture, bool required = false)
        {

            if (string.IsNullOrEmpty(path))
                return defaultTexture;

            path = Path.GetFullPath(path);
            if (!Textures.ContainsKey(path))
            {
                try
                {
                    Texture2D texture;
                    if (Path.GetExtension(path).Equals(".dds", StringComparison.OrdinalIgnoreCase))
                    {
                        if (File.Exists(path))
                        {
                            DDSLib.DDSFromFile(path, GraphicsDevice, true, out texture);
                        }
                        else
                        // This solves the case where the global shapes have been overwritten and point to .dds textures
                        // therefore avoiding that routes providing .ace textures show blank global shapes
                        {
                            var aceTexture = Path.ChangeExtension(path, ".ace");
                            if (File.Exists(aceTexture))
                            {
                                texture = AceFile.Texture2DFromFile(GraphicsDevice, aceTexture);
                                Trace.TraceWarning("Required texture {1} not existing; using existing texture {2}", path, aceTexture);
                            }
                            else texture = defaultTexture;
                        }
                    }
                    else if (Path.GetExtension(path).Equals(".ace", StringComparison.OrdinalIgnoreCase))
                    {
                        var alternativeTexture = Path.ChangeExtension(path, ".dds");

                        if (Viewer.Settings.PreferDDSTexture && File.Exists(alternativeTexture))
                        {
                            DDSLib.DDSFromFile(alternativeTexture, GraphicsDevice, true, out texture);
                        }
                        else if (File.Exists(path))
                        {
                            texture = AceFile.Texture2DFromFile(GraphicsDevice, path);
                        }
                        else
                        {
                            try //in case of no texture in wintersnow etc, go up one level
                            {
                                string parentPath = Path.Combine(Path.GetDirectoryName(path), "..", Path.GetFileName(path));
                                if (File.Exists(parentPath) && parentPath.ToLower().Contains("texture")) //in texure and exists
                                {
                                    texture = AceFile.Texture2DFromFile(GraphicsDevice, parentPath);
                                }
                                else
                                {
                                    if (required)
                                        Trace.TraceWarning("Missing texture {0} replaced with default texture", path);
                                    return defaultTexture;
                                }
                            }
                            catch { texture = defaultTexture; return defaultTexture; }
                        }
                    }
                    else
                        return defaultTexture;

                    Textures.Add(path, texture);
                    return texture;
                }
                catch (InvalidDataException error)
                {
                    Trace.TraceWarning("Skipped texture with error: {1} in {0}", path, error.Message);
                    return defaultTexture;
                }
                catch (Exception error)
                {
                    if (File.Exists(path))
                        Trace.WriteLine(new FileLoadException(path, error));
                    else
                        Trace.TraceWarning("Ignored missing texture file {0}", path);
                    return defaultTexture;
                }
            }
            else
            {
                return Textures[path];
            }
        }

        public static Texture2D Get(GraphicsDevice graphicsDevice, string path)
        {
            if (string.IsNullOrEmpty(path))
                return SharedMaterialManager.MissingTexture;

            path = path.ToLowerInvariant();
            var ext = Path.GetExtension(path);

            if (ext == ".ace")
                return AceFile.Texture2DFromFile(graphicsDevice, path);

            using (var stream = File.OpenRead(path))
            {
                if (ext == ".gif" || ext == ".jpg" || ext == ".png")
                    return Texture2D.FromStream(graphicsDevice, stream);
                else if (ext == ".bmp")
                    using (var image = System.Drawing.Image.FromStream(stream))
                    {
                        using (var memoryStream = new MemoryStream())
                        {
                            image.Save(memoryStream, System.Drawing.Imaging.ImageFormat.Png);
                            memoryStream.Seek(0, SeekOrigin.Begin);
                            return Texture2D.FromStream(graphicsDevice, memoryStream);
                        }
                    }
                else
                    Trace.TraceWarning("Unsupported texture format: {0}", path);
                return SharedMaterialManager.MissingTexture;
            }
        }

        public void Mark()
        {
            TextureMarks = new Dictionary<string, bool>(Textures.Count);
            foreach (var path in Textures.Keys)
                TextureMarks.Add(path, false);
        }

        public void Mark(Texture2D texture)
        {
            if (Textures.ContainsValue(texture))
                TextureMarks[Textures.First(kvp => kvp.Value == texture).Key] = true;
        }

        public void Sweep()
        {
            foreach (var path in TextureMarks.Where(kvp => !kvp.Value).Select(kvp => kvp.Key))
                Textures.Remove(path);
        }

        public string GetStatus()
        {
            return Viewer.Catalog.GetPluralString("{0:F0} texture", "{0:F0} textures", Textures.Keys.Count);
        }
    }

    public class SharedMaterialManager
    {
        private readonly Viewer Viewer;
        private IDictionary<(string, string, int, float, Effect), Material> Materials = new Dictionary<(string, string, int, float, Effect), Material>();
        private IDictionary<(string, string, int, float, Effect), bool> MaterialMarks = new Dictionary<(string, string, int, float, Effect), bool>();

        public readonly LightConeShader LightConeShader;
        public readonly LightGlowShader LightGlowShader;
        public readonly ParticleEmitterShader ParticleEmitterShader;
        public readonly PopupWindowShader PopupWindowShader;
        public readonly PrecipitationShader PrecipitationShader;
        public readonly SceneryShader SceneryShader;
        public readonly ShadowMapShader ShadowMapShader;
        public readonly ShadowMapShader[] ShadowMapShaders;
        public readonly SkyShader SkyShader;
        public readonly DebugShader DebugShader;

        public static Texture2D MissingTexture;
        public static Texture2D DefaultSnowTexture;
        public static Texture2D DefaultDMSnowTexture;

        public SharedMaterialManager(Viewer viewer)
        {
            Viewer = viewer;
            // TODO: Move to Loader process.
            LightConeShader = new LightConeShader(viewer.RenderProcess.GraphicsDevice);
            LightGlowShader = new LightGlowShader(viewer.RenderProcess.GraphicsDevice);
            ParticleEmitterShader = new ParticleEmitterShader(viewer.RenderProcess.GraphicsDevice);
            PopupWindowShader = new PopupWindowShader(viewer, viewer.RenderProcess.GraphicsDevice);
            PrecipitationShader = new PrecipitationShader(viewer.RenderProcess.GraphicsDevice);
            SceneryShader = new SceneryShader(viewer.RenderProcess.GraphicsDevice);
            var microtexPath = Path.Combine(viewer.Simulator.RouteFolder.TerrainTexturesFolder, "microtex.ace");
            if (File.Exists(microtexPath))
            {
                try
                {
                    SceneryShader.OverlayTexture = AceFile.Texture2DFromFile(viewer.RenderProcess.GraphicsDevice, microtexPath);
                }
                catch (InvalidDataException error)
                {
                    Trace.TraceWarning("Skipped texture with error: {1} in {0}", microtexPath, error.Message);
                }
                catch (Exception error)
                {
                    Trace.WriteLine(new FileLoadException(microtexPath, error));
                }
            }
            ShadowMapShader = new ShadowMapShader(viewer.RenderProcess.GraphicsDevice);
            ShadowMapShaders = new ShadowMapShader[4];
            for (int i = 0; i < ShadowMapShaders.Length; i++)
            {
                ShadowMapShaders[i] = new ShadowMapShader(viewer.RenderProcess.GraphicsDevice);
            }
            SkyShader = new SkyShader(viewer.RenderProcess.GraphicsDevice);
            DebugShader = new DebugShader(viewer.RenderProcess.GraphicsDevice);

            // TODO: This should happen on the loader thread.
            MissingTexture = SharedTextureManager.Get(viewer.RenderProcess.GraphicsDevice, Path.Combine(viewer.ContentPath, "blank.bmp"));

            // Managing default snow textures
            var defaultSnowTexturePath = Path.Combine(viewer.Simulator.RouteFolder.TerrainTexturesFolder, "Snow", "ORTSDefaultSnow.ace");
            DefaultSnowTexture = Viewer.TextureManager.Get(defaultSnowTexturePath);
            var defaultDMSnowTexturePath = Path.Combine(viewer.Simulator.RouteFolder.TerrainTexturesFolder, "Snow", "ORTSDefaultDMSnow.ace");
            DefaultDMSnowTexture = Viewer.TextureManager.Get(defaultDMSnowTexturePath);

        }

        public Material Load(string materialName, string textureName = null, int options = 0, float mipMapBias = 0f, Effect effect = null)
        {
            if (textureName != null)
                textureName = textureName.ToLower();

            var materialKey = (materialName, textureName, options, mipMapBias, effect);
            if (!Materials.ContainsKey(materialKey))
            {
                switch (materialName)
                {
                    case "Debug":
                        Materials[materialKey] = new HUDGraphMaterial(Viewer);
                        break;
                    case "DebugNormals":
                        Materials[materialKey] = new DebugNormalMaterial(Viewer);
                        break;
                    case "Forest":
                        Materials[materialKey] = new ForestMaterial(Viewer, textureName);
                        break;
                    case "Label3D":
                        Materials[materialKey] = new Label3DMaterial(Viewer);
                        break;
                    case "LightCone":
                        Materials[materialKey] = new LightConeMaterial(Viewer);
                        break;
                    case "LightGlow":
                        Materials[materialKey] = new LightGlowMaterial(Viewer);
                        break;
                    case "PopupWindow":
                        Materials[materialKey] = new PopupWindowMaterial(Viewer);
                        break;
                    case "ParticleEmitter":
                        Materials[materialKey] = new ParticleEmitterMaterial(Viewer, textureName);
                        break;
                    case "Precipitation":
                        Materials[materialKey] = new PrecipitationMaterial(Viewer);
                        break;
                    case "Scenery":
                        Materials[materialKey] = new SceneryMaterial(Viewer, textureName, (SceneryMaterialOptions)options, mipMapBias);
                        break;
                    case "ShadowMap":
                        Materials[materialKey] = new ShadowMapMaterial(Viewer);
                        break;
                    case "SignalLight":
                        Materials[materialKey] = new SignalLightMaterial(Viewer, textureName);
                        break;
                    case "SignalLightGlow":
                        Materials[materialKey] = new SignalLightGlowMaterial(Viewer);
                        break;
                    case "Sky":
                        Materials[materialKey] = new SkyMaterial(Viewer);
                        break;
                    case "MSTSSky":
                        Materials[materialKey] = new MSTSSkyMaterial(Viewer);
                        break;
                    case "SpriteBatch":
                        Materials[materialKey] = new SpriteBatchMaterial(Viewer, effect);
                        break;
                    case "CabSpriteBatch":
                        Materials[materialKey] = new CabSpriteBatchMaterial(Viewer, effect as CabShader);
                        break;
                    case "Terrain":
                        Materials[materialKey] = new TerrainMaterial(Viewer, textureName, SharedMaterialManager.MissingTexture);
                        break;
                    case "TerrainShared":
                        Materials[materialKey] = new TerrainSharedMaterial(Viewer, textureName);
                        break;
                    case "TerrainSharedDistantMountain":
                        Materials[materialKey] = new TerrainSharedDistantMountain(Viewer, textureName);
                        break;
                    case "Transfer":
                        Materials[materialKey] = new TransferMaterial(Viewer, textureName);
                        break;
                    case "Water":
                        Materials[materialKey] = new WaterMaterial(Viewer, textureName);
                        break;
                    default:
                        Trace.TraceInformation("Skipped unknown material type {0}", materialName);
                        Materials[materialKey] = new YellowMaterial(Viewer);
                        break;
                }
            }
            return Materials[materialKey];
        }

        public bool LoadNightTextures()
        {
            int count = 0;
            foreach (SceneryMaterial material in from material in Materials.Values
                                                 where material is SceneryMaterial
                                                 select material)
            {
                if (material.LoadNightTexture())
                    count++;
                if (count >= 20)
                {
                    count = 0;
                    // retest if there is enough free memory left;
                    var remainingMemorySpace = Viewer.LoadMemoryThreshold - Viewer.HUDWindow.GetWorkingSetSize();
                    if (remainingMemorySpace < 0)
                    {
                        return false; // too bad, no more space, other night textures won't be loaded
                    }
                }
            }
            return true;
        }

        public bool LoadDayTextures()
        {
            int count = 0;
            foreach (SceneryMaterial material in from material in Materials.Values
                                                 where material is SceneryMaterial
                                                 select material)
            {
                if (material.LoadDayTexture())
                    count++;
                if (count >= 20)
                {
                    count = 0;
                    // retest if there is enough free memory left;
                    var remainingMemorySpace = Viewer.LoadMemoryThreshold - Viewer.HUDWindow.GetWorkingSetSize();
                    if (remainingMemorySpace < 0)
                    {
                        return false; // too bad, no more space, other night textures won't be loaded
                    }
                }
            }
            return true;
        }

        public void Mark()
        {
            MaterialMarks.Clear();
            foreach (var path in Materials.Keys)
                MaterialMarks.Add(path, false);
        }

        public void Mark(Material material)
        {
            foreach (var path in from kvp in Materials
                                 where kvp.Value == material
                                 select kvp.Key)
            {
                MaterialMarks[path] = true;
                break;
            }
        }

        public void Sweep()
        {
            foreach (var path in MaterialMarks.Where(kvp => !kvp.Value).Select(kvp => kvp.Key))
                Materials.Remove(path);
        }

        public void LoadPrep()
        {
            if (Viewer.Settings.UseMSTSEnv == false)
            {
                Viewer.World.Sky.LoadPrep();
                sunDirection = Viewer.World.Sky.solarDirection;
            }
            else
            {
                Viewer.World.MSTSSky.LoadPrep();
                sunDirection = Viewer.World.MSTSSky.mstsskysolarDirection;
            }
        }


        public string GetStatus()
        {
            return Viewer.Catalog.GetPluralString("{0:F0} material", "{0:F0} materials", Materials.Keys.Count);
        }

        public static Color FogColor = new Color(110, 110, 110, 255);

        internal Vector3 sunDirection;
        private bool lastLightState;
        private double fadeStartTimer;
        private float fadeDuration = -1;
        private float clampValue = 1;
        private float distance = 1000;
        internal void UpdateShaders()
        {
            if (Viewer.Settings.UseMSTSEnv == false)
                sunDirection = Viewer.World.Sky.solarDirection;
            else
                sunDirection = Viewer.World.MSTSSky.mstsskysolarDirection;

            SceneryShader.SetLightVector_ZFar(sunDirection, Viewer.Settings.ViewingDistance);

            // Headlight illumination
            if (Viewer.PlayerLocomotiveViewer != null
                && Viewer.PlayerLocomotiveViewer.lightDrawer != null
                && Viewer.PlayerLocomotiveViewer.lightDrawer.HasLightCone)
            {
                var lightDrawer = Viewer.PlayerLocomotiveViewer.lightDrawer;
                var lightState = lightDrawer.IsLightConeActive;
                if (lightState != lastLightState)
                {
                    if (lightDrawer.LightConeFadeIn > 0)
                    {
                        fadeStartTimer = Viewer.Simulator.GameTime;
                        fadeDuration = lightDrawer.LightConeFadeIn;
                    }
                    else if (lightDrawer.LightConeFadeOut > 0)
                    {
                        fadeStartTimer = Viewer.Simulator.GameTime;
                        fadeDuration = -lightDrawer.LightConeFadeOut;
                    }
                    lastLightState = lightState;
                }
                else if (!lastLightState && fadeDuration < 0 && Viewer.Simulator.GameTime > fadeStartTimer - fadeDuration)
                {
                    fadeDuration = 0;
                }
                if (!lightState && fadeDuration == 0)
                    // This occurs when switching locos and needs to be handled or we get lingering light.
                    SceneryShader.SetHeadlightOff();
                else
                {
                    if (sunDirection.Y <= -0.05)
                    {
                        clampValue = 1; // at nighttime max headlight
                        distance = lightDrawer.LightConeDistance; // and max distance
                    }
                    else if (sunDirection.Y >= 0.15)
                    {
                        clampValue = 0.5f; // at daytime min headlight
                        distance = lightDrawer.LightConeDistance * 0.1f; // and min distance

                    }
                    else
                    {
                        clampValue = 1 - 2.5f * (sunDirection.Y + 0.05f); // in the meantime interpolate
                        distance = lightDrawer.LightConeDistance * (1 - 4.5f * (sunDirection.Y + 0.05f)); //ditto
                    }
                    SceneryShader.SetHeadlight(ref lightDrawer.LightConePosition, ref lightDrawer.LightConeDirection, distance, lightDrawer.LightConeMinDotProduct, (float)(Viewer.Simulator.GameTime - fadeStartTimer), fadeDuration, clampValue, ref lightDrawer.LightConeColor);
                }
            }
            else
            {
                SceneryShader.SetHeadlightOff();
            }
            // End headlight illumination
            if (Viewer.Settings.UseMSTSEnv == false)
            {
                SceneryShader.Overcast = Viewer.Simulator.Weather.OvercastFactor;
                SceneryShader.SetFog(Viewer.Simulator.Weather.FogVisibilityDistance, ref SharedMaterialManager.FogColor);
                ParticleEmitterShader.SetFog(Viewer.Simulator.Weather.FogVisibilityDistance, ref SharedMaterialManager.FogColor);
                SceneryShader.ViewerPos = Viewer.Camera.XnaLocation(Viewer.Camera.CameraWorldLocation);
            }
            else
            {
                SceneryShader.Overcast = Viewer.World.MSTSSky.mstsskyovercastFactor;
                SceneryShader.SetFog(Viewer.World.MSTSSky.mstsskyfogDistance, ref SharedMaterialManager.FogColor);
                ParticleEmitterShader.SetFog(Viewer.Simulator.Weather.FogVisibilityDistance, ref SharedMaterialManager.FogColor);
                SceneryShader.ViewerPos = Viewer.Camera.XnaLocation(Viewer.Camera.CameraWorldLocation);
            }
        }
    }

    public abstract class Material
    {
        protected readonly Viewer Viewer;
        private readonly string key;
        protected static GraphicsDevice graphicsDevice;

        protected Material(Viewer viewer, string key)
        {
            Viewer = viewer;
            this.key = key;
        }

        protected Material(GraphicsDevice device) : this(null, null)
        {
            graphicsDevice = device;
        }

        public override string ToString()
        {
            if (string.IsNullOrEmpty(key))
                return GetType().Name;
            return $"{GetType().Name}({key})";
        }

        public virtual void SetState(Material previousMaterial) { }

        public abstract void Render(List<RenderItem> renderItems, ref Matrix view, ref Matrix projection, ref Matrix viewProjection);

        public virtual void ResetState() { }

        public virtual bool GetBlending() { return false; }

        public virtual Texture2D GetShadowTexture() { return null; }

        public SamplerState SamplerState = SamplerState.LinearWrap;

        public int KeyLengthRemainder() //used as a "pseudorandom" number
        {
            return key?.Length % 10 ?? 0;
        }

        public Camera CurrentCamera { get { return Viewer.Camera; } }

        public virtual void Mark()
        {
            Viewer.MaterialManager.Mark(this);
        }
    }

    public class EmptyMaterial : Material
    {
        public EmptyMaterial(Viewer viewer)
            : base(viewer, null)
        {
        }

        public override void Render(List<RenderItem> renderItems, ref Matrix view, ref Matrix projection, ref Matrix viewProjection)
        {
            throw new NotImplementedException();
        }
    }

    public class BasicMaterial : Material
    {
        public BasicMaterial(Viewer viewer, string key)
            : base(viewer, key)
        {
        }

        public override void Render(List<RenderItem> renderItems, ref Matrix view, ref Matrix projection, ref Matrix viewProjection)
        {
            for (int i = 0; i < renderItems.Count; i++)
                renderItems[i].RenderPrimitive.Draw();
        }
    }

    public class BasicBlendedMaterial : BasicMaterial
    {
        public BasicBlendedMaterial(Viewer viewer, string key)
            : base(viewer, key)
        {
        }

        public override bool GetBlending()
        {
            return true;
        }
    }

    public class SpriteBatchMaterial : BasicBlendedMaterial
    {
        public readonly SpriteBatch SpriteBatch;

        private readonly BlendState BlendState = BlendState.NonPremultiplied;
        private readonly Effect Effect;

        public SpriteBatchMaterial(Viewer viewer, Effect effect = null)
            : base(viewer, null)
        {
            SpriteBatch = new SpriteBatch(graphicsDevice);
            Effect = effect;
        }

        public SpriteBatchMaterial(Viewer viewer, BlendState blendState, Effect effect = null)
            : this(viewer, effect: effect)
        {
            BlendState = blendState;
        }

        public override void SetState(Material previousMaterial)
        {
            SpriteBatch.Begin(SpriteSortMode.Deferred, BlendState, null, null, null, Effect);
        }

        public override void ResetState()
        {
            SpriteBatch.End();

            graphicsDevice.BlendState = BlendState.Opaque;
            graphicsDevice.DepthStencilState = DepthStencilState.Default;
        }
    }

    public class CabSpriteBatchMaterial : BasicBlendedMaterial
    {
        public readonly SpriteBatch SpriteBatch;
        private CabShader CabShader;

        public CabSpriteBatchMaterial(Viewer viewer, CabShader cabShader)
            : base(viewer, null)
        {
            SpriteBatch = new SpriteBatch(graphicsDevice);
            CabShader = cabShader;
        }

        public override void SetState(Material previousMaterial)
        {
            if (CabShader != null)
                SpriteBatch.Begin(SpriteSortMode.Deferred, BlendState.NonPremultiplied, null, DepthStencilState.Default, null, CabShader);
            else
                SpriteBatch.Begin(SpriteSortMode.Deferred, BlendState.NonPremultiplied);
        }

        public override void ResetState()
        {
            SpriteBatch.End();

            graphicsDevice.BlendState = BlendState.Opaque;
            graphicsDevice.DepthStencilState = DepthStencilState.Default;
        }
    }

    [Flags]
    public enum SceneryMaterialOptions
    {
        None = 0,
        // Diffuse
        Diffuse = 0x1,
        // Alpha test
        AlphaTest = 0x2,
        // Blending
        AlphaBlendingNone = 0x0,
        AlphaBlendingBlend = 0x4,
        AlphaBlendingAdd = 0x8,
        AlphaBlendingMask = 0xC,
        // Shader
        ShaderImage = 0x00,
        ShaderDarkShade = 0x10,
        ShaderHalfBright = 0x20,
        ShaderFullBright = 0x30,
        ShaderVegetation = 0x40,
        ShaderMask = 0x70,
        // Lighting
        Specular0 = 0x000,
        Specular25 = 0x080,
        Specular750 = 0x100,
        SpecularMask = 0x180,
        // Texture address mode
        TextureAddressModeWrap = 0x000,
        TextureAddressModeMirror = 0x200,
        TextureAddressModeClamp = 0x400,
        TextureAddressModeBorder = 0x600,
        TextureAddressModeMask = 0x600,
        // Night texture
        NightTexture = 0x800,
        // Texture to be shown in tunnels and underground (used for 3D cab night textures)
        UndergroundTexture = 0x40000000,
    }

    public class SceneryMaterial : Material
    {
        private readonly float timeOffset;
        private readonly bool nightTextureEnabled;
        private readonly bool undergroundTextureEnabled;
        private readonly SceneryMaterialOptions options;
        protected Texture2D dayTexture;
        protected Texture2D nightTexture;
        private readonly string texturePath;
        private readonly byte aceAlphaBits;   // the number of bits in the ace file's alpha channel 

        private EffectPassCollection shaderPasses;
        private readonly SceneryShader shader;
        private static int[] shaderTechniqueLookup;

        public static readonly DepthStencilState DepthReadCompareLess = new DepthStencilState
        {
            DepthBufferWriteEnable = false,
            DepthBufferFunction = CompareFunction.Less,
        };

        private static readonly Dictionary<float, SamplerState>[] samplerStates = new Dictionary<float, SamplerState>[4]; //Length of TextureAddressMode Values

        public SceneryMaterial(Viewer viewer, string texturePath, SceneryMaterialOptions options, float mipMapBias)
            : base(viewer, $"{texturePath}:{options:X}:{mipMapBias}")
        {
            this.options = options;
            this.SamplerState = GetShadowTextureAddressMode(mipMapBias, options);
            this.texturePath = texturePath;
            dayTexture = SharedMaterialManager.MissingTexture;
            nightTexture = SharedMaterialManager.MissingTexture;
            // <CSComment> if "trainset" is in the path (true for night textures for 3DCabs) deferred load of night textures is disabled 
            if (!String.IsNullOrEmpty(texturePath) && (options & SceneryMaterialOptions.NightTexture) != 0 && ((!viewer.DontLoadNightTextures && !viewer.DontLoadDayTextures)
                || texturePath.Contains(@"\trainset\")))
            {
                var nightTexturePath = Helpers.GetNightTextureFile(Viewer.Simulator, texturePath);
                if (!String.IsNullOrEmpty(nightTexturePath))
                    nightTexture = Viewer.TextureManager.Get(nightTexturePath.ToLower());
                dayTexture = Viewer.TextureManager.Get(texturePath, true);
            }
            else if ((options & SceneryMaterialOptions.NightTexture) != 0 && viewer.DontLoadNightTextures)
            {
                viewer.NightTexturesNotLoaded = true;
                dayTexture = Viewer.TextureManager.Get(texturePath, true);
            }

            else if ((options & SceneryMaterialOptions.NightTexture) != 0 && viewer.DontLoadDayTextures)
            {
                var nightTexturePath = Helpers.GetNightTextureFile(Viewer.Simulator, texturePath);
                if (!String.IsNullOrEmpty(nightTexturePath))
                    nightTexture = Viewer.TextureManager.Get(nightTexturePath.ToLower());
                if (nightTexture != SharedMaterialManager.MissingTexture)
                {
                    viewer.DayTexturesNotLoaded = true;
                }
            }
            else dayTexture = Viewer.TextureManager.Get(texturePath, true);

            // Record the number of bits in the alpha channel of the original ace file
            var missingTexture = SharedMaterialManager.MissingTexture;
            if (dayTexture != null && dayTexture != SharedMaterialManager.MissingTexture)
                missingTexture = dayTexture;
            else if (nightTexture != null && nightTexture != SharedMaterialManager.MissingTexture)
                missingTexture = nightTexture;
            aceAlphaBits = missingTexture.Tag is byte alphaBits ? alphaBits : byte.MinValue; 

            // map shader techniques from Name to their index to avoid costly name-based lookups at runtime
            //this can be static as the techniques are constant for all scenery
            //possible mask values are 0x00, 0x10, 0x20, 0x30 and 0x40 as well 0x30|0x40, so we use a int[8] to map the values/0x10 by single-digit index (leaves two blanks in the array at 0x50 and 0x60)
            shader = Viewer.MaterialManager.SceneryShader;
            if (null == shaderTechniqueLookup)
            {
                shaderTechniqueLookup = new int[8];
                for (int i = 0; i < shader.Techniques.Count; i++)
                {
                    switch (shader.Techniques[i].Name)
                    {
                        case "ImagePS":
                            shaderTechniqueLookup[(int)SceneryMaterialOptions.ShaderImage >> 4] = i; break;         //[0]
                        case "DarkShadePS":
                            shaderTechniqueLookup[(int)SceneryMaterialOptions.ShaderDarkShade >> 4] = i; break;     //[1]   
                        case "HalfBrightPS":
                            shaderTechniqueLookup[(int)SceneryMaterialOptions.ShaderHalfBright >> 4] = i; break;    //[2]
                        case "FullBrightPS":
                            shaderTechniqueLookup[(int)SceneryMaterialOptions.ShaderFullBright >> 4] = i; break;    //[3]
                        case "VegetationPS":
                            shaderTechniqueLookup[(int)SceneryMaterialOptions.ShaderVegetation >> 4] = i;           //[4]
                            shaderTechniqueLookup[(int)(SceneryMaterialOptions.ShaderVegetation | SceneryMaterialOptions.ShaderFullBright) >> 4] = i; break;    //[7]
                    }
                }
            }

            timeOffset = (KeyLengthRemainder()) / 5000f; // TODO for later use for pseudorandom texture switch time
            nightTextureEnabled = nightTexture != null && nightTexture != SharedMaterialManager.MissingTexture;
            undergroundTextureEnabled = (options & SceneryMaterialOptions.UndergroundTexture) != 0;
        }

        public bool LoadNightTexture()
        {
            bool result = false;
            if (((options & SceneryMaterialOptions.NightTexture) != 0) && (nightTexture == SharedMaterialManager.MissingTexture))
            {
                var nightTexturePath = Helpers.GetNightTextureFile(Viewer.Simulator, texturePath);
                if (!string.IsNullOrEmpty(nightTexturePath))
                {
                    nightTexture = Viewer.TextureManager.Get(nightTexturePath);
                    result = true;
                }
            }
            return result;
        }

        public bool LoadDayTexture()
        {
            bool result = false;
            if (dayTexture == SharedMaterialManager.MissingTexture && !String.IsNullOrEmpty(texturePath))
            {
                dayTexture = Viewer.TextureManager.Get(texturePath);
                result = true;
            }
            return result;
        }

        public override void SetState(Material previousMaterial)
        {
            graphicsDevice.RasterizerState = RasterizerState.CullCounterClockwise;
            graphicsDevice.SamplerStates[0] = SamplerState.LinearWrap;

            shader.LightingDiffuse = (options & SceneryMaterialOptions.Diffuse) != 0 ? 1 : 0;

            // Set up for alpha blending and alpha test 

            if (GetBlending())
            {
                // Skip blend for near transparent alpha's (eliminates sorting issues for many simple alpha'd textures )
                if (previousMaterial == null  // Search for opaque pixels in alpha blended polygons
                    && (options & SceneryMaterialOptions.AlphaBlendingMask) != SceneryMaterialOptions.AlphaBlendingAdd)
                {
                    // Enable alpha blending for everything: this allows distance scenery to appear smoothly.
                    graphicsDevice.BlendState = BlendState.NonPremultiplied;
                    graphicsDevice.DepthStencilState = DepthStencilState.Default;
                    shader.ReferenceAlpha = 250;
                }
                else // Alpha blended pixels only
                {
                    shader.ReferenceAlpha = 10;  // ie default lightcone's are 9 in full transparent areas

                    // Set up for blending
                    if ((options & SceneryMaterialOptions.AlphaBlendingMask) == SceneryMaterialOptions.AlphaBlendingBlend)
                    {
                        graphicsDevice.BlendState = BlendState.NonPremultiplied;
                        graphicsDevice.DepthStencilState = DepthReadCompareLess; // To avoid processing already drawn opaque pixels
                    }
                    else
                    {
                        graphicsDevice.BlendState = BlendState.Additive;
                        graphicsDevice.DepthStencilState = DepthStencilState.DepthRead;
                    }
                }
            }
            else
            {
                // Enable alpha blending for everything: this allows distance scenery to appear smoothly.
                graphicsDevice.BlendState = BlendState.Opaque;

                if ((options & SceneryMaterialOptions.AlphaTest) != 0)
                {
                    // Transparency testing is enabled
                    shader.ReferenceAlpha = 200;  // setting this to 128, chain link fences become solid at distance, at 200, they become
                }
                else
                {
                    // Solid rendering.
                    shader.ReferenceAlpha = -1;
                }
            }

            shader.CurrentTechnique = shader.Techniques[shaderTechniqueLookup[(int)(options & SceneryMaterialOptions.ShaderMask) >> 4]];
            shaderPasses = shader.CurrentTechnique.Passes;

            switch (options & SceneryMaterialOptions.SpecularMask)
            {
                case SceneryMaterialOptions.Specular0:
                    shader.LightingSpecular = 0;
                    break;
                case SceneryMaterialOptions.Specular25:
                    shader.LightingSpecular = 25;
                    break;
                case SceneryMaterialOptions.Specular750:
                    shader.LightingSpecular = 750;
                    break;
                default:
                    throw new InvalidDataException("Options has unexpected SceneryMaterialOptions.SpecularMask value.");
            }

            graphicsDevice.SamplerStates[0] = SamplerState;

            if (nightTextureEnabled && ((undergroundTextureEnabled && Viewer.MaterialManager.sunDirection.Y < -0.085f || Viewer.Camera.IsUnderground) ||
            Viewer.MaterialManager.sunDirection.Y < 0.0f - timeOffset))
            //if (nightTexture != null && nightTexture != SharedMaterialManager.MissingTexture && (((options & SceneryMaterialOptions.UndergroundTexture) != 0 &&
            //    (Viewer.MaterialManager.sunDirection.Y < -0.085f || Viewer.Camera.IsUnderground)) || Viewer.MaterialManager.sunDirection.Y < 0.0f - ((float)KeyLengthRemainder()) / 5000f))
            {
                shader.ImageTexture = nightTexture;
                shader.ImageTextureIsNight = true;
            }
            else
            {
                shader.ImageTexture = dayTexture;
                shader.ImageTextureIsNight = false;
            }
        }

        public override void Render(List<RenderItem> renderItems, ref Matrix view, ref Matrix projection, ref Matrix viewProjection)
        {
            for (int j = 0; j < shaderPasses.Count; j++)
            {
                for (int i = 0; i < renderItems.Count; i++)
                {
                    RenderItem item = renderItems[i];
                    shader.SetMatrix(in item.XNAMatrix, in viewProjection);
                    shader.ZBias = item.RenderPrimitive.ZBias;
                    shaderPasses[j].Apply();
                    item.RenderPrimitive.Draw();
                }
            }
        }

        public override void ResetState()
        {
            shader.ImageTextureIsNight = false;
            shader.LightingDiffuse = 1;
            shader.LightingSpecular = 0;
            shader.ReferenceAlpha = 0;

            graphicsDevice.BlendState = BlendState.Opaque;
            graphicsDevice.DepthStencilState = DepthStencilState.Default;
        }

        /// <summary>
        /// Return true if this material requires alpha blending
        /// </summary>
        /// <returns></returns>
        public override bool GetBlending()
        {
            bool alphaTestRequested = (options & SceneryMaterialOptions.AlphaTest) != 0;            // the artist requested alpha testing for this material
            bool alphaBlendRequested = (options & SceneryMaterialOptions.AlphaBlendingMask) != 0;   // the artist specified a blend capable shader

            return alphaBlendRequested                                   // the material is using a blend capable shader   
                    && (aceAlphaBits > 1                                    // and the original ace has more than 1 bit of alpha
                          || (aceAlphaBits == 1 && !alphaTestRequested));    //  or its just 1 bit, but with no alphatesting, we must blend it anyway

            // To summarize, assuming we are using a blend capable shader ..
            //     0 bits of alpha - never blend
            //     1 bit of alpha - only blend if the alpha test wasn't requested
            //     >1 bit of alpha - always blend
        }

        public override Texture2D GetShadowTexture()
        {
            //var timeOffset = (KeyLengthRemainder()) / 5000f; // TODO for later use for pseudorandom texture switch time
            //if (nightTexture != null && nightTexture != SharedMaterialManager.MissingTexture && (((options & SceneryMaterialOptions.UndergroundTexture) != 0 &&
            //    (Viewer.MaterialManager.sunDirection.Y < -0.085f || Viewer.Camera.IsUnderground)) || Viewer.MaterialManager.sunDirection.Y < 0.0f - ((float)KeyLengthRemainder()) / 5000f))
            //    return nightTexture;

            //return dayTexture;
            if (nightTextureEnabled && ((undergroundTextureEnabled && Viewer.MaterialManager.sunDirection.Y < -0.085f || Viewer.Camera.IsUnderground)
                || Viewer.MaterialManager.sunDirection.Y < 0.0f - timeOffset))
                return nightTexture;
            return dayTexture;
        }

        private static SamplerState GetShadowTextureAddressMode(float mipMapBias, SceneryMaterialOptions options)
        {
            mipMapBias = Math.Max(mipMapBias, -1);// MipMapBias < -1 ? -1 : MipMapBias;
            int textureAddressMode = (int)(options & SceneryMaterialOptions.TextureAddressModeMask);

            if (samplerStates[textureAddressMode] == null)
            {
                lock (samplerStates)
                {
                    if (samplerStates[textureAddressMode] == null)
                        samplerStates[textureAddressMode] = new Dictionary<float, SamplerState>();
                }
            }

            if (!samplerStates[textureAddressMode].ContainsKey(mipMapBias))
            {
                lock (samplerStates[textureAddressMode])
                {
                    if (!samplerStates[textureAddressMode].ContainsKey(mipMapBias))
                        samplerStates[textureAddressMode].Add(mipMapBias, new SamplerState
                        {
                            AddressU = (TextureAddressMode)textureAddressMode,
                            AddressV = (TextureAddressMode)textureAddressMode,
                            Filter = TextureFilter.Anisotropic,
                            MaxAnisotropy = 16,
                            MipMapLevelOfDetailBias = mipMapBias
                        });
                }
            }
            return samplerStates[textureAddressMode][mipMapBias];
        }

        public override void Mark()
        {
            Viewer.TextureManager.Mark(dayTexture);
            Viewer.TextureManager.Mark(nightTexture);
            base.Mark();
        }
    }

    public class ShadowMapMaterial : Material
    {
        private EffectPassCollection shaderPasses;
        private readonly VertexBuffer blurVertexBuffer;
        private readonly ShadowMapShader shader;

        //Order needs to match order of techniques in ShadowMap.fx to simplify lookup
        //Blur map coming last (not used in enum)
        public enum Mode
        {
            Normal,
            Forest,
            Blocker,
            Blur,
        }

        public ShadowMapMaterial(Viewer viewer)
            : base(viewer, null)
        {
            int shadowMapResolution = Viewer.Settings.ShadowMapResolution;
            blurVertexBuffer = new VertexBuffer(graphicsDevice, typeof(VertexPositionTexture), 4, BufferUsage.WriteOnly);
            blurVertexBuffer.SetData(new[] {
               new VertexPositionTexture(new Vector3(-1, +1, 0), new Vector2(0, 0)),
               new VertexPositionTexture(new Vector3(-1, -1, 0), new Vector2(0, shadowMapResolution)),
               new VertexPositionTexture(new Vector3(+1, +1, 0), new Vector2(shadowMapResolution, 0)),
               new VertexPositionTexture(new Vector3(+1, -1, 0), new Vector2(shadowMapResolution, shadowMapResolution)),
            });
            shader = Viewer.MaterialManager.ShadowMapShader;
        }

        public void SetState(Mode mode)
        {
            shader.CurrentTechnique = shader.Techniques[(int)mode]; //order of techniques equals order in ShadowMap.fx, avoiding costly name-based lookups at runtime

            for (int i = 0; i < Viewer.MaterialManager.ShadowMapShaders.Length; i++)
            {
                Viewer.MaterialManager.ShadowMapShaders[i].CurrentTechnique = Viewer.MaterialManager.ShadowMapShaders[i].Techniques[(int)mode];
            }

            shaderPasses = shader.CurrentTechnique.Passes;
            graphicsDevice.RasterizerState = mode == Mode.Blocker ? RasterizerState.CullClockwise : RasterizerState.CullCounterClockwise;
        }

        public override void Render(List<RenderItem> renderItems, ref Matrix view, ref Matrix projection, ref Matrix viewProjection)
        {
            for (int j = 0; j < shaderPasses.Count; j++)
            {
                for (int i = 0; i < renderItems.Count; i++)
                {
                    RenderItem item = renderItems[i];
                    //                    ref Matrix wvp = ref item.XNAMatrix;
                    //                    MatrixExtension.Multiply(ref wvp, ref matrices[(int)ViewMatrixSequence.ViewProjection], out wvp);
                    MatrixExtension.Multiply(in item.XNAMatrix, in viewProjection, out Matrix wvp);
                    shader.SetData(ref wvp, item.Material.GetShadowTexture());
                    shaderPasses[j].Apply();
                    graphicsDevice.SamplerStates[0] = item.Material.SamplerState;
                    item.RenderPrimitive.Draw();
                }
            }
        }

        public RenderTarget2D ApplyBlur(RenderTarget2D shadowMap, RenderTarget2D renderTarget)
        {
            var wvp = Matrix.Identity;

            shader.CurrentTechnique = shader.Techniques[(int)Mode.Blur];
            shader.SetBlurData(ref wvp);

            graphicsDevice.RasterizerState = RasterizerState.CullNone;
            graphicsDevice.DepthStencilState = DepthStencilState.None;
            graphicsDevice.SetVertexBuffer(blurVertexBuffer);

            for (int j = 0; j < shader.CurrentTechnique.Passes.Count; j++)
            {
                shader.SetBlurData(renderTarget);
                shader.CurrentTechnique.Passes[j].Apply();
                graphicsDevice.SetRenderTarget(shadowMap);
                graphicsDevice.DrawPrimitives(PrimitiveType.TriangleStrip, 0, 2);
                graphicsDevice.SetRenderTarget(null);
            }
            graphicsDevice.RasterizerState = RasterizerState.CullCounterClockwise;
            graphicsDevice.DepthStencilState = DepthStencilState.Default;

            return shadowMap;
        }

        public override void ResetState()
        {
            graphicsDevice.RasterizerState = RasterizerState.CullCounterClockwise;
        }
    }

    public class PopupWindowMaterial : Material
    {
        private EffectPassCollection shaderPasses;
        private readonly PopupWindowShader shader;

        public PopupWindowMaterial(Viewer viewer)
            : base(viewer, null)
        {
            shader = Viewer.MaterialManager.PopupWindowShader;
        }

        public void SetState(Texture2D screen)
        {
<<<<<<< HEAD
            shader.CurrentTechnique = shader.Techniques[0];//[screen == null ? 0 : 1]; //screen == null ? shader.Techniques["PopupWindow"] : shader.Techniques["PopupWindowGlass"];
=======
            shader.CurrentTechnique = shader.Techniques[0];// screen == null ? 0 : 1]; //screen == null ? shader.Techniques["PopupWindow"] : shader.Techniques["PopupWindowGlass"];
>>>>>>> 2c0bec41
            shaderPasses = shader.CurrentTechnique.Passes;

            // FIXME: MonoGame cannot read backbuffer contents
            //shader.Screen = screen;
            shader.GlassColor = Color.Black;
            shader.Opacity = 0.5f;

            graphicsDevice.BlendState = BlendState.NonPremultiplied;
            graphicsDevice.RasterizerState = RasterizerState.CullNone;
            graphicsDevice.DepthStencilState = DepthStencilState.None;
        }

        public void Render(RenderPrimitive renderPrimitive, in Matrix worldMatrix, ref Matrix viewMatrix, ref Matrix projectionMatrix)
        {
            MatrixExtension.Multiply(in worldMatrix, in viewMatrix, out Matrix result);
            MatrixExtension.Multiply(in result, in projectionMatrix, out Matrix wvp);
            //            Matrix wvp = worldMatrix * viewMatrix * projectionMatrix;
            shader.SetMatrix(in worldMatrix, ref wvp);

            for (int j = 0; j < shaderPasses.Count; j++)
            {
                shaderPasses[j].Apply();
                renderPrimitive.Draw();
            }
        }

        public override void Render(List<RenderItem> renderItems, ref Matrix view, ref Matrix projection, ref Matrix viewProjection)
        {
            MatrixExtension.Multiply(in view, in projection, out Matrix result);
            MatrixExtension.Multiply(in result, in viewProjection, out Matrix wvp);
            //            Matrix wvp = worldMatrix * viewMatrix * projectionMatrix;
            shader.SetMatrix(in view, ref wvp);

            for (int j = 0; j < shaderPasses.Count; j++)
            {
                for (int i = 0; i < renderItems.Count; i++)
                {
                    shaderPasses[j].Apply();
                    renderItems[i].RenderPrimitive.Draw();
                }
            }
        }

        public override void ResetState()
        {
            graphicsDevice.BlendState = BlendState.Opaque;
            graphicsDevice.RasterizerState = RasterizerState.CullCounterClockwise;
            graphicsDevice.DepthStencilState = DepthStencilState.Default;
        }

        public override bool GetBlending()
        {
            return true;
        }
    }

    public class YellowMaterial : Material
    {
        private static BasicEffect basicEffect;

        public YellowMaterial(Viewer viewer)
            : base(viewer, null)
        {
            if (basicEffect == null)
            {
                basicEffect = new BasicEffect(graphicsDevice);
                basicEffect.Alpha = 1.0f;
                basicEffect.DiffuseColor = new Vector3(197.0f / 255.0f, 203.0f / 255.0f, 37.0f / 255.0f);
                basicEffect.SpecularColor = new Vector3(0.25f, 0.25f, 0.25f);
                basicEffect.SpecularPower = 5.0f;
                basicEffect.AmbientLightColor = new Vector3(0.2f, 0.2f, 0.2f);

                basicEffect.DirectionalLight0.Enabled = true;
                basicEffect.DirectionalLight0.DiffuseColor = Vector3.One * 0.8f;
                basicEffect.DirectionalLight0.Direction = Vector3.Normalize(new Vector3(1.0f, -1.0f, -1.0f));
                basicEffect.DirectionalLight0.SpecularColor = Vector3.One;

                basicEffect.DirectionalLight1.Enabled = true;
                basicEffect.DirectionalLight1.DiffuseColor = new Vector3(0.5f, 0.5f, 0.5f);
                basicEffect.DirectionalLight1.Direction = Vector3.Normalize(new Vector3(-1.0f, -1.0f, 1.0f));
                basicEffect.DirectionalLight1.SpecularColor = new Vector3(0.5f, 0.5f, 0.5f);

                basicEffect.LightingEnabled = true;
            }
        }

        public override void Render(List<RenderItem> renderItems, ref Matrix view, ref Matrix projection, ref Matrix viewProjection)
        {
            basicEffect.View = view;
            basicEffect.Projection = projection;

            foreach (EffectPass pass in basicEffect.CurrentTechnique.Passes)
            {
                for (int i = 0; i < renderItems.Count; i++)
                {
                    RenderItem item = renderItems[i];
                    basicEffect.World = item.XNAMatrix;
                    pass.Apply();
                    item.RenderPrimitive.Draw();
                }
            }
        }
    }

    public class SolidColorMaterial : Material
    {
        private BasicEffect basicEffect;

        public SolidColorMaterial(Viewer viewer, float a, float r, float g, float b)
            : base(viewer, null)
        {
            if (basicEffect == null)
            {
                basicEffect = new BasicEffect(graphicsDevice);
                basicEffect.Alpha = a;
                basicEffect.DiffuseColor = new Vector3(r, g, b);
                basicEffect.SpecularColor = new Vector3(0.25f, 0.25f, 0.25f);
                basicEffect.SpecularPower = 5.0f;
                basicEffect.AmbientLightColor = new Vector3(0.2f, 0.2f, 0.2f);

                basicEffect.DirectionalLight0.Enabled = true;
                basicEffect.DirectionalLight0.DiffuseColor = Vector3.One * 0.8f;
                basicEffect.DirectionalLight0.Direction = Vector3.Normalize(new Vector3(1.0f, -1.0f, -1.0f));
                basicEffect.DirectionalLight0.SpecularColor = Vector3.One;

                basicEffect.DirectionalLight1.Enabled = true;
                basicEffect.DirectionalLight1.DiffuseColor = new Vector3(0.5f, 0.5f, 0.5f);
                basicEffect.DirectionalLight1.Direction = Vector3.Normalize(new Vector3(-1.0f, -1.0f, 1.0f));
                basicEffect.DirectionalLight1.SpecularColor = new Vector3(0.5f, 0.5f, 0.5f);

                basicEffect.LightingEnabled = true;
            }
        }

        public override void Render(List<RenderItem> renderItems, ref Matrix view, ref Matrix projection, ref Matrix viewProjection)
        {
            basicEffect.View = view;
            basicEffect.Projection = projection;

            foreach (EffectPass pass in basicEffect.CurrentTechnique.Passes)
            {
                for (int i = 0; i < renderItems.Count; i++)
                {
                    RenderItem item = renderItems[i];
                    basicEffect.World = item.XNAMatrix;
                    pass.Apply();
                    item.RenderPrimitive.Draw();
                }
            }
        }

    }

    public class Label3DMaterial : SpriteBatchMaterial
    {
        public Texture2D Texture { get; private set; }
        public WindowTextFont Font { get; private set; }

        private readonly List<Rectangle> textBoxes = new List<Rectangle>();

        public Label3DMaterial(Viewer viewer)
            : base(viewer)
        {
            Texture = new Texture2D(SpriteBatch.GraphicsDevice, 1, 1, false, SurfaceFormat.Color);
            Texture.SetData(new[] { Color.White });
            Font = Viewer.WindowManager.TextManager.GetScaled("Arial", 12, System.Drawing.FontStyle.Bold, 1);
        }

        public override void SetState(Material previousMaterial)
        {
            SpriteBatch.Begin(SpriteSortMode.Immediate, BlendState.NonPremultiplied);
            SpriteBatch.GraphicsDevice.DepthStencilState = DepthStencilState.Default;
        }

        public override void Render(List<RenderItem> renderItems, ref Matrix view, ref Matrix projection, ref Matrix viewProjection)
        {
            textBoxes.Clear();
            base.Render(renderItems, ref view, ref projection, ref viewProjection);
        }

        public override bool GetBlending()
        {
            return true;
        }

        public Point GetTextLocation(int x, int y, string text)
        {
            // Start with a box in the location specified.
            var textBox = new Rectangle(x, y, Font.MeasureString(text), Font.Height);
            textBox.X -= textBox.Width / 2;
            textBox.Inflate(5, 2);
            // Find all the existing boxes which overlap with the new box, as if its top was extended upwards to infinity.
            var boxes = textBoxes.Where(box => box.Top <= textBox.Bottom && box.Right >= textBox.Left && box.Left <= textBox.Right).OrderBy(box => -box.Top);
            // For each possible colliding box, if it does collide, shift the new box above it.
            foreach (var box in boxes)
                if (box.Top <= textBox.Bottom && box.Bottom >= textBox.Top)
                    textBox.Y = box.Top - textBox.Height;
            // And we're done.
            textBoxes.Add(textBox);
            return new Point(textBox.X + 5, textBox.Y + 2);
        }
    }

    public class DebugNormalMaterial : Material
    {
        private readonly EffectPassCollection shaderPasses;
        private readonly DebugShader shader;

        public DebugNormalMaterial(Viewer viewer)
            : base(viewer, null)
        {
            shader = viewer.MaterialManager.DebugShader;
            shaderPasses = shader.Techniques[0].Passes;
        }

        public override void SetState(Material previousMaterial)
        {
            shader.CurrentTechnique = shader.Techniques[0]; //["Normal"];
        }

        public override void Render(List<RenderItem> renderItems, ref Matrix view, ref Matrix projection, ref Matrix viewProjection)
        {
            for (int j = 0; j < shaderPasses.Count; j++)
            {
                for (int i = 0; i < renderItems.Count; i++)
                {
                    RenderItem item = renderItems[i];
                    shader.SetMatrix(item.XNAMatrix, ref viewProjection);
                    shaderPasses[j].Apply();
                    item.RenderPrimitive.Draw();
                }
            }
        }
    }
}<|MERGE_RESOLUTION|>--- conflicted
+++ resolved
@@ -1131,11 +1131,7 @@
 
         public void SetState(Texture2D screen)
         {
-<<<<<<< HEAD
-            shader.CurrentTechnique = shader.Techniques[0];//[screen == null ? 0 : 1]; //screen == null ? shader.Techniques["PopupWindow"] : shader.Techniques["PopupWindowGlass"];
-=======
             shader.CurrentTechnique = shader.Techniques[0];// screen == null ? 0 : 1]; //screen == null ? shader.Techniques["PopupWindow"] : shader.Techniques["PopupWindowGlass"];
->>>>>>> 2c0bec41
             shaderPasses = shader.CurrentTechnique.Passes;
 
             // FIXME: MonoGame cannot read backbuffer contents
