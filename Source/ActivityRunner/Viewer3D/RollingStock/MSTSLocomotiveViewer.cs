--- conflicted
+++ resolved
@@ -2511,11 +2511,7 @@
         /// </summary>
         /// <param name="percent">Percent to be translated</param>
         /// <returns>The calculated display index by the Control's Values</returns>
-<<<<<<< HEAD
         protected int PercentToIndex(float percent)
-=======
-        private int PercentToIndex(float percent)
->>>>>>> 79bd49bb
         {
             var index = 0;
 
