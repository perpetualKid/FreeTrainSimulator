﻿using System;
using System.Collections.Generic;
using System.Collections.Specialized;
using System.Threading.Tasks;

using Microsoft.Xna.Framework;

using Orts.Common;
using Orts.Common.DebugInfo;
using Orts.Common.Position;
using Orts.Formats.Msts;
using Orts.Graphics.MapView.Widgets;

namespace Orts.Graphics.MapView
{
    public abstract class ContentBase : INameValueInformationProvider
    {
        private protected readonly Game game;
        private protected EnumArray<bool, MapViewItemSettings> viewSettings = new EnumArray<bool, MapViewItemSettings>(true);

        private protected readonly EnumArray<ITileIndexedList<ITileCoordinate<Tile>, Tile>, MapViewItemSettings> contentItems = new EnumArray<ITileIndexedList<ITileCoordinate<Tile>, Tile>, MapViewItemSettings>();
        private protected readonly EnumArray<ITileCoordinate<Tile>, MapViewItemSettings> nearestItems = new EnumArray<ITileCoordinate<Tile>, MapViewItemSettings>();

        public bool UseMetricUnits { get; } = RuntimeData.Instance.UseMetricUnits;

        public string RouteName { get; } = RuntimeData.Instance.RouteName;

        public ContentArea ContentArea { get; }

        public Rectangle Bounds { get; protected set; }

        public NameValueCollection DebugInfo { get; } = new NameValueCollection();

        public Dictionary<string, FormatOption> FormattingOptions { get; } = new Dictionary<string, FormatOption>();

        public INameValueInformationProvider TrackNodeInfo { get; private protected set; }

        protected ContentBase(Game game)
        {
            this.game = game ?? throw new ArgumentNullException(nameof(game));
            if (null == RuntimeData.Instance)
                throw new InvalidOperationException("RuntimeData not initialized!");
            ContentArea = new ContentArea(game, this);
        }

        public abstract Task Initialize();

        public void UpdateItemVisiblity(MapViewItemSettings setting, bool value)
        {
            this.viewSettings[setting] = value;
        }

        public void InitializeItemVisiblity(EnumArray<bool, MapViewItemSettings> settings)
        {
            this.viewSettings = settings;
        }

        internal abstract void Draw(ITile bottomLeft, ITile topRight);

        internal abstract void UpdatePointerLocation(in PointD position, ITile bottomLeft, ITile topRight);

        private protected void InitializeBounds()
        {
            double minX = double.MaxValue, minY = double.MaxValue, maxX = double.MinValue, maxY = double.MinValue;

            // if there is only one tile, limit the dimensions to the extend of the track within that tile
            if (contentItems[MapViewItemSettings.Grid].Count == 1)
            {
<<<<<<< HEAD
                foreach (EndNode trackEndSegment in contentItems[MapViewItemSettings.EndNodes])
=======
                if (contentItems[MapViewItemSettings.EndNodes].ItemCount > 0)
>>>>>>> ba4d278d
                {
                    foreach (TrackEndSegment trackEndSegment in contentItems[MapViewItemSettings.EndNodes])
                    {
                        minX = Math.Min(minX, trackEndSegment.Location.X);
                        minY = Math.Min(minY, trackEndSegment.Location.Y);
                        maxX = Math.Max(maxX, trackEndSegment.Location.X);
                        maxY = Math.Max(maxY, trackEndSegment.Location.Y);
                    }
                }
                else
                {
                    foreach (TrackSegment trackSegment in contentItems[MapViewItemSettings.Tracks])
                    {
                        minX = Math.Min(minX, trackSegment.Location.X);
                        minY = Math.Min(minY, trackSegment.Location.Y);
                        maxX = Math.Max(maxX, trackSegment.Location.X);
                        maxY = Math.Max(maxY, trackSegment.Location.Y);
                    }

                }
            }
            else
            {
                minX = Math.Min(minX, (contentItems[MapViewItemSettings.Grid] as TileIndexedList<GridTile, Tile>)[0][0].Tile.X);
                maxX = Math.Max(maxX, (contentItems[MapViewItemSettings.Grid] as TileIndexedList<GridTile, Tile>)[^1][0].Tile.X);
                foreach (GridTile tile in contentItems[MapViewItemSettings.Grid])
                {
                    minY = Math.Min(minY, tile.Tile.Z);
                    maxY = Math.Max(maxY, tile.Tile.Z);
                }
                minX = minX * WorldLocation.TileSize - WorldLocation.TileSize / 2;
                maxX = maxX * WorldLocation.TileSize + WorldLocation.TileSize / 2;
                minY = minY * WorldLocation.TileSize - WorldLocation.TileSize / 2;
                maxY = maxY * WorldLocation.TileSize + WorldLocation.TileSize / 2;
            }
            Bounds = new Rectangle((int)minX, (int)minY, (int)(maxX - minX), (int)(maxY - minY));
        }

        private protected abstract class TrackNodeInfoProxyBase : INameValueInformationProvider
        {
            public abstract NameValueCollection DebugInfo { get; }

            public abstract Dictionary<string, FormatOption> FormattingOptions { get; }
        }
    }
}<|MERGE_RESOLUTION|>--- conflicted
+++ resolved
@@ -1,4 +1,4 @@
-﻿using System;
+using System;
 using System.Collections.Generic;
 using System.Collections.Specialized;
 using System.Threading.Tasks;
@@ -66,11 +66,7 @@
             // if there is only one tile, limit the dimensions to the extend of the track within that tile
             if (contentItems[MapViewItemSettings.Grid].Count == 1)
             {
-<<<<<<< HEAD
-                foreach (EndNode trackEndSegment in contentItems[MapViewItemSettings.EndNodes])
-=======
                 if (contentItems[MapViewItemSettings.EndNodes].ItemCount > 0)
->>>>>>> ba4d278d
                 {
                     foreach (TrackEndSegment trackEndSegment in contentItems[MapViewItemSettings.EndNodes])
                     {
