--- conflicted
+++ resolved
@@ -1,193 +1,97 @@
-<<<<<<< HEAD
-﻿<?xml version="1.0" encoding="utf-8"?>
-<Project ToolsVersion="12.0" DefaultTargets="Build" xmlns="http://schemas.microsoft.com/developer/msbuild/2003">
-  <PropertyGroup>
-    <Configuration Condition=" '$(Configuration)' == '' ">Debug</Configuration>
-    <Platform Condition=" '$(Platform)' == '' ">AnyCPU</Platform>
-    <ProductVersion>8.0.30703</ProductVersion>
-    <SchemaVersion>2.0</SchemaVersion>
-    <ProjectGuid>{5B5BB7C9-4972-4269-92AC-E041F3A2DF0F}</ProjectGuid>
-    <OutputType>Exe</OutputType>
-    <AppDesignerFolder>Properties</AppDesignerFolder>
-    <RootNamespace>GNU.Gettext.Examples</RootNamespace>
-    <AssemblyName>Examples.Hello</AssemblyName>
-    <FileAlignment>512</FileAlignment>
-    <PublishUrl>publish\</PublishUrl>
-    <Install>true</Install>
-    <InstallFrom>Disk</InstallFrom>
-    <UpdateEnabled>false</UpdateEnabled>
-    <UpdateMode>Foreground</UpdateMode>
-    <UpdateInterval>7</UpdateInterval>
-    <UpdateIntervalUnits>Days</UpdateIntervalUnits>
-    <UpdatePeriodically>false</UpdatePeriodically>
-    <UpdateRequired>false</UpdateRequired>
-    <MapFileExtensions>true</MapFileExtensions>
-    <ApplicationRevision>0</ApplicationRevision>
-    <ApplicationVersion>1.0.0.%2a</ApplicationVersion>
-    <IsWebBootstrapper>false</IsWebBootstrapper>
-    <UseApplicationTrust>false</UseApplicationTrust>
-    <BootstrapperEnabled>true</BootstrapperEnabled>
-    <TargetFrameworkVersion>v4.7.1</TargetFrameworkVersion>
-    <TargetFrameworkProfile />
-  </PropertyGroup>
-  <PropertyGroup Condition=" '$(Configuration)|$(Platform)' == 'Debug|AnyCPU' ">
-    <DebugSymbols>true</DebugSymbols>
-    <DebugType>full</DebugType>
-    <Optimize>false</Optimize>
-    <OutputPath>bin\Debug\</OutputPath>
-    <DefineConstants>DEBUG;TRACE</DefineConstants>
-    <ErrorReport>prompt</ErrorReport>
-    <WarningLevel>4</WarningLevel>
-    <Externalconsole>true</Externalconsole>
-    <Prefer32Bit>false</Prefer32Bit>
-  </PropertyGroup>
-  <PropertyGroup Condition=" '$(Configuration)|$(Platform)' == 'Release|AnyCPU' ">
-    <DebugType>pdbonly</DebugType>
-    <Optimize>true</Optimize>
-    <OutputPath>bin\Release\</OutputPath>
-    <DefineConstants>TRACE</DefineConstants>
-    <ErrorReport>prompt</ErrorReport>
-    <WarningLevel>4</WarningLevel>
-    <Prefer32Bit>false</Prefer32Bit>
-  </PropertyGroup>
-  <ItemGroup>
-    <Reference Include="System" />
-  </ItemGroup>
-  <ItemGroup>
-    <Compile Include="Program.cs" />
-    <Compile Include="Properties\AssemblyInfo.cs" />
-  </ItemGroup>
-  <ItemGroup>
-    <ProjectReference Include="..\GNU.Gettext\GNU.Gettext.csproj">
-      <Project>{6996D99C-2E0F-4EDA-9FF0-BB45F81EADC8}</Project>
-      <Name>GNU.Gettext</Name>
-    </ProjectReference>
-  </ItemGroup>
-  <ItemGroup>
-    <BootstrapperPackage Include="Microsoft.Net.Client.3.5">
-      <Visible>False</Visible>
-      <ProductName>.NET Framework 3.5 SP1 Client Profile</ProductName>
-      <Install>false</Install>
-    </BootstrapperPackage>
-    <BootstrapperPackage Include="Microsoft.Net.Framework.3.5.SP1">
-      <Visible>False</Visible>
-      <ProductName>.NET Framework 3.5 SP1</ProductName>
-      <Install>true</Install>
-    </BootstrapperPackage>
-    <BootstrapperPackage Include="Microsoft.Windows.Installer.3.1">
-      <Visible>False</Visible>
-      <ProductName>Windows Installer 3.1</ProductName>
-      <Install>true</Install>
-    </BootstrapperPackage>
-  </ItemGroup>
-  <Import Project="$(MSBuildToolsPath)\Microsoft.CSharp.targets" />
-  <!-- To modify your build process, add your task inside one of the targets below and uncomment it. 
-       Other similar extension points exist, see Microsoft.Common.targets.
-  <Target Name="BeforeBuild">
-  </Target>
-  <Target Name="AfterBuild">
-  </Target>
-  -->
-  <ItemGroup>
-    <None Include="app.config" />
-    <None Include="po\fr.po" />
-    <None Include="po\ru.po" />
-  </ItemGroup>
-=======
-﻿<?xml version="1.0" encoding="utf-8"?>
-<Project ToolsVersion="12.0" DefaultTargets="Build" xmlns="http://schemas.microsoft.com/developer/msbuild/2003">
-  <PropertyGroup>
-    <Configuration Condition=" '$(Configuration)' == '' ">Debug</Configuration>
-    <Platform Condition=" '$(Platform)' == '' ">AnyCPU</Platform>
-    <ProductVersion>8.0.30703</ProductVersion>
-    <SchemaVersion>2.0</SchemaVersion>
-    <ProjectGuid>{5B5BB7C9-4972-4269-92AC-E041F3A2DF0F}</ProjectGuid>
-    <OutputType>Exe</OutputType>
-    <AppDesignerFolder>Properties</AppDesignerFolder>
-    <RootNamespace>GNU.Gettext.Examples</RootNamespace>
-    <AssemblyName>Examples.Hello</AssemblyName>
-    <FileAlignment>512</FileAlignment>
-    <PublishUrl>publish\</PublishUrl>
-    <Install>true</Install>
-    <InstallFrom>Disk</InstallFrom>
-    <UpdateEnabled>false</UpdateEnabled>
-    <UpdateMode>Foreground</UpdateMode>
-    <UpdateInterval>7</UpdateInterval>
-    <UpdateIntervalUnits>Days</UpdateIntervalUnits>
-    <UpdatePeriodically>false</UpdatePeriodically>
-    <UpdateRequired>false</UpdateRequired>
-    <MapFileExtensions>true</MapFileExtensions>
-    <ApplicationRevision>0</ApplicationRevision>
-    <ApplicationVersion>1.0.0.%2a</ApplicationVersion>
-    <IsWebBootstrapper>false</IsWebBootstrapper>
-    <UseApplicationTrust>false</UseApplicationTrust>
-    <BootstrapperEnabled>true</BootstrapperEnabled>
-    <TargetFrameworkVersion>v4.7.2</TargetFrameworkVersion>
-    <TargetFrameworkProfile />
-  </PropertyGroup>
-  <PropertyGroup Condition=" '$(Configuration)|$(Platform)' == 'Debug|AnyCPU' ">
-    <DebugSymbols>true</DebugSymbols>
-    <DebugType>full</DebugType>
-    <Optimize>false</Optimize>
-    <OutputPath>bin\Debug\</OutputPath>
-    <DefineConstants>DEBUG;TRACE</DefineConstants>
-    <ErrorReport>prompt</ErrorReport>
-    <WarningLevel>4</WarningLevel>
-    <Externalconsole>true</Externalconsole>
-    <Prefer32Bit>false</Prefer32Bit>
-    <LangVersion>latest</LangVersion>
-  </PropertyGroup>
-  <PropertyGroup Condition=" '$(Configuration)|$(Platform)' == 'Release|AnyCPU' ">
-    <DebugType>pdbonly</DebugType>
-    <Optimize>true</Optimize>
-    <OutputPath>bin\Release\</OutputPath>
-    <DefineConstants>TRACE</DefineConstants>
-    <ErrorReport>prompt</ErrorReport>
-    <WarningLevel>4</WarningLevel>
-    <Prefer32Bit>false</Prefer32Bit>
-  </PropertyGroup>
-  <ItemGroup>
-    <Reference Include="System" />
-  </ItemGroup>
-  <ItemGroup>
-    <Compile Include="Program.cs" />
-    <Compile Include="Properties\AssemblyInfo.cs" />
-  </ItemGroup>
-  <ItemGroup>
-    <ProjectReference Include="..\GNU.Gettext\GNU.Gettext.csproj">
-      <Project>{6996D99C-2E0F-4EDA-9FF0-BB45F81EADC8}</Project>
-      <Name>GNU.Gettext</Name>
-    </ProjectReference>
-  </ItemGroup>
-  <ItemGroup>
-    <BootstrapperPackage Include="Microsoft.Net.Client.3.5">
-      <Visible>False</Visible>
-      <ProductName>.NET Framework 3.5 SP1 Client Profile</ProductName>
-      <Install>false</Install>
-    </BootstrapperPackage>
-    <BootstrapperPackage Include="Microsoft.Net.Framework.3.5.SP1">
-      <Visible>False</Visible>
-      <ProductName>.NET Framework 3.5 SP1</ProductName>
-      <Install>true</Install>
-    </BootstrapperPackage>
-    <BootstrapperPackage Include="Microsoft.Windows.Installer.3.1">
-      <Visible>False</Visible>
-      <ProductName>Windows Installer 3.1</ProductName>
-      <Install>true</Install>
-    </BootstrapperPackage>
-  </ItemGroup>
-  <Import Project="$(MSBuildToolsPath)\Microsoft.CSharp.targets" />
-  <!-- To modify your build process, add your task inside one of the targets below and uncomment it. 
-       Other similar extension points exist, see Microsoft.Common.targets.
-  <Target Name="BeforeBuild">
-  </Target>
-  <Target Name="AfterBuild">
-  </Target>
-  -->
-  <ItemGroup>
-    <None Include="app.config" />
-    <None Include="po\fr.po" />
-    <None Include="po\ru.po" />
-  </ItemGroup>
->>>>>>> 6b2cf1ad
+﻿<?xml version="1.0" encoding="utf-8"?>
+<Project ToolsVersion="12.0" DefaultTargets="Build" xmlns="http://schemas.microsoft.com/developer/msbuild/2003">
+  <PropertyGroup>
+    <Configuration Condition=" '$(Configuration)' == '' ">Debug</Configuration>
+    <Platform Condition=" '$(Platform)' == '' ">AnyCPU</Platform>
+    <ProductVersion>8.0.30703</ProductVersion>
+    <SchemaVersion>2.0</SchemaVersion>
+    <ProjectGuid>{5B5BB7C9-4972-4269-92AC-E041F3A2DF0F}</ProjectGuid>
+    <OutputType>Exe</OutputType>
+    <AppDesignerFolder>Properties</AppDesignerFolder>
+    <RootNamespace>GNU.Gettext.Examples</RootNamespace>
+    <AssemblyName>Examples.Hello</AssemblyName>
+    <FileAlignment>512</FileAlignment>
+    <PublishUrl>publish\</PublishUrl>
+    <Install>true</Install>
+    <InstallFrom>Disk</InstallFrom>
+    <UpdateEnabled>false</UpdateEnabled>
+    <UpdateMode>Foreground</UpdateMode>
+    <UpdateInterval>7</UpdateInterval>
+    <UpdateIntervalUnits>Days</UpdateIntervalUnits>
+    <UpdatePeriodically>false</UpdatePeriodically>
+    <UpdateRequired>false</UpdateRequired>
+    <MapFileExtensions>true</MapFileExtensions>
+    <ApplicationRevision>0</ApplicationRevision>
+    <ApplicationVersion>1.0.0.%2a</ApplicationVersion>
+    <IsWebBootstrapper>false</IsWebBootstrapper>
+    <UseApplicationTrust>false</UseApplicationTrust>
+    <BootstrapperEnabled>true</BootstrapperEnabled>
+    <TargetFrameworkVersion>v4.7.2</TargetFrameworkVersion>
+    <TargetFrameworkProfile />
+  </PropertyGroup>
+  <PropertyGroup Condition=" '$(Configuration)|$(Platform)' == 'Debug|AnyCPU' ">
+    <DebugSymbols>true</DebugSymbols>
+    <DebugType>full</DebugType>
+    <Optimize>false</Optimize>
+    <OutputPath>bin\Debug\</OutputPath>
+    <DefineConstants>DEBUG;TRACE</DefineConstants>
+    <ErrorReport>prompt</ErrorReport>
+    <WarningLevel>4</WarningLevel>
+    <Externalconsole>true</Externalconsole>
+    <Prefer32Bit>false</Prefer32Bit>
+    <LangVersion>latest</LangVersion>
+  </PropertyGroup>
+  <PropertyGroup Condition=" '$(Configuration)|$(Platform)' == 'Release|AnyCPU' ">
+    <DebugType>pdbonly</DebugType>
+    <Optimize>true</Optimize>
+    <OutputPath>bin\Release\</OutputPath>
+    <DefineConstants>TRACE</DefineConstants>
+    <ErrorReport>prompt</ErrorReport>
+    <WarningLevel>4</WarningLevel>
+    <Prefer32Bit>false</Prefer32Bit>
+    <LangVersion>latest</LangVersion>
+  </PropertyGroup>
+  <ItemGroup>
+    <Reference Include="System" />
+  </ItemGroup>
+  <ItemGroup>
+    <Compile Include="Program.cs" />
+    <Compile Include="Properties\AssemblyInfo.cs" />
+  </ItemGroup>
+  <ItemGroup>
+    <ProjectReference Include="..\GNU.Gettext\GNU.Gettext.csproj">
+      <Project>{6996D99C-2E0F-4EDA-9FF0-BB45F81EADC8}</Project>
+      <Name>GNU.Gettext</Name>
+    </ProjectReference>
+  </ItemGroup>
+  <ItemGroup>
+    <BootstrapperPackage Include="Microsoft.Net.Client.3.5">
+      <Visible>False</Visible>
+      <ProductName>.NET Framework 3.5 SP1 Client Profile</ProductName>
+      <Install>false</Install>
+    </BootstrapperPackage>
+    <BootstrapperPackage Include="Microsoft.Net.Framework.3.5.SP1">
+      <Visible>False</Visible>
+      <ProductName>.NET Framework 3.5 SP1</ProductName>
+      <Install>true</Install>
+    </BootstrapperPackage>
+    <BootstrapperPackage Include="Microsoft.Windows.Installer.3.1">
+      <Visible>False</Visible>
+      <ProductName>Windows Installer 3.1</ProductName>
+      <Install>true</Install>
+    </BootstrapperPackage>
+  </ItemGroup>
+  <Import Project="$(MSBuildToolsPath)\Microsoft.CSharp.targets" />
+  <!-- To modify your build process, add your task inside one of the targets below and uncomment it. 
+       Other similar extension points exist, see Microsoft.Common.targets.
+  <Target Name="BeforeBuild">
+  </Target>
+  <Target Name="AfterBuild">
+  </Target>
+  -->
+  <ItemGroup>
+    <None Include="app.config" />
+    <None Include="po\fr.po" />
+    <None Include="po\ru.po" />
+  </ItemGroup>
 </Project>