<<<<<<< HEAD
﻿<?xml version="1.0" encoding="utf-8"?>
<Project DefaultTargets="Build" ToolsVersion="12.0" xmlns="http://schemas.microsoft.com/developer/msbuild/2003">
  <PropertyGroup>
    <Configuration Condition=" '$(Configuration)' == '' ">Debug</Configuration>
    <Platform Condition=" '$(Platform)' == '' ">AnyCPU</Platform>
    <ProductVersion>10.0.0</ProductVersion>
    <SchemaVersion>2.0</SchemaVersion>
    <ProjectGuid>{69B39E65-093E-417A-BFC9-B1CF7B981680}</ProjectGuid>
    <OutputType>Exe</OutputType>
    <RootNamespace>GNU.Gettext.Xgettext</RootNamespace>
    <AssemblyName>GNU.Gettext.Xgettext</AssemblyName>
    <TargetFrameworkVersion>v4.7.1</TargetFrameworkVersion>
    <TargetFrameworkProfile />
  </PropertyGroup>
  <PropertyGroup Condition=" '$(Configuration)|$(Platform)' == 'Debug|AnyCPU' ">
    <DebugSymbols>true</DebugSymbols>
    <DebugType>full</DebugType>
    <Optimize>false</Optimize>
    <OutputPath>..\..\Bin\Debug</OutputPath>
    <DefineConstants>DEBUG;TRACE</DefineConstants>
    <ErrorReport>prompt</ErrorReport>
    <WarningLevel>4</WarningLevel>
    <ConsolePause>false</ConsolePause>
    <Commandlineparameters>-j -D "../../GNU.Gettext/Examples.Hello" --recursive -o "../../GNU.Gettext/Examples.Hello/po/Messages.pot"</Commandlineparameters>
    <Prefer32Bit>false</Prefer32Bit>
  </PropertyGroup>
  <PropertyGroup Condition=" '$(Configuration)|$(Platform)' == 'Release|AnyCPU' ">
    <DebugType>none</DebugType>
    <Optimize>false</Optimize>
    <OutputPath>..\..\Bin\Release</OutputPath>
    <ErrorReport>prompt</ErrorReport>
    <WarningLevel>4</WarningLevel>
    <Externalconsole>true</Externalconsole>
    <DefineConstants>TRACE</DefineConstants>
    <Prefer32Bit>false</Prefer32Bit>
  </PropertyGroup>
  <ItemGroup>
    <Reference Include="System" />
    <Reference Include="System.Windows.Forms" />
    <Reference Include="System.XML" />
    <Reference Include="System.Xml.Linq" />
  </ItemGroup>
  <ItemGroup>
    <Compile Include="AssemblyInfo.cs" />
    <Compile Include="Program.cs" />
    <Compile Include="ExtractorCsharp.cs" />
  </ItemGroup>
  <Import Project="$(MSBuildBinPath)\Microsoft.CSharp.targets" />
  <ItemGroup>
    <ProjectReference Include="..\..\GNU.Getopt\GNU.Getopt.csproj">
      <Project>{24BE81B3-C22E-448B-A892-AAF95AB28747}</Project>
      <Name>GNU.Getopt</Name>
    </ProjectReference>
    <ProjectReference Include="..\GNU.Gettext\GNU.Gettext.csproj">
      <Project>{6996D99C-2E0F-4EDA-9FF0-BB45F81EADC8}</Project>
      <Name>GNU.Gettext</Name>
    </ProjectReference>
  </ItemGroup>
  <ItemGroup>
    <None Include="app.config" />
  </ItemGroup>
=======
﻿<?xml version="1.0" encoding="utf-8"?>
<Project DefaultTargets="Build" ToolsVersion="12.0" xmlns="http://schemas.microsoft.com/developer/msbuild/2003">
  <PropertyGroup>
    <Configuration Condition=" '$(Configuration)' == '' ">Debug</Configuration>
    <Platform Condition=" '$(Platform)' == '' ">AnyCPU</Platform>
    <ProductVersion>10.0.0</ProductVersion>
    <SchemaVersion>2.0</SchemaVersion>
    <ProjectGuid>{69B39E65-093E-417A-BFC9-B1CF7B981680}</ProjectGuid>
    <OutputType>Exe</OutputType>
    <RootNamespace>GNU.Gettext.Xgettext</RootNamespace>
    <AssemblyName>GNU.Gettext.Xgettext</AssemblyName>
    <TargetFrameworkVersion>v4.7.2</TargetFrameworkVersion>
    <TargetFrameworkProfile />
  </PropertyGroup>
  <PropertyGroup Condition=" '$(Configuration)|$(Platform)' == 'Debug|AnyCPU' ">
    <DebugSymbols>true</DebugSymbols>
    <DebugType>full</DebugType>
    <Optimize>false</Optimize>
    <OutputPath>..\..\Bin\Debug</OutputPath>
    <DefineConstants>DEBUG;TRACE</DefineConstants>
    <ErrorReport>prompt</ErrorReport>
    <WarningLevel>4</WarningLevel>
    <ConsolePause>false</ConsolePause>
    <Commandlineparameters>-j -D "../../GNU.Gettext/Examples.Hello" --recursive -o "../../GNU.Gettext/Examples.Hello/po/Messages.pot"</Commandlineparameters>
    <Prefer32Bit>false</Prefer32Bit>
    <LangVersion>latest</LangVersion>
  </PropertyGroup>
  <PropertyGroup Condition=" '$(Configuration)|$(Platform)' == 'Release|AnyCPU' ">
    <DebugType>none</DebugType>
    <Optimize>false</Optimize>
    <OutputPath>..\..\Bin\Release</OutputPath>
    <ErrorReport>prompt</ErrorReport>
    <WarningLevel>4</WarningLevel>
    <Externalconsole>true</Externalconsole>
    <DefineConstants>TRACE</DefineConstants>
    <Prefer32Bit>false</Prefer32Bit>
  </PropertyGroup>
  <ItemGroup>
    <Reference Include="System" />
    <Reference Include="System.Windows.Forms" />
    <Reference Include="System.XML" />
    <Reference Include="System.Xml.Linq" />
  </ItemGroup>
  <ItemGroup>
    <Compile Include="AssemblyInfo.cs" />
    <Compile Include="Program.cs" />
    <Compile Include="ExtractorCsharp.cs" />
  </ItemGroup>
  <Import Project="$(MSBuildBinPath)\Microsoft.CSharp.targets" />
  <ItemGroup>
    <ProjectReference Include="..\..\GNU.Getopt\GNU.Getopt.csproj">
      <Project>{24BE81B3-C22E-448B-A892-AAF95AB28747}</Project>
      <Name>GNU.Getopt</Name>
    </ProjectReference>
    <ProjectReference Include="..\GNU.Gettext\GNU.Gettext.csproj">
      <Project>{6996D99C-2E0F-4EDA-9FF0-BB45F81EADC8}</Project>
      <Name>GNU.Gettext</Name>
    </ProjectReference>
  </ItemGroup>
  <ItemGroup>
    <None Include="app.config" />
  </ItemGroup>
>>>>>>> a7a03386
</Project><|MERGE_RESOLUTION|>--- conflicted
+++ resolved
@@ -1,66 +1,3 @@
-<<<<<<< HEAD
-﻿<?xml version="1.0" encoding="utf-8"?>
-<Project DefaultTargets="Build" ToolsVersion="12.0" xmlns="http://schemas.microsoft.com/developer/msbuild/2003">
-  <PropertyGroup>
-    <Configuration Condition=" '$(Configuration)' == '' ">Debug</Configuration>
-    <Platform Condition=" '$(Platform)' == '' ">AnyCPU</Platform>
-    <ProductVersion>10.0.0</ProductVersion>
-    <SchemaVersion>2.0</SchemaVersion>
-    <ProjectGuid>{69B39E65-093E-417A-BFC9-B1CF7B981680}</ProjectGuid>
-    <OutputType>Exe</OutputType>
-    <RootNamespace>GNU.Gettext.Xgettext</RootNamespace>
-    <AssemblyName>GNU.Gettext.Xgettext</AssemblyName>
-    <TargetFrameworkVersion>v4.7.1</TargetFrameworkVersion>
-    <TargetFrameworkProfile />
-  </PropertyGroup>
-  <PropertyGroup Condition=" '$(Configuration)|$(Platform)' == 'Debug|AnyCPU' ">
-    <DebugSymbols>true</DebugSymbols>
-    <DebugType>full</DebugType>
-    <Optimize>false</Optimize>
-    <OutputPath>..\..\Bin\Debug</OutputPath>
-    <DefineConstants>DEBUG;TRACE</DefineConstants>
-    <ErrorReport>prompt</ErrorReport>
-    <WarningLevel>4</WarningLevel>
-    <ConsolePause>false</ConsolePause>
-    <Commandlineparameters>-j -D "../../GNU.Gettext/Examples.Hello" --recursive -o "../../GNU.Gettext/Examples.Hello/po/Messages.pot"</Commandlineparameters>
-    <Prefer32Bit>false</Prefer32Bit>
-  </PropertyGroup>
-  <PropertyGroup Condition=" '$(Configuration)|$(Platform)' == 'Release|AnyCPU' ">
-    <DebugType>none</DebugType>
-    <Optimize>false</Optimize>
-    <OutputPath>..\..\Bin\Release</OutputPath>
-    <ErrorReport>prompt</ErrorReport>
-    <WarningLevel>4</WarningLevel>
-    <Externalconsole>true</Externalconsole>
-    <DefineConstants>TRACE</DefineConstants>
-    <Prefer32Bit>false</Prefer32Bit>
-  </PropertyGroup>
-  <ItemGroup>
-    <Reference Include="System" />
-    <Reference Include="System.Windows.Forms" />
-    <Reference Include="System.XML" />
-    <Reference Include="System.Xml.Linq" />
-  </ItemGroup>
-  <ItemGroup>
-    <Compile Include="AssemblyInfo.cs" />
-    <Compile Include="Program.cs" />
-    <Compile Include="ExtractorCsharp.cs" />
-  </ItemGroup>
-  <Import Project="$(MSBuildBinPath)\Microsoft.CSharp.targets" />
-  <ItemGroup>
-    <ProjectReference Include="..\..\GNU.Getopt\GNU.Getopt.csproj">
-      <Project>{24BE81B3-C22E-448B-A892-AAF95AB28747}</Project>
-      <Name>GNU.Getopt</Name>
-    </ProjectReference>
-    <ProjectReference Include="..\GNU.Gettext\GNU.Gettext.csproj">
-      <Project>{6996D99C-2E0F-4EDA-9FF0-BB45F81EADC8}</Project>
-      <Name>GNU.Gettext</Name>
-    </ProjectReference>
-  </ItemGroup>
-  <ItemGroup>
-    <None Include="app.config" />
-  </ItemGroup>
-=======
 ﻿<?xml version="1.0" encoding="utf-8"?>
 <Project DefaultTargets="Build" ToolsVersion="12.0" xmlns="http://schemas.microsoft.com/developer/msbuild/2003">
   <PropertyGroup>
@@ -123,5 +60,4 @@
   <ItemGroup>
     <None Include="app.config" />
   </ItemGroup>
->>>>>>> a7a03386
 </Project>