<<<<<<< HEAD
﻿<?xml version="1.0" encoding="utf-8"?>
<Project DefaultTargets="Build" ToolsVersion="12.0" xmlns="http://schemas.microsoft.com/developer/msbuild/2003">
  <PropertyGroup>
    <Configuration Condition=" '$(Configuration)' == '' ">Debug</Configuration>
    <Platform Condition=" '$(Platform)' == '' ">AnyCPU</Platform>
    <ProductVersion>10.0.0</ProductVersion>
    <SchemaVersion>2.0</SchemaVersion>
    <ProjectGuid>{40A18DF7-3926-4AC4-8726-581F5C39082D}</ProjectGuid>
    <OutputType>Exe</OutputType>
    <RootNamespace>GNU.Gettext.Test</RootNamespace>
    <AssemblyName>GNU.Gettext.Test</AssemblyName>
    <StartupObject>GNU.Gettext.Test.MainClass</StartupObject>
    <TargetFrameworkVersion>v4.7.1</TargetFrameworkVersion>
    <TargetFrameworkProfile />
    <NuGetPackageImportStamp>
    </NuGetPackageImportStamp>
  </PropertyGroup>
  <PropertyGroup Condition=" '$(Configuration)|$(Platform)' == 'Debug|AnyCPU' ">
    <DebugSymbols>true</DebugSymbols>
    <DebugType>full</DebugType>
    <Optimize>false</Optimize>
    <OutputPath>bin\Debug</OutputPath>
    <DefineConstants>DEBUG;</DefineConstants>
    <ErrorReport>prompt</ErrorReport>
    <WarningLevel>4</WarningLevel>
    <ConsolePause>false</ConsolePause>
    <Prefer32Bit>false</Prefer32Bit>
  </PropertyGroup>
  <PropertyGroup Condition=" '$(Configuration)|$(Platform)' == 'Release|AnyCPU' ">
    <DebugType>none</DebugType>
    <Optimize>false</Optimize>
    <OutputPath>bin\Release</OutputPath>
    <ErrorReport>prompt</ErrorReport>
    <WarningLevel>4</WarningLevel>
    <ConsolePause>false</ConsolePause>
    <Prefer32Bit>false</Prefer32Bit>
  </PropertyGroup>
  <ItemGroup>
    <Reference Include="nunit.core, Version=2.6.4.14350, Culture=neutral, PublicKeyToken=96d09a1eb7f44a77, processorArchitecture=MSIL">
      <HintPath>..\packages\NUnitTestAdapter.WithFramework.2.0.0\lib\nunit.core.dll</HintPath>
      <Private>False</Private>
    </Reference>
    <Reference Include="nunit.core.interfaces, Version=2.6.4.14350, Culture=neutral, PublicKeyToken=96d09a1eb7f44a77, processorArchitecture=MSIL">
      <HintPath>..\packages\NUnitTestAdapter.WithFramework.2.0.0\lib\nunit.core.interfaces.dll</HintPath>
      <Private>False</Private>
    </Reference>
    <Reference Include="nunit.framework, Version=2.6.4.14350, Culture=neutral, PublicKeyToken=96d09a1eb7f44a77, processorArchitecture=MSIL">
      <HintPath>..\packages\NUnitTestAdapter.WithFramework.2.0.0\lib\nunit.framework.dll</HintPath>
    </Reference>
    <Reference Include="nunit.util, Version=2.6.4.14350, Culture=neutral, PublicKeyToken=96d09a1eb7f44a77, processorArchitecture=MSIL">
      <HintPath>..\packages\NUnitTestAdapter.WithFramework.2.0.0\lib\nunit.util.dll</HintPath>
      <Private>False</Private>
    </Reference>
    <Reference Include="NUnit.VisualStudio.TestAdapter, Version=2.0.0.0, Culture=neutral, PublicKeyToken=4cb40d35494691ac, processorArchitecture=MSIL">
      <HintPath>..\packages\NUnitTestAdapter.WithFramework.2.0.0\lib\NUnit.VisualStudio.TestAdapter.dll</HintPath>
      <Private>False</Private>
    </Reference>
    <Reference Include="System" />
    <Reference Include="System.Windows.Forms" />
  </ItemGroup>
  <ItemGroup>
    <Compile Include="GettextResourceManagerTest.cs" />
    <Compile Include="CatalogTest.cs" />
    <Compile Include="MsgfmtTest.cs" />
    <Compile Include="GetoptTest.cs" />
    <Compile Include="Program.cs" />
    <Compile Include="XgettextTest.cs" />
    <Compile Include="PluralFormsTest.cs" />
    <Compile Include="UtilsTest.cs" />
    <Compile Include="FormatValidatorTest.cs" />
    <Compile Include="ObjectPropertiesStoreTest.cs" />
  </ItemGroup>
  <Import Project="$(MSBuildBinPath)\Microsoft.CSharp.targets" />
  <ItemGroup>
    <ProjectReference Include="..\GNU.Gettext\GNU.Gettext.csproj">
      <Project>{6996D99C-2E0F-4EDA-9FF0-BB45F81EADC8}</Project>
      <Name>GNU.Gettext</Name>
    </ProjectReference>
    <ProjectReference Include="..\GNU.Gettext.Msgfmt\GNU.Gettext.Msgfmt.csproj">
      <Project>{2E98861E-D84B-4F9D-9000-EC9744770769}</Project>
      <Name>GNU.Gettext.Msgfmt</Name>
    </ProjectReference>
    <ProjectReference Include="..\..\GNU.Getopt\GNU.Getopt.csproj">
      <Project>{24BE81B3-C22E-448B-A892-AAF95AB28747}</Project>
      <Name>GNU.Getopt</Name>
    </ProjectReference>
    <ProjectReference Include="..\GNU.Gettext.Xgettext\GNU.Gettext.Xgettext.csproj">
      <Project>{69B39E65-093E-417A-BFC9-B1CF7B981680}</Project>
      <Name>GNU.Gettext.Xgettext</Name>
    </ProjectReference>
    <ProjectReference Include="..\GNU.Gettext.WinForms\GNU.Gettext.WinForms.csproj">
      <Project>{A458C869-B3C4-4130-8D3F-00F44548DD5C}</Project>
      <Name>GNU.Gettext.WinForms</Name>
    </ProjectReference>
  </ItemGroup>
  <ItemGroup />
  <ItemGroup>
    <Content Include="Data\Test01.po">
      <CopyToOutputDirectory>PreserveNewest</CopyToOutputDirectory>
    </Content>
  </ItemGroup>
  <ItemGroup>
    <None Include="app.config" />
    <None Include="Data\UtilsTest.txt">
      <CopyToOutputDirectory>PreserveNewest</CopyToOutputDirectory>
    </None>
    <None Include="packages.config" />
  </ItemGroup>
  <ItemGroup>
    <EmbeddedResource Include="Data\XgettextTest.txt" />
  </ItemGroup>
=======
﻿<?xml version="1.0" encoding="utf-8"?>
<Project DefaultTargets="Build" ToolsVersion="12.0" xmlns="http://schemas.microsoft.com/developer/msbuild/2003">
  <PropertyGroup>
    <Configuration Condition=" '$(Configuration)' == '' ">Debug</Configuration>
    <Platform Condition=" '$(Platform)' == '' ">AnyCPU</Platform>
    <ProductVersion>10.0.0</ProductVersion>
    <SchemaVersion>2.0</SchemaVersion>
    <ProjectGuid>{40A18DF7-3926-4AC4-8726-581F5C39082D}</ProjectGuid>
    <OutputType>Exe</OutputType>
    <RootNamespace>GNU.Gettext.Test</RootNamespace>
    <AssemblyName>GNU.Gettext.Test</AssemblyName>
    <StartupObject>GNU.Gettext.Test.MainClass</StartupObject>
    <TargetFrameworkVersion>v4.7.2</TargetFrameworkVersion>
    <TargetFrameworkProfile />
  </PropertyGroup>
  <PropertyGroup Condition=" '$(Configuration)|$(Platform)' == 'Debug|AnyCPU' ">
    <DebugSymbols>true</DebugSymbols>
    <DebugType>full</DebugType>
    <Optimize>false</Optimize>
    <OutputPath>bin\Debug</OutputPath>
    <DefineConstants>DEBUG;</DefineConstants>
    <ErrorReport>prompt</ErrorReport>
    <WarningLevel>4</WarningLevel>
    <ConsolePause>false</ConsolePause>
    <Prefer32Bit>false</Prefer32Bit>
    <LangVersion>latest</LangVersion>
  </PropertyGroup>
  <PropertyGroup Condition=" '$(Configuration)|$(Platform)' == 'Release|AnyCPU' ">
    <DebugType>none</DebugType>
    <Optimize>false</Optimize>
    <OutputPath>bin\Release</OutputPath>
    <ErrorReport>prompt</ErrorReport>
    <WarningLevel>4</WarningLevel>
    <ConsolePause>false</ConsolePause>
    <Prefer32Bit>false</Prefer32Bit>
  </PropertyGroup>
  <ItemGroup>
    <Reference Include="nunit.core, Version=2.6.4.14350, Culture=neutral, PublicKeyToken=96d09a1eb7f44a77, processorArchitecture=MSIL">
      <HintPath>..\packages\NUnitTestAdapter.WithFramework.2.0.0\lib\nunit.core.dll</HintPath>
      <Private>False</Private>
    </Reference>
    <Reference Include="nunit.core.interfaces, Version=2.6.4.14350, Culture=neutral, PublicKeyToken=96d09a1eb7f44a77, processorArchitecture=MSIL">
      <HintPath>..\packages\NUnitTestAdapter.WithFramework.2.0.0\lib\nunit.core.interfaces.dll</HintPath>
      <Private>False</Private>
    </Reference>
    <Reference Include="nunit.framework, Version=2.6.4.14350, Culture=neutral, PublicKeyToken=96d09a1eb7f44a77, processorArchitecture=MSIL">
      <HintPath>..\packages\NUnitTestAdapter.WithFramework.2.0.0\lib\nunit.framework.dll</HintPath>
    </Reference>
    <Reference Include="nunit.util, Version=2.6.4.14350, Culture=neutral, PublicKeyToken=96d09a1eb7f44a77, processorArchitecture=MSIL">
      <HintPath>..\packages\NUnitTestAdapter.WithFramework.2.0.0\lib\nunit.util.dll</HintPath>
      <Private>False</Private>
    </Reference>
    <Reference Include="NUnit.VisualStudio.TestAdapter, Version=2.0.0.0, Culture=neutral, PublicKeyToken=4cb40d35494691ac, processorArchitecture=MSIL">
      <HintPath>..\packages\NUnitTestAdapter.WithFramework.2.0.0\lib\NUnit.VisualStudio.TestAdapter.dll</HintPath>
      <Private>False</Private>
    </Reference>
    <Reference Include="System" />
    <Reference Include="System.Windows.Forms" />
  </ItemGroup>
  <ItemGroup>
    <Compile Include="GettextResourceManagerTest.cs" />
    <Compile Include="CatalogTest.cs" />
    <Compile Include="MsgfmtTest.cs" />
    <Compile Include="GetoptTest.cs" />
    <Compile Include="Program.cs" />
    <Compile Include="XgettextTest.cs" />
    <Compile Include="PluralFormsTest.cs" />
    <Compile Include="UtilsTest.cs" />
    <Compile Include="FormatValidatorTest.cs" />
    <Compile Include="ObjectPropertiesStoreTest.cs" />
  </ItemGroup>
  <Import Project="$(MSBuildBinPath)\Microsoft.CSharp.targets" />
  <ItemGroup>
    <ProjectReference Include="..\GNU.Gettext\GNU.Gettext.csproj">
      <Project>{6996D99C-2E0F-4EDA-9FF0-BB45F81EADC8}</Project>
      <Name>GNU.Gettext</Name>
    </ProjectReference>
    <ProjectReference Include="..\GNU.Gettext.Msgfmt\GNU.Gettext.Msgfmt.csproj">
      <Project>{2E98861E-D84B-4F9D-9000-EC9744770769}</Project>
      <Name>GNU.Gettext.Msgfmt</Name>
    </ProjectReference>
    <ProjectReference Include="..\..\GNU.Getopt\GNU.Getopt.csproj">
      <Project>{24BE81B3-C22E-448B-A892-AAF95AB28747}</Project>
      <Name>GNU.Getopt</Name>
    </ProjectReference>
    <ProjectReference Include="..\GNU.Gettext.Xgettext\GNU.Gettext.Xgettext.csproj">
      <Project>{69B39E65-093E-417A-BFC9-B1CF7B981680}</Project>
      <Name>GNU.Gettext.Xgettext</Name>
    </ProjectReference>
    <ProjectReference Include="..\GNU.Gettext.WinForms\GNU.Gettext.WinForms.csproj">
      <Project>{A458C869-B3C4-4130-8D3F-00F44548DD5C}</Project>
      <Name>GNU.Gettext.WinForms</Name>
    </ProjectReference>
  </ItemGroup>
  <ItemGroup />
  <ItemGroup>
    <Content Include="Data\Test01.po">
      <CopyToOutputDirectory>PreserveNewest</CopyToOutputDirectory>
    </Content>
  </ItemGroup>
  <ItemGroup>
    <None Include="app.config" />
    <None Include="Data\UtilsTest.txt">
      <CopyToOutputDirectory>PreserveNewest</CopyToOutputDirectory>
    </None>
    <None Include="packages.config" />
  </ItemGroup>
  <ItemGroup>
    <EmbeddedResource Include="Data\XgettextTest.txt" />
  </ItemGroup>
>>>>>>> 6b2cf1ad
</Project><|MERGE_RESOLUTION|>--- conflicted
+++ resolved
@@ -1,225 +1,114 @@
-<<<<<<< HEAD
-﻿<?xml version="1.0" encoding="utf-8"?>
-<Project DefaultTargets="Build" ToolsVersion="12.0" xmlns="http://schemas.microsoft.com/developer/msbuild/2003">
-  <PropertyGroup>
-    <Configuration Condition=" '$(Configuration)' == '' ">Debug</Configuration>
-    <Platform Condition=" '$(Platform)' == '' ">AnyCPU</Platform>
-    <ProductVersion>10.0.0</ProductVersion>
-    <SchemaVersion>2.0</SchemaVersion>
-    <ProjectGuid>{40A18DF7-3926-4AC4-8726-581F5C39082D}</ProjectGuid>
-    <OutputType>Exe</OutputType>
-    <RootNamespace>GNU.Gettext.Test</RootNamespace>
-    <AssemblyName>GNU.Gettext.Test</AssemblyName>
-    <StartupObject>GNU.Gettext.Test.MainClass</StartupObject>
-    <TargetFrameworkVersion>v4.7.1</TargetFrameworkVersion>
-    <TargetFrameworkProfile />
-    <NuGetPackageImportStamp>
-    </NuGetPackageImportStamp>
-  </PropertyGroup>
-  <PropertyGroup Condition=" '$(Configuration)|$(Platform)' == 'Debug|AnyCPU' ">
-    <DebugSymbols>true</DebugSymbols>
-    <DebugType>full</DebugType>
-    <Optimize>false</Optimize>
-    <OutputPath>bin\Debug</OutputPath>
-    <DefineConstants>DEBUG;</DefineConstants>
-    <ErrorReport>prompt</ErrorReport>
-    <WarningLevel>4</WarningLevel>
-    <ConsolePause>false</ConsolePause>
-    <Prefer32Bit>false</Prefer32Bit>
-  </PropertyGroup>
-  <PropertyGroup Condition=" '$(Configuration)|$(Platform)' == 'Release|AnyCPU' ">
-    <DebugType>none</DebugType>
-    <Optimize>false</Optimize>
-    <OutputPath>bin\Release</OutputPath>
-    <ErrorReport>prompt</ErrorReport>
-    <WarningLevel>4</WarningLevel>
-    <ConsolePause>false</ConsolePause>
-    <Prefer32Bit>false</Prefer32Bit>
-  </PropertyGroup>
-  <ItemGroup>
-    <Reference Include="nunit.core, Version=2.6.4.14350, Culture=neutral, PublicKeyToken=96d09a1eb7f44a77, processorArchitecture=MSIL">
-      <HintPath>..\packages\NUnitTestAdapter.WithFramework.2.0.0\lib\nunit.core.dll</HintPath>
-      <Private>False</Private>
-    </Reference>
-    <Reference Include="nunit.core.interfaces, Version=2.6.4.14350, Culture=neutral, PublicKeyToken=96d09a1eb7f44a77, processorArchitecture=MSIL">
-      <HintPath>..\packages\NUnitTestAdapter.WithFramework.2.0.0\lib\nunit.core.interfaces.dll</HintPath>
-      <Private>False</Private>
-    </Reference>
-    <Reference Include="nunit.framework, Version=2.6.4.14350, Culture=neutral, PublicKeyToken=96d09a1eb7f44a77, processorArchitecture=MSIL">
-      <HintPath>..\packages\NUnitTestAdapter.WithFramework.2.0.0\lib\nunit.framework.dll</HintPath>
-    </Reference>
-    <Reference Include="nunit.util, Version=2.6.4.14350, Culture=neutral, PublicKeyToken=96d09a1eb7f44a77, processorArchitecture=MSIL">
-      <HintPath>..\packages\NUnitTestAdapter.WithFramework.2.0.0\lib\nunit.util.dll</HintPath>
-      <Private>False</Private>
-    </Reference>
-    <Reference Include="NUnit.VisualStudio.TestAdapter, Version=2.0.0.0, Culture=neutral, PublicKeyToken=4cb40d35494691ac, processorArchitecture=MSIL">
-      <HintPath>..\packages\NUnitTestAdapter.WithFramework.2.0.0\lib\NUnit.VisualStudio.TestAdapter.dll</HintPath>
-      <Private>False</Private>
-    </Reference>
-    <Reference Include="System" />
-    <Reference Include="System.Windows.Forms" />
-  </ItemGroup>
-  <ItemGroup>
-    <Compile Include="GettextResourceManagerTest.cs" />
-    <Compile Include="CatalogTest.cs" />
-    <Compile Include="MsgfmtTest.cs" />
-    <Compile Include="GetoptTest.cs" />
-    <Compile Include="Program.cs" />
-    <Compile Include="XgettextTest.cs" />
-    <Compile Include="PluralFormsTest.cs" />
-    <Compile Include="UtilsTest.cs" />
-    <Compile Include="FormatValidatorTest.cs" />
-    <Compile Include="ObjectPropertiesStoreTest.cs" />
-  </ItemGroup>
-  <Import Project="$(MSBuildBinPath)\Microsoft.CSharp.targets" />
-  <ItemGroup>
-    <ProjectReference Include="..\GNU.Gettext\GNU.Gettext.csproj">
-      <Project>{6996D99C-2E0F-4EDA-9FF0-BB45F81EADC8}</Project>
-      <Name>GNU.Gettext</Name>
-    </ProjectReference>
-    <ProjectReference Include="..\GNU.Gettext.Msgfmt\GNU.Gettext.Msgfmt.csproj">
-      <Project>{2E98861E-D84B-4F9D-9000-EC9744770769}</Project>
-      <Name>GNU.Gettext.Msgfmt</Name>
-    </ProjectReference>
-    <ProjectReference Include="..\..\GNU.Getopt\GNU.Getopt.csproj">
-      <Project>{24BE81B3-C22E-448B-A892-AAF95AB28747}</Project>
-      <Name>GNU.Getopt</Name>
-    </ProjectReference>
-    <ProjectReference Include="..\GNU.Gettext.Xgettext\GNU.Gettext.Xgettext.csproj">
-      <Project>{69B39E65-093E-417A-BFC9-B1CF7B981680}</Project>
-      <Name>GNU.Gettext.Xgettext</Name>
-    </ProjectReference>
-    <ProjectReference Include="..\GNU.Gettext.WinForms\GNU.Gettext.WinForms.csproj">
-      <Project>{A458C869-B3C4-4130-8D3F-00F44548DD5C}</Project>
-      <Name>GNU.Gettext.WinForms</Name>
-    </ProjectReference>
-  </ItemGroup>
-  <ItemGroup />
-  <ItemGroup>
-    <Content Include="Data\Test01.po">
-      <CopyToOutputDirectory>PreserveNewest</CopyToOutputDirectory>
-    </Content>
-  </ItemGroup>
-  <ItemGroup>
-    <None Include="app.config" />
-    <None Include="Data\UtilsTest.txt">
-      <CopyToOutputDirectory>PreserveNewest</CopyToOutputDirectory>
-    </None>
-    <None Include="packages.config" />
-  </ItemGroup>
-  <ItemGroup>
-    <EmbeddedResource Include="Data\XgettextTest.txt" />
-  </ItemGroup>
-=======
-﻿<?xml version="1.0" encoding="utf-8"?>
-<Project DefaultTargets="Build" ToolsVersion="12.0" xmlns="http://schemas.microsoft.com/developer/msbuild/2003">
-  <PropertyGroup>
-    <Configuration Condition=" '$(Configuration)' == '' ">Debug</Configuration>
-    <Platform Condition=" '$(Platform)' == '' ">AnyCPU</Platform>
-    <ProductVersion>10.0.0</ProductVersion>
-    <SchemaVersion>2.0</SchemaVersion>
-    <ProjectGuid>{40A18DF7-3926-4AC4-8726-581F5C39082D}</ProjectGuid>
-    <OutputType>Exe</OutputType>
-    <RootNamespace>GNU.Gettext.Test</RootNamespace>
-    <AssemblyName>GNU.Gettext.Test</AssemblyName>
-    <StartupObject>GNU.Gettext.Test.MainClass</StartupObject>
-    <TargetFrameworkVersion>v4.7.2</TargetFrameworkVersion>
-    <TargetFrameworkProfile />
-  </PropertyGroup>
-  <PropertyGroup Condition=" '$(Configuration)|$(Platform)' == 'Debug|AnyCPU' ">
-    <DebugSymbols>true</DebugSymbols>
-    <DebugType>full</DebugType>
-    <Optimize>false</Optimize>
-    <OutputPath>bin\Debug</OutputPath>
-    <DefineConstants>DEBUG;</DefineConstants>
-    <ErrorReport>prompt</ErrorReport>
-    <WarningLevel>4</WarningLevel>
-    <ConsolePause>false</ConsolePause>
-    <Prefer32Bit>false</Prefer32Bit>
-    <LangVersion>latest</LangVersion>
-  </PropertyGroup>
-  <PropertyGroup Condition=" '$(Configuration)|$(Platform)' == 'Release|AnyCPU' ">
-    <DebugType>none</DebugType>
-    <Optimize>false</Optimize>
-    <OutputPath>bin\Release</OutputPath>
-    <ErrorReport>prompt</ErrorReport>
-    <WarningLevel>4</WarningLevel>
-    <ConsolePause>false</ConsolePause>
-    <Prefer32Bit>false</Prefer32Bit>
-  </PropertyGroup>
-  <ItemGroup>
-    <Reference Include="nunit.core, Version=2.6.4.14350, Culture=neutral, PublicKeyToken=96d09a1eb7f44a77, processorArchitecture=MSIL">
-      <HintPath>..\packages\NUnitTestAdapter.WithFramework.2.0.0\lib\nunit.core.dll</HintPath>
-      <Private>False</Private>
-    </Reference>
-    <Reference Include="nunit.core.interfaces, Version=2.6.4.14350, Culture=neutral, PublicKeyToken=96d09a1eb7f44a77, processorArchitecture=MSIL">
-      <HintPath>..\packages\NUnitTestAdapter.WithFramework.2.0.0\lib\nunit.core.interfaces.dll</HintPath>
-      <Private>False</Private>
-    </Reference>
-    <Reference Include="nunit.framework, Version=2.6.4.14350, Culture=neutral, PublicKeyToken=96d09a1eb7f44a77, processorArchitecture=MSIL">
-      <HintPath>..\packages\NUnitTestAdapter.WithFramework.2.0.0\lib\nunit.framework.dll</HintPath>
-    </Reference>
-    <Reference Include="nunit.util, Version=2.6.4.14350, Culture=neutral, PublicKeyToken=96d09a1eb7f44a77, processorArchitecture=MSIL">
-      <HintPath>..\packages\NUnitTestAdapter.WithFramework.2.0.0\lib\nunit.util.dll</HintPath>
-      <Private>False</Private>
-    </Reference>
-    <Reference Include="NUnit.VisualStudio.TestAdapter, Version=2.0.0.0, Culture=neutral, PublicKeyToken=4cb40d35494691ac, processorArchitecture=MSIL">
-      <HintPath>..\packages\NUnitTestAdapter.WithFramework.2.0.0\lib\NUnit.VisualStudio.TestAdapter.dll</HintPath>
-      <Private>False</Private>
-    </Reference>
-    <Reference Include="System" />
-    <Reference Include="System.Windows.Forms" />
-  </ItemGroup>
-  <ItemGroup>
-    <Compile Include="GettextResourceManagerTest.cs" />
-    <Compile Include="CatalogTest.cs" />
-    <Compile Include="MsgfmtTest.cs" />
-    <Compile Include="GetoptTest.cs" />
-    <Compile Include="Program.cs" />
-    <Compile Include="XgettextTest.cs" />
-    <Compile Include="PluralFormsTest.cs" />
-    <Compile Include="UtilsTest.cs" />
-    <Compile Include="FormatValidatorTest.cs" />
-    <Compile Include="ObjectPropertiesStoreTest.cs" />
-  </ItemGroup>
-  <Import Project="$(MSBuildBinPath)\Microsoft.CSharp.targets" />
-  <ItemGroup>
-    <ProjectReference Include="..\GNU.Gettext\GNU.Gettext.csproj">
-      <Project>{6996D99C-2E0F-4EDA-9FF0-BB45F81EADC8}</Project>
-      <Name>GNU.Gettext</Name>
-    </ProjectReference>
-    <ProjectReference Include="..\GNU.Gettext.Msgfmt\GNU.Gettext.Msgfmt.csproj">
-      <Project>{2E98861E-D84B-4F9D-9000-EC9744770769}</Project>
-      <Name>GNU.Gettext.Msgfmt</Name>
-    </ProjectReference>
-    <ProjectReference Include="..\..\GNU.Getopt\GNU.Getopt.csproj">
-      <Project>{24BE81B3-C22E-448B-A892-AAF95AB28747}</Project>
-      <Name>GNU.Getopt</Name>
-    </ProjectReference>
-    <ProjectReference Include="..\GNU.Gettext.Xgettext\GNU.Gettext.Xgettext.csproj">
-      <Project>{69B39E65-093E-417A-BFC9-B1CF7B981680}</Project>
-      <Name>GNU.Gettext.Xgettext</Name>
-    </ProjectReference>
-    <ProjectReference Include="..\GNU.Gettext.WinForms\GNU.Gettext.WinForms.csproj">
-      <Project>{A458C869-B3C4-4130-8D3F-00F44548DD5C}</Project>
-      <Name>GNU.Gettext.WinForms</Name>
-    </ProjectReference>
-  </ItemGroup>
-  <ItemGroup />
-  <ItemGroup>
-    <Content Include="Data\Test01.po">
-      <CopyToOutputDirectory>PreserveNewest</CopyToOutputDirectory>
-    </Content>
-  </ItemGroup>
-  <ItemGroup>
-    <None Include="app.config" />
-    <None Include="Data\UtilsTest.txt">
-      <CopyToOutputDirectory>PreserveNewest</CopyToOutputDirectory>
-    </None>
-    <None Include="packages.config" />
-  </ItemGroup>
-  <ItemGroup>
-    <EmbeddedResource Include="Data\XgettextTest.txt" />
-  </ItemGroup>
->>>>>>> 6b2cf1ad
+﻿<?xml version="1.0" encoding="utf-8"?>
+<Project DefaultTargets="Build" ToolsVersion="12.0" xmlns="http://schemas.microsoft.com/developer/msbuild/2003">
+  <PropertyGroup>
+    <Configuration Condition=" '$(Configuration)' == '' ">Debug</Configuration>
+    <Platform Condition=" '$(Platform)' == '' ">AnyCPU</Platform>
+    <ProductVersion>10.0.0</ProductVersion>
+    <SchemaVersion>2.0</SchemaVersion>
+    <ProjectGuid>{40A18DF7-3926-4AC4-8726-581F5C39082D}</ProjectGuid>
+    <OutputType>Exe</OutputType>
+    <RootNamespace>GNU.Gettext.Test</RootNamespace>
+    <AssemblyName>GNU.Gettext.Test</AssemblyName>
+    <StartupObject>GNU.Gettext.Test.MainClass</StartupObject>
+    <TargetFrameworkVersion>v4.7.2</TargetFrameworkVersion>
+    <TargetFrameworkProfile />
+    <NuGetPackageImportStamp>
+    </NuGetPackageImportStamp>
+  </PropertyGroup>
+  <PropertyGroup Condition=" '$(Configuration)|$(Platform)' == 'Debug|AnyCPU' ">
+    <DebugSymbols>true</DebugSymbols>
+    <DebugType>full</DebugType>
+    <Optimize>false</Optimize>
+    <OutputPath>bin\Debug</OutputPath>
+    <DefineConstants>DEBUG;</DefineConstants>
+    <ErrorReport>prompt</ErrorReport>
+    <WarningLevel>4</WarningLevel>
+    <ConsolePause>false</ConsolePause>
+    <Prefer32Bit>false</Prefer32Bit>
+    <LangVersion>latest</LangVersion>
+  </PropertyGroup>
+  <PropertyGroup Condition=" '$(Configuration)|$(Platform)' == 'Release|AnyCPU' ">
+    <DebugType>none</DebugType>
+    <Optimize>false</Optimize>
+    <OutputPath>bin\Release</OutputPath>
+    <ErrorReport>prompt</ErrorReport>
+    <WarningLevel>4</WarningLevel>
+    <ConsolePause>false</ConsolePause>
+    <Prefer32Bit>false</Prefer32Bit>
+    <LangVersion>latest</LangVersion>
+  </PropertyGroup>
+  <ItemGroup>
+    <Reference Include="nunit.core, Version=2.6.4.14350, Culture=neutral, PublicKeyToken=96d09a1eb7f44a77, processorArchitecture=MSIL">
+      <HintPath>..\packages\NUnitTestAdapter.WithFramework.2.0.0\lib\nunit.core.dll</HintPath>
+      <Private>False</Private>
+    </Reference>
+    <Reference Include="nunit.core.interfaces, Version=2.6.4.14350, Culture=neutral, PublicKeyToken=96d09a1eb7f44a77, processorArchitecture=MSIL">
+      <HintPath>..\packages\NUnitTestAdapter.WithFramework.2.0.0\lib\nunit.core.interfaces.dll</HintPath>
+      <Private>False</Private>
+    </Reference>
+    <Reference Include="nunit.framework, Version=2.6.4.14350, Culture=neutral, PublicKeyToken=96d09a1eb7f44a77, processorArchitecture=MSIL">
+      <HintPath>..\packages\NUnitTestAdapter.WithFramework.2.0.0\lib\nunit.framework.dll</HintPath>
+    </Reference>
+    <Reference Include="nunit.util, Version=2.6.4.14350, Culture=neutral, PublicKeyToken=96d09a1eb7f44a77, processorArchitecture=MSIL">
+      <HintPath>..\packages\NUnitTestAdapter.WithFramework.2.0.0\lib\nunit.util.dll</HintPath>
+      <Private>False</Private>
+    </Reference>
+    <Reference Include="NUnit.VisualStudio.TestAdapter, Version=2.0.0.0, Culture=neutral, PublicKeyToken=4cb40d35494691ac, processorArchitecture=MSIL">
+      <HintPath>..\packages\NUnitTestAdapter.WithFramework.2.0.0\lib\NUnit.VisualStudio.TestAdapter.dll</HintPath>
+      <Private>False</Private>
+    </Reference>
+    <Reference Include="System" />
+    <Reference Include="System.Windows.Forms" />
+  </ItemGroup>
+  <ItemGroup>
+    <Compile Include="GettextResourceManagerTest.cs" />
+    <Compile Include="CatalogTest.cs" />
+    <Compile Include="MsgfmtTest.cs" />
+    <Compile Include="GetoptTest.cs" />
+    <Compile Include="Program.cs" />
+    <Compile Include="XgettextTest.cs" />
+    <Compile Include="PluralFormsTest.cs" />
+    <Compile Include="UtilsTest.cs" />
+    <Compile Include="FormatValidatorTest.cs" />
+    <Compile Include="ObjectPropertiesStoreTest.cs" />
+  </ItemGroup>
+  <Import Project="$(MSBuildBinPath)\Microsoft.CSharp.targets" />
+  <ItemGroup>
+    <ProjectReference Include="..\GNU.Gettext\GNU.Gettext.csproj">
+      <Project>{6996D99C-2E0F-4EDA-9FF0-BB45F81EADC8}</Project>
+      <Name>GNU.Gettext</Name>
+    </ProjectReference>
+    <ProjectReference Include="..\GNU.Gettext.Msgfmt\GNU.Gettext.Msgfmt.csproj">
+      <Project>{2E98861E-D84B-4F9D-9000-EC9744770769}</Project>
+      <Name>GNU.Gettext.Msgfmt</Name>
+    </ProjectReference>
+    <ProjectReference Include="..\..\GNU.Getopt\GNU.Getopt.csproj">
+      <Project>{24BE81B3-C22E-448B-A892-AAF95AB28747}</Project>
+      <Name>GNU.Getopt</Name>
+    </ProjectReference>
+    <ProjectReference Include="..\GNU.Gettext.Xgettext\GNU.Gettext.Xgettext.csproj">
+      <Project>{69B39E65-093E-417A-BFC9-B1CF7B981680}</Project>
+      <Name>GNU.Gettext.Xgettext</Name>
+    </ProjectReference>
+    <ProjectReference Include="..\GNU.Gettext.WinForms\GNU.Gettext.WinForms.csproj">
+      <Project>{A458C869-B3C4-4130-8D3F-00F44548DD5C}</Project>
+      <Name>GNU.Gettext.WinForms</Name>
+    </ProjectReference>
+  </ItemGroup>
+  <ItemGroup />
+  <ItemGroup>
+    <Content Include="Data\Test01.po">
+      <CopyToOutputDirectory>PreserveNewest</CopyToOutputDirectory>
+    </Content>
+  </ItemGroup>
+  <ItemGroup>
+    <None Include="app.config" />
+    <None Include="Data\UtilsTest.txt">
+      <CopyToOutputDirectory>PreserveNewest</CopyToOutputDirectory>
+    </None>
+    <None Include="packages.config" />
+  </ItemGroup>
+  <ItemGroup>
+    <EmbeddedResource Include="Data\XgettextTest.txt" />
+  </ItemGroup>
 </Project>