--- conflicted
+++ resolved
@@ -1,4 +1,3 @@
-<<<<<<< HEAD
 using System;
 
 using NUnit.Core;
@@ -23,32 +22,4 @@
 			}
 		}
 	}
-}
-
-=======
-using System;
-
-using NUnit.Core;
-using NUnit.Framework;
-
-
-namespace GNU.Gettext.Test
-{
-	class MainClass
-	{
-		public static void Main(string[] args)
-		{
-			CoreExtensions.Host.InitializeService();
-			TestPackage package = new TestPackage("Test");
-			package.Assemblies.Add(System.Reflection.Assembly.GetExecutingAssembly().Location);
-			SimpleTestRunner runner = new SimpleTestRunner();
-			if (runner.Load(package))
-			{
-				TestResult result = runner.Run(new NullListener(), TestFilter.Empty, true, LoggingThreshold.Debug);
-				if (!result.IsSuccess)
-					throw new Exception(result.Message);
-			}
-		}
-	}
-}
->>>>>>> a7a03386
+}