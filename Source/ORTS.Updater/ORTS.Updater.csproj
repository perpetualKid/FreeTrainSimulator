--- conflicted
+++ resolved
@@ -20,13 +20,8 @@
     <DefineConstants>DEBUG;TRACE</DefineConstants>
     <ErrorReport>prompt</ErrorReport>
     <WarningLevel>4</WarningLevel>
-<<<<<<< HEAD
-    <PlatformTarget>AnyCPU</PlatformTarget>
-    <LangVersion>6</LangVersion>
-=======
     <PlatformTarget>x86</PlatformTarget>
     <LangVersion>7.3</LangVersion>
->>>>>>> de685e3b
   </PropertyGroup>
   <PropertyGroup Condition="'$(Configuration)|$(Platform)' == 'Release|x86'">
     <DebugType>pdbonly</DebugType>
@@ -39,33 +34,6 @@
     <PlatformTarget>x86</PlatformTarget>
     <LangVersion>7.3</LangVersion>
   </PropertyGroup>
-  <PropertyGroup Condition="'$(Configuration)|$(Platform)' == 'Debug|AnyCPU'">
-    <DebugSymbols>true</DebugSymbols>
-    <OutputPath>..\..\Program\</OutputPath>
-    <DefineConstants>DEBUG;TRACE</DefineConstants>
-    <DebugType>full</DebugType>
-    <PlatformTarget>AnyCPU</PlatformTarget>
-    <LangVersion>6</LangVersion>
-    <ErrorReport>prompt</ErrorReport>
-    <CodeAnalysisRuleSet>MinimumRecommendedRules.ruleset</CodeAnalysisRuleSet>
-  </PropertyGroup>
-  <PropertyGroup Condition="'$(Configuration)|$(Platform)' == 'Release|AnyCPU'">
-    <OutputPath>..\..\Program\</OutputPath>
-    <DefineConstants>TRACE</DefineConstants>
-    <DocumentationFile>..\..\Program\ORTS.Updater.xml</DocumentationFile>
-    <Optimize>true</Optimize>
-    <DebugType>pdbonly</DebugType>
-    <PlatformTarget>AnyCPU</PlatformTarget>
-    <LangVersion>6</LangVersion>
-    <ErrorReport>prompt</ErrorReport>
-    <CodeAnalysisRuleSet>MinimumRecommendedRules.ruleset</CodeAnalysisRuleSet>
-  </PropertyGroup>
-  <PropertyGroup Condition="'$(Configuration)|$(Platform)' == 'ReleaseConf|x86'">
-    <OutputPath>bin\x86\ReleaseConf\</OutputPath>
-  </PropertyGroup>
-  <PropertyGroup Condition="'$(Configuration)|$(Platform)' == 'ReleaseConf|AnyCPU'">
-    <OutputPath>..\..\Program\</OutputPath>
-  </PropertyGroup>
   <ItemGroup>
     <Reference Include="Ionic.Zip, Version=1.9.1.8, Culture=neutral, PublicKeyToken=edbe51ad942a3f5c, processorArchitecture=MSIL">
       <SpecificVersion>False</SpecificVersion>
@@ -76,17 +44,9 @@
       <HintPath>..\3rdPartyLibs\Newtonsoft.Json.dll</HintPath>
     </Reference>
     <Reference Include="System" />
-    <Reference Include="System.Core">
-      <RequiredTargetFramework>4.0</RequiredTargetFramework>
-    </Reference>
     <Reference Include="System.Security" />
     <Reference Include="System.Windows.Forms" />
-    <Reference Include="System.Xml.Linq">
-      <RequiredTargetFramework>4.0</RequiredTargetFramework>
-    </Reference>
-    <Reference Include="System.Data.DataSetExtensions">
-      <RequiredTargetFramework>4.0</RequiredTargetFramework>
-    </Reference>
+
     <Reference Include="System.Core" />
     <Reference Include="System.Xml.Linq" />
     <Reference Include="System.Data.DataSetExtensions" />
