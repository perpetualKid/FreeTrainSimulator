﻿
namespace Orts.TrackViewer.WinForms.Controls
{
    partial class MainMenuControl
    {
        /// <summary> 
        /// Required designer variable.
        /// </summary>
        private System.ComponentModel.IContainer components = null;

        /// <summary> 
        /// Clean up any resources being used.
        /// </summary>
        /// <param name="disposing">true if managed resources should be disposed; otherwise, false.</param>
        protected override void Dispose(bool disposing)
        {
            if (disposing && (components != null))
            {
                components.Dispose();
            }
            base.Dispose(disposing);
        }

        #region Component Designer generated code

        /// <summary> 
        /// Required method for Designer support - do not modify 
        /// the contents of this method with the code editor.
        /// </summary>
        private void InitializeComponent()
        {
            this.MainMenuStrip = new System.Windows.Forms.MenuStrip();
            this.fileToolStripMenuItem = new System.Windows.Forms.ToolStripMenuItem();
            this.toolStripSeparator1 = new System.Windows.Forms.ToolStripSeparator();
            this.tempfoldertoolStripMenuItem = new System.Windows.Forms.ToolStripMenuItem();
            this.menuItemFolder = new System.Windows.Forms.ToolStripMenuItem();
            this.menuItemRoutes = new System.Windows.Forms.ToolStripMenuItem();
            this.toolStripSeparator2 = new System.Windows.Forms.ToolStripSeparator();
            this.menuItemQuit = new System.Windows.Forms.ToolStripMenuItem();
            this.viewToolStripMenuItem = new System.Windows.Forms.ToolStripMenuItem();
            this.takeScreenshotToolStripMenuItem = new System.Windows.Forms.ToolStripMenuItem();
            this.toolStripSeparator5 = new System.Windows.Forms.ToolStripSeparator();
            this.viewTrackItemsToolStripMenuItem = new System.Windows.Forms.ToolStripMenuItem();
            this.trackSegmentsVisibleToolStripMenuItem = new System.Windows.Forms.ToolStripMenuItem();
            this.trackEndNodesVisibleToolStripMenuItem = new System.Windows.Forms.ToolStripMenuItem();
            this.trackJunctionNodesVisibleToolStripMenuItem = new System.Windows.Forms.ToolStripMenuItem();
            this.trackCrossverNodesVisibleToolStripMenuItem = new System.Windows.Forms.ToolStripMenuItem();
            this.trackLevelCrossingsVisibleToolStripMenuItem = new System.Windows.Forms.ToolStripMenuItem();
            this.viewRoadItemsToolStripMenuItem = new System.Windows.Forms.ToolStripMenuItem();
            this.roadSegmentsVisibleToolStripMenuItem = new System.Windows.Forms.ToolStripMenuItem();
            this.roadEndNodesVisibleToolStripMenuItem = new System.Windows.Forms.ToolStripMenuItem();
            this.roadLevelCrossingsVisibleToolStripMenuItem = new System.Windows.Forms.ToolStripMenuItem();
            this.roadCarSpawnersVisibleToolStripMenuItem = new System.Windows.Forms.ToolStripMenuItem();
            this.viewInteractivesToolStripMenuItem = new System.Windows.Forms.ToolStripMenuItem();
            this.primarySignalsVisibleToolStripMenuItem = new System.Windows.Forms.ToolStripMenuItem();
            this.otherSignalsVisibleToolStripMenuItem = new System.Windows.Forms.ToolStripMenuItem();
            this.platformsVisibleToolStripMenuItem = new System.Windows.Forms.ToolStripMenuItem();
            this.platformNamesVisibleToolStripMenuItem = new System.Windows.Forms.ToolStripMenuItem();
            this.platformStationsVisibleToolStripMenuItem = new System.Windows.Forms.ToolStripMenuItem();
            this.sidingsVisibleToolStripMenuItem = new System.Windows.Forms.ToolStripMenuItem();
            this.sidingNamesVisibleToolStripMenuItem = new System.Windows.Forms.ToolStripMenuItem();
            this.speedpostsVisibleToolStripMenuItem = new System.Windows.Forms.ToolStripMenuItem();
            this.milepostsVisibleToolStripMenuItem = new System.Windows.Forms.ToolStripMenuItem();
            this.hazardsVisibleToolStripMenuItem = new System.Windows.Forms.ToolStripMenuItem();
            this.pickupsVisibleToolStripMenuItem = new System.Windows.Forms.ToolStripMenuItem();
            this.soundRegionsVisibleToolStripMenuItem = new System.Windows.Forms.ToolStripMenuItem();
            this.tileGidVisibleToolStripMenuItem = new System.Windows.Forms.ToolStripMenuItem();
            this.preferencesToolStripMenuItem = new System.Windows.Forms.ToolStripMenuItem();
            this.restoreLastViewMenuItem = new System.Windows.Forms.ToolStripMenuItem();
            this.selectLanguageMenuItem = new System.Windows.Forms.ToolStripMenuItem();
            this.languageSelectionComboBoxMenuItem = new System.Windows.Forms.ToolStripComboBox();
            this.toolStripSeparator3 = new System.Windows.Forms.ToolStripSeparator();
            this.backgroundColorToolStripMenuItem = new System.Windows.Forms.ToolStripMenuItem();
            this.backgroundColorComboBoxMenuItem = new System.Windows.Forms.ToolStripComboBox();
            this.railTrackColorToolStripMenuItem = new System.Windows.Forms.ToolStripMenuItem();
            this.railTrackColorComboBoxMenuItem = new System.Windows.Forms.ToolStripComboBox();
            this.railEndColorToolStripMenuItem = new System.Windows.Forms.ToolStripMenuItem();
            this.railEndColorComboBoxMenuItem = new System.Windows.Forms.ToolStripComboBox();
            this.railJunctionColorToolStripMenuItem = new System.Windows.Forms.ToolStripMenuItem();
            this.railJunctionColorComboBoxMenuItem = new System.Windows.Forms.ToolStripComboBox();
            this.railCrossingColorToolStripMenuItem = new System.Windows.Forms.ToolStripMenuItem();
            this.railCrossingColorToolStripComboBoxMenuItem = new System.Windows.Forms.ToolStripComboBox();
            this.railLevelCrossingColorToolStripMenuItem = new System.Windows.Forms.ToolStripMenuItem();
            this.railLevelCrossingColorToolStripComboBoxMenuItem = new System.Windows.Forms.ToolStripComboBox();
            this.roadTrackColorToolStripMenuItem = new System.Windows.Forms.ToolStripMenuItem();
            this.roadTrackColorComboBoxMenuItem = new System.Windows.Forms.ToolStripComboBox();
            this.roadTrackEndColorToolStripMenuItem = new System.Windows.Forms.ToolStripMenuItem();
            this.roadTrackEndColorToolStripComboBoxMenuItem = new System.Windows.Forms.ToolStripComboBox();
            this.platformTextColorToolStripMenuItem = new System.Windows.Forms.ToolStripMenuItem();
            this.platformColorToolStripComboBoxMenuItem = new System.Windows.Forms.ToolStripComboBox();
            this.sidingColorToolStripMenuItem = new System.Windows.Forms.ToolStripMenuItem();
            this.sidingColorToolStripComboBoxMenuItem = new System.Windows.Forms.ToolStripComboBox();
            this.speedpostColorToolStripMenuItem = new System.Windows.Forms.ToolStripMenuItem();
            this.speedpostColorToolStripComboBoxMenuItem = new System.Windows.Forms.ToolStripComboBox();
            this.toolStripSeparator4 = new System.Windows.Forms.ToolStripSeparator();
            this.patheditortoolStripMenuItem = new System.Windows.Forms.ToolStripMenuItem();
            this.loadPathToolStripMenuItem = new System.Windows.Forms.ToolStripMenuItem();
            this.helpToolStripMenuItem = new System.Windows.Forms.ToolStripMenuItem();
            this.documentationToolStripMenuItem = new System.Windows.Forms.ToolStripMenuItem();
            this.aboutToolStripMenuItem = new System.Windows.Forms.ToolStripMenuItem();
            this.pathTrackColorToolStripMenuItem = new System.Windows.Forms.ToolStripMenuItem();
            this.pathTrackColorToolStripComboBoxMenuItem = new System.Windows.Forms.ToolStripComboBox();
            this.MainMenuStrip.SuspendLayout();
            this.SuspendLayout();
            // 
            // MainMenuStrip
            // 
            this.MainMenuStrip.ImageScalingSize = new System.Drawing.Size(20, 20);
            this.MainMenuStrip.Items.AddRange(new System.Windows.Forms.ToolStripItem[] {
            this.fileToolStripMenuItem,
            this.viewToolStripMenuItem,
            this.preferencesToolStripMenuItem,
            this.patheditortoolStripMenuItem,
            this.helpToolStripMenuItem});
            this.MainMenuStrip.Location = new System.Drawing.Point(0, 0);
            this.MainMenuStrip.Name = "MainMenuStrip";
            this.MainMenuStrip.Padding = new System.Windows.Forms.Padding(5, 2, 0, 2);
            this.MainMenuStrip.Size = new System.Drawing.Size(906, 24);
            this.MainMenuStrip.TabIndex = 0;
            this.MainMenuStrip.Text = "MenuStrip1";
            this.MainMenuStrip.KeyUp += new System.Windows.Forms.KeyEventHandler(this.MainMenuStrip_KeyUp);
            // 
            // fileToolStripMenuItem
            // 
            this.fileToolStripMenuItem.DropDownItems.AddRange(new System.Windows.Forms.ToolStripItem[] {
            this.toolStripSeparator1,
            this.tempfoldertoolStripMenuItem,
            this.menuItemFolder,
            this.menuItemRoutes,
            this.toolStripSeparator2,
            this.menuItemQuit});
            this.fileToolStripMenuItem.Name = "fileToolStripMenuItem";
            this.fileToolStripMenuItem.Size = new System.Drawing.Size(37, 20);
            this.fileToolStripMenuItem.Text = "File";
            // 
            // toolStripSeparator1
            // 
            this.toolStripSeparator1.Name = "toolStripSeparator1";
<<<<<<< HEAD
            this.toolStripSeparator1.Size = new System.Drawing.Size(177, 6);
            // 
            // tempfoldertoolStripMenuItem
            // 
            this.tempfoldertoolStripMenuItem.Name = "tempfoldertoolStripMenuItem";
            this.tempfoldertoolStripMenuItem.Size = new System.Drawing.Size(180, 22);
            this.tempfoldertoolStripMenuItem.Text = "Select Temp Folder";
            this.tempfoldertoolStripMenuItem.Click += new System.EventHandler(this.tempfoldertoolStripMenuItem_Click);
=======
            this.toolStripSeparator1.Size = new System.Drawing.Size(172, 6);
>>>>>>> 698a72f3
            // 
            // menuItemFolder
            // 
            this.menuItemFolder.Name = "menuItemFolder";
<<<<<<< HEAD
            this.menuItemFolder.Size = new System.Drawing.Size(180, 22);
=======
            this.menuItemFolder.Size = new System.Drawing.Size(175, 22);
>>>>>>> 698a72f3
            this.menuItemFolder.Text = "Select Route Folder";
            // 
            // menuItemRoutes
            // 
            this.menuItemRoutes.Name = "menuItemRoutes";
<<<<<<< HEAD
            this.menuItemRoutes.Size = new System.Drawing.Size(180, 22);
=======
            this.menuItemRoutes.Size = new System.Drawing.Size(175, 22);
>>>>>>> 698a72f3
            this.menuItemRoutes.Text = "Select Route";
            // 
            // toolStripSeparator2
            // 
            this.toolStripSeparator2.Name = "toolStripSeparator2";
<<<<<<< HEAD
            this.toolStripSeparator2.Size = new System.Drawing.Size(177, 6);
=======
            this.toolStripSeparator2.Size = new System.Drawing.Size(172, 6);
>>>>>>> 698a72f3
            // 
            // menuItemQuit
            // 
            this.menuItemQuit.Name = "menuItemQuit";
<<<<<<< HEAD
            this.menuItemQuit.Size = new System.Drawing.Size(180, 22);
=======
            this.menuItemQuit.Size = new System.Drawing.Size(175, 22);
>>>>>>> 698a72f3
            this.menuItemQuit.Text = "Quit (Q)";
            this.menuItemQuit.Click += new System.EventHandler(this.MenuItemQuit_Click);
            // 
            // viewToolStripMenuItem
            // 
            this.viewToolStripMenuItem.DropDownItems.AddRange(new System.Windows.Forms.ToolStripItem[] {
            this.takeScreenshotToolStripMenuItem,
            this.toolStripSeparator5,
            this.viewTrackItemsToolStripMenuItem,
            this.viewRoadItemsToolStripMenuItem,
            this.viewInteractivesToolStripMenuItem,
            this.tileGidVisibleToolStripMenuItem});
            this.viewToolStripMenuItem.Name = "viewToolStripMenuItem";
            this.viewToolStripMenuItem.Size = new System.Drawing.Size(44, 20);
            this.viewToolStripMenuItem.Text = "View";
            // 
            // takeScreenshotToolStripMenuItem
            // 
            this.takeScreenshotToolStripMenuItem.Name = "takeScreenshotToolStripMenuItem";
            this.takeScreenshotToolStripMenuItem.Size = new System.Drawing.Size(200, 22);
            this.takeScreenshotToolStripMenuItem.Text = "Take Screenshot (PrtScr)";
            this.takeScreenshotToolStripMenuItem.Click += new System.EventHandler(this.TakeScreenshotToolStripMenuItem_Click);
            // 
            // toolStripSeparator5
            // 
            this.toolStripSeparator5.Name = "toolStripSeparator5";
            this.toolStripSeparator5.Size = new System.Drawing.Size(197, 6);
            // 
            // viewTrackItemsToolStripMenuItem
            // 
            this.viewTrackItemsToolStripMenuItem.CheckOnClick = true;
            this.viewTrackItemsToolStripMenuItem.DropDownItems.AddRange(new System.Windows.Forms.ToolStripItem[] {
            this.trackSegmentsVisibleToolStripMenuItem,
            this.trackEndNodesVisibleToolStripMenuItem,
            this.trackJunctionNodesVisibleToolStripMenuItem,
            this.trackCrossverNodesVisibleToolStripMenuItem,
            this.trackLevelCrossingsVisibleToolStripMenuItem});
            this.viewTrackItemsToolStripMenuItem.Name = "viewTrackItemsToolStripMenuItem";
            this.viewTrackItemsToolStripMenuItem.Size = new System.Drawing.Size(200, 22);
            this.viewTrackItemsToolStripMenuItem.Text = "Track Items";
            this.viewTrackItemsToolStripMenuItem.Click += new System.EventHandler(this.VisibilitySettingParentToolStripMenuItem_Click);
            // 
            // trackSegmentsVisibleToolStripMenuItem
            // 
            this.trackSegmentsVisibleToolStripMenuItem.CheckOnClick = true;
            this.trackSegmentsVisibleToolStripMenuItem.Name = "trackSegmentsVisibleToolStripMenuItem";
            this.trackSegmentsVisibleToolStripMenuItem.Size = new System.Drawing.Size(156, 22);
            this.trackSegmentsVisibleToolStripMenuItem.Text = "Track Segments";
            // 
            // trackEndNodesVisibleToolStripMenuItem
            // 
            this.trackEndNodesVisibleToolStripMenuItem.CheckOnClick = true;
            this.trackEndNodesVisibleToolStripMenuItem.Name = "trackEndNodesVisibleToolStripMenuItem";
            this.trackEndNodesVisibleToolStripMenuItem.Size = new System.Drawing.Size(156, 22);
            this.trackEndNodesVisibleToolStripMenuItem.Text = "End Nodes";
            // 
            // trackJunctionNodesVisibleToolStripMenuItem
            // 
            this.trackJunctionNodesVisibleToolStripMenuItem.CheckOnClick = true;
            this.trackJunctionNodesVisibleToolStripMenuItem.Name = "trackJunctionNodesVisibleToolStripMenuItem";
            this.trackJunctionNodesVisibleToolStripMenuItem.Size = new System.Drawing.Size(156, 22);
            this.trackJunctionNodesVisibleToolStripMenuItem.Text = "Junction Nodes";
            // 
            // trackCrossverNodesVisibleToolStripMenuItem
            // 
            this.trackCrossverNodesVisibleToolStripMenuItem.CheckOnClick = true;
            this.trackCrossverNodesVisibleToolStripMenuItem.Name = "trackCrossverNodesVisibleToolStripMenuItem";
            this.trackCrossverNodesVisibleToolStripMenuItem.Size = new System.Drawing.Size(156, 22);
            this.trackCrossverNodesVisibleToolStripMenuItem.Text = "Crossver Nodes";
            // 
            // trackLevelCrossingsVisibleToolStripMenuItem
            // 
            this.trackLevelCrossingsVisibleToolStripMenuItem.CheckOnClick = true;
            this.trackLevelCrossingsVisibleToolStripMenuItem.Name = "trackLevelCrossingsVisibleToolStripMenuItem";
            this.trackLevelCrossingsVisibleToolStripMenuItem.Size = new System.Drawing.Size(156, 22);
            this.trackLevelCrossingsVisibleToolStripMenuItem.Text = "Level Crossings";
            // 
            // viewRoadItemsToolStripMenuItem
            // 
            this.viewRoadItemsToolStripMenuItem.CheckOnClick = true;
            this.viewRoadItemsToolStripMenuItem.DropDownItems.AddRange(new System.Windows.Forms.ToolStripItem[] {
            this.roadSegmentsVisibleToolStripMenuItem,
            this.roadEndNodesVisibleToolStripMenuItem,
            this.roadLevelCrossingsVisibleToolStripMenuItem,
            this.roadCarSpawnersVisibleToolStripMenuItem});
            this.viewRoadItemsToolStripMenuItem.Name = "viewRoadItemsToolStripMenuItem";
            this.viewRoadItemsToolStripMenuItem.Size = new System.Drawing.Size(200, 22);
            this.viewRoadItemsToolStripMenuItem.Text = "Road Items";
            this.viewRoadItemsToolStripMenuItem.Click += new System.EventHandler(this.VisibilitySettingParentToolStripMenuItem_Click);
            // 
            // roadSegmentsVisibleToolStripMenuItem
            // 
            this.roadSegmentsVisibleToolStripMenuItem.CheckOnClick = true;
            this.roadSegmentsVisibleToolStripMenuItem.Name = "roadSegmentsVisibleToolStripMenuItem";
            this.roadSegmentsVisibleToolStripMenuItem.Size = new System.Drawing.Size(161, 22);
            this.roadSegmentsVisibleToolStripMenuItem.Text = "Road Segments";
            // 
            // roadEndNodesVisibleToolStripMenuItem
            // 
            this.roadEndNodesVisibleToolStripMenuItem.CheckOnClick = true;
            this.roadEndNodesVisibleToolStripMenuItem.Name = "roadEndNodesVisibleToolStripMenuItem";
            this.roadEndNodesVisibleToolStripMenuItem.Size = new System.Drawing.Size(161, 22);
            this.roadEndNodesVisibleToolStripMenuItem.Text = "Road End Nodes";
            // 
            // roadLevelCrossingsVisibleToolStripMenuItem
            // 
            this.roadLevelCrossingsVisibleToolStripMenuItem.CheckOnClick = true;
            this.roadLevelCrossingsVisibleToolStripMenuItem.Name = "roadLevelCrossingsVisibleToolStripMenuItem";
            this.roadLevelCrossingsVisibleToolStripMenuItem.Size = new System.Drawing.Size(161, 22);
            this.roadLevelCrossingsVisibleToolStripMenuItem.Text = "Level Crossings";
            // 
            // roadCarSpawnersVisibleToolStripMenuItem
            // 
            this.roadCarSpawnersVisibleToolStripMenuItem.CheckOnClick = true;
            this.roadCarSpawnersVisibleToolStripMenuItem.Name = "roadCarSpawnersVisibleToolStripMenuItem";
            this.roadCarSpawnersVisibleToolStripMenuItem.Size = new System.Drawing.Size(161, 22);
            this.roadCarSpawnersVisibleToolStripMenuItem.Text = "Car Spawners";
            // 
            // viewInteractivesToolStripMenuItem
            // 
            this.viewInteractivesToolStripMenuItem.CheckOnClick = true;
            this.viewInteractivesToolStripMenuItem.DropDownItems.AddRange(new System.Windows.Forms.ToolStripItem[] {
            this.primarySignalsVisibleToolStripMenuItem,
            this.otherSignalsVisibleToolStripMenuItem,
            this.platformsVisibleToolStripMenuItem,
            this.platformNamesVisibleToolStripMenuItem,
            this.platformStationsVisibleToolStripMenuItem,
            this.sidingsVisibleToolStripMenuItem,
            this.sidingNamesVisibleToolStripMenuItem,
            this.speedpostsVisibleToolStripMenuItem,
            this.milepostsVisibleToolStripMenuItem,
            this.hazardsVisibleToolStripMenuItem,
            this.pickupsVisibleToolStripMenuItem,
            this.soundRegionsVisibleToolStripMenuItem});
            this.viewInteractivesToolStripMenuItem.Name = "viewInteractivesToolStripMenuItem";
            this.viewInteractivesToolStripMenuItem.Size = new System.Drawing.Size(200, 22);
            this.viewInteractivesToolStripMenuItem.Text = "Interactives";
            this.viewInteractivesToolStripMenuItem.Click += new System.EventHandler(this.VisibilitySettingParentToolStripMenuItem_Click);
            // 
            // primarySignalsVisibleToolStripMenuItem
            // 
            this.primarySignalsVisibleToolStripMenuItem.CheckOnClick = true;
            this.primarySignalsVisibleToolStripMenuItem.Name = "primarySignalsVisibleToolStripMenuItem";
            this.primarySignalsVisibleToolStripMenuItem.Size = new System.Drawing.Size(217, 22);
            this.primarySignalsVisibleToolStripMenuItem.Text = "Main Signals";
            // 
            // otherSignalsVisibleToolStripMenuItem
            // 
            this.otherSignalsVisibleToolStripMenuItem.CheckOnClick = true;
            this.otherSignalsVisibleToolStripMenuItem.Name = "otherSignalsVisibleToolStripMenuItem";
            this.otherSignalsVisibleToolStripMenuItem.Size = new System.Drawing.Size(217, 22);
            this.otherSignalsVisibleToolStripMenuItem.Text = "Other Signals";
            // 
            // platformsVisibleToolStripMenuItem
            // 
            this.platformsVisibleToolStripMenuItem.CheckOnClick = true;
            this.platformsVisibleToolStripMenuItem.Name = "platformsVisibleToolStripMenuItem";
            this.platformsVisibleToolStripMenuItem.Size = new System.Drawing.Size(217, 22);
            this.platformsVisibleToolStripMenuItem.Text = "Platforms";
            // 
            // platformNamesVisibleToolStripMenuItem
            // 
            this.platformNamesVisibleToolStripMenuItem.CheckOnClick = true;
            this.platformNamesVisibleToolStripMenuItem.Name = "platformNamesVisibleToolStripMenuItem";
            this.platformNamesVisibleToolStripMenuItem.Size = new System.Drawing.Size(217, 22);
            this.platformNamesVisibleToolStripMenuItem.Text = "Platform Names";
            // 
            // platformStationsVisibleToolStripMenuItem
            // 
            this.platformStationsVisibleToolStripMenuItem.CheckOnClick = true;
            this.platformStationsVisibleToolStripMenuItem.Name = "platformStationsVisibleToolStripMenuItem";
            this.platformStationsVisibleToolStripMenuItem.Size = new System.Drawing.Size(217, 22);
            this.platformStationsVisibleToolStripMenuItem.Text = "Platform Stations";
            // 
            // sidingsVisibleToolStripMenuItem
            // 
            this.sidingsVisibleToolStripMenuItem.CheckOnClick = true;
            this.sidingsVisibleToolStripMenuItem.Name = "sidingsVisibleToolStripMenuItem";
            this.sidingsVisibleToolStripMenuItem.Size = new System.Drawing.Size(217, 22);
            this.sidingsVisibleToolStripMenuItem.Text = "Sidings";
            // 
            // sidingNamesVisibleToolStripMenuItem
            // 
            this.sidingNamesVisibleToolStripMenuItem.CheckOnClick = true;
            this.sidingNamesVisibleToolStripMenuItem.Name = "sidingNamesVisibleToolStripMenuItem";
            this.sidingNamesVisibleToolStripMenuItem.Size = new System.Drawing.Size(217, 22);
            this.sidingNamesVisibleToolStripMenuItem.Text = "Siding Names";
            // 
            // speedpostsVisibleToolStripMenuItem
            // 
            this.speedpostsVisibleToolStripMenuItem.CheckOnClick = true;
            this.speedpostsVisibleToolStripMenuItem.Name = "speedpostsVisibleToolStripMenuItem";
            this.speedpostsVisibleToolStripMenuItem.Size = new System.Drawing.Size(217, 22);
            this.speedpostsVisibleToolStripMenuItem.Text = "Speed Limits";
            // 
            // milepostsVisibleToolStripMenuItem
            // 
            this.milepostsVisibleToolStripMenuItem.CheckOnClick = true;
            this.milepostsVisibleToolStripMenuItem.Name = "milepostsVisibleToolStripMenuItem";
            this.milepostsVisibleToolStripMenuItem.Size = new System.Drawing.Size(217, 22);
            this.milepostsVisibleToolStripMenuItem.Text = "Mileposts";
            // 
            // hazardsVisibleToolStripMenuItem
            // 
            this.hazardsVisibleToolStripMenuItem.CheckOnClick = true;
            this.hazardsVisibleToolStripMenuItem.Name = "hazardsVisibleToolStripMenuItem";
            this.hazardsVisibleToolStripMenuItem.Size = new System.Drawing.Size(217, 22);
            this.hazardsVisibleToolStripMenuItem.Text = "Hazards";
            // 
            // pickupsVisibleToolStripMenuItem
            // 
            this.pickupsVisibleToolStripMenuItem.CheckOnClick = true;
            this.pickupsVisibleToolStripMenuItem.Name = "pickupsVisibleToolStripMenuItem";
            this.pickupsVisibleToolStripMenuItem.Size = new System.Drawing.Size(217, 22);
            this.pickupsVisibleToolStripMenuItem.Text = "Pickup Points (Fuel, Cargo)";
            // 
            // soundRegionsVisibleToolStripMenuItem
            // 
            this.soundRegionsVisibleToolStripMenuItem.CheckOnClick = true;
            this.soundRegionsVisibleToolStripMenuItem.Name = "soundRegionsVisibleToolStripMenuItem";
            this.soundRegionsVisibleToolStripMenuItem.Size = new System.Drawing.Size(217, 22);
            this.soundRegionsVisibleToolStripMenuItem.Text = "Sound Regions";
            // 
            // tileGidVisibleToolStripMenuItem
            // 
            this.tileGidVisibleToolStripMenuItem.CheckOnClick = true;
            this.tileGidVisibleToolStripMenuItem.Name = "tileGidVisibleToolStripMenuItem";
            this.tileGidVisibleToolStripMenuItem.Size = new System.Drawing.Size(200, 22);
            this.tileGidVisibleToolStripMenuItem.Text = "Tile Gid";
            // 
            // preferencesToolStripMenuItem
            // 
            this.preferencesToolStripMenuItem.DropDownItems.AddRange(new System.Windows.Forms.ToolStripItem[] {
            this.restoreLastViewMenuItem,
            this.selectLanguageMenuItem,
            this.toolStripSeparator3,
            this.backgroundColorToolStripMenuItem,
            this.railTrackColorToolStripMenuItem,
            this.railEndColorToolStripMenuItem,
            this.railJunctionColorToolStripMenuItem,
            this.railCrossingColorToolStripMenuItem,
            this.railLevelCrossingColorToolStripMenuItem,
            this.roadTrackColorToolStripMenuItem,
            this.roadTrackEndColorToolStripMenuItem,
            this.pathTrackColorToolStripMenuItem,
            this.platformTextColorToolStripMenuItem,
            this.sidingColorToolStripMenuItem,
            this.speedpostColorToolStripMenuItem,
            this.toolStripSeparator4});
            this.preferencesToolStripMenuItem.Name = "preferencesToolStripMenuItem";
            this.preferencesToolStripMenuItem.Size = new System.Drawing.Size(80, 20);
            this.preferencesToolStripMenuItem.Text = "Preferences";
            // 
            // restoreLastViewMenuItem
            // 
            this.restoreLastViewMenuItem.CheckOnClick = true;
            this.restoreLastViewMenuItem.Name = "restoreLastViewMenuItem";
            this.restoreLastViewMenuItem.Size = new System.Drawing.Size(213, 22);
            this.restoreLastViewMenuItem.Text = "Restore last view on Start";
            this.restoreLastViewMenuItem.Click += new System.EventHandler(this.LoadAtStartupMenuItem_Click);
            // 
            // selectLanguageMenuItem
            // 
            this.selectLanguageMenuItem.DropDownItems.AddRange(new System.Windows.Forms.ToolStripItem[] {
            this.languageSelectionComboBoxMenuItem});
            this.selectLanguageMenuItem.Name = "selectLanguageMenuItem";
            this.selectLanguageMenuItem.Size = new System.Drawing.Size(213, 22);
            this.selectLanguageMenuItem.Text = "Select Language";
            // 
            // languageSelectionComboBoxMenuItem
            // 
            this.languageSelectionComboBoxMenuItem.DropDownStyle = System.Windows.Forms.ComboBoxStyle.DropDownList;
            this.languageSelectionComboBoxMenuItem.Name = "languageSelectionComboBoxMenuItem";
            this.languageSelectionComboBoxMenuItem.Size = new System.Drawing.Size(224, 23);
            // 
            // toolStripSeparator3
            // 
            this.toolStripSeparator3.Name = "toolStripSeparator3";
            this.toolStripSeparator3.Size = new System.Drawing.Size(210, 6);
            // 
            // backgroundColorToolStripMenuItem
            // 
            this.backgroundColorToolStripMenuItem.DropDownItems.AddRange(new System.Windows.Forms.ToolStripItem[] {
            this.backgroundColorComboBoxMenuItem});
            this.backgroundColorToolStripMenuItem.Name = "backgroundColorToolStripMenuItem";
            this.backgroundColorToolStripMenuItem.Size = new System.Drawing.Size(213, 22);
            this.backgroundColorToolStripMenuItem.Text = "Background Color";
            // 
            // backgroundColorComboBoxMenuItem
            // 
            this.backgroundColorComboBoxMenuItem.DropDownStyle = System.Windows.Forms.ComboBoxStyle.DropDownList;
            this.backgroundColorComboBoxMenuItem.MaxDropDownItems = 24;
            this.backgroundColorComboBoxMenuItem.Name = "backgroundColorComboBoxMenuItem";
            this.backgroundColorComboBoxMenuItem.Size = new System.Drawing.Size(224, 23);
            // 
            // railTrackColorToolStripMenuItem
            // 
            this.railTrackColorToolStripMenuItem.DropDownItems.AddRange(new System.Windows.Forms.ToolStripItem[] {
            this.railTrackColorComboBoxMenuItem});
            this.railTrackColorToolStripMenuItem.Name = "railTrackColorToolStripMenuItem";
            this.railTrackColorToolStripMenuItem.Size = new System.Drawing.Size(213, 22);
            this.railTrackColorToolStripMenuItem.Text = "Track Color";
            // 
            // railTrackColorComboBoxMenuItem
            // 
            this.railTrackColorComboBoxMenuItem.DropDownStyle = System.Windows.Forms.ComboBoxStyle.DropDownList;
            this.railTrackColorComboBoxMenuItem.MaxDropDownItems = 24;
            this.railTrackColorComboBoxMenuItem.Name = "railTrackColorComboBoxMenuItem";
            this.railTrackColorComboBoxMenuItem.Size = new System.Drawing.Size(224, 23);
            // 
            // railEndColorToolStripMenuItem
            // 
            this.railEndColorToolStripMenuItem.DropDownItems.AddRange(new System.Windows.Forms.ToolStripItem[] {
            this.railEndColorComboBoxMenuItem});
            this.railEndColorToolStripMenuItem.Name = "railEndColorToolStripMenuItem";
            this.railEndColorToolStripMenuItem.Size = new System.Drawing.Size(213, 22);
            this.railEndColorToolStripMenuItem.Text = "Track End Node Color";
            // 
            // railEndColorComboBoxMenuItem
            // 
            this.railEndColorComboBoxMenuItem.DropDownStyle = System.Windows.Forms.ComboBoxStyle.DropDownList;
            this.railEndColorComboBoxMenuItem.MaxDropDownItems = 24;
            this.railEndColorComboBoxMenuItem.Name = "railEndColorComboBoxMenuItem";
            this.railEndColorComboBoxMenuItem.Size = new System.Drawing.Size(224, 23);
            // 
            // railJunctionColorToolStripMenuItem
            // 
            this.railJunctionColorToolStripMenuItem.DropDownItems.AddRange(new System.Windows.Forms.ToolStripItem[] {
            this.railJunctionColorComboBoxMenuItem});
            this.railJunctionColorToolStripMenuItem.Name = "railJunctionColorToolStripMenuItem";
            this.railJunctionColorToolStripMenuItem.Size = new System.Drawing.Size(213, 22);
            this.railJunctionColorToolStripMenuItem.Text = "Track Junction Node Color";
            // 
            // railJunctionColorComboBoxMenuItem
            // 
            this.railJunctionColorComboBoxMenuItem.DropDownStyle = System.Windows.Forms.ComboBoxStyle.DropDownList;
            this.railJunctionColorComboBoxMenuItem.MaxDropDownItems = 24;
            this.railJunctionColorComboBoxMenuItem.Name = "railJunctionColorComboBoxMenuItem";
            this.railJunctionColorComboBoxMenuItem.Size = new System.Drawing.Size(224, 23);
            // 
            // railCrossingColorToolStripMenuItem
            // 
            this.railCrossingColorToolStripMenuItem.DropDownItems.AddRange(new System.Windows.Forms.ToolStripItem[] {
            this.railCrossingColorToolStripComboBoxMenuItem});
            this.railCrossingColorToolStripMenuItem.Name = "railCrossingColorToolStripMenuItem";
            this.railCrossingColorToolStripMenuItem.Size = new System.Drawing.Size(213, 22);
            this.railCrossingColorToolStripMenuItem.Text = "Track Crossing Color";
            // 
            // railCrossingColorToolStripComboBoxMenuItem
            // 
            this.railCrossingColorToolStripComboBoxMenuItem.DropDownStyle = System.Windows.Forms.ComboBoxStyle.DropDownList;
            this.railCrossingColorToolStripComboBoxMenuItem.MaxDropDownItems = 24;
            this.railCrossingColorToolStripComboBoxMenuItem.Name = "railCrossingColorToolStripComboBoxMenuItem";
            this.railCrossingColorToolStripComboBoxMenuItem.Size = new System.Drawing.Size(224, 23);
            // 
            // railLevelCrossingColorToolStripMenuItem
            // 
            this.railLevelCrossingColorToolStripMenuItem.DropDownItems.AddRange(new System.Windows.Forms.ToolStripItem[] {
            this.railLevelCrossingColorToolStripComboBoxMenuItem});
            this.railLevelCrossingColorToolStripMenuItem.Name = "railLevelCrossingColorToolStripMenuItem";
            this.railLevelCrossingColorToolStripMenuItem.Size = new System.Drawing.Size(213, 22);
            this.railLevelCrossingColorToolStripMenuItem.Text = "Track Level Crossing Color";
            // 
            // railLevelCrossingColorToolStripComboBoxMenuItem
            // 
            this.railLevelCrossingColorToolStripComboBoxMenuItem.DropDownStyle = System.Windows.Forms.ComboBoxStyle.DropDownList;
            this.railLevelCrossingColorToolStripComboBoxMenuItem.MaxDropDownItems = 24;
            this.railLevelCrossingColorToolStripComboBoxMenuItem.Name = "railLevelCrossingColorToolStripComboBoxMenuItem";
            this.railLevelCrossingColorToolStripComboBoxMenuItem.Size = new System.Drawing.Size(224, 23);
            // 
            // roadTrackColorToolStripMenuItem
            // 
            this.roadTrackColorToolStripMenuItem.DropDownItems.AddRange(new System.Windows.Forms.ToolStripItem[] {
            this.roadTrackColorComboBoxMenuItem});
            this.roadTrackColorToolStripMenuItem.Name = "roadTrackColorToolStripMenuItem";
            this.roadTrackColorToolStripMenuItem.Size = new System.Drawing.Size(213, 22);
            this.roadTrackColorToolStripMenuItem.Text = "Road Color";
            // 
            // roadTrackColorComboBoxMenuItem
            // 
            this.roadTrackColorComboBoxMenuItem.DropDownStyle = System.Windows.Forms.ComboBoxStyle.DropDownList;
            this.roadTrackColorComboBoxMenuItem.MaxDropDownItems = 24;
            this.roadTrackColorComboBoxMenuItem.Name = "roadTrackColorComboBoxMenuItem";
            this.roadTrackColorComboBoxMenuItem.Size = new System.Drawing.Size(224, 23);
            // 
            // roadTrackEndColorToolStripMenuItem
            // 
            this.roadTrackEndColorToolStripMenuItem.DropDownItems.AddRange(new System.Windows.Forms.ToolStripItem[] {
            this.roadTrackEndColorToolStripComboBoxMenuItem});
            this.roadTrackEndColorToolStripMenuItem.Name = "roadTrackEndColorToolStripMenuItem";
            this.roadTrackEndColorToolStripMenuItem.Size = new System.Drawing.Size(213, 22);
            this.roadTrackEndColorToolStripMenuItem.Text = "Road End Node Color";
            // 
            // roadTrackEndColorToolStripComboBoxMenuItem
            // 
            this.roadTrackEndColorToolStripComboBoxMenuItem.DropDownStyle = System.Windows.Forms.ComboBoxStyle.DropDownList;
            this.roadTrackEndColorToolStripComboBoxMenuItem.MaxDropDownItems = 24;
            this.roadTrackEndColorToolStripComboBoxMenuItem.Name = "roadTrackEndColorToolStripComboBoxMenuItem";
            this.roadTrackEndColorToolStripComboBoxMenuItem.Size = new System.Drawing.Size(224, 23);
            // 
            // platformTextColorToolStripMenuItem
            // 
            this.platformTextColorToolStripMenuItem.DropDownItems.AddRange(new System.Windows.Forms.ToolStripItem[] {
            this.platformColorToolStripComboBoxMenuItem});
            this.platformTextColorToolStripMenuItem.Name = "platformTextColorToolStripMenuItem";
            this.platformTextColorToolStripMenuItem.Size = new System.Drawing.Size(213, 22);
            this.platformTextColorToolStripMenuItem.Text = "Platform Text Color";
            // 
            // platformColorToolStripComboBoxMenuItem
            // 
            this.platformColorToolStripComboBoxMenuItem.DropDownStyle = System.Windows.Forms.ComboBoxStyle.DropDownList;
            this.platformColorToolStripComboBoxMenuItem.MaxDropDownItems = 24;
            this.platformColorToolStripComboBoxMenuItem.Name = "platformColorToolStripComboBoxMenuItem";
            this.platformColorToolStripComboBoxMenuItem.Size = new System.Drawing.Size(224, 23);
            // 
            // sidingColorToolStripMenuItem
            // 
            this.sidingColorToolStripMenuItem.DropDownItems.AddRange(new System.Windows.Forms.ToolStripItem[] {
            this.sidingColorToolStripComboBoxMenuItem});
            this.sidingColorToolStripMenuItem.Name = "sidingColorToolStripMenuItem";
            this.sidingColorToolStripMenuItem.Size = new System.Drawing.Size(213, 22);
            this.sidingColorToolStripMenuItem.Text = "Siding Text Color";
            // 
            // sidingColorToolStripComboBoxMenuItem
            // 
            this.sidingColorToolStripComboBoxMenuItem.DropDownStyle = System.Windows.Forms.ComboBoxStyle.DropDownList;
            this.sidingColorToolStripComboBoxMenuItem.MaxDropDownItems = 24;
            this.sidingColorToolStripComboBoxMenuItem.Name = "sidingColorToolStripComboBoxMenuItem";
            this.sidingColorToolStripComboBoxMenuItem.Size = new System.Drawing.Size(224, 23);
            // 
            // speedpostColorToolStripMenuItem
            // 
            this.speedpostColorToolStripMenuItem.DropDownItems.AddRange(new System.Windows.Forms.ToolStripItem[] {
            this.speedpostColorToolStripComboBoxMenuItem});
            this.speedpostColorToolStripMenuItem.Name = "speedpostColorToolStripMenuItem";
            this.speedpostColorToolStripMenuItem.Size = new System.Drawing.Size(213, 22);
            this.speedpostColorToolStripMenuItem.Text = "SpeedPost Text Color";
            // 
            // speedpostColorToolStripComboBoxMenuItem
            // 
            this.speedpostColorToolStripComboBoxMenuItem.DropDownStyle = System.Windows.Forms.ComboBoxStyle.DropDownList;
            this.speedpostColorToolStripComboBoxMenuItem.MaxDropDownItems = 24;
            this.speedpostColorToolStripComboBoxMenuItem.Name = "speedpostColorToolStripComboBoxMenuItem";
            this.speedpostColorToolStripComboBoxMenuItem.Size = new System.Drawing.Size(224, 23);
            // 
            // toolStripSeparator4
            // 
            this.toolStripSeparator4.Name = "toolStripSeparator4";
            this.toolStripSeparator4.Size = new System.Drawing.Size(210, 6);
<<<<<<< HEAD
            // 
            // patheditortoolStripMenuItem
            // 
            this.patheditortoolStripMenuItem.DropDownItems.AddRange(new System.Windows.Forms.ToolStripItem[] {
            this.loadPathToolStripMenuItem});
            this.patheditortoolStripMenuItem.Name = "patheditortoolStripMenuItem";
            this.patheditortoolStripMenuItem.Size = new System.Drawing.Size(79, 20);
            this.patheditortoolStripMenuItem.Text = "Path-Editor";
            // 
            // loadPathToolStripMenuItem
            // 
            this.loadPathToolStripMenuItem.Name = "loadPathToolStripMenuItem";
            this.loadPathToolStripMenuItem.Size = new System.Drawing.Size(127, 22);
            this.loadPathToolStripMenuItem.Text = "Load Path";
=======
>>>>>>> 698a72f3
            // 
            // helpToolStripMenuItem
            // 
            this.helpToolStripMenuItem.DropDownItems.AddRange(new System.Windows.Forms.ToolStripItem[] {
            this.documentationToolStripMenuItem,
            this.aboutToolStripMenuItem});
            this.helpToolStripMenuItem.Name = "helpToolStripMenuItem";
            this.helpToolStripMenuItem.Size = new System.Drawing.Size(44, 20);
            this.helpToolStripMenuItem.Text = "Help";
            // 
            // documentationToolStripMenuItem
            // 
            this.documentationToolStripMenuItem.Name = "documentationToolStripMenuItem";
            this.documentationToolStripMenuItem.Size = new System.Drawing.Size(157, 22);
            this.documentationToolStripMenuItem.Text = "Documentation";
            this.documentationToolStripMenuItem.Click += new System.EventHandler(this.DocumentationToolStripMenuItem_Click);
            // 
            // aboutToolStripMenuItem
            // 
            this.aboutToolStripMenuItem.Name = "aboutToolStripMenuItem";
            this.aboutToolStripMenuItem.Size = new System.Drawing.Size(157, 22);
            this.aboutToolStripMenuItem.Text = "About";
            this.aboutToolStripMenuItem.Click += new System.EventHandler(this.AboutToolStripMenuItem_Click);
            // 
            // pathTrackColorToolStripMenuItem
            // 
            this.pathTrackColorToolStripMenuItem.DropDownItems.AddRange(new System.Windows.Forms.ToolStripItem[] {
            this.pathTrackColorToolStripComboBoxMenuItem});
            this.pathTrackColorToolStripMenuItem.Name = "pathTrackColorToolStripMenuItem";
            this.pathTrackColorToolStripMenuItem.Size = new System.Drawing.Size(213, 22);
            this.pathTrackColorToolStripMenuItem.Text = "Path Color";
            // 
            // pathTrackColorToolStripComboBoxMenuItem
            // 
            this.pathTrackColorToolStripComboBoxMenuItem.DropDownStyle = System.Windows.Forms.ComboBoxStyle.DropDownList;
            this.pathTrackColorToolStripComboBoxMenuItem.MaxDropDownItems = 24;
            this.pathTrackColorToolStripComboBoxMenuItem.Name = "pathTrackColorToolStripComboBoxMenuItem";
            this.pathTrackColorToolStripComboBoxMenuItem.Size = new System.Drawing.Size(224, 23);
            // 
            // MainMenuControl
            // 
            this.AutoScaleDimensions = new System.Drawing.SizeF(96F, 96F);
            this.AutoScaleMode = System.Windows.Forms.AutoScaleMode.Dpi;
            this.AutoSize = true;
            this.Controls.Add(this.MainMenuStrip);
            this.Font = new System.Drawing.Font("Segoe UI", 9F, System.Drawing.FontStyle.Regular, System.Drawing.GraphicsUnit.Point);
            this.Margin = new System.Windows.Forms.Padding(2, 3, 2, 3);
            this.Name = "MainMenuControl";
            this.Size = new System.Drawing.Size(906, 273);
            this.MainMenuStrip.ResumeLayout(false);
            this.MainMenuStrip.PerformLayout();
            this.ResumeLayout(false);
            this.PerformLayout();

        }

        #endregion

        private System.Windows.Forms.MenuStrip MainMenuStrip;
        private System.Windows.Forms.ToolStripMenuItem fileToolStripMenuItem;
        private System.Windows.Forms.ToolStripMenuItem menuItemRoutes;
        private System.Windows.Forms.ToolStripSeparator toolStripSeparator1;
        private System.Windows.Forms.ToolStripMenuItem menuItemFolder;
        private System.Windows.Forms.ToolStripSeparator toolStripSeparator2;
        private System.Windows.Forms.ToolStripMenuItem menuItemQuit;
        private System.Windows.Forms.ToolStripMenuItem viewToolStripMenuItem;
        private System.Windows.Forms.ToolStripMenuItem viewTrackItemsToolStripMenuItem;
        private System.Windows.Forms.ToolStripMenuItem trackSegmentsVisibleToolStripMenuItem;
        private System.Windows.Forms.ToolStripMenuItem trackEndNodesVisibleToolStripMenuItem;
        private System.Windows.Forms.ToolStripMenuItem trackJunctionNodesVisibleToolStripMenuItem;
        private System.Windows.Forms.ToolStripMenuItem trackCrossverNodesVisibleToolStripMenuItem;
        private System.Windows.Forms.ToolStripMenuItem preferencesToolStripMenuItem;
        private System.Windows.Forms.ToolStripMenuItem backgroundColorToolStripMenuItem;
        private System.Windows.Forms.ToolStripComboBox backgroundColorComboBoxMenuItem;
        private System.Windows.Forms.ToolStripMenuItem restoreLastViewMenuItem;
        private System.Windows.Forms.ToolStripSeparator toolStripSeparator3;
        private System.Windows.Forms.ToolStripMenuItem railTrackColorToolStripMenuItem;
        private System.Windows.Forms.ToolStripComboBox railTrackColorComboBoxMenuItem;
        private System.Windows.Forms.ToolStripMenuItem roadTrackColorToolStripMenuItem;
        private System.Windows.Forms.ToolStripComboBox roadTrackColorComboBoxMenuItem;
        private System.Windows.Forms.ToolStripMenuItem selectLanguageMenuItem;
        private System.Windows.Forms.ToolStripComboBox languageSelectionComboBoxMenuItem;
        private System.Windows.Forms.ToolStripMenuItem viewRoadItemsToolStripMenuItem;
        private System.Windows.Forms.ToolStripMenuItem roadSegmentsVisibleToolStripMenuItem;
        private System.Windows.Forms.ToolStripMenuItem roadEndNodesVisibleToolStripMenuItem;
        private System.Windows.Forms.ToolStripMenuItem railEndColorToolStripMenuItem;
        private System.Windows.Forms.ToolStripComboBox railEndColorComboBoxMenuItem;
        private System.Windows.Forms.ToolStripMenuItem railJunctionColorToolStripMenuItem;
        private System.Windows.Forms.ToolStripComboBox railJunctionColorComboBoxMenuItem;
        private System.Windows.Forms.ToolStripMenuItem railCrossingColorToolStripMenuItem;
        private System.Windows.Forms.ToolStripMenuItem railLevelCrossingColorToolStripMenuItem;
        private System.Windows.Forms.ToolStripMenuItem platformTextColorToolStripMenuItem;
        private System.Windows.Forms.ToolStripMenuItem sidingColorToolStripMenuItem;
        private System.Windows.Forms.ToolStripMenuItem speedpostColorToolStripMenuItem;
        private System.Windows.Forms.ToolStripComboBox speedpostColorToolStripComboBoxMenuItem;
        private System.Windows.Forms.ToolStripComboBox sidingColorToolStripComboBoxMenuItem;
        private System.Windows.Forms.ToolStripComboBox platformColorToolStripComboBoxMenuItem;
        private System.Windows.Forms.ToolStripComboBox railCrossingColorToolStripComboBoxMenuItem;
        private System.Windows.Forms.ToolStripComboBox railLevelCrossingColorToolStripComboBoxMenuItem;
        private System.Windows.Forms.ToolStripSeparator toolStripSeparator4;
        private System.Windows.Forms.ToolStripMenuItem roadTrackEndColorToolStripMenuItem;
        private System.Windows.Forms.ToolStripComboBox roadTrackEndColorToolStripComboBoxMenuItem;
        private System.Windows.Forms.ToolStripMenuItem trackLevelCrossingsVisibleToolStripMenuItem;
        private System.Windows.Forms.ToolStripMenuItem roadLevelCrossingsVisibleToolStripMenuItem;
        private System.Windows.Forms.ToolStripMenuItem tileGidVisibleToolStripMenuItem;
        private System.Windows.Forms.ToolStripMenuItem roadCarSpawnersVisibleToolStripMenuItem;
        private System.Windows.Forms.ToolStripMenuItem viewInteractivesToolStripMenuItem;
        private System.Windows.Forms.ToolStripMenuItem primarySignalsVisibleToolStripMenuItem;
        private System.Windows.Forms.ToolStripMenuItem otherSignalsVisibleToolStripMenuItem;
        private System.Windows.Forms.ToolStripMenuItem platformsVisibleToolStripMenuItem;
        private System.Windows.Forms.ToolStripMenuItem platformNamesVisibleToolStripMenuItem;
        private System.Windows.Forms.ToolStripMenuItem platformStationsVisibleToolStripMenuItem;
        private System.Windows.Forms.ToolStripMenuItem sidingsVisibleToolStripMenuItem;
        private System.Windows.Forms.ToolStripMenuItem sidingNamesVisibleToolStripMenuItem;
        private System.Windows.Forms.ToolStripMenuItem speedpostsVisibleToolStripMenuItem;
        private System.Windows.Forms.ToolStripMenuItem milepostsVisibleToolStripMenuItem;
        private System.Windows.Forms.ToolStripMenuItem hazardsVisibleToolStripMenuItem;
        private System.Windows.Forms.ToolStripMenuItem pickupsVisibleToolStripMenuItem;
        private System.Windows.Forms.ToolStripMenuItem soundRegionsVisibleToolStripMenuItem;
        private System.Windows.Forms.ToolStripMenuItem helpToolStripMenuItem;
        private System.Windows.Forms.ToolStripMenuItem documentationToolStripMenuItem;
        private System.Windows.Forms.ToolStripMenuItem aboutToolStripMenuItem;
        private System.Windows.Forms.ToolStripMenuItem takeScreenshotToolStripMenuItem;
        private System.Windows.Forms.ToolStripSeparator toolStripSeparator5;
<<<<<<< HEAD
        private System.Windows.Forms.ToolStripMenuItem patheditortoolStripMenuItem;
        private System.Windows.Forms.ToolStripMenuItem loadPathToolStripMenuItem;
        private System.Windows.Forms.ToolStripMenuItem tempfoldertoolStripMenuItem;
=======
        private System.Windows.Forms.ToolStripMenuItem pathTrackColorToolStripMenuItem;
        private System.Windows.Forms.ToolStripComboBox pathTrackColorToolStripComboBoxMenuItem;
>>>>>>> 698a72f3
    }
}<|MERGE_RESOLUTION|>--- conflicted
+++ resolved
@@ -32,7 +32,6 @@
             this.MainMenuStrip = new System.Windows.Forms.MenuStrip();
             this.fileToolStripMenuItem = new System.Windows.Forms.ToolStripMenuItem();
             this.toolStripSeparator1 = new System.Windows.Forms.ToolStripSeparator();
-            this.tempfoldertoolStripMenuItem = new System.Windows.Forms.ToolStripMenuItem();
             this.menuItemFolder = new System.Windows.Forms.ToolStripMenuItem();
             this.menuItemRoutes = new System.Windows.Forms.ToolStripMenuItem();
             this.toolStripSeparator2 = new System.Windows.Forms.ToolStripSeparator();
@@ -93,8 +92,6 @@
             this.speedpostColorToolStripMenuItem = new System.Windows.Forms.ToolStripMenuItem();
             this.speedpostColorToolStripComboBoxMenuItem = new System.Windows.Forms.ToolStripComboBox();
             this.toolStripSeparator4 = new System.Windows.Forms.ToolStripSeparator();
-            this.patheditortoolStripMenuItem = new System.Windows.Forms.ToolStripMenuItem();
-            this.loadPathToolStripMenuItem = new System.Windows.Forms.ToolStripMenuItem();
             this.helpToolStripMenuItem = new System.Windows.Forms.ToolStripMenuItem();
             this.documentationToolStripMenuItem = new System.Windows.Forms.ToolStripMenuItem();
             this.aboutToolStripMenuItem = new System.Windows.Forms.ToolStripMenuItem();
@@ -110,7 +107,6 @@
             this.fileToolStripMenuItem,
             this.viewToolStripMenuItem,
             this.preferencesToolStripMenuItem,
-            this.patheditortoolStripMenuItem,
             this.helpToolStripMenuItem});
             this.MainMenuStrip.Location = new System.Drawing.Point(0, 0);
             this.MainMenuStrip.Name = "MainMenuStrip";
@@ -124,7 +120,6 @@
             // 
             this.fileToolStripMenuItem.DropDownItems.AddRange(new System.Windows.Forms.ToolStripItem[] {
             this.toolStripSeparator1,
-            this.tempfoldertoolStripMenuItem,
             this.menuItemFolder,
             this.menuItemRoutes,
             this.toolStripSeparator2,
@@ -136,56 +131,29 @@
             // toolStripSeparator1
             // 
             this.toolStripSeparator1.Name = "toolStripSeparator1";
-<<<<<<< HEAD
-            this.toolStripSeparator1.Size = new System.Drawing.Size(177, 6);
-            // 
-            // tempfoldertoolStripMenuItem
-            // 
-            this.tempfoldertoolStripMenuItem.Name = "tempfoldertoolStripMenuItem";
-            this.tempfoldertoolStripMenuItem.Size = new System.Drawing.Size(180, 22);
-            this.tempfoldertoolStripMenuItem.Text = "Select Temp Folder";
-            this.tempfoldertoolStripMenuItem.Click += new System.EventHandler(this.tempfoldertoolStripMenuItem_Click);
-=======
             this.toolStripSeparator1.Size = new System.Drawing.Size(172, 6);
->>>>>>> 698a72f3
             // 
             // menuItemFolder
             // 
             this.menuItemFolder.Name = "menuItemFolder";
-<<<<<<< HEAD
-            this.menuItemFolder.Size = new System.Drawing.Size(180, 22);
-=======
             this.menuItemFolder.Size = new System.Drawing.Size(175, 22);
->>>>>>> 698a72f3
             this.menuItemFolder.Text = "Select Route Folder";
             // 
             // menuItemRoutes
             // 
             this.menuItemRoutes.Name = "menuItemRoutes";
-<<<<<<< HEAD
-            this.menuItemRoutes.Size = new System.Drawing.Size(180, 22);
-=======
             this.menuItemRoutes.Size = new System.Drawing.Size(175, 22);
->>>>>>> 698a72f3
             this.menuItemRoutes.Text = "Select Route";
             // 
             // toolStripSeparator2
             // 
             this.toolStripSeparator2.Name = "toolStripSeparator2";
-<<<<<<< HEAD
-            this.toolStripSeparator2.Size = new System.Drawing.Size(177, 6);
-=======
             this.toolStripSeparator2.Size = new System.Drawing.Size(172, 6);
->>>>>>> 698a72f3
             // 
             // menuItemQuit
             // 
             this.menuItemQuit.Name = "menuItemQuit";
-<<<<<<< HEAD
-            this.menuItemQuit.Size = new System.Drawing.Size(180, 22);
-=======
             this.menuItemQuit.Size = new System.Drawing.Size(175, 22);
->>>>>>> 698a72f3
             this.menuItemQuit.Text = "Quit (Q)";
             this.menuItemQuit.Click += new System.EventHandler(this.MenuItemQuit_Click);
             // 
@@ -635,23 +603,6 @@
             // 
             this.toolStripSeparator4.Name = "toolStripSeparator4";
             this.toolStripSeparator4.Size = new System.Drawing.Size(210, 6);
-<<<<<<< HEAD
-            // 
-            // patheditortoolStripMenuItem
-            // 
-            this.patheditortoolStripMenuItem.DropDownItems.AddRange(new System.Windows.Forms.ToolStripItem[] {
-            this.loadPathToolStripMenuItem});
-            this.patheditortoolStripMenuItem.Name = "patheditortoolStripMenuItem";
-            this.patheditortoolStripMenuItem.Size = new System.Drawing.Size(79, 20);
-            this.patheditortoolStripMenuItem.Text = "Path-Editor";
-            // 
-            // loadPathToolStripMenuItem
-            // 
-            this.loadPathToolStripMenuItem.Name = "loadPathToolStripMenuItem";
-            this.loadPathToolStripMenuItem.Size = new System.Drawing.Size(127, 22);
-            this.loadPathToolStripMenuItem.Text = "Load Path";
-=======
->>>>>>> 698a72f3
             // 
             // helpToolStripMenuItem
             // 
@@ -776,13 +727,7 @@
         private System.Windows.Forms.ToolStripMenuItem aboutToolStripMenuItem;
         private System.Windows.Forms.ToolStripMenuItem takeScreenshotToolStripMenuItem;
         private System.Windows.Forms.ToolStripSeparator toolStripSeparator5;
-<<<<<<< HEAD
-        private System.Windows.Forms.ToolStripMenuItem patheditortoolStripMenuItem;
-        private System.Windows.Forms.ToolStripMenuItem loadPathToolStripMenuItem;
-        private System.Windows.Forms.ToolStripMenuItem tempfoldertoolStripMenuItem;
-=======
         private System.Windows.Forms.ToolStripMenuItem pathTrackColorToolStripMenuItem;
         private System.Windows.Forms.ToolStripComboBox pathTrackColorToolStripComboBoxMenuItem;
->>>>>>> 698a72f3
     }
 }