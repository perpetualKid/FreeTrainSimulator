<<<<<<< HEAD
﻿<?xml version="1.0" encoding="utf-8"?>
<Project ToolsVersion="12.0" DefaultTargets="Build" xmlns="http://schemas.microsoft.com/developer/msbuild/2003">
  <Import Project="$(MSBuildExtensionsPath)\$(MSBuildToolsVersion)\Microsoft.Common.props" Condition="Exists('$(MSBuildExtensionsPath)\$(MSBuildToolsVersion)\Microsoft.Common.props')" />
  <PropertyGroup>
    <Configuration Condition=" '$(Configuration)' == '' ">Debug</Configuration>
    <Platform Condition=" '$(Platform)' == '' ">x86</Platform>
    <ProjectGuid>{DA94D876-7D35-46C3-AECE-AFACE72C686C}</ProjectGuid>
    <OutputType>Library</OutputType>
    <AppDesignerFolder>Properties</AppDesignerFolder>
    <RootNamespace>ORTS.Common</RootNamespace>
    <AssemblyName>ORTS.Common</AssemblyName>
    <TargetFrameworkVersion>v4.8</TargetFrameworkVersion>
    <FileAlignment>512</FileAlignment>
    <TargetFrameworkProfile />
    <NuGetPackageImportStamp>
    </NuGetPackageImportStamp>
  </PropertyGroup>
  <PropertyGroup Condition="'$(Configuration)|$(Platform)' == 'Debug|AnyCPU'">
    <DebugSymbols>true</DebugSymbols>
    <OutputPath>..\..\Program\</OutputPath>
    <DefineConstants>TRACE;DEBUG</DefineConstants>
    <DebugType>full</DebugType>
    <PlatformTarget>AnyCPU</PlatformTarget>
    <LangVersion>latest</LangVersion>
    <ErrorReport>prompt</ErrorReport>
    <CodeAnalysisRuleSet>MinimumRecommendedRules.ruleset</CodeAnalysisRuleSet>
    <Prefer32Bit>false</Prefer32Bit>
  </PropertyGroup>
  <PropertyGroup Condition="'$(Configuration)|$(Platform)' == 'Release|AnyCPU'">
    <OutputPath>..\..\Program\</OutputPath>
    <DefineConstants>TRACE</DefineConstants>
    <DocumentationFile>
    </DocumentationFile>
    <Optimize>true</Optimize>
    <PlatformTarget>AnyCPU</PlatformTarget>
    <LangVersion>latest</LangVersion>
    <ErrorReport>prompt</ErrorReport>
    <CodeAnalysisRuleSet>MinimumRecommendedRules.ruleset</CodeAnalysisRuleSet>
    <Prefer32Bit>false</Prefer32Bit>
  </PropertyGroup>
  <ItemGroup>
    <Reference Include="GNU.Gettext, Version=1.1.5151.39896, Culture=neutral, processorArchitecture=MSIL">
      <SpecificVersion>False</SpecificVersion>
      <HintPath>..\3rdPartyLibs\GNU.Gettext.dll</HintPath>
    </Reference>
    <Reference Include="PIEHid32Net, Version=2.2.4.21348, Culture=neutral, processorArchitecture=MSIL">
      <SpecificVersion>False</SpecificVersion>
      <HintPath>..\3rdPartyLibs\PIEHid32Net.dll</HintPath>
    </Reference>
    <Reference Include="PIEHid64Net, Version=2.2.5.23674, Culture=neutral, processorArchitecture=AMD64">
      <SpecificVersion>False</SpecificVersion>
      <HintPath>..\3rdPartyLibs\PIEHid64Net.dll</HintPath>
    </Reference>
    <Reference Include="System" />
    <Reference Include="System.Drawing" />
    <Reference Include="System.Management" />
    <Reference Include="System.Windows.Forms" />
  </ItemGroup>
  <ItemGroup>
    <Compile Include="AEDefinitions.cs" />
    <Compile Include="AlmostEqual.cs" />
    <Compile Include="Threading\CancellationToken.cs" />
    <Compile Include="Threading\CancellationTokenSource.cs" />
    <Compile Include="Conversions.cs" />
    <Compile Include="Coordinates.cs" />
    <Compile Include="DataLogger.cs" />
    <Compile Include="ElapsedTime.cs" />
    <Compile Include="Enums.cs" />
    <Compile Include="Filter.cs" />
    <Compile Include="FxCopAttributes.cs" />
    <Compile Include="Input\RailDriverBase.cs" />
    <Compile Include="Integrator.cs" />
    <Compile Include="Msts\MstsPath.cs" />
    <Compile Include="Properties\AssemblyInfo.cs" />
    <Compile Include="SettingsBase.cs" />
    <Compile Include="SettingsStore.cs" />
    <Compile Include="SmoothedData.cs" />
    <Compile Include="SystemInfo.cs" />
    <Compile Include="TrackMonitorSignalAspect.cs" />
    <Compile Include="UserCommand.cs" />
    <Compile Include="VersionInfo.cs" />
    <Compile Include="Xna\MatrixExtension.cs" />
  </ItemGroup>
  <ItemGroup>
    <PackageReference Include="MonoGame.Framework.WindowsDX">
      <Version>3.7.1.189</Version>
    </PackageReference>
  </ItemGroup>
  <ItemGroup />
  <Import Project="$(MSBuildToolsPath)\Microsoft.CSharp.targets" />
  <!-- To modify your build process, add your task inside one of the targets below and uncomment it.
       Other similar extension points exist, see Microsoft.Common.targets.
  <Target Name="BeforeBuild">
  </Target>
  <Target Name="AfterBuild">
  </Target>
  -->
  <PropertyGroup>
    <PostBuildEvent>
    </PostBuildEvent>
  </PropertyGroup>
=======
﻿<?xml version="1.0" encoding="utf-8"?>
<Project ToolsVersion="12.0" DefaultTargets="Build" xmlns="http://schemas.microsoft.com/developer/msbuild/2003">
  <Import Project="$(MSBuildExtensionsPath)\$(MSBuildToolsVersion)\Microsoft.Common.props" Condition="Exists('$(MSBuildExtensionsPath)\$(MSBuildToolsVersion)\Microsoft.Common.props')" />
  <PropertyGroup>
    <Configuration Condition=" '$(Configuration)' == '' ">Debug</Configuration>
    <Platform Condition=" '$(Platform)' == '' ">x86</Platform>
    <ProjectGuid>{DA94D876-7D35-46C3-AECE-AFACE72C686C}</ProjectGuid>
    <OutputType>Library</OutputType>
    <AppDesignerFolder>Properties</AppDesignerFolder>
    <RootNamespace>ORTS.Common</RootNamespace>
    <AssemblyName>ORTS.Common</AssemblyName>
    <TargetFrameworkVersion>v4.7.2</TargetFrameworkVersion>
    <FileAlignment>512</FileAlignment>
    <TargetFrameworkProfile />
  </PropertyGroup>
  <PropertyGroup Condition="'$(Configuration)|$(Platform)' == 'Debug|AnyCPU'">
    <DebugSymbols>true</DebugSymbols>
    <OutputPath>..\..\Program\</OutputPath>
    <DefineConstants>TRACE;DEBUG</DefineConstants>
    <DebugType>full</DebugType>
    <PlatformTarget>AnyCPU</PlatformTarget>
    <ErrorReport>prompt</ErrorReport>
    <WarningLevel>4</WarningLevel>
    <PlatformTarget>x86</PlatformTarget>
    <Prefer32Bit>false</Prefer32Bit>
    <LangVersion>7.3</LangVersion>
    <ErrorReport>prompt</ErrorReport>
    <CodeAnalysisRuleSet>MinimumRecommendedRules.ruleset</CodeAnalysisRuleSet>
  </PropertyGroup>
  <PropertyGroup Condition="'$(Configuration)|$(Platform)' == 'Release|AnyCPU'">
    <OutputPath>..\..\Program\</OutputPath>
    <DefineConstants>TRACE</DefineConstants>
    <DocumentationFile>..\..\Program\ORTS.Common.xml</DocumentationFile>
    <Optimize>true</Optimize>
    <DebugType>pdbonly</DebugType>
    <PlatformTarget>AnyCPU</PlatformTarget>
    <PlatformTarget>x86</PlatformTarget>
    <Prefer32Bit>false</Prefer32Bit>
    <LangVersion>7.3</LangVersion>
    <ErrorReport>prompt</ErrorReport>
    <CodeAnalysisRuleSet>MinimumRecommendedRules.ruleset</CodeAnalysisRuleSet>
  </PropertyGroup>
  <ItemGroup>
    <Reference Include="GNU.Gettext, Version=1.1.5151.39896, Culture=neutral, processorArchitecture=MSIL">
      <SpecificVersion>False</SpecificVersion>
      <HintPath>..\3rdPartyLibs\GNU.Gettext.dll</HintPath>
    </Reference>
    <Reference Include="MonoGame.Framework, Version=3.5.0.1046, Culture=neutral, processorArchitecture=MSIL">
      <SpecificVersion>False</SpecificVersion>
      <HintPath>$(SolutionDir)\3rdPartyLibs\MonoGame\MonoGame.Framework.dll</HintPath>
    </Reference>
    <Reference Include="System" />
    <Reference Include="System.Drawing" />
    <Reference Include="System.Management" />
    <Reference Include="System.Windows.Forms" />
  </ItemGroup>
  <ItemGroup>
    <Compile Include="AEDefinitions.cs" />
    <Compile Include="AlmostEqual.cs" />
    <Compile Include="CancellationToken.cs" />
    <Compile Include="CancellationTokenSource.cs" />
    <Compile Include="Conversions.cs" />
    <Compile Include="Coordinates.cs" />
    <Compile Include="DataLogger.cs" />
    <Compile Include="ElapsedTime.cs" />
    <Compile Include="enums.cs" />
    <Compile Include="Filter.cs" />
    <Compile Include="FxCopAttributes.cs" />
    <Compile Include="GetStringAttribute.cs" />
    <Compile Include="Integrator.cs" />
    <Compile Include="Properties\AssemblyInfo.cs" />
    <Compile Include="SettingsBase.cs" />
    <Compile Include="SettingsStore.cs" />
    <Compile Include="SmoothedData.cs" />
    <Compile Include="SystemInfo.cs" />
    <Compile Include="TrackMonitorSignalAspect.cs" />
    <Compile Include="Input\UserCommand.cs" />
    <Compile Include="VersionInfo.cs" />
  </ItemGroup>
  <Import Project="$(MSBuildToolsPath)\Microsoft.CSharp.targets" />
  <!-- To modify your build process, add your task inside one of the targets below and uncomment it. 
       Other similar extension points exist, see Microsoft.Common.targets.
  <Target Name="BeforeBuild">
  </Target>
  <Target Name="AfterBuild">
  </Target>
  -->
  <PropertyGroup>
    <PostBuildEvent>
    </PostBuildEvent>
  </PropertyGroup>
>>>>>>> 48d5f9d4
</Project><|MERGE_RESOLUTION|>--- conflicted
+++ resolved
@@ -1,196 +1,102 @@
-<<<<<<< HEAD
-﻿<?xml version="1.0" encoding="utf-8"?>
-<Project ToolsVersion="12.0" DefaultTargets="Build" xmlns="http://schemas.microsoft.com/developer/msbuild/2003">
-  <Import Project="$(MSBuildExtensionsPath)\$(MSBuildToolsVersion)\Microsoft.Common.props" Condition="Exists('$(MSBuildExtensionsPath)\$(MSBuildToolsVersion)\Microsoft.Common.props')" />
-  <PropertyGroup>
-    <Configuration Condition=" '$(Configuration)' == '' ">Debug</Configuration>
-    <Platform Condition=" '$(Platform)' == '' ">x86</Platform>
-    <ProjectGuid>{DA94D876-7D35-46C3-AECE-AFACE72C686C}</ProjectGuid>
-    <OutputType>Library</OutputType>
-    <AppDesignerFolder>Properties</AppDesignerFolder>
-    <RootNamespace>ORTS.Common</RootNamespace>
-    <AssemblyName>ORTS.Common</AssemblyName>
-    <TargetFrameworkVersion>v4.8</TargetFrameworkVersion>
-    <FileAlignment>512</FileAlignment>
-    <TargetFrameworkProfile />
-    <NuGetPackageImportStamp>
-    </NuGetPackageImportStamp>
-  </PropertyGroup>
-  <PropertyGroup Condition="'$(Configuration)|$(Platform)' == 'Debug|AnyCPU'">
-    <DebugSymbols>true</DebugSymbols>
-    <OutputPath>..\..\Program\</OutputPath>
-    <DefineConstants>TRACE;DEBUG</DefineConstants>
-    <DebugType>full</DebugType>
-    <PlatformTarget>AnyCPU</PlatformTarget>
-    <LangVersion>latest</LangVersion>
-    <ErrorReport>prompt</ErrorReport>
-    <CodeAnalysisRuleSet>MinimumRecommendedRules.ruleset</CodeAnalysisRuleSet>
-    <Prefer32Bit>false</Prefer32Bit>
-  </PropertyGroup>
-  <PropertyGroup Condition="'$(Configuration)|$(Platform)' == 'Release|AnyCPU'">
-    <OutputPath>..\..\Program\</OutputPath>
-    <DefineConstants>TRACE</DefineConstants>
-    <DocumentationFile>
-    </DocumentationFile>
-    <Optimize>true</Optimize>
-    <PlatformTarget>AnyCPU</PlatformTarget>
-    <LangVersion>latest</LangVersion>
-    <ErrorReport>prompt</ErrorReport>
-    <CodeAnalysisRuleSet>MinimumRecommendedRules.ruleset</CodeAnalysisRuleSet>
-    <Prefer32Bit>false</Prefer32Bit>
-  </PropertyGroup>
-  <ItemGroup>
-    <Reference Include="GNU.Gettext, Version=1.1.5151.39896, Culture=neutral, processorArchitecture=MSIL">
-      <SpecificVersion>False</SpecificVersion>
-      <HintPath>..\3rdPartyLibs\GNU.Gettext.dll</HintPath>
-    </Reference>
-    <Reference Include="PIEHid32Net, Version=2.2.4.21348, Culture=neutral, processorArchitecture=MSIL">
-      <SpecificVersion>False</SpecificVersion>
-      <HintPath>..\3rdPartyLibs\PIEHid32Net.dll</HintPath>
-    </Reference>
-    <Reference Include="PIEHid64Net, Version=2.2.5.23674, Culture=neutral, processorArchitecture=AMD64">
-      <SpecificVersion>False</SpecificVersion>
-      <HintPath>..\3rdPartyLibs\PIEHid64Net.dll</HintPath>
-    </Reference>
-    <Reference Include="System" />
-    <Reference Include="System.Drawing" />
-    <Reference Include="System.Management" />
-    <Reference Include="System.Windows.Forms" />
-  </ItemGroup>
-  <ItemGroup>
-    <Compile Include="AEDefinitions.cs" />
-    <Compile Include="AlmostEqual.cs" />
-    <Compile Include="Threading\CancellationToken.cs" />
-    <Compile Include="Threading\CancellationTokenSource.cs" />
-    <Compile Include="Conversions.cs" />
-    <Compile Include="Coordinates.cs" />
-    <Compile Include="DataLogger.cs" />
-    <Compile Include="ElapsedTime.cs" />
-    <Compile Include="Enums.cs" />
-    <Compile Include="Filter.cs" />
-    <Compile Include="FxCopAttributes.cs" />
-    <Compile Include="Input\RailDriverBase.cs" />
-    <Compile Include="Integrator.cs" />
-    <Compile Include="Msts\MstsPath.cs" />
-    <Compile Include="Properties\AssemblyInfo.cs" />
-    <Compile Include="SettingsBase.cs" />
-    <Compile Include="SettingsStore.cs" />
-    <Compile Include="SmoothedData.cs" />
-    <Compile Include="SystemInfo.cs" />
-    <Compile Include="TrackMonitorSignalAspect.cs" />
-    <Compile Include="UserCommand.cs" />
-    <Compile Include="VersionInfo.cs" />
-    <Compile Include="Xna\MatrixExtension.cs" />
-  </ItemGroup>
-  <ItemGroup>
-    <PackageReference Include="MonoGame.Framework.WindowsDX">
-      <Version>3.7.1.189</Version>
-    </PackageReference>
-  </ItemGroup>
-  <ItemGroup />
-  <Import Project="$(MSBuildToolsPath)\Microsoft.CSharp.targets" />
-  <!-- To modify your build process, add your task inside one of the targets below and uncomment it.
-       Other similar extension points exist, see Microsoft.Common.targets.
-  <Target Name="BeforeBuild">
-  </Target>
-  <Target Name="AfterBuild">
-  </Target>
-  -->
-  <PropertyGroup>
-    <PostBuildEvent>
-    </PostBuildEvent>
-  </PropertyGroup>
-=======
-﻿<?xml version="1.0" encoding="utf-8"?>
-<Project ToolsVersion="12.0" DefaultTargets="Build" xmlns="http://schemas.microsoft.com/developer/msbuild/2003">
-  <Import Project="$(MSBuildExtensionsPath)\$(MSBuildToolsVersion)\Microsoft.Common.props" Condition="Exists('$(MSBuildExtensionsPath)\$(MSBuildToolsVersion)\Microsoft.Common.props')" />
-  <PropertyGroup>
-    <Configuration Condition=" '$(Configuration)' == '' ">Debug</Configuration>
-    <Platform Condition=" '$(Platform)' == '' ">x86</Platform>
-    <ProjectGuid>{DA94D876-7D35-46C3-AECE-AFACE72C686C}</ProjectGuid>
-    <OutputType>Library</OutputType>
-    <AppDesignerFolder>Properties</AppDesignerFolder>
-    <RootNamespace>ORTS.Common</RootNamespace>
-    <AssemblyName>ORTS.Common</AssemblyName>
-    <TargetFrameworkVersion>v4.7.2</TargetFrameworkVersion>
-    <FileAlignment>512</FileAlignment>
-    <TargetFrameworkProfile />
-  </PropertyGroup>
-  <PropertyGroup Condition="'$(Configuration)|$(Platform)' == 'Debug|AnyCPU'">
-    <DebugSymbols>true</DebugSymbols>
-    <OutputPath>..\..\Program\</OutputPath>
-    <DefineConstants>TRACE;DEBUG</DefineConstants>
-    <DebugType>full</DebugType>
-    <PlatformTarget>AnyCPU</PlatformTarget>
-    <ErrorReport>prompt</ErrorReport>
-    <WarningLevel>4</WarningLevel>
-    <PlatformTarget>x86</PlatformTarget>
-    <Prefer32Bit>false</Prefer32Bit>
-    <LangVersion>7.3</LangVersion>
-    <ErrorReport>prompt</ErrorReport>
-    <CodeAnalysisRuleSet>MinimumRecommendedRules.ruleset</CodeAnalysisRuleSet>
-  </PropertyGroup>
-  <PropertyGroup Condition="'$(Configuration)|$(Platform)' == 'Release|AnyCPU'">
-    <OutputPath>..\..\Program\</OutputPath>
-    <DefineConstants>TRACE</DefineConstants>
-    <DocumentationFile>..\..\Program\ORTS.Common.xml</DocumentationFile>
-    <Optimize>true</Optimize>
-    <DebugType>pdbonly</DebugType>
-    <PlatformTarget>AnyCPU</PlatformTarget>
-    <PlatformTarget>x86</PlatformTarget>
-    <Prefer32Bit>false</Prefer32Bit>
-    <LangVersion>7.3</LangVersion>
-    <ErrorReport>prompt</ErrorReport>
-    <CodeAnalysisRuleSet>MinimumRecommendedRules.ruleset</CodeAnalysisRuleSet>
-  </PropertyGroup>
-  <ItemGroup>
-    <Reference Include="GNU.Gettext, Version=1.1.5151.39896, Culture=neutral, processorArchitecture=MSIL">
-      <SpecificVersion>False</SpecificVersion>
-      <HintPath>..\3rdPartyLibs\GNU.Gettext.dll</HintPath>
-    </Reference>
-    <Reference Include="MonoGame.Framework, Version=3.5.0.1046, Culture=neutral, processorArchitecture=MSIL">
-      <SpecificVersion>False</SpecificVersion>
-      <HintPath>$(SolutionDir)\3rdPartyLibs\MonoGame\MonoGame.Framework.dll</HintPath>
-    </Reference>
-    <Reference Include="System" />
-    <Reference Include="System.Drawing" />
-    <Reference Include="System.Management" />
-    <Reference Include="System.Windows.Forms" />
-  </ItemGroup>
-  <ItemGroup>
-    <Compile Include="AEDefinitions.cs" />
-    <Compile Include="AlmostEqual.cs" />
-    <Compile Include="CancellationToken.cs" />
-    <Compile Include="CancellationTokenSource.cs" />
-    <Compile Include="Conversions.cs" />
-    <Compile Include="Coordinates.cs" />
-    <Compile Include="DataLogger.cs" />
-    <Compile Include="ElapsedTime.cs" />
-    <Compile Include="enums.cs" />
-    <Compile Include="Filter.cs" />
-    <Compile Include="FxCopAttributes.cs" />
-    <Compile Include="GetStringAttribute.cs" />
-    <Compile Include="Integrator.cs" />
-    <Compile Include="Properties\AssemblyInfo.cs" />
-    <Compile Include="SettingsBase.cs" />
-    <Compile Include="SettingsStore.cs" />
-    <Compile Include="SmoothedData.cs" />
-    <Compile Include="SystemInfo.cs" />
-    <Compile Include="TrackMonitorSignalAspect.cs" />
-    <Compile Include="Input\UserCommand.cs" />
-    <Compile Include="VersionInfo.cs" />
-  </ItemGroup>
-  <Import Project="$(MSBuildToolsPath)\Microsoft.CSharp.targets" />
-  <!-- To modify your build process, add your task inside one of the targets below and uncomment it. 
-       Other similar extension points exist, see Microsoft.Common.targets.
-  <Target Name="BeforeBuild">
-  </Target>
-  <Target Name="AfterBuild">
-  </Target>
-  -->
-  <PropertyGroup>
-    <PostBuildEvent>
-    </PostBuildEvent>
-  </PropertyGroup>
->>>>>>> 48d5f9d4
+﻿<?xml version="1.0" encoding="utf-8"?>
+<Project ToolsVersion="12.0" DefaultTargets="Build" xmlns="http://schemas.microsoft.com/developer/msbuild/2003">
+  <Import Project="$(MSBuildExtensionsPath)\$(MSBuildToolsVersion)\Microsoft.Common.props" Condition="Exists('$(MSBuildExtensionsPath)\$(MSBuildToolsVersion)\Microsoft.Common.props')" />
+  <PropertyGroup>
+    <Configuration Condition=" '$(Configuration)' == '' ">Debug</Configuration>
+    <Platform Condition=" '$(Platform)' == '' ">x86</Platform>
+    <ProjectGuid>{DA94D876-7D35-46C3-AECE-AFACE72C686C}</ProjectGuid>
+    <OutputType>Library</OutputType>
+    <AppDesignerFolder>Properties</AppDesignerFolder>
+    <RootNamespace>ORTS.Common</RootNamespace>
+    <AssemblyName>ORTS.Common</AssemblyName>
+    <TargetFrameworkVersion>v4.8</TargetFrameworkVersion>
+    <FileAlignment>512</FileAlignment>
+    <TargetFrameworkProfile />
+    <NuGetPackageImportStamp>
+    </NuGetPackageImportStamp>
+  </PropertyGroup>
+  <PropertyGroup Condition="'$(Configuration)|$(Platform)' == 'Debug|AnyCPU'">
+    <DebugSymbols>true</DebugSymbols>
+    <OutputPath>..\..\Program\</OutputPath>
+    <DefineConstants>TRACE;DEBUG</DefineConstants>
+    <DebugType>full</DebugType>
+    <PlatformTarget>AnyCPU</PlatformTarget>
+    <LangVersion>latest</LangVersion>
+    <ErrorReport>prompt</ErrorReport>
+    <CodeAnalysisRuleSet>MinimumRecommendedRules.ruleset</CodeAnalysisRuleSet>
+    <Prefer32Bit>false</Prefer32Bit>
+  </PropertyGroup>
+  <PropertyGroup Condition="'$(Configuration)|$(Platform)' == 'Release|AnyCPU'">
+    <OutputPath>..\..\Program\</OutputPath>
+    <DefineConstants>TRACE</DefineConstants>
+    <DocumentationFile>
+    </DocumentationFile>
+    <Optimize>true</Optimize>
+    <PlatformTarget>AnyCPU</PlatformTarget>
+    <LangVersion>latest</LangVersion>
+    <ErrorReport>prompt</ErrorReport>
+    <CodeAnalysisRuleSet>MinimumRecommendedRules.ruleset</CodeAnalysisRuleSet>
+    <Prefer32Bit>false</Prefer32Bit>
+  </PropertyGroup>
+  <ItemGroup>
+    <Reference Include="GNU.Gettext, Version=1.1.5151.39896, Culture=neutral, processorArchitecture=MSIL">
+      <SpecificVersion>False</SpecificVersion>
+      <HintPath>..\3rdPartyLibs\GNU.Gettext.dll</HintPath>
+    </Reference>
+    <Reference Include="PIEHid32Net, Version=2.2.4.21348, Culture=neutral, processorArchitecture=MSIL">
+      <SpecificVersion>False</SpecificVersion>
+      <HintPath>..\3rdPartyLibs\PIEHid32Net.dll</HintPath>
+    </Reference>
+    <Reference Include="PIEHid64Net, Version=2.2.5.23674, Culture=neutral, processorArchitecture=AMD64">
+      <SpecificVersion>False</SpecificVersion>
+      <HintPath>..\3rdPartyLibs\PIEHid64Net.dll</HintPath>
+    </Reference>
+    <Reference Include="System" />
+    <Reference Include="System.Drawing" />
+    <Reference Include="System.Management" />
+    <Reference Include="System.Windows.Forms" />
+  </ItemGroup>
+  <ItemGroup>
+    <Compile Include="AEDefinitions.cs" />
+    <Compile Include="AlmostEqual.cs" />
+    <Compile Include="Threading\CancellationToken.cs" />
+    <Compile Include="Threading\CancellationTokenSource.cs" />
+    <Compile Include="Conversions.cs" />
+    <Compile Include="Coordinates.cs" />
+    <Compile Include="DataLogger.cs" />
+    <Compile Include="ElapsedTime.cs" />
+    <Compile Include="Enums.cs" />
+    <Compile Include="Filter.cs" />
+    <Compile Include="FxCopAttributes.cs" />
+    <Compile Include="Input\RailDriverBase.cs" />
+    <Compile Include="Integrator.cs" />
+    <Compile Include="Msts\MstsPath.cs" />
+    <Compile Include="Properties\AssemblyInfo.cs" />
+    <Compile Include="SettingsBase.cs" />
+    <Compile Include="SettingsStore.cs" />
+    <Compile Include="SmoothedData.cs" />
+    <Compile Include="SystemInfo.cs" />
+    <Compile Include="TrackMonitorSignalAspect.cs" />
+    <Compile Include="UserCommand.cs" />
+    <Compile Include="VersionInfo.cs" />
+    <Compile Include="Xna\MatrixExtension.cs" />
+  </ItemGroup>
+  <ItemGroup>
+    <PackageReference Include="MonoGame.Framework.WindowsDX">
+      <Version>3.7.1.189</Version>
+    </PackageReference>
+  </ItemGroup>
+  <ItemGroup />
+  <Import Project="$(MSBuildToolsPath)\Microsoft.CSharp.targets" />
+  <!-- To modify your build process, add your task inside one of the targets below and uncomment it. 
+       Other similar extension points exist, see Microsoft.Common.targets.
+  <Target Name="BeforeBuild">
+  </Target>
+  <Target Name="AfterBuild">
+  </Target>
+  -->
+  <PropertyGroup>
+    <PostBuildEvent>
+    </PostBuildEvent>
+  </PropertyGroup>
 </Project>