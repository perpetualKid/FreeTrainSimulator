--- conflicted
+++ resolved
@@ -168,10 +168,6 @@
         ORTS_MIRRORS,
         ORTS_PANTOGRAPH3,
         ORTS_PANTOGRAPH4,
-<<<<<<< HEAD
-        ORTS_LARGE_EJECTOR,
-=======
->>>>>>> dca4fa51
         ORTS_WATER_SCOOP,
         ORTS_HOURDIAL,
         ORTS_MINUTEDIAL,
