--- conflicted
+++ resolved
@@ -202,13 +202,10 @@
         ORTS_ELECTRIC_TRAIN_SUPPLY_COMMAND_SWITCH,
         ORTS_ELECTRIC_TRAIN_SUPPLY_ON,
         ORTS_2DEXTERNALWIPERS,
-<<<<<<< HEAD
+        ORTS_GENERIC_ITEM1,
+        ORTS_GENERIC_ITEM2,
         ORTS_SCREEN_SELECT,
         ORTS_STATIC_DISPLAY,
-=======
-        ORTS_GENERIC_ITEM1,
-        ORTS_GENERIC_ITEM2,
->>>>>>> 6a56c0de
 
         // TCS Controls
         ORTS_TCS1,
