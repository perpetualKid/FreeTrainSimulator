--- conflicted
+++ resolved
@@ -1,2193 +1,1114 @@
-<<<<<<< HEAD
-﻿// COPYRIGHT 2009, 2010, 2011, 2012, 2013 by the Open Rails project.
-// 
-// This file is part of Open Rails.
-// 
-// Open Rails is free software: you can redistribute it and/or modify
-// it under the terms of the GNU General Public License as published by
-// the Free Software Foundation, either version 3 of the License, or
-// (at your option) any later version.
-// 
-// Open Rails is distributed in the hope that it will be useful,
-// but WITHOUT ANY WARRANTY; without even the implied warranty of
-// MERCHANTABILITY or FITNESS FOR A PARTICULAR PURPOSE.  See the
-// GNU General Public License for more details.
-// 
-// You should have received a copy of the GNU General Public License
-// along with Open Rails.  If not, see <http://www.gnu.org/licenses/>.
-
-using System;
-using System.Collections;
-using System.Collections.Generic;
-using System.Diagnostics;
-using System.IO;
-using System.Linq;
-using Microsoft.Xna.Framework;
-using Orts.Parsers.Msts;
-
-namespace Orts.Formats.Msts
-{
-
-	// TODO - this is an incomplete parse of the cvf file.
-	public class CabViewFile
-	{
-        public List<Vector3> Locations = new List<Vector3>();   // Head locations for front, left and right views
-        public List<Vector3> Directions = new List<Vector3>();  // Head directions for each view
-        public List<string> TwoDViews = new List<string>();     // 2D CAB Views - by GeorgeS
-        public List<string> NightViews = new List<string>();    // Night CAB Views - by GeorgeS
-        public List<string> LightViews = new List<string>();    // Light CAB Views - by GeorgeS
-        public CabViewControls CabViewControls;                 // Controls in CAB - by GeorgeS
-
-        public CabViewFile(string filePath, string basePath)
-		{
-            using (STFReader stf = new STFReader(filePath, false))
-                stf.ParseFile(new STFReader.TokenProcessor[] {
-                    new STFReader.TokenProcessor("tr_cabviewfile", ()=>{ stf.MustMatch("("); stf.ParseBlock(new STFReader.TokenProcessor[] {
-                        new STFReader.TokenProcessor("position", ()=>{ Locations.Add(stf.ReadVector3Block(STFReader.UNITS.None, new Vector3())); }),
-                        new STFReader.TokenProcessor("direction", ()=>{ Directions.Add(stf.ReadVector3Block(STFReader.UNITS.None, new Vector3())); }),
-                        new STFReader.TokenProcessor("cabviewfile", ()=>{
-                            var fileName = stf.ReadStringBlock(null);
-                            var path = Path.Combine(basePath, Path.GetDirectoryName(fileName));
-                            var name = Path.GetFileName(fileName);
-
-                            // Use *Frnt1024.ace if available
-                            string s = name;
-                            string[] nameParts = s.Split('.');
-                            string name1024 = nameParts[0] + "1024." + nameParts[1];
-                            var tstFileName1024 = Path.Combine(path, name1024);
-                            if (File.Exists(tstFileName1024))
-                                name = name1024;
-
-                            TwoDViews.Add(Path.Combine(path, name));
-                            NightViews.Add(Path.Combine(path, Path.Combine("NIGHT", name)));
-                            LightViews.Add(Path.Combine(path, Path.Combine("CABLIGHT", name)));
-                        }),
-                        new STFReader.TokenProcessor("cabviewcontrols", ()=>{ CabViewControls = new CabViewControls(stf, basePath); }),
-                    });}),
-                });
-		}
-
-	} // class CVFFile
-
-    public enum CABViewControlTypes
-    {
-        NONE,
-        SPEEDOMETER,
-        MAIN_RES,
-        EQ_RES,
-        BRAKE_CYL,
-        BRAKE_PIPE,
-        LINE_VOLTAGE,
-        AMMETER,
-        AMMETER_ABS,
-        LOAD_METER,
-        THROTTLE,
-        PANTOGRAPH,
-        TRAIN_BRAKE,
-        FRICTION_BRAKE,
-        ENGINE_BRAKE,
-        DYNAMIC_BRAKE,
-        DYNAMIC_BRAKE_DISPLAY,
-        SANDERS,
-        WIPERS,
-        HORN,
-        BELL,
-        FRONT_HLIGHT,
-        DIRECTION,
-        ASPECT_DISPLAY,
-        THROTTLE_DISPLAY,
-        CPH_DISPLAY,
-        PANTO_DISPLAY,
-        DIRECTION_DISPLAY,
-        CP_HANDLE,
-        PANTOGRAPH2,
-        CLOCK,
-        SANDING,
-        ALERTER_DISPLAY,
-        TRACTION_BRAKING,
-        ACCELEROMETER,
-        WHEELSLIP,
-        FRICTION_BRAKING,
-        PENALTY_APP,
-        EMERGENCY_BRAKE,
-        RESET,
-        CAB_RADIO,
-        OVERSPEED,
-        SPEEDLIM_DISPLAY,
-        FUEL_GAUGE,
-        WHISTLE,
-        REGULATOR,
-        CYL_COCKS,
-        BLOWER,
-        STEAM_INJ1,
-        STEAM_INJ2,
-        DAMPERS_FRONT,
-        DAMPERS_BACK,
-        STEAM_HEAT,
-        WATER_INJECTOR1,
-        WATER_INJECTOR2,
-        SMALL_EJECTOR,
-        STEAM_PR,
-        STEAMCHEST_PR,
-        TENDER_WATER,
-        BOILER_WATER,
-        REVERSER_PLATE,
-        STEAMHEAT_PRESSURE,
-        FIREBOX,
-        RPM,
-        FIREHOLE,
-        CUTOFF,
-        VACUUM_RESERVOIR_PRESSURE,
-        GEARS,
-        DOORS_DISPLAY,
-        SPEED_PROJECTED,
-        SPEEDLIMIT,
-        PANTOGRAPHS_4,
-        PANTOGRAPHS_4C,
-        PANTOGRAPHS_5,
-        ORTS_OIL_PRESSURE,
-        ORTS_DIESEL_TEMPERATURE,
-        ORTS_CYL_COMP,
-        GEARS_DISPLAY,
-        DYNAMIC_BRAKE_FORCE,
-        ORTS_CIRCUIT_BREAKER_DRIVER_CLOSING_ORDER,
-        ORTS_CIRCUIT_BREAKER_DRIVER_OPENING_ORDER,
-        ORTS_CIRCUIT_BREAKER_DRIVER_CLOSING_AUTHORIZATION,
-        ORTS_CIRCUIT_BREAKER_STATE,
-        ORTS_CIRCUIT_BREAKER_CLOSED,
-        ORTS_CIRCUIT_BREAKER_OPEN,
-        ORTS_CIRCUIT_BREAKER_AUTHORIZED,
-        ORTS_CIRCUIT_BREAKER_OPEN_AND_AUTHORIZED,
-        ORTS_PLAYER_DIESEL_ENGINE,
-        ORTS_HELPERS_DIESEL_ENGINES,
-        ORTS_PLAYER_DIESEL_ENGINE_STATE,
-        ORTS_PLAYER_DIESEL_ENGINE_STARTER,
-        ORTS_PLAYER_DIESEL_ENGINE_STOPPER,
-        ORTS_CABLIGHT,
-        ORTS_LEFTDOOR,
-        ORTS_RIGHTDOOR,
-        ORTS_MIRRORS,
-        ORTS_PANTOGRAPH3,
-        ORTS_PANTOGRAPH4,
-        ORTS_WATER_SCOOP,
-
-        // Further CabViewControlTypes must be added above this line, to avoid their malfunction in 3DCabs
-        EXTERNALWIPERS,
-        LEFTDOOR,
-        RIGHTDOOR,
-        MIRRORS
-    }
-
-    public enum CABViewControlStyles
-    {
-        NONE,
-        NEEDLE,
-        POINTER,
-        SOLID,
-        LIQUID,
-        SPRUNG,
-        NOT_SPRUNG,
-        WHILE_PRESSED,
-        PRESSED,
-        ONOFF, 
-        _24HOUR, 
-        _12HOUR
-    }
-
-    public enum CABViewControlUnits
-    {
-        NONE,
-        BAR,
-        PSI,
-        KILOPASCALS,
-        KGS_PER_SQUARE_CM,
-        AMPS,
-        VOLTS,
-        KILOVOLTS,
-
-        KM_PER_HOUR,
-        MILES_PER_HOUR, 
-        METRESµSECµSEC,
-        METRES_SEC_SEC,
-        KMµHOURµHOUR,
-        KM_HOUR_HOUR,
-        KMµHOURµSEC,
-        KM_HOUR_SEC,
-        METRESµSECµHOUR,
-        METRES_SEC_HOUR,
-        MILES_HOUR_MIN,
-        MILES_HOUR_HOUR,
-
-        NEWTONS, 
-        KILO_NEWTONS,
-        KILO_LBS,
-        METRES_PER_SEC,
-        LITRES,
-        GALLONS,
-        INCHES_OF_MERCURY,
-        MILI_AMPS,
-        RPM,
-        LBS
-    }
-
-    public class CabViewControls : List<CabViewControl>
-    {
-        public CabViewControls(STFReader stf, string basepath)
-        {
-            stf.MustMatch("(");
-            int count = stf.ReadInt(null);
-            stf.ParseBlock(new STFReader.TokenProcessor[] {
-                new STFReader.TokenProcessor("dial", ()=>{ Add(new CVCDial(stf, basepath)); }),
-                new STFReader.TokenProcessor("gauge", ()=>{ Add(new CVCGauge(stf, basepath)); }),
-                new STFReader.TokenProcessor("lever", ()=>{ Add(new CVCDiscrete(stf, basepath)); }),
-                new STFReader.TokenProcessor("twostate", ()=>{ Add(new CVCDiscrete(stf, basepath)); }),
-                new STFReader.TokenProcessor("tristate", ()=>{ Add(new CVCDiscrete(stf, basepath)); }),
-                new STFReader.TokenProcessor("multistate", ()=>{ Add(new CVCDiscrete(stf, basepath)); }),
-                new STFReader.TokenProcessor("multistatedisplay", ()=>{ Add(new CVCMultiStateDisplay(stf, basepath)); }),
-                new STFReader.TokenProcessor("cabsignaldisplay", ()=>{ Add(new CVCSignal(stf, basepath)); }), 
-                new STFReader.TokenProcessor("digital", ()=>{ Add(new CVCDigital(stf, basepath)); }), 
-                new STFReader.TokenProcessor("combinedcontrol", ()=>{ Add(new CVCDiscrete(stf, basepath)); }),
-                new STFReader.TokenProcessor("firebox", ()=>{ Add(new CVCFirebox(stf, basepath)); }), 
-                new STFReader.TokenProcessor("digitalclock", ()=>{ Add(new CVCDigitalClock(stf, basepath)); })
-            });
-            //TODO Uncomment when parsed all type
-            /*
-            if (count != this.Count) STFException.ReportWarning(inf, "CabViewControl count mismatch");
-            */
-        }
-    }
-    
-    #region CabViewControl
-    public class CabViewControl
-    {
-        public double PositionX;
-        public double PositionY;
-        public double Width;
-        public double Height;
-
-        public double MinValue;
-        public double MaxValue;
-        public double OldValue;
-        public string ACEFile = "";
-
-        public CABViewControlTypes ControlType = CABViewControlTypes.NONE;
-        public CABViewControlStyles ControlStyle = CABViewControlStyles.NONE;
-        public CABViewControlUnits Units = CABViewControlUnits.NONE;
-
-        protected void ParseType(STFReader stf)
-        {
-            stf.MustMatch("(");
-            try
-            {
-                ControlType = (CABViewControlTypes)Enum.Parse(typeof(CABViewControlTypes), stf.ReadString());
-            }
-            catch(ArgumentException)
-            {
-                stf.StepBackOneItem();
-                STFException.TraceInformation(stf, "Skipped unknown ControlType " + stf.ReadString());
-                ControlType = CABViewControlTypes.NONE;
-            }
-            //stf.ReadItem(); // Skip repeated Class Type 
-            stf.SkipRestOfBlock();
-        }
-        protected void ParsePosition(STFReader stf)
-        {
-            stf.MustMatch("(");
-            PositionX = stf.ReadDouble(null);
-            PositionY = stf.ReadDouble(null);
-            Width = stf.ReadDouble(null);
-            Height = stf.ReadDouble(null);
-
-            // Handling middle values
-            while (!stf.EndOfBlock())
-            {
-                STFException.TraceWarning(stf, "Ignored additional positional parameters");
-                Width = Height;
-                Height = stf.ReadInt(null);
-            }
-        }
-        protected void ParseScaleRange(STFReader stf)
-        {
-            stf.MustMatch("(");
-            MinValue = stf.ReadDouble(null);
-            MaxValue = stf.ReadDouble(null);
-            stf.SkipRestOfBlock();
-        }
-        protected void ParseGraphic(STFReader stf, string basepath)
-        {
-            ACEFile = Path.Combine(basepath, stf.ReadStringBlock(null));
-        }
-        protected void ParseStyle(STFReader stf)
-        {
-            stf.MustMatch("(");
-            try
-            {
-                string sStyle = stf.ReadString();
-                int checkNumeric = 0;
-                if(int.TryParse(sStyle.Substring(0, 1), out checkNumeric) == true)
-                {
-                    sStyle = sStyle.Insert(0, "_");
-                }
-                ControlStyle = (CABViewControlStyles)Enum.Parse(typeof(CABViewControlStyles), sStyle);
-            }
-            catch (ArgumentException)
-            {
-                stf.StepBackOneItem();
-                STFException.TraceInformation(stf, "Skipped unknown ControlStyle " + stf.ReadString());
-                ControlStyle = CABViewControlStyles.NONE;
-            }
-            stf.SkipRestOfBlock();
-        }
-        protected void ParseUnits(STFReader stf)
-        {
-            stf.MustMatch("(");
-            try
-            {
-                string sUnits = stf.ReadItem();
-                // sUnits = sUnits.Replace('/', '?');
-                sUnits = sUnits.Replace('/', '_');
-                Units = (CABViewControlUnits)Enum.Parse(typeof(CABViewControlUnits), sUnits);
-            }
-            catch (ArgumentException)
-            {
-                stf.StepBackOneItem();
-                STFException.TraceInformation(stf, "Skipped unknown ControlStyle " + stf.ReadItem());
-                Units = CABViewControlUnits.NONE;
-            }
-            stf.SkipRestOfBlock();
-        }
-        // Used by subclasses CVCGauge and CVCDigital
-        protected virtual color ParseControlColor( STFReader stf )
-        {
-            stf.MustMatch("(");
-            color colour = new color { A = 1, R = stf.ReadInt(0) / 255f, G = stf.ReadInt(0) / 255f, B = stf.ReadInt(0) / 255f };
-            stf.SkipRestOfBlock();
-            return colour;
-        }
-        protected virtual float ParseSwitchVal(STFReader stf)
-        {
-            stf.MustMatch("(");
-            var switchVal = (float)(stf.ReadDouble(0));
-            stf.SkipRestOfBlock();
-            return switchVal;
-        }
-    }
-    #endregion
-
-    #region Dial controls
-    public class CVCDial : CabViewControl
-    {
-        public float FromDegree;
-        public float ToDegree;
-        public float Center;
-        public int Direction;
-        
-        public CVCDial(STFReader stf, string basepath)
-        {
-            stf.MustMatch("(");
-            stf.ParseBlock(new STFReader.TokenProcessor[] {
-                new STFReader.TokenProcessor("type", ()=>{ ParseType(stf); }),
-                new STFReader.TokenProcessor("position", ()=>{ ParsePosition(stf);  }),
-                new STFReader.TokenProcessor("scalerange", ()=>{ ParseScaleRange(stf); }),
-                new STFReader.TokenProcessor("graphic", ()=>{ ParseGraphic(stf, basepath); }),
-                new STFReader.TokenProcessor("style", ()=>{ ParseStyle(stf); }),
-                new STFReader.TokenProcessor("units", ()=>{ ParseUnits(stf); }),
-
-                new STFReader.TokenProcessor("pivot", ()=>{ Center = stf.ReadFloatBlock(STFReader.UNITS.None, null); }),
-                new STFReader.TokenProcessor("dirincrease", ()=>{ Direction = stf.ReadIntBlock(null); }),
-                new STFReader.TokenProcessor("scalepos", ()=>{
-                    stf.MustMatch("(");
-                    FromDegree = stf.ReadFloat(STFReader.UNITS.None, null);
-                    ToDegree = stf.ReadFloat(STFReader.UNITS.None, null);
-                    stf.SkipRestOfBlock();
-                }),
-            });
-        }
-    }
-    #endregion
-
-    #region Gauges
-    public class CVCGauge : CabViewControl
-    {
-        public Rectangle Area = new Rectangle();
-        public int ZeroPos;
-        public int Orientation;
-        public int Direction;
-        public color PositiveColor { get; set; }
-        public color SecondPositiveColor { get; set; }
-        public float PositiveSwitchVal { get; set; }
-        public color NegativeColor { get; set; }
-        public float NegativeSwitchVal { get; set; }
-        public color SecondNegativeColor { get; set; }
-        public int NumPositiveColors { get; set; }
-        public int NumNegativeColors { get; set; }
-        public color DecreaseColor { get; set; }
-
-        public CVCGauge() { }
-
-        public CVCGauge(STFReader stf, string basepath)
-        {
-            stf.MustMatch("(");
-            stf.ParseBlock(new STFReader.TokenProcessor[] {
-                new STFReader.TokenProcessor("type", ()=>{ ParseType(stf); }),
-                new STFReader.TokenProcessor("position", ()=>{ ParsePosition(stf);  }),
-                new STFReader.TokenProcessor("scalerange", ()=>{ ParseScaleRange(stf); }),
-                new STFReader.TokenProcessor("graphic", ()=>{ ParseGraphic(stf, basepath); }),
-                new STFReader.TokenProcessor("style", ()=>{ ParseStyle(stf); }),
-                new STFReader.TokenProcessor("units", ()=>{ ParseUnits(stf); }),
-
-                new STFReader.TokenProcessor("zeropos", ()=>{ ZeroPos = stf.ReadIntBlock(null); }),
-                new STFReader.TokenProcessor("orientation", ()=>{ Orientation = stf.ReadIntBlock(null); }),
-                new STFReader.TokenProcessor("dirincrease", ()=>{ Direction = stf.ReadIntBlock(null); }),
-                new STFReader.TokenProcessor("area", ()=>{ 
-                    stf.MustMatch("(");
-                    int x = stf.ReadInt(null);
-                    int y = stf.ReadInt(null);
-                    int width = stf.ReadInt(null);
-                    int height = stf.ReadInt(null);
-                    Area = new Rectangle(x, y, width, height);
-                    stf.SkipRestOfBlock();
-                }),
-                new STFReader.TokenProcessor("positivecolour", ()=>{ 
-                    stf.MustMatch("(");
-                    NumPositiveColors = stf.ReadInt(0);
-                    if((stf.EndOfBlock() == false))
-                    {
-                       List <color> Colorset = new List<color>();
-                       stf.ParseBlock(new STFReader.TokenProcessor[] {
-                            new STFReader.TokenProcessor("controlcolour", ()=>{ Colorset.Add(ParseControlColor(stf));}), 
-                            new STFReader.TokenProcessor("switchval", () => { PositiveSwitchVal = ParseSwitchVal(stf); }) });
-                    PositiveColor = Colorset [0];
-                    if ((NumPositiveColors >= 2) && (Colorset.Count >= 2 ))SecondPositiveColor = Colorset [1];
-                    }
-                   }),
-               new STFReader.TokenProcessor("negativecolour", ()=>{ 
-                    stf.MustMatch("(");
-                    NumNegativeColors = stf.ReadInt(0);
-                    if ((stf.EndOfBlock() == false))
-                    {
-                        List<color> Colorset = new List<color>();
-                        stf.ParseBlock(new STFReader.TokenProcessor[] {
-                            new STFReader.TokenProcessor("controlcolour", ()=>{ Colorset.Add(ParseControlColor(stf));}), 
-                            new STFReader.TokenProcessor("switchval", () => { NegativeSwitchVal = ParseSwitchVal(stf); }) });
-                        NegativeColor = Colorset[0];
-                        if ((NumNegativeColors >= 2) && (Colorset.Count >= 2)) SecondNegativeColor = Colorset[1];
-                     }
-                    }),
-                new STFReader.TokenProcessor("decreasecolour", ()=>{
-                    stf.MustMatch("(");
-                    stf.ReadInt(0);
-                    if(stf.EndOfBlock() == false)
-                    {
-                        stf.ParseBlock(new STFReader.TokenProcessor[] {
-                            new STFReader.TokenProcessor("controlcolour", ()=>{ DecreaseColor = ParseControlColor(stf); }) });
-                    }
-                })
-            });
-        }
-    }
-
-    public class CVCFirebox : CVCGauge
-    {
-        public string FireACEFile;
-
-        public CVCFirebox(STFReader stf, string basepath) 
-        {
-            stf.MustMatch("(");
-            stf.ParseBlock(new STFReader.TokenProcessor[] {
-                new STFReader.TokenProcessor("type", ()=>{ ParseType(stf); }),
-                new STFReader.TokenProcessor("position", ()=>{ ParsePosition(stf); }),
-                new STFReader.TokenProcessor("graphic", ()=>{ ParseFireACEFile(stf, basepath); }),
-                new STFReader.TokenProcessor("fuelcoal", ()=>{ ParseGraphic(stf, basepath); }),
-            });
-
-            Direction = 1;
-            Orientation = 1;
-            MaxValue = 1;
-            MinValue = 0;
-            ControlStyle = CABViewControlStyles.POINTER;
-            Area = new Rectangle(0, 0, (int)Width, (int)Height);
-            PositionY += Height / 2;
-        }
-
-        protected void ParseFireACEFile(STFReader stf, string basepath)
-        {
-            FireACEFile = Path.Combine(basepath, stf.ReadStringBlock(null));
-        }
-
-    }
-    #endregion
-
-    #region Digital controls
-    public class CVCDigital : CabViewControl
-    {
-        public int LeadingZeros { get; set; }
-        public double Accuracy { get; set; }
-        public double AccuracySwitch { get; set; }
-        public int Justification { get; set; }
-        public color PositiveColor { get; set; }
-        public color SecondPositiveColor { get; set; }
-        public float PositiveSwitchVal { get; set; }
-        public color NegativeColor { get; set; }
-        public float NegativeSwitchVal { get; set; }
-        public color SecondNegativeColor { get; set; }
-        public int NumPositiveColors { get; set; }
-        public int NumNegativeColors { get; set; }
-        public color DecreaseColor { get; set; }
-        public float FontSize { get; set; }
-        public int FontStyle { get; set; }
-        public string FontFamily = "";
-
-        public CVCDigital()
-        {
-        }
-
-        public CVCDigital(STFReader stf, string basepath)
-        {
-            // Set white as the default positive colour for digital displays
-            color white = new color();
-            white.R = 255f;
-            white.G = 255f;
-            white.B = 255f;
-            PositiveColor = white;
-            FontSize = 8;
-            FontStyle = 0;
-            FontFamily = "Lucida Sans";
-            
-            stf.MustMatch("(");
-            stf.ParseBlock(new STFReader.TokenProcessor[] {
-                new STFReader.TokenProcessor("type", ()=>{ ParseType(stf); }),
-                new STFReader.TokenProcessor("position", ()=>{ ParsePosition(stf);  }),
-                new STFReader.TokenProcessor("scalerange", ()=>{ ParseScaleRange(stf); }),
-                new STFReader.TokenProcessor("graphic", ()=>{ ParseGraphic(stf, basepath); }),
-                new STFReader.TokenProcessor("style", ()=>{ ParseStyle(stf); }),
-                new STFReader.TokenProcessor("units", ()=>{ ParseUnits(stf); }),
-                new STFReader.TokenProcessor("leadingzeros", ()=>{ ParseLeadingZeros(stf); }),
-                new STFReader.TokenProcessor("accuracy", ()=>{ ParseAccuracy(stf); }), 
-                new STFReader.TokenProcessor("accuracyswitch", ()=>{ ParseAccuracySwitch(stf); }), 
-                new STFReader.TokenProcessor("justification", ()=>{ ParseJustification(stf); }),
-                new STFReader.TokenProcessor("positivecolour", ()=>{ 
-                    stf.MustMatch("(");
-                    NumPositiveColors = stf.ReadInt(0);
-                    if((stf.EndOfBlock() == false))
-                    {
-                       List <color> Colorset = new List<color>();
-                       stf.ParseBlock(new STFReader.TokenProcessor[] {
-                            new STFReader.TokenProcessor("controlcolour", ()=>{ Colorset.Add(ParseControlColor(stf));}), 
-                            new STFReader.TokenProcessor("switchval", () => { PositiveSwitchVal = ParseSwitchVal(stf); }) });
-                    PositiveColor = Colorset [0];
-                    if ((NumPositiveColors >= 2) && (Colorset.Count >= 2 ))SecondPositiveColor = Colorset [1];
-                    }
-                   }),
-               new STFReader.TokenProcessor("negativecolour", ()=>{ 
-                    stf.MustMatch("(");
-                    NumNegativeColors = stf.ReadInt(0);
-                    if ((stf.EndOfBlock() == false))
-                    {
-                        List<color> Colorset = new List<color>();
-                        stf.ParseBlock(new STFReader.TokenProcessor[] {
-                            new STFReader.TokenProcessor("controlcolour", ()=>{ Colorset.Add(ParseControlColor(stf));}), 
-                            new STFReader.TokenProcessor("switchval", () => { NegativeSwitchVal = ParseSwitchVal(stf); }) });
-                        NegativeColor = Colorset[0];
-                        if ((NumNegativeColors >= 2) && (Colorset.Count >= 2)) SecondNegativeColor = Colorset[1];
-                     }
-                    }),
-                new STFReader.TokenProcessor("decreasecolour", ()=>{
-                    stf.MustMatch("(");
-                    stf.ReadInt(0);
-                    if(stf.EndOfBlock() == false)
-                    {
-                        stf.ParseBlock(new STFReader.TokenProcessor[] {
-                            new STFReader.TokenProcessor("controlcolour", ()=>{ DecreaseColor = ParseControlColor(stf); }) });
-                    }
-                }),
-                new STFReader.TokenProcessor("ortsfont", ()=>{ParseFont(stf); })
-            });
-        }
-
-        protected virtual void ParseLeadingZeros(STFReader stf)
-        {
-            stf.MustMatch("(");
-            LeadingZeros = stf.ReadInt(0);
-            stf.SkipRestOfBlock();
-        }
-
-        protected virtual void ParseAccuracy(STFReader stf)
-        {
-            stf.MustMatch("(");
-            Accuracy = stf.ReadDouble(0);
-            stf.SkipRestOfBlock();
-        }
-
-        protected virtual void ParseAccuracySwitch(STFReader stf)
-        {
-            stf.MustMatch("(");
-            AccuracySwitch = stf.ReadDouble(0);
-            stf.SkipRestOfBlock();
-        }
-
-        protected virtual void ParseJustification(STFReader stf)
-        {
-            stf.MustMatch("(");
-            Justification = stf.ReadInt(3);
-            stf.SkipRestOfBlock();
-        }
-
-        protected void ParseFont(STFReader stf)
-        {
-            stf.MustMatch("(");
-            FontSize = (float)stf.ReadDouble(10);
-            FontStyle = stf.ReadInt(0);
-            var fontFamily = stf.ReadString();
-            if (fontFamily != null) FontFamily = fontFamily;
-            stf.SkipRestOfBlock();
-         }
-    }
-
-    public class CVCDigitalClock : CVCDigital
-    {
-
-        public CVCDigitalClock(STFReader stf, string basepath)
-        {
-            FontSize = 8;
-            FontStyle = 0;
-            FontFamily = "Lucida Sans";
-            stf.MustMatch("(");
-            stf.ParseBlock(new STFReader.TokenProcessor[] {
-                new STFReader.TokenProcessor("type", ()=>{ ParseType(stf); }),
-                new STFReader.TokenProcessor("position", ()=>{ ParsePosition(stf);  }),
-                new STFReader.TokenProcessor("style", ()=>{ ParseStyle(stf); }),
-                new STFReader.TokenProcessor("accuracy", ()=>{ ParseAccuracy(stf); }), 
-                new STFReader.TokenProcessor("controlcolour", ()=>{ PositiveColor = ParseControlColor(stf); }),
-                new STFReader.TokenProcessor("ortsfont", ()=>{ParseFont(stf); })
-            });
-        }
-
-        
-    }
-    #endregion
-
-    #region Frames controls
-    public abstract class CVCWithFrames : CabViewControl
-    {
-        private List<double> values = new List<double>();
-
-        public int FramesCount { get; set; }
-        public int FramesX { get; set; }
-        public int FramesY { get; set; }
-        public bool MouseControl;
-        public int Orientation;
-        public int Direction;
-
-        public List<double> Values 
-        {
-            get
-            {
-                return values;
-            }
-        }
-    }
-
-    public class CVCDiscrete : CVCWithFrames
-    {
-        public List<int> Positions = new List<int>();
-
-        private int _ValuesRead;
-        private int numPositions;
-        private bool canFill = true;
-
-        public CVCDiscrete(STFReader stf, string basepath)
-        {
-//            try
-            {
-                stf.MustMatch("(");
-                stf.ParseBlock(new STFReader.TokenProcessor[] {
-                    new STFReader.TokenProcessor("type", ()=>{ ParseType(stf); }),
-                    new STFReader.TokenProcessor("position", ()=>{ ParsePosition(stf);  }),
-                    new STFReader.TokenProcessor("scalerange", ()=>{ ParseScaleRange(stf); }),
-                    new STFReader.TokenProcessor("graphic", ()=>{ ParseGraphic(stf, basepath); }),
-                    new STFReader.TokenProcessor("style", ()=>{ ParseStyle(stf); }),
-                    new STFReader.TokenProcessor("units", ()=>{ ParseUnits(stf); }),
-                    new STFReader.TokenProcessor("mousecontrol", ()=>{ MouseControl = stf.ReadBoolBlock(false); }),
-                    new STFReader.TokenProcessor("orientation", ()=>{ Orientation = stf.ReadIntBlock(null); }),
-                    new STFReader.TokenProcessor("dirincrease", ()=>{ Direction = stf.ReadIntBlock(null); }),
-
-                    new STFReader.TokenProcessor("numframes", ()=>{
-                        stf.MustMatch("(");
-                        FramesCount = stf.ReadInt(null);
-                        FramesX = stf.ReadInt(null);
-                        FramesY = stf.ReadInt(null);
-                        stf.SkipRestOfBlock();
-                    }),
-                    // <CJComment> Would like to revise this, as it is difficult to follow and debug.
-                    // Can't do that until interaction of ScaleRange, NumFrames, NumPositions and NumValues is more fully specified.
-                    // What is needed is samples of data that must be accommodated.
-                    // Some decisions appear unwise but they might be a pragmatic solution to a real problem. </CJComment>
-                    //
-                    // Code accommodates:
-                    // - NumValues before NumPositions or the other way round.
-                    // - More NumValues than NumPositions and the other way round - perhaps unwise.
-                    // - The count of NumFrames, NumValues and NumPositions is ignored - perhaps unwise.
-                    // - Abbreviated definitions so that values at intermediate unspecified positions can be omitted.
-                    //   Strangely, these values are set to 0 and worked out later when drawing.
-                    // Max and min NumValues which don't match the ScaleRange are ignored - perhaps unwise.
-                    new STFReader.TokenProcessor("numpositions", ()=>{
-                        stf.MustMatch("(");
-                        // If Positions are not filled before by Values
-                        bool shouldFill = (Positions.Count == 0);
-                        numPositions = stf.ReadInt(null); // Number of Positions
-
-                        var minPosition = 0;
-                        var positionsRead = 0;
-                        while (!stf.EndOfBlock())
-                        {
-                            int p = stf.ReadInt(null);
-
-                            minPosition = positionsRead == 0 ? p : Math.Min(minPosition, p);  // used to get correct offset
-                            positionsRead++;
-
-                            // If Positions are not filled before by Values
-                            if (shouldFill) Positions.Add(p);
-                        }
-                        
-                            // If positions do not start at 0, add offset to shift them all so they do.
-                            // An example of this is RENFE 400 (from http://www.trensim.com/lib/msts/index.php?act=view&id=186)
-                            // which has a COMBINED_CONTROL with:
-                            //   NumPositions ( 21 -11 -10 -9 -8 -7 -6 -5 -4 -3 -2 -1 0 1 2 3 4 5 6 7 8 9 )
-                            // Also handles definitions with position in reverse order, e.g.
-                            //   NumPositions ( 5 8 7 2 1 0 )
-                            positionsRead++;
-
-                        if (minPosition < 0)
-                        { 
-                            for (int iPos = 0; iPos <= Positions.Count - 1; iPos++)
-                            {
-                                Positions[iPos] -= minPosition;
-                            }
-                        }
-
-                        // This is a hack for SLI locomotives which have the positions listed as "1056964608 0 0 0 ...".
-                        if (Positions.Any(p => p > 0xFFFF))
-                        {
-                            STFException.TraceInformation(stf, "Renumbering cab control positions from zero due to value > 0xFFFF");
-                            for (var i = 0; i < Positions.Count; i++)
-                                Positions[i] = i;
-                        }
-
-                        // Check if eligible for filling
-
-                        if (Positions.Count > 1 && Positions[0] != 0) canFill = false;
-                        else 
-                        { 
-                            for (var iPos = 1; iPos <= Positions.Count - 1; iPos++)
-                            {
-                                if (Positions[iPos] > Positions[iPos-1]) continue;
-                                canFill = false;
-                                break;
-                            }
-                        }
-
-                        // This is a protection against GP40 locomotives that erroneously have positions pointing beyond frame count limit.
-
-                        if (Positions.Count > 1 && canFill && Positions.Count < FramesCount && Positions[Positions.Count-1] >= FramesCount && Positions[0] == 0)
-                        {
-                            STFException.TraceInformation(stf, "Some NumPositions entries refer to non-exisiting frames, trying to renumber");
-                            Positions[Positions.Count - 1] = FramesCount - 1;
-                            for (var iPos = Positions.Count -2 ; iPos >= 1; iPos--)
-                            {
-                                if ((Positions[iPos] >= FramesCount || Positions[iPos] >= Positions[iPos + 1])) Positions[iPos] = Positions[iPos + 1] - 1;
-                                else break;
-                            }
-                        }
-
-                    }),
-                    new STFReader.TokenProcessor("numvalues", ()=>{
-                        stf.MustMatch("(");
-                        var numValues = stf.ReadDouble(null); // Number of Values
-                        while (!stf.EndOfBlock())
-                        {
-                            double v = stf.ReadDouble(null);
-                            // If the Positions are less than expected add new Position(s)
-                            while (Positions.Count <= _ValuesRead)
-                            {
-                                Positions.Add(_ValuesRead);
-                            }
-                            // Avoid later repositioning, put every value to its Position
-                            // But before resize Values if needed
-                            if (numValues != numPositions)
-                            { 
-                                while (Values.Count <= Positions[_ValuesRead])
-                                {
-                                    Values.Add(0);
-                                }
-                                // Avoid later repositioning, put every value to its Position
-                                Values[Positions[_ValuesRead]] = v;
-                            }
-                            Values.Add(v);
-                            _ValuesRead++;
-                        }
-                    }),
-                });
-
-                // If no ACE, just don't need any fixup
-                // Because Values are tied to the image Frame to be shown
-                if (string.IsNullOrEmpty(ACEFile)) return;
-
-                // Now, we have an ACE.
-
-                // If read any Values, or the control requires Values to control
-                //     The twostate, tristate, signal displays are not in these
-                // Need check the Values collection for validity
-                if (_ValuesRead > 0 || ControlStyle == CABViewControlStyles.SPRUNG || ControlStyle == CABViewControlStyles.NOT_SPRUNG ||
-                    FramesCount  > 0 || (FramesX > 0 && FramesY > 0 ))
-                {
-                    // Check max number of Frames
-                    if (FramesCount == 0)
-                    {
-                        // Check valid Frame information
-                        if (FramesX == 0 || FramesY == 0)
-                        {
-                            // Give up, it won't work
-                            // Because later we won't know how to display frames from that
-                            Trace.TraceWarning("Invalid Frames information given for ACE {0} in {1}", ACEFile, stf.FileName);
-                            ACEFile = "";
-                            return;
-                        }
-
-                        // Valid frames info, set FramesCount
-                        FramesCount = FramesX * FramesY;
-                    }
-
-                    // Now we have an ACE and Frames for it.
-
-                    // Only shuffle data in following cases
-
-                    if (Values.Count != Positions.Count || (Values.Count < FramesCount & canFill)|| ( Values.Count > 0 && Values[0] == Values[Values.Count - 1] && Values[0] == 0))
-                    {
-
-                        // Fixup Positions and Values collections first
-
-                        // If the read Positions and Values are not match
-                        // Or we didn't read Values but have Frames to draw
-                        // Do not test if FramesCount equals Values count, we trust in the creator -
-                        //     maybe did not want to display all Frames
-                        // (If there are more Values than Frames it will checked at draw time)
-                        // Need to fix the whole Values
-                        if (Positions.Count != _ValuesRead || (FramesCount > 0 && (Values.Count == 0 || Values.Count == 1)))
-                        {
-                            //This if clause covers among others following cases:
-                            // Case 1 (e.g. engine brake lever of Dash 9):
-                            //NumFrames ( 22 11 2 )
-			                //NumPositions ( 1 0 )
-			                //NumValues ( 1 0 )
-			                //Orientation ( 1 )
-			                //DirIncrease ( 1 )
-			                //ScaleRange ( 0 1 )
-                            //
-                            // Case 2 (e.g. throttle lever of Acela):
-			                //NumFrames ( 25 5 5 )
-			                //NumPositions ( 0 )
-			                //NumValues ( 0 )
-			                //Orientation ( 1 )
-			                //DirIncrease ( 1 )
-			                //ScaleRange ( 0 1 )
-                            //
-                            // Clear existing
-                            Positions.Clear();
-                            Values.Clear();
-
-                            // Add the two sure positions, the two ends
-                            Positions.Add(0);
-                            // We will need the FramesCount later!
-                            // We use Positions only here
-                            Positions.Add(FramesCount);
-
-                            // Fill empty Values
-                            for (int i = 0; i < FramesCount; i++)
-                                Values.Add(0);
-                            Values[0] = MinValue;
-
-                            Values.Add(MaxValue);
-                        }
-                        else if (Values.Count == 2 && Values[0] == 0 && Values[1] < MaxValue && Positions[0] == 0 && Positions[1] == 1 && Values.Count < FramesCount)
-                        {
-                            //This if clause covers among others following cases:
-                            // Case 1 (e.g. engine brake lever of gp38):
-			                //NumFrames ( 18 2 9 )
-			                //NumPositions ( 2 0 1 )
-			                //NumValues ( 2 0 0.3 )
-			                //Orientation ( 0 )
-			                //DirIncrease ( 0 )
-			                //ScaleRange ( 0 1 )
-                            Positions.Add(FramesCount);
-                            // Fill empty Values
-                            for (int i = Values.Count; i < FramesCount; i++)
-                                Values.Add(Values[1]);
-                            Values.Add(MaxValue);                            
-                        }
-
-                        else
-                        {
-                            //This if clause covers among others following cases:
-                            // Case 1 (e.g. train brake lever of Acela): 
-			                //NumFrames ( 12 4 3 )
-			                //NumPositions ( 5 0 1 9 10 11 )
-			                //NumValues ( 5 0 0.2 0.85 0.9 0.95 )
-			                //Orientation ( 1 )
-			                //DirIncrease ( 1 )
-			                //ScaleRange ( 0 1 )
-                            //
-                            // Fill empty Values
-                            int iValues = 1;
-                            for (int i = 1; i < FramesCount && i <= Positions.Count - 1 && Values.Count < FramesCount; i++)
-                            {
-                                var deltaPos = Positions[i] - Positions[i - 1];
-                                while (deltaPos > 1 && Values.Count < FramesCount)
-                                {
-
-                                    Values.Insert(iValues, 0);
-                                    iValues++;
-                                    deltaPos--;
-                                }
-                                iValues++;
-                            }
-
-                            // Add the maximums to the end, the Value will be removed
-                            // We use Positions only here
-                            if (Values.Count > 0 && Values[0] <= Values[Values.Count - 1]) Values.Add(MaxValue);
-                            else if (Values.Count > 0 && Values[0] > Values[Values.Count - 1]) Values.Add(MinValue);
-                        }
-
-                        // OK, we have a valid size of Positions and Values
-
-                        // Now it is the time for checking holes in the given data
-                        if ((Positions.Count < FramesCount - 1 && Values[0] <= Values[Values.Count - 1]) || (Values.Count > 1 && Values[0] == Values[Values.Count - 2] && Values[0] == 0))
-                        {
-                            int j = 1;
-                            int p = 0;
-                            // Skip the 0 element, that is the default MinValue
-                            for (int i = 1; i < Positions.Count; i++)
-                            {
-                                // Found a hole
-                                if (Positions[i] != p + 1)
-                                {
-                                    // Iterate to the next valid data and fill the hole
-                                    for (j = p + 1; j < Positions[i]; j++)
-                                    {
-                                        // Extrapolate into the hole
-                                        Values[j] = MathHelper.Lerp((float)Values[p], (float)Values[Positions[i]], (float)j / (float)Positions[i]);
-                                    }
-                                }
-                                p = Positions[i];
-                            }
-                        }
-
-                        // Don't need the MaxValue added before, remove it
-                        Values.RemoveAt(Values.Count - 1);
-                    }
-                }
-
-                // MSTS ignores/overrides various settings by the following exceptional cases:
-                if (ControlType == CABViewControlTypes.CP_HANDLE)
-                    ControlStyle = CABViewControlStyles.NOT_SPRUNG;
-                if (ControlType == CABViewControlTypes.PANTOGRAPH || ControlType == CABViewControlTypes.PANTOGRAPH2 ||
-                    ControlType == CABViewControlTypes.ORTS_PANTOGRAPH3 || ControlType == CABViewControlTypes.ORTS_PANTOGRAPH4)
-                    ControlStyle = CABViewControlStyles.ONOFF;
-                if (ControlType == CABViewControlTypes.HORN || ControlType == CABViewControlTypes.SANDERS || ControlType == CABViewControlTypes.BELL 
-                    || ControlType == CABViewControlTypes.RESET)
-                    ControlStyle = CABViewControlStyles.WHILE_PRESSED;
-                if (ControlType == CABViewControlTypes.DIRECTION && Orientation == 0)
-                    Direction = 1 - Direction;
-            }
-//            catch (Exception error)
-//            {
-//                if (error is STFException) // Parsing error, so pass it on
-//                    throw;
-//                else                       // Unexpected error, so provide a hint
-//                    throw new STFException(stf, "Problem with NumPositions/NumValues/NumFrames/ScaleRange");
-//            } // End of Need check the Values collection for validity
-        } // End of Constructor
-    }
-    #endregion
-
-    #region Multistate Display Controls
-    public class CVCMultiStateDisplay : CVCWithFrames
-    {
-         public List<double> MSStyles = new List<double>();
-
-           public CVCMultiStateDisplay(STFReader stf, string basepath)
-        {
-
-            stf.MustMatch("(");
-            stf.ParseBlock(new STFReader.TokenProcessor[] {
-                new STFReader.TokenProcessor("type", ()=>{ ParseType(stf); }),
-                new STFReader.TokenProcessor("position", ()=>{ ParsePosition(stf);  }),
-                new STFReader.TokenProcessor("scalerange", ()=>{ ParseScaleRange(stf); }),
-                new STFReader.TokenProcessor("graphic", ()=>{ ParseGraphic(stf, basepath); }),
-                new STFReader.TokenProcessor("units", ()=>{ ParseUnits(stf); }),
-
-                new STFReader.TokenProcessor("states", ()=>{
-                    stf.MustMatch("(");
-                    FramesCount = stf.ReadInt(null);
-                    FramesX = stf.ReadInt(null);
-                    FramesY = stf.ReadInt(null);
-                    stf.ParseBlock(new STFReader.TokenProcessor[] {
-                        new STFReader.TokenProcessor("state", ()=>{ 
-                            stf.MustMatch("(");
-                            stf.ParseBlock( new STFReader.TokenProcessor[] {
-                                new STFReader.TokenProcessor("style", ()=>{ MSStyles.Add(ParseNumStyle(stf));
-                                }),
-                                new STFReader.TokenProcessor("switchval", ()=>{ Values.Add(stf.ReadFloatBlock(STFReader.UNITS.None, null))
-                                ; }),
-                        });}),
-                    });
-                    if (Values.Count > 0) MaxValue = Values.Last();
-                    for (int i = Values.Count; i < FramesCount; i++)
-                        Values.Add(-10000);
-                }),
-            });
-        }
-        protected int ParseNumStyle(STFReader stf)
-        {
-            stf.MustMatch("(");
-            var style = stf.ReadInt(0);
-            stf.SkipRestOfBlock();
-            return style;
-        }
-    }
-    #endregion
-
-    #region other controls
-    public class CVCSignal : CVCDiscrete
-    {
-        public CVCSignal(STFReader inf, string basepath)
-            : base(inf, basepath)
-        {
-            FramesCount = 8;
-            FramesX = 4;
-            FramesY = 2;
-
-            MinValue = 0;
-            MaxValue = 1;
-
-            Positions.Add(1);
-            Values.Add(1);
-        }
-    }
-    #endregion
-}
-
-=======
-﻿// COPYRIGHT 2009, 2010, 2011, 2012, 2013 by the Open Rails project.
-// 
-// This file is part of Open Rails.
-// 
-// Open Rails is free software: you can redistribute it and/or modify
-// it under the terms of the GNU General Public License as published by
-// the Free Software Foundation, either version 3 of the License, or
-// (at your option) any later version.
-// 
-// Open Rails is distributed in the hope that it will be useful,
-// but WITHOUT ANY WARRANTY; without even the implied warranty of
-// MERCHANTABILITY or FITNESS FOR A PARTICULAR PURPOSE.  See the
-// GNU General Public License for more details.
-// 
-// You should have received a copy of the GNU General Public License
-// along with Open Rails.  If not, see <http://www.gnu.org/licenses/>.
-
-using System;
-using System.Collections;
-using System.Collections.Generic;
-using System.Diagnostics;
-using System.IO;
-using System.Linq;
-using Microsoft.Xna.Framework;
-using Orts.Parsers.Msts;
-
-namespace Orts.Formats.Msts
-{
-
-	// TODO - this is an incomplete parse of the cvf file.
-	public class CabViewFile
-	{
-        public List<Vector3> Locations = new List<Vector3>();   // Head locations for front, left and right views
-        public List<Vector3> Directions = new List<Vector3>();  // Head directions for each view
-        public List<string> TwoDViews = new List<string>();     // 2D CAB Views - by GeorgeS
-        public List<string> NightViews = new List<string>();    // Night CAB Views - by GeorgeS
-        public List<string> LightViews = new List<string>();    // Light CAB Views - by GeorgeS
-        public CabViewControls CabViewControls;                 // Controls in CAB - by GeorgeS
-
-        public CabViewFile(string filePath, string basePath)
-		{
-            using (STFReader stf = new STFReader(filePath, false))
-                stf.ParseFile(new STFReader.TokenProcessor[] {
-                    new STFReader.TokenProcessor("tr_cabviewfile", ()=>{ stf.MustMatch("("); stf.ParseBlock(new STFReader.TokenProcessor[] {
-                        new STFReader.TokenProcessor("position", ()=>{ Locations.Add(stf.ReadVector3Block(STFReader.UNITS.None, new Vector3())); }),
-                        new STFReader.TokenProcessor("direction", ()=>{ Directions.Add(stf.ReadVector3Block(STFReader.UNITS.None, new Vector3())); }),
-                        new STFReader.TokenProcessor("cabviewfile", ()=>{
-                            var fileName = stf.ReadStringBlock(null);
-                            var path = Path.Combine(basePath, Path.GetDirectoryName(fileName));
-                            var name = Path.GetFileName(fileName);
-
-                            // Use *Frnt1024.ace if available
-                            string s = name;
-                            string[] nameParts = s.Split('.');
-                            string name1024 = nameParts[0] + "1024." + nameParts[1];
-                            var tstFileName1024 = Path.Combine(path, name1024);
-                            if (File.Exists(tstFileName1024))
-                                name = name1024;
-
-                            TwoDViews.Add(Path.Combine(path, name));
-                            NightViews.Add(Path.Combine(path, Path.Combine("NIGHT", name)));
-                            LightViews.Add(Path.Combine(path, Path.Combine("CABLIGHT", name)));
-                        }),
-                        new STFReader.TokenProcessor("cabviewcontrols", ()=>{ CabViewControls = new CabViewControls(stf, basePath); }),
-                    });}),
-                });
-		}
-
-	} // class CVFFile
-
-    public enum CABViewControlTypes
-    {
-        NONE,
-        SPEEDOMETER,
-        MAIN_RES,
-        EQ_RES,
-        BRAKE_CYL,
-        BRAKE_PIPE,
-        LINE_VOLTAGE,
-        AMMETER,
-        AMMETER_ABS,
-        LOAD_METER,
-        THROTTLE,
-        PANTOGRAPH,
-        TRAIN_BRAKE,
-        FRICTION_BRAKE,
-        ENGINE_BRAKE,
-        DYNAMIC_BRAKE,
-        DYNAMIC_BRAKE_DISPLAY,
-        SANDERS,
-        WIPERS,
-        HORN,
-        BELL,
-        FRONT_HLIGHT,
-        DIRECTION,
-        ASPECT_DISPLAY,
-        THROTTLE_DISPLAY,
-        CPH_DISPLAY,
-        PANTO_DISPLAY,
-        DIRECTION_DISPLAY,
-        CP_HANDLE,
-        PANTOGRAPH2,
-        CLOCK,
-        SANDING,
-        ALERTER_DISPLAY,
-        TRACTION_BRAKING,
-        ACCELEROMETER,
-        WHEELSLIP,
-        FRICTION_BRAKING,
-        PENALTY_APP,
-        EMERGENCY_BRAKE,
-        RESET,
-        CAB_RADIO,
-        OVERSPEED,
-        SPEEDLIM_DISPLAY,
-        FUEL_GAUGE,
-        WHISTLE,
-        REGULATOR,
-        CYL_COCKS,
-        BLOWER,
-        STEAM_INJ1,
-        STEAM_INJ2,
-        DAMPERS_FRONT,
-        DAMPERS_BACK,
-        STEAM_HEAT,
-        WATER_INJECTOR1,
-        WATER_INJECTOR2,
-        SMALL_EJECTOR,
-        STEAM_PR,
-        STEAMCHEST_PR,
-        TENDER_WATER,
-        BOILER_WATER,
-        REVERSER_PLATE,
-        STEAMHEAT_PRESSURE,
-        FIREBOX,
-        RPM,
-        FIREHOLE,
-        CUTOFF,
-        VACUUM_RESERVOIR_PRESSURE,
-        GEARS,
-        DOORS_DISPLAY,
-        SPEED_PROJECTED,
-        SPEEDLIMIT,
-        PANTOGRAPHS_4,
-        PANTOGRAPHS_4C,
-        PANTOGRAPHS_5,
-        ORTS_OIL_PRESSURE,
-        ORTS_DIESEL_TEMPERATURE,
-        ORTS_CYL_COMP,
-        GEARS_DISPLAY,
-        DYNAMIC_BRAKE_FORCE,
-        ORTS_CIRCUIT_BREAKER_DRIVER_CLOSING_ORDER,
-        ORTS_CIRCUIT_BREAKER_DRIVER_OPENING_ORDER,
-        ORTS_CIRCUIT_BREAKER_DRIVER_CLOSING_AUTHORIZATION,
-        ORTS_CIRCUIT_BREAKER_STATE,
-        ORTS_CIRCUIT_BREAKER_CLOSED,
-        ORTS_CIRCUIT_BREAKER_OPEN,
-        ORTS_CIRCUIT_BREAKER_AUTHORIZED,
-        ORTS_CIRCUIT_BREAKER_OPEN_AND_AUTHORIZED,
-        ORTS_PLAYER_DIESEL_ENGINE,
-        ORTS_HELPERS_DIESEL_ENGINES,
-        ORTS_PLAYER_DIESEL_ENGINE_STATE,
-        ORTS_PLAYER_DIESEL_ENGINE_STARTER,
-        ORTS_PLAYER_DIESEL_ENGINE_STOPPER,
-        ORTS_CABLIGHT,
-        ORTS_LEFTDOOR,
-        ORTS_RIGHTDOOR,
-        ORTS_MIRRORS,
-        ORTS_PANTOGRAPH3,
-        ORTS_PANTOGRAPH4,
-        ORTS_HOURDIAL,
-        ORTS_MINUTEDIAL,
-        ORTS_SECONDDIAL,
-
-        // Further CabViewControlTypes must be added above this line, to avoid their malfunction in 3DCabs
-        EXTERNALWIPERS,
-        LEFTDOOR,
-        RIGHTDOOR,
-        MIRRORS
-    }
-
-    public enum CABViewControlStyles
-    {
-        NONE,
-        NEEDLE,
-        POINTER,
-        SOLID,
-        LIQUID,
-        SPRUNG,
-        NOT_SPRUNG,
-        WHILE_PRESSED,
-        PRESSED,
-        ONOFF, 
-        _24HOUR, 
-        _12HOUR
-    }
-
-    public enum CABViewControlUnits
-    {
-        NONE,
-        BAR,
-        PSI,
-        KILOPASCALS,
-        KGS_PER_SQUARE_CM,
-        AMPS,
-        VOLTS,
-        KILOVOLTS,
-
-        KM_PER_HOUR,
-        MILES_PER_HOUR, 
-        METRESµSECµSEC,
-        METRES_SEC_SEC,
-        KMµHOURµHOUR,
-        KM_HOUR_HOUR,
-        KMµHOURµSEC,
-        KM_HOUR_SEC,
-        METRESµSECµHOUR,
-        METRES_SEC_HOUR,
-        MILES_HOUR_MIN,
-        MILES_HOUR_HOUR,
-
-        NEWTONS, 
-        KILO_NEWTONS,
-        KILO_LBS,
-        METRES_PER_SEC,
-        LITRES,
-        GALLONS,
-        INCHES_OF_MERCURY,
-        MILI_AMPS,
-        RPM,
-        LBS
-    }
-
-    public class CabViewControls : List<CabViewControl>
-    {
-        public CabViewControls(STFReader stf, string basepath)
-        {
-            stf.MustMatch("(");
-            int count = stf.ReadInt(null);
-
-            stf.ParseBlock(new STFReader.TokenProcessor[] {
-                new STFReader.TokenProcessor("dial", ()=>{ Add(new CVCDial(stf, basepath)); }),
-                new STFReader.TokenProcessor("gauge", ()=>{ Add(new CVCGauge(stf, basepath)); }),
-                new STFReader.TokenProcessor("lever", ()=>{ Add(new CVCDiscrete(stf, basepath)); }),
-                new STFReader.TokenProcessor("twostate", ()=>{ Add(new CVCDiscrete(stf, basepath)); }),
-                new STFReader.TokenProcessor("tristate", ()=>{ Add(new CVCDiscrete(stf, basepath)); }),
-                new STFReader.TokenProcessor("multistate", ()=>{ Add(new CVCDiscrete(stf, basepath)); }),
-                new STFReader.TokenProcessor("multistatedisplay", ()=>{ Add(new CVCMultiStateDisplay(stf, basepath)); }),
-                new STFReader.TokenProcessor("cabsignaldisplay", ()=>{ Add(new CVCSignal(stf, basepath)); }), 
-                new STFReader.TokenProcessor("digital", ()=>{ Add(new CVCDigital(stf, basepath)); }), 
-                new STFReader.TokenProcessor("combinedcontrol", ()=>{ Add(new CVCDiscrete(stf, basepath)); }),
-                new STFReader.TokenProcessor("firebox", ()=>{ Add(new CVCFirebox(stf, basepath)); }),
-                new STFReader.TokenProcessor("dialclock", ()=>{ ProcessDialClock(stf, basepath);  }),
-                new STFReader.TokenProcessor("digitalclock", ()=>{ Add(new CVCDigitalClock(stf, basepath)); })
-            });
-            
-            //TODO Uncomment when parsed all type
-            /*
-            if (count != this.Count) STFException.ReportWarning(inf, "CabViewControl count mismatch");
-            */
-        }
-
-        private void ProcessDialClock(STFReader stf, string basepath)
-        {
-            stf.MustMatch("(");
-            stf.ParseBlock(new STFReader.TokenProcessor[]
-            {
-                new STFReader.TokenProcessor("hours", ()=>{ Add(new CVCDial(CABViewControlTypes.ORTS_HOURDIAL, 12, stf, basepath));  }),
-                new STFReader.TokenProcessor("minutes", ()=>{ Add(new CVCDial(CABViewControlTypes.ORTS_MINUTEDIAL, 60, stf, basepath));  }),
-                new STFReader.TokenProcessor("seconds", ()=>{ Add(new CVCDial(CABViewControlTypes.ORTS_SECONDDIAL, 60, stf, basepath));  }),
-            });
-        }
-    }
-
-    #region CabViewControl
-    public class CabViewControl
-    {
-        public double PositionX;
-        public double PositionY;
-        public double Width;
-        public double Height;
-
-        public double MinValue;
-        public double MaxValue;
-        public double OldValue;
-        public string ACEFile = "";
-
-        public CABViewControlTypes ControlType = CABViewControlTypes.NONE;
-        public CABViewControlStyles ControlStyle = CABViewControlStyles.NONE;
-        public CABViewControlUnits Units = CABViewControlUnits.NONE;
-
-        protected void ParseType(STFReader stf)
-        {
-            stf.MustMatch("(");
-            try
-            {
-                ControlType = (CABViewControlTypes)Enum.Parse(typeof(CABViewControlTypes), stf.ReadString());
-            }
-            catch(ArgumentException)
-            {
-                stf.StepBackOneItem();
-                STFException.TraceInformation(stf, "Skipped unknown ControlType " + stf.ReadString());
-                ControlType = CABViewControlTypes.NONE;
-            }
-            //stf.ReadItem(); // Skip repeated Class Type 
-            stf.SkipRestOfBlock();
-        }
-        protected void ParsePosition(STFReader stf)
-        {
-            stf.MustMatch("(");
-            PositionX = stf.ReadDouble(null);
-            PositionY = stf.ReadDouble(null);
-            Width = stf.ReadDouble(null);
-            Height = stf.ReadDouble(null);
-
-            // Handling middle values
-            while (!stf.EndOfBlock())
-            {
-                STFException.TraceWarning(stf, "Ignored additional positional parameters");
-                Width = Height;
-                Height = stf.ReadInt(null);
-            }
-        }
-        protected void ParseScaleRange(STFReader stf)
-        {
-            stf.MustMatch("(");
-            MinValue = stf.ReadDouble(null);
-            MaxValue = stf.ReadDouble(null);
-            stf.SkipRestOfBlock();
-        }
-        protected void ParseGraphic(STFReader stf, string basepath)
-        {
-            ACEFile = Path.Combine(basepath, stf.ReadStringBlock(null));
-        }
-        protected void ParseStyle(STFReader stf)
-        {
-            stf.MustMatch("(");
-            try
-            {
-                string sStyle = stf.ReadString();
-                int checkNumeric = 0;
-                if(int.TryParse(sStyle.Substring(0, 1), out checkNumeric) == true)
-                {
-                    sStyle = sStyle.Insert(0, "_");
-                }
-                ControlStyle = (CABViewControlStyles)Enum.Parse(typeof(CABViewControlStyles), sStyle);
-            }
-            catch (ArgumentException)
-            {
-                stf.StepBackOneItem();
-                STFException.TraceInformation(stf, "Skipped unknown ControlStyle " + stf.ReadString());
-                ControlStyle = CABViewControlStyles.NONE;
-            }
-            stf.SkipRestOfBlock();
-        }
-        protected void ParseUnits(STFReader stf)
-        {
-            stf.MustMatch("(");
-            try
-            {
-                string sUnits = stf.ReadItem();
-                // sUnits = sUnits.Replace('/', '?');
-                sUnits = sUnits.Replace('/', '_');
-                Units = (CABViewControlUnits)Enum.Parse(typeof(CABViewControlUnits), sUnits);
-            }
-            catch (ArgumentException)
-            {
-                stf.StepBackOneItem();
-                STFException.TraceInformation(stf, "Skipped unknown ControlStyle " + stf.ReadItem());
-                Units = CABViewControlUnits.NONE;
-            }
-            stf.SkipRestOfBlock();
-        }
-        // Used by subclasses CVCGauge and CVCDigital
-        protected virtual color ParseControlColor( STFReader stf )
-        {
-            stf.MustMatch("(");
-            color colour = new color { A = 1, R = stf.ReadInt(0) / 255f, G = stf.ReadInt(0) / 255f, B = stf.ReadInt(0) / 255f };
-            stf.SkipRestOfBlock();
-            return colour;
-        }
-        protected virtual float ParseSwitchVal(STFReader stf)
-        {
-            stf.MustMatch("(");
-            var switchVal = (float)(stf.ReadDouble(0));
-            stf.SkipRestOfBlock();
-            return switchVal;
-        }
-    }
-    #endregion
-
-    #region Dial controls
-    public class CVCDial : CabViewControl
-    {
-        public float FromDegree;
-        public float ToDegree;
-        public float Center;
-        public int Direction;
-
-        // constructor for clock dials
-        public CVCDial(CABViewControlTypes dialtype, int maxvalue, STFReader stf, string basepath)
-        {
-            stf.MustMatch("(");
-            stf.ParseBlock(new STFReader.TokenProcessor[] {
-                new STFReader.TokenProcessor("position", ()=>{ ParsePosition(stf);  }),
-                new STFReader.TokenProcessor("graphic", ()=>{ ParseGraphic(stf, basepath); }),
-                new STFReader.TokenProcessor("pivot", ()=>{ Center = stf.ReadFloatBlock(STFReader.UNITS.None, null); }),
-                });
-            ControlType = dialtype;
-            ControlStyle = CABViewControlStyles.NEEDLE;
-            Direction = 0;
-            MaxValue = maxvalue;
-            MinValue = 0;
-            FromDegree = 181;
-            ToDegree = 179;
-        }
-
-        // constructor for standard dials
-        public CVCDial(STFReader stf, string basepath)
-        {
-            stf.MustMatch("(");
-            stf.ParseBlock(new STFReader.TokenProcessor[] {
-                new STFReader.TokenProcessor("type", ()=>{ ParseType(stf); }),
-                new STFReader.TokenProcessor("position", ()=>{ ParsePosition(stf);  }),
-                new STFReader.TokenProcessor("scalerange", ()=>{ ParseScaleRange(stf); }),
-                new STFReader.TokenProcessor("graphic", ()=>{ ParseGraphic(stf, basepath); }),
-                new STFReader.TokenProcessor("style", ()=>{ ParseStyle(stf); }),
-                new STFReader.TokenProcessor("units", ()=>{ ParseUnits(stf); }),
-
-                new STFReader.TokenProcessor("pivot", ()=>{ Center = stf.ReadFloatBlock(STFReader.UNITS.None, null); }),
-                new STFReader.TokenProcessor("dirincrease", ()=>{ Direction = stf.ReadIntBlock(null); }),
-                new STFReader.TokenProcessor("scalepos", ()=>{
-                    stf.MustMatch("(");
-                    FromDegree = stf.ReadFloat(STFReader.UNITS.None, null);
-                    ToDegree = stf.ReadFloat(STFReader.UNITS.None, null);
-                    stf.SkipRestOfBlock();
-                }),
-            });
-        }
-    }
-    #endregion
-
-    #region Gauges
-    public class CVCGauge : CabViewControl
-    {
-        public Rectangle Area = new Rectangle();
-        public int ZeroPos;
-        public int Orientation;
-        public int Direction;
-        public color PositiveColor { get; set; }
-        public color SecondPositiveColor { get; set; }
-        public float PositiveSwitchVal { get; set; }
-        public color NegativeColor { get; set; }
-        public float NegativeSwitchVal { get; set; }
-        public color SecondNegativeColor { get; set; }
-        public int NumPositiveColors { get; set; }
-        public int NumNegativeColors { get; set; }
-        public color DecreaseColor { get; set; }
-
-        public CVCGauge() { }
-
-        public CVCGauge(STFReader stf, string basepath)
-        {
-            stf.MustMatch("(");
-            stf.ParseBlock(new STFReader.TokenProcessor[] {
-                new STFReader.TokenProcessor("type", ()=>{ ParseType(stf); }),
-                new STFReader.TokenProcessor("position", ()=>{ ParsePosition(stf);  }),
-                new STFReader.TokenProcessor("scalerange", ()=>{ ParseScaleRange(stf); }),
-                new STFReader.TokenProcessor("graphic", ()=>{ ParseGraphic(stf, basepath); }),
-                new STFReader.TokenProcessor("style", ()=>{ ParseStyle(stf); }),
-                new STFReader.TokenProcessor("units", ()=>{ ParseUnits(stf); }),
-
-                new STFReader.TokenProcessor("zeropos", ()=>{ ZeroPos = stf.ReadIntBlock(null); }),
-                new STFReader.TokenProcessor("orientation", ()=>{ Orientation = stf.ReadIntBlock(null); }),
-                new STFReader.TokenProcessor("dirincrease", ()=>{ Direction = stf.ReadIntBlock(null); }),
-                new STFReader.TokenProcessor("area", ()=>{ 
-                    stf.MustMatch("(");
-                    int x = stf.ReadInt(null);
-                    int y = stf.ReadInt(null);
-                    int width = stf.ReadInt(null);
-                    int height = stf.ReadInt(null);
-                    Area = new Rectangle(x, y, width, height);
-                    stf.SkipRestOfBlock();
-                }),
-                new STFReader.TokenProcessor("positivecolour", ()=>{ 
-                    stf.MustMatch("(");
-                    NumPositiveColors = stf.ReadInt(0);
-                    if((stf.EndOfBlock() == false))
-                    {
-                       List <color> Colorset = new List<color>();
-                       stf.ParseBlock(new STFReader.TokenProcessor[] {
-                            new STFReader.TokenProcessor("controlcolour", ()=>{ Colorset.Add(ParseControlColor(stf));}), 
-                            new STFReader.TokenProcessor("switchval", () => { PositiveSwitchVal = ParseSwitchVal(stf); }) });
-                    PositiveColor = Colorset [0];
-                    if ((NumPositiveColors >= 2) && (Colorset.Count >= 2 ))SecondPositiveColor = Colorset [1];
-                    }
-                   }),
-               new STFReader.TokenProcessor("negativecolour", ()=>{ 
-                    stf.MustMatch("(");
-                    NumNegativeColors = stf.ReadInt(0);
-                    if ((stf.EndOfBlock() == false))
-                    {
-                        List<color> Colorset = new List<color>();
-                        stf.ParseBlock(new STFReader.TokenProcessor[] {
-                            new STFReader.TokenProcessor("controlcolour", ()=>{ Colorset.Add(ParseControlColor(stf));}), 
-                            new STFReader.TokenProcessor("switchval", () => { NegativeSwitchVal = ParseSwitchVal(stf); }) });
-                        NegativeColor = Colorset[0];
-                        if ((NumNegativeColors >= 2) && (Colorset.Count >= 2)) SecondNegativeColor = Colorset[1];
-                     }
-                    }),
-                new STFReader.TokenProcessor("decreasecolour", ()=>{
-                    stf.MustMatch("(");
-                    stf.ReadInt(0);
-                    if(stf.EndOfBlock() == false)
-                    {
-                        stf.ParseBlock(new STFReader.TokenProcessor[] {
-                            new STFReader.TokenProcessor("controlcolour", ()=>{ DecreaseColor = ParseControlColor(stf); }) });
-                    }
-                })
-            });
-        }
-    }
-
-    public class CVCFirebox : CVCGauge
-    {
-        public string FireACEFile;
-
-        public CVCFirebox(STFReader stf, string basepath) 
-        {
-            stf.MustMatch("(");
-            stf.ParseBlock(new STFReader.TokenProcessor[] {
-                new STFReader.TokenProcessor("type", ()=>{ ParseType(stf); }),
-                new STFReader.TokenProcessor("position", ()=>{ ParsePosition(stf); }),
-                new STFReader.TokenProcessor("graphic", ()=>{ ParseFireACEFile(stf, basepath); }),
-                new STFReader.TokenProcessor("fuelcoal", ()=>{ ParseGraphic(stf, basepath); }),
-            });
-
-            Direction = 1;
-            Orientation = 1;
-            MaxValue = 1;
-            MinValue = 0;
-            ControlStyle = CABViewControlStyles.POINTER;
-            Area = new Rectangle(0, 0, (int)Width, (int)Height);
-            PositionY += Height / 2;
-        }
-
-        protected void ParseFireACEFile(STFReader stf, string basepath)
-        {
-            FireACEFile = Path.Combine(basepath, stf.ReadStringBlock(null));
-        }
-
-    }
-    #endregion
-
-    #region Digital controls
-    public class CVCDigital : CabViewControl
-    {
-        public int LeadingZeros { get; set; }
-        public double Accuracy { get; set; }
-        public double AccuracySwitch { get; set; }
-        public int Justification { get; set; }
-        public color PositiveColor { get; set; }
-        public color SecondPositiveColor { get; set; }
-        public float PositiveSwitchVal { get; set; }
-        public color NegativeColor { get; set; }
-        public float NegativeSwitchVal { get; set; }
-        public color SecondNegativeColor { get; set; }
-        public int NumPositiveColors { get; set; }
-        public int NumNegativeColors { get; set; }
-        public color DecreaseColor { get; set; }
-        public float FontSize { get; set; }
-        public int FontStyle { get; set; }
-        public string FontFamily = "";
-
-        public CVCDigital()
-        {
-        }
-
-        public CVCDigital(STFReader stf, string basepath)
-        {
-            // Set white as the default positive colour for digital displays
-            color white = new color();
-            white.R = 255f;
-            white.G = 255f;
-            white.B = 255f;
-            PositiveColor = white;
-            FontSize = 10;
-            FontStyle = 0;
-            FontFamily = "Courier New";
-            
-            stf.MustMatch("(");
-            stf.ParseBlock(new STFReader.TokenProcessor[] {
-                new STFReader.TokenProcessor("type", ()=>{ ParseType(stf); }),
-                new STFReader.TokenProcessor("position", ()=>{ ParsePosition(stf);  }),
-                new STFReader.TokenProcessor("scalerange", ()=>{ ParseScaleRange(stf); }),
-                new STFReader.TokenProcessor("graphic", ()=>{ ParseGraphic(stf, basepath); }),
-                new STFReader.TokenProcessor("style", ()=>{ ParseStyle(stf); }),
-                new STFReader.TokenProcessor("units", ()=>{ ParseUnits(stf); }),
-                new STFReader.TokenProcessor("leadingzeros", ()=>{ ParseLeadingZeros(stf); }),
-                new STFReader.TokenProcessor("accuracy", ()=>{ ParseAccuracy(stf); }), 
-                new STFReader.TokenProcessor("accuracyswitch", ()=>{ ParseAccuracySwitch(stf); }), 
-                new STFReader.TokenProcessor("justification", ()=>{ ParseJustification(stf); }),
-                new STFReader.TokenProcessor("positivecolour", ()=>{ 
-                    stf.MustMatch("(");
-                    NumPositiveColors = stf.ReadInt(0);
-                    if((stf.EndOfBlock() == false))
-                    {
-                       List <color> Colorset = new List<color>();
-                       stf.ParseBlock(new STFReader.TokenProcessor[] {
-                            new STFReader.TokenProcessor("controlcolour", ()=>{ Colorset.Add(ParseControlColor(stf));}), 
-                            new STFReader.TokenProcessor("switchval", () => { PositiveSwitchVal = ParseSwitchVal(stf); }) });
-                    PositiveColor = Colorset [0];
-                    if ((NumPositiveColors >= 2) && (Colorset.Count >= 2 ))SecondPositiveColor = Colorset [1];
-                    }
-                   }),
-               new STFReader.TokenProcessor("negativecolour", ()=>{ 
-                    stf.MustMatch("(");
-                    NumNegativeColors = stf.ReadInt(0);
-                    if ((stf.EndOfBlock() == false))
-                    {
-                        List<color> Colorset = new List<color>();
-                        stf.ParseBlock(new STFReader.TokenProcessor[] {
-                            new STFReader.TokenProcessor("controlcolour", ()=>{ Colorset.Add(ParseControlColor(stf));}), 
-                            new STFReader.TokenProcessor("switchval", () => { NegativeSwitchVal = ParseSwitchVal(stf); }) });
-                        NegativeColor = Colorset[0];
-                        if ((NumNegativeColors >= 2) && (Colorset.Count >= 2)) SecondNegativeColor = Colorset[1];
-                     }
-                    }),
-                new STFReader.TokenProcessor("decreasecolour", ()=>{
-                    stf.MustMatch("(");
-                    stf.ReadInt(0);
-                    if(stf.EndOfBlock() == false)
-                    {
-                        stf.ParseBlock(new STFReader.TokenProcessor[] {
-                            new STFReader.TokenProcessor("controlcolour", ()=>{ DecreaseColor = ParseControlColor(stf); }) });
-                    }
-                }),
-                new STFReader.TokenProcessor("ortsfont", ()=>{ParseFont(stf); })
-            });
-        }
-
-        protected virtual void ParseLeadingZeros(STFReader stf)
-        {
-            stf.MustMatch("(");
-            LeadingZeros = stf.ReadInt(0);
-            stf.SkipRestOfBlock();
-        }
-
-        protected virtual void ParseAccuracy(STFReader stf)
-        {
-            stf.MustMatch("(");
-            Accuracy = stf.ReadDouble(0);
-            stf.SkipRestOfBlock();
-        }
-
-        protected virtual void ParseAccuracySwitch(STFReader stf)
-        {
-            stf.MustMatch("(");
-            AccuracySwitch = stf.ReadDouble(0);
-            stf.SkipRestOfBlock();
-        }
-
-        protected virtual void ParseJustification(STFReader stf)
-        {
-            stf.MustMatch("(");
-            Justification = stf.ReadInt(3);
-            stf.SkipRestOfBlock();
-        }
-
-        protected void ParseFont(STFReader stf)
-        {
-            stf.MustMatch("(");
-            FontSize = (float)stf.ReadDouble(10);
-            FontStyle = stf.ReadInt(0);
-            var fontFamily = stf.ReadString();
-            if (fontFamily != null) FontFamily = fontFamily;
-            stf.SkipRestOfBlock();
-         }
-    }
-
-    public class CVCDigitalClock : CVCDigital
-    {
-
-        public CVCDigitalClock(STFReader stf, string basepath)
-        {
-            FontSize = 10;
-            FontStyle = 0;
-            FontFamily = "Courier New";
-            stf.MustMatch("(");
-            stf.ParseBlock(new STFReader.TokenProcessor[] {
-                new STFReader.TokenProcessor("type", ()=>{ ParseType(stf); }),
-                new STFReader.TokenProcessor("position", ()=>{ ParsePosition(stf);  }),
-                new STFReader.TokenProcessor("style", ()=>{ ParseStyle(stf); }),
-                new STFReader.TokenProcessor("accuracy", ()=>{ ParseAccuracy(stf); }), 
-                new STFReader.TokenProcessor("controlcolour", ()=>{ PositiveColor = ParseControlColor(stf); }),
-                new STFReader.TokenProcessor("ortsfont", ()=>{ParseFont(stf); })
-            });
-        }
-
-        
-    }
-    #endregion
-
-    #region Frames controls
-    public abstract class CVCWithFrames : CabViewControl
-    {
-        private List<double> values = new List<double>();
-
-        public int FramesCount { get; set; }
-        public int FramesX { get; set; }
-        public int FramesY { get; set; }
-        public bool MouseControl;
-        public int Orientation;
-        public int Direction;
-
-        public List<double> Values 
-        {
-            get
-            {
-                return values;
-            }
-        }
-    }
-
-    public class CVCDiscrete : CVCWithFrames
-    {
-        public List<int> Positions = new List<int>();
-
-        private int _ValuesRead;
-        private int numPositions;
-        private bool canFill = true;
-
-        public CVCDiscrete(STFReader stf, string basepath)
-        {
-//            try
-            {
-                stf.MustMatch("(");
-                stf.ParseBlock(new STFReader.TokenProcessor[] {
-                    new STFReader.TokenProcessor("type", ()=>{ ParseType(stf); }),
-                    new STFReader.TokenProcessor("position", ()=>{ ParsePosition(stf);  }),
-                    new STFReader.TokenProcessor("scalerange", ()=>{ ParseScaleRange(stf); }),
-                    new STFReader.TokenProcessor("graphic", ()=>{ ParseGraphic(stf, basepath); }),
-                    new STFReader.TokenProcessor("style", ()=>{ ParseStyle(stf); }),
-                    new STFReader.TokenProcessor("units", ()=>{ ParseUnits(stf); }),
-                    new STFReader.TokenProcessor("mousecontrol", ()=>{ MouseControl = stf.ReadBoolBlock(false); }),
-                    new STFReader.TokenProcessor("orientation", ()=>{ Orientation = stf.ReadIntBlock(null); }),
-                    new STFReader.TokenProcessor("dirincrease", ()=>{ Direction = stf.ReadIntBlock(null); }),
-
-                    new STFReader.TokenProcessor("numframes", ()=>{
-                        stf.MustMatch("(");
-                        FramesCount = stf.ReadInt(null);
-                        FramesX = stf.ReadInt(null);
-                        FramesY = stf.ReadInt(null);
-                        stf.SkipRestOfBlock();
-                    }),
-                    // <CJComment> Would like to revise this, as it is difficult to follow and debug.
-                    // Can't do that until interaction of ScaleRange, NumFrames, NumPositions and NumValues is more fully specified.
-                    // What is needed is samples of data that must be accommodated.
-                    // Some decisions appear unwise but they might be a pragmatic solution to a real problem. </CJComment>
-                    //
-                    // Code accommodates:
-                    // - NumValues before NumPositions or the other way round.
-                    // - More NumValues than NumPositions and the other way round - perhaps unwise.
-                    // - The count of NumFrames, NumValues and NumPositions is ignored - perhaps unwise.
-                    // - Abbreviated definitions so that values at intermediate unspecified positions can be omitted.
-                    //   Strangely, these values are set to 0 and worked out later when drawing.
-                    // Max and min NumValues which don't match the ScaleRange are ignored - perhaps unwise.
-                    new STFReader.TokenProcessor("numpositions", ()=>{
-                        stf.MustMatch("(");
-                        // If Positions are not filled before by Values
-                        bool shouldFill = (Positions.Count == 0);
-                        numPositions = stf.ReadInt(null); // Number of Positions
-
-                        var minPosition = 0;
-                        var positionsRead = 0;
-                        while (!stf.EndOfBlock())
-                        {
-                            int p = stf.ReadInt(null);
-
-                            minPosition = positionsRead == 0 ? p : Math.Min(minPosition, p);  // used to get correct offset
-                            positionsRead++;
-
-                            // If Positions are not filled before by Values
-                            if (shouldFill) Positions.Add(p);
-                        }
-                        
-                            // If positions do not start at 0, add offset to shift them all so they do.
-                            // An example of this is RENFE 400 (from http://www.trensim.com/lib/msts/index.php?act=view&id=186)
-                            // which has a COMBINED_CONTROL with:
-                            //   NumPositions ( 21 -11 -10 -9 -8 -7 -6 -5 -4 -3 -2 -1 0 1 2 3 4 5 6 7 8 9 )
-                            // Also handles definitions with position in reverse order, e.g.
-                            //   NumPositions ( 5 8 7 2 1 0 )
-                            positionsRead++;
-
-                        if (minPosition < 0)
-                        { 
-                            for (int iPos = 0; iPos <= Positions.Count - 1; iPos++)
-                            {
-                                Positions[iPos] -= minPosition;
-                            }
-                        }
-
-                        // This is a hack for SLI locomotives which have the positions listed as "1056964608 0 0 0 ...".
-                        if (Positions.Any(p => p > 0xFFFF))
-                        {
-                            STFException.TraceInformation(stf, "Renumbering cab control positions from zero due to value > 0xFFFF");
-                            for (var i = 0; i < Positions.Count; i++)
-                                Positions[i] = i;
-                        }
-
-                        // Check if eligible for filling
-
-                        if (Positions.Count > 1 && Positions[0] != 0) canFill = false;
-                        else 
-                        { 
-                            for (var iPos = 1; iPos <= Positions.Count - 1; iPos++)
-                            {
-                                if (Positions[iPos] > Positions[iPos-1]) continue;
-                                canFill = false;
-                                break;
-                            }
-                        }
-
-                        // This is a protection against GP40 locomotives that erroneously have positions pointing beyond frame count limit.
-
-                        if (Positions.Count > 1 && canFill && Positions.Count < FramesCount && Positions[Positions.Count-1] >= FramesCount && Positions[0] == 0)
-                        {
-                            STFException.TraceInformation(stf, "Some NumPositions entries refer to non-exisiting frames, trying to renumber");
-                            Positions[Positions.Count - 1] = FramesCount - 1;
-                            for (var iPos = Positions.Count -2 ; iPos >= 1; iPos--)
-                            {
-                                if ((Positions[iPos] >= FramesCount || Positions[iPos] >= Positions[iPos + 1])) Positions[iPos] = Positions[iPos + 1] - 1;
-                                else break;
-                            }
-                        }
-
-                    }),
-                    new STFReader.TokenProcessor("numvalues", ()=>{
-                        stf.MustMatch("(");
-                        var numValues = stf.ReadDouble(null); // Number of Values
-                        while (!stf.EndOfBlock())
-                        {
-                            double v = stf.ReadDouble(null);
-                            // If the Positions are less than expected add new Position(s)
-                            while (Positions.Count <= _ValuesRead)
-                            {
-                                Positions.Add(_ValuesRead);
-                            }
-                            // Avoid later repositioning, put every value to its Position
-                            // But before resize Values if needed
-                            if (numValues != numPositions)
-                            { 
-                                while (Values.Count <= Positions[_ValuesRead])
-                                {
-                                    Values.Add(0);
-                                }
-                                // Avoid later repositioning, put every value to its Position
-                                Values[Positions[_ValuesRead]] = v;
-                            }
-                            Values.Add(v);
-                            _ValuesRead++;
-                        }
-                    }),
-                });
-
-                // If no ACE, just don't need any fixup
-                // Because Values are tied to the image Frame to be shown
-                if (string.IsNullOrEmpty(ACEFile)) return;
-
-                // Now, we have an ACE.
-
-                // If read any Values, or the control requires Values to control
-                //     The twostate, tristate, signal displays are not in these
-                // Need check the Values collection for validity
-                if (_ValuesRead > 0 || ControlStyle == CABViewControlStyles.SPRUNG || ControlStyle == CABViewControlStyles.NOT_SPRUNG ||
-                    FramesCount  > 0 || (FramesX > 0 && FramesY > 0 ))
-                {
-                    // Check max number of Frames
-                    if (FramesCount == 0)
-                    {
-                        // Check valid Frame information
-                        if (FramesX == 0 || FramesY == 0)
-                        {
-                            // Give up, it won't work
-                            // Because later we won't know how to display frames from that
-                            Trace.TraceWarning("Invalid Frames information given for ACE {0} in {1}", ACEFile, stf.FileName);
-                            ACEFile = "";
-                            return;
-                        }
-
-                        // Valid frames info, set FramesCount
-                        FramesCount = FramesX * FramesY;
-                    }
-
-                    // Now we have an ACE and Frames for it.
-
-                    // Only shuffle data in following cases
-
-                    if (Values.Count != Positions.Count || (Values.Count < FramesCount & canFill)|| ( Values.Count > 0 && Values[0] == Values[Values.Count - 1] && Values[0] == 0))
-                    {
-
-                        // Fixup Positions and Values collections first
-
-                        // If the read Positions and Values are not match
-                        // Or we didn't read Values but have Frames to draw
-                        // Do not test if FramesCount equals Values count, we trust in the creator -
-                        //     maybe did not want to display all Frames
-                        // (If there are more Values than Frames it will checked at draw time)
-                        // Need to fix the whole Values
-                        if (Positions.Count != _ValuesRead || (FramesCount > 0 && (Values.Count == 0 || Values.Count == 1)))
-                        {
-                            //This if clause covers among others following cases:
-                            // Case 1 (e.g. engine brake lever of Dash 9):
-                            //NumFrames ( 22 11 2 )
-			                //NumPositions ( 1 0 )
-			                //NumValues ( 1 0 )
-			                //Orientation ( 1 )
-			                //DirIncrease ( 1 )
-			                //ScaleRange ( 0 1 )
-                            //
-                            // Case 2 (e.g. throttle lever of Acela):
-			                //NumFrames ( 25 5 5 )
-			                //NumPositions ( 0 )
-			                //NumValues ( 0 )
-			                //Orientation ( 1 )
-			                //DirIncrease ( 1 )
-			                //ScaleRange ( 0 1 )
-                            //
-                            // Clear existing
-                            Positions.Clear();
-                            Values.Clear();
-
-                            // Add the two sure positions, the two ends
-                            Positions.Add(0);
-                            // We will need the FramesCount later!
-                            // We use Positions only here
-                            Positions.Add(FramesCount);
-
-                            // Fill empty Values
-                            for (int i = 0; i < FramesCount; i++)
-                                Values.Add(0);
-                            Values[0] = MinValue;
-
-                            Values.Add(MaxValue);
-                        }
-                        else if (Values.Count == 2 && Values[0] == 0 && Values[1] < MaxValue && Positions[0] == 0 && Positions[1] == 1 && Values.Count < FramesCount)
-                        {
-                            //This if clause covers among others following cases:
-                            // Case 1 (e.g. engine brake lever of gp38):
-			                //NumFrames ( 18 2 9 )
-			                //NumPositions ( 2 0 1 )
-			                //NumValues ( 2 0 0.3 )
-			                //Orientation ( 0 )
-			                //DirIncrease ( 0 )
-			                //ScaleRange ( 0 1 )
-                            Positions.Add(FramesCount);
-                            // Fill empty Values
-                            for (int i = Values.Count; i < FramesCount; i++)
-                                Values.Add(Values[1]);
-                            Values.Add(MaxValue);                            
-                        }
-
-                        else
-                        {
-                            //This if clause covers among others following cases:
-                            // Case 1 (e.g. train brake lever of Acela): 
-			                //NumFrames ( 12 4 3 )
-			                //NumPositions ( 5 0 1 9 10 11 )
-			                //NumValues ( 5 0 0.2 0.85 0.9 0.95 )
-			                //Orientation ( 1 )
-			                //DirIncrease ( 1 )
-			                //ScaleRange ( 0 1 )
-                            //
-                            // Fill empty Values
-                            int iValues = 1;
-                            for (int i = 1; i < FramesCount && i <= Positions.Count - 1 && Values.Count < FramesCount; i++)
-                            {
-                                var deltaPos = Positions[i] - Positions[i - 1];
-                                while (deltaPos > 1 && Values.Count < FramesCount)
-                                {
-
-                                    Values.Insert(iValues, 0);
-                                    iValues++;
-                                    deltaPos--;
-                                }
-                                iValues++;
-                            }
-
-                            // Add the maximums to the end, the Value will be removed
-                            // We use Positions only here
-                            if (Values.Count > 0 && Values[0] <= Values[Values.Count - 1]) Values.Add(MaxValue);
-                            else if (Values.Count > 0 && Values[0] > Values[Values.Count - 1]) Values.Add(MinValue);
-                        }
-
-                        // OK, we have a valid size of Positions and Values
-
-                        // Now it is the time for checking holes in the given data
-                        if ((Positions.Count < FramesCount - 1 && Values[0] <= Values[Values.Count - 1]) || (Values.Count > 1 && Values[0] == Values[Values.Count - 2] && Values[0] == 0))
-                        {
-                            int j = 1;
-                            int p = 0;
-                            // Skip the 0 element, that is the default MinValue
-                            for (int i = 1; i < Positions.Count; i++)
-                            {
-                                // Found a hole
-                                if (Positions[i] != p + 1)
-                                {
-                                    // Iterate to the next valid data and fill the hole
-                                    for (j = p + 1; j < Positions[i]; j++)
-                                    {
-                                        // Extrapolate into the hole
-                                        Values[j] = MathHelper.Lerp((float)Values[p], (float)Values[Positions[i]], (float)j / (float)Positions[i]);
-                                    }
-                                }
-                                p = Positions[i];
-                            }
-                        }
-
-                        // Don't need the MaxValue added before, remove it
-                        Values.RemoveAt(Values.Count - 1);
-                    }
-                }
-
-                // MSTS ignores/overrides various settings by the following exceptional cases:
-                if (ControlType == CABViewControlTypes.CP_HANDLE)
-                    ControlStyle = CABViewControlStyles.NOT_SPRUNG;
-                if (ControlType == CABViewControlTypes.PANTOGRAPH || ControlType == CABViewControlTypes.PANTOGRAPH2 ||
-                    ControlType == CABViewControlTypes.ORTS_PANTOGRAPH3 || ControlType == CABViewControlTypes.ORTS_PANTOGRAPH4)
-                    ControlStyle = CABViewControlStyles.ONOFF;
-                if (ControlType == CABViewControlTypes.HORN || ControlType == CABViewControlTypes.SANDERS || ControlType == CABViewControlTypes.BELL 
-                    || ControlType == CABViewControlTypes.RESET)
-                    ControlStyle = CABViewControlStyles.WHILE_PRESSED;
-                if (ControlType == CABViewControlTypes.DIRECTION && Orientation == 0)
-                    Direction = 1 - Direction;
-            }
-//            catch (Exception error)
-//            {
-//                if (error is STFException) // Parsing error, so pass it on
-//                    throw;
-//                else                       // Unexpected error, so provide a hint
-//                    throw new STFException(stf, "Problem with NumPositions/NumValues/NumFrames/ScaleRange");
-//            } // End of Need check the Values collection for validity
-        } // End of Constructor
-    }
-    #endregion
-
-    #region Multistate Display Controls
-    public class CVCMultiStateDisplay : CVCWithFrames
-    {
-         public List<double> MSStyles = new List<double>();
-
-           public CVCMultiStateDisplay(STFReader stf, string basepath)
-        {
-
-            stf.MustMatch("(");
-            stf.ParseBlock(new STFReader.TokenProcessor[] {
-                new STFReader.TokenProcessor("type", ()=>{ ParseType(stf); }),
-                new STFReader.TokenProcessor("position", ()=>{ ParsePosition(stf);  }),
-                new STFReader.TokenProcessor("scalerange", ()=>{ ParseScaleRange(stf); }),
-                new STFReader.TokenProcessor("graphic", ()=>{ ParseGraphic(stf, basepath); }),
-                new STFReader.TokenProcessor("units", ()=>{ ParseUnits(stf); }),
-
-                new STFReader.TokenProcessor("states", ()=>{
-                    stf.MustMatch("(");
-                    FramesCount = stf.ReadInt(null);
-                    FramesX = stf.ReadInt(null);
-                    FramesY = stf.ReadInt(null);
-                    stf.ParseBlock(new STFReader.TokenProcessor[] {
-                        new STFReader.TokenProcessor("state", ()=>{ 
-                            stf.MustMatch("(");
-                            stf.ParseBlock( new STFReader.TokenProcessor[] {
-                                new STFReader.TokenProcessor("style", ()=>{ MSStyles.Add(ParseNumStyle(stf));
-                                }),
-                                new STFReader.TokenProcessor("switchval", ()=>{ Values.Add(stf.ReadFloatBlock(STFReader.UNITS.None, null))
-                                ; }),
-                        });}),
-                    });
-                    if (Values.Count > 0) MaxValue = Values.Last();
-                    for (int i = Values.Count; i < FramesCount; i++)
-                        Values.Add(-10000);
-                }),
-            });
-        }
-        protected int ParseNumStyle(STFReader stf)
-        {
-            stf.MustMatch("(");
-            var style = stf.ReadInt(0);
-            stf.SkipRestOfBlock();
-            return style;
-        }
-    }
-    #endregion
-
-    #region other controls
-    public class CVCSignal : CVCDiscrete
-    {
-        public CVCSignal(STFReader inf, string basepath)
-            : base(inf, basepath)
-        {
-            FramesCount = 8;
-            FramesX = 4;
-            FramesY = 2;
-
-            MinValue = 0;
-            MaxValue = 1;
-
-            Positions.Add(1);
-            Values.Add(1);
-        }
-    }
-    #endregion
-}
->>>>>>> cd010740
+﻿// COPYRIGHT 2009, 2010, 2011, 2012, 2013 by the Open Rails project.
+// 
+// This file is part of Open Rails.
+// 
+// Open Rails is free software: you can redistribute it and/or modify
+// it under the terms of the GNU General Public License as published by
+// the Free Software Foundation, either version 3 of the License, or
+// (at your option) any later version.
+// 
+// Open Rails is distributed in the hope that it will be useful,
+// but WITHOUT ANY WARRANTY; without even the implied warranty of
+// MERCHANTABILITY or FITNESS FOR A PARTICULAR PURPOSE.  See the
+// GNU General Public License for more details.
+// 
+// You should have received a copy of the GNU General Public License
+// along with Open Rails.  If not, see <http://www.gnu.org/licenses/>.
+
+using System;
+using System.Collections;
+using System.Collections.Generic;
+using System.Diagnostics;
+using System.IO;
+using System.Linq;
+using Microsoft.Xna.Framework;
+using Orts.Parsers.Msts;
+
+namespace Orts.Formats.Msts
+{
+
+	// TODO - this is an incomplete parse of the cvf file.
+	public class CabViewFile
+	{
+        public List<Vector3> Locations = new List<Vector3>();   // Head locations for front, left and right views
+        public List<Vector3> Directions = new List<Vector3>();  // Head directions for each view
+        public List<string> TwoDViews = new List<string>();     // 2D CAB Views - by GeorgeS
+        public List<string> NightViews = new List<string>();    // Night CAB Views - by GeorgeS
+        public List<string> LightViews = new List<string>();    // Light CAB Views - by GeorgeS
+        public CabViewControls CabViewControls;                 // Controls in CAB - by GeorgeS
+
+        public CabViewFile(string filePath, string basePath)
+		{
+            using (STFReader stf = new STFReader(filePath, false))
+                stf.ParseFile(new STFReader.TokenProcessor[] {
+                    new STFReader.TokenProcessor("tr_cabviewfile", ()=>{ stf.MustMatch("("); stf.ParseBlock(new STFReader.TokenProcessor[] {
+                        new STFReader.TokenProcessor("position", ()=>{ Locations.Add(stf.ReadVector3Block(STFReader.UNITS.None, new Vector3())); }),
+                        new STFReader.TokenProcessor("direction", ()=>{ Directions.Add(stf.ReadVector3Block(STFReader.UNITS.None, new Vector3())); }),
+                        new STFReader.TokenProcessor("cabviewfile", ()=>{
+                            var fileName = stf.ReadStringBlock(null);
+                            var path = Path.Combine(basePath, Path.GetDirectoryName(fileName));
+                            var name = Path.GetFileName(fileName);
+
+                            // Use *Frnt1024.ace if available
+                            string s = name;
+                            string[] nameParts = s.Split('.');
+                            string name1024 = nameParts[0] + "1024." + nameParts[1];
+                            var tstFileName1024 = Path.Combine(path, name1024);
+                            if (File.Exists(tstFileName1024))
+                                name = name1024;
+
+                            TwoDViews.Add(Path.Combine(path, name));
+                            NightViews.Add(Path.Combine(path, Path.Combine("NIGHT", name)));
+                            LightViews.Add(Path.Combine(path, Path.Combine("CABLIGHT", name)));
+                        }),
+                        new STFReader.TokenProcessor("cabviewcontrols", ()=>{ CabViewControls = new CabViewControls(stf, basePath); }),
+                    });}),
+                });
+		}
+
+	} // class CVFFile
+
+    public enum CABViewControlTypes
+    {
+        NONE,
+        SPEEDOMETER,
+        MAIN_RES,
+        EQ_RES,
+        BRAKE_CYL,
+        BRAKE_PIPE,
+        LINE_VOLTAGE,
+        AMMETER,
+        AMMETER_ABS,
+        LOAD_METER,
+        THROTTLE,
+        PANTOGRAPH,
+        TRAIN_BRAKE,
+        FRICTION_BRAKE,
+        ENGINE_BRAKE,
+        DYNAMIC_BRAKE,
+        DYNAMIC_BRAKE_DISPLAY,
+        SANDERS,
+        WIPERS,
+        HORN,
+        BELL,
+        FRONT_HLIGHT,
+        DIRECTION,
+        ASPECT_DISPLAY,
+        THROTTLE_DISPLAY,
+        CPH_DISPLAY,
+        PANTO_DISPLAY,
+        DIRECTION_DISPLAY,
+        CP_HANDLE,
+        PANTOGRAPH2,
+        CLOCK,
+        SANDING,
+        ALERTER_DISPLAY,
+        TRACTION_BRAKING,
+        ACCELEROMETER,
+        WHEELSLIP,
+        FRICTION_BRAKING,
+        PENALTY_APP,
+        EMERGENCY_BRAKE,
+        RESET,
+        CAB_RADIO,
+        OVERSPEED,
+        SPEEDLIM_DISPLAY,
+        FUEL_GAUGE,
+        WHISTLE,
+        REGULATOR,
+        CYL_COCKS,
+        BLOWER,
+        STEAM_INJ1,
+        STEAM_INJ2,
+        DAMPERS_FRONT,
+        DAMPERS_BACK,
+        STEAM_HEAT,
+        WATER_INJECTOR1,
+        WATER_INJECTOR2,
+        SMALL_EJECTOR,
+        STEAM_PR,
+        STEAMCHEST_PR,
+        TENDER_WATER,
+        BOILER_WATER,
+        REVERSER_PLATE,
+        STEAMHEAT_PRESSURE,
+        FIREBOX,
+        RPM,
+        FIREHOLE,
+        CUTOFF,
+        VACUUM_RESERVOIR_PRESSURE,
+        GEARS,
+        DOORS_DISPLAY,
+        SPEED_PROJECTED,
+        SPEEDLIMIT,
+        PANTOGRAPHS_4,
+        PANTOGRAPHS_4C,
+        PANTOGRAPHS_5,
+        ORTS_OIL_PRESSURE,
+        ORTS_DIESEL_TEMPERATURE,
+        ORTS_CYL_COMP,
+        GEARS_DISPLAY,
+        DYNAMIC_BRAKE_FORCE,
+        ORTS_CIRCUIT_BREAKER_DRIVER_CLOSING_ORDER,
+        ORTS_CIRCUIT_BREAKER_DRIVER_OPENING_ORDER,
+        ORTS_CIRCUIT_BREAKER_DRIVER_CLOSING_AUTHORIZATION,
+        ORTS_CIRCUIT_BREAKER_STATE,
+        ORTS_CIRCUIT_BREAKER_CLOSED,
+        ORTS_CIRCUIT_BREAKER_OPEN,
+        ORTS_CIRCUIT_BREAKER_AUTHORIZED,
+        ORTS_CIRCUIT_BREAKER_OPEN_AND_AUTHORIZED,
+        ORTS_PLAYER_DIESEL_ENGINE,
+        ORTS_HELPERS_DIESEL_ENGINES,
+        ORTS_PLAYER_DIESEL_ENGINE_STATE,
+        ORTS_PLAYER_DIESEL_ENGINE_STARTER,
+        ORTS_PLAYER_DIESEL_ENGINE_STOPPER,
+        ORTS_CABLIGHT,
+        ORTS_LEFTDOOR,
+        ORTS_RIGHTDOOR,
+        ORTS_MIRRORS,
+        ORTS_PANTOGRAPH3,
+        ORTS_PANTOGRAPH4,
+        ORTS_WATER_SCOOP,
+        ORTS_HOURDIAL,
+        ORTS_MINUTEDIAL,
+        ORTS_SECONDDIAL,
+
+        // Further CabViewControlTypes must be added above this line, to avoid their malfunction in 3DCabs
+        EXTERNALWIPERS,
+        LEFTDOOR,
+        RIGHTDOOR,
+        MIRRORS
+    }
+
+    public enum CABViewControlStyles
+    {
+        NONE,
+        NEEDLE,
+        POINTER,
+        SOLID,
+        LIQUID,
+        SPRUNG,
+        NOT_SPRUNG,
+        WHILE_PRESSED,
+        PRESSED,
+        ONOFF, 
+        _24HOUR, 
+        _12HOUR
+    }
+
+    public enum CABViewControlUnits
+    {
+        NONE,
+        BAR,
+        PSI,
+        KILOPASCALS,
+        KGS_PER_SQUARE_CM,
+        AMPS,
+        VOLTS,
+        KILOVOLTS,
+
+        KM_PER_HOUR,
+        MILES_PER_HOUR, 
+        METRESµSECµSEC,
+        METRES_SEC_SEC,
+        KMµHOURµHOUR,
+        KM_HOUR_HOUR,
+        KMµHOURµSEC,
+        KM_HOUR_SEC,
+        METRESµSECµHOUR,
+        METRES_SEC_HOUR,
+        MILES_HOUR_MIN,
+        MILES_HOUR_HOUR,
+
+        NEWTONS, 
+        KILO_NEWTONS,
+        KILO_LBS,
+        METRES_PER_SEC,
+        LITRES,
+        GALLONS,
+        INCHES_OF_MERCURY,
+        MILI_AMPS,
+        RPM,
+        LBS
+    }
+
+    public class CabViewControls : List<CabViewControl>
+    {
+        public CabViewControls(STFReader stf, string basepath)
+        {
+            stf.MustMatch("(");
+            int count = stf.ReadInt(null);
+
+            stf.ParseBlock(new STFReader.TokenProcessor[] {
+                new STFReader.TokenProcessor("dial", ()=>{ Add(new CVCDial(stf, basepath)); }),
+                new STFReader.TokenProcessor("gauge", ()=>{ Add(new CVCGauge(stf, basepath)); }),
+                new STFReader.TokenProcessor("lever", ()=>{ Add(new CVCDiscrete(stf, basepath)); }),
+                new STFReader.TokenProcessor("twostate", ()=>{ Add(new CVCDiscrete(stf, basepath)); }),
+                new STFReader.TokenProcessor("tristate", ()=>{ Add(new CVCDiscrete(stf, basepath)); }),
+                new STFReader.TokenProcessor("multistate", ()=>{ Add(new CVCDiscrete(stf, basepath)); }),
+                new STFReader.TokenProcessor("multistatedisplay", ()=>{ Add(new CVCMultiStateDisplay(stf, basepath)); }),
+                new STFReader.TokenProcessor("cabsignaldisplay", ()=>{ Add(new CVCSignal(stf, basepath)); }), 
+                new STFReader.TokenProcessor("digital", ()=>{ Add(new CVCDigital(stf, basepath)); }), 
+                new STFReader.TokenProcessor("combinedcontrol", ()=>{ Add(new CVCDiscrete(stf, basepath)); }),
+                new STFReader.TokenProcessor("firebox", ()=>{ Add(new CVCFirebox(stf, basepath)); }),
+                new STFReader.TokenProcessor("dialclock", ()=>{ ProcessDialClock(stf, basepath);  }),
+                new STFReader.TokenProcessor("digitalclock", ()=>{ Add(new CVCDigitalClock(stf, basepath)); })
+            });
+            
+            //TODO Uncomment when parsed all type
+            /*
+            if (count != this.Count) STFException.ReportWarning(inf, "CabViewControl count mismatch");
+            */
+        }
+
+        private void ProcessDialClock(STFReader stf, string basepath)
+        {
+            stf.MustMatch("(");
+            stf.ParseBlock(new STFReader.TokenProcessor[]
+            {
+                new STFReader.TokenProcessor("hours", ()=>{ Add(new CVCDial(CABViewControlTypes.ORTS_HOURDIAL, 12, stf, basepath));  }),
+                new STFReader.TokenProcessor("minutes", ()=>{ Add(new CVCDial(CABViewControlTypes.ORTS_MINUTEDIAL, 60, stf, basepath));  }),
+                new STFReader.TokenProcessor("seconds", ()=>{ Add(new CVCDial(CABViewControlTypes.ORTS_SECONDDIAL, 60, stf, basepath));  }),
+            });
+        }
+    }
+
+    #region CabViewControl
+    public class CabViewControl
+    {
+        public double PositionX;
+        public double PositionY;
+        public double Width;
+        public double Height;
+
+        public double MinValue;
+        public double MaxValue;
+        public double OldValue;
+        public string ACEFile = "";
+
+        public CABViewControlTypes ControlType = CABViewControlTypes.NONE;
+        public CABViewControlStyles ControlStyle = CABViewControlStyles.NONE;
+        public CABViewControlUnits Units = CABViewControlUnits.NONE;
+
+        protected void ParseType(STFReader stf)
+        {
+            stf.MustMatch("(");
+            try
+            {
+                ControlType = (CABViewControlTypes)Enum.Parse(typeof(CABViewControlTypes), stf.ReadString());
+            }
+            catch(ArgumentException)
+            {
+                stf.StepBackOneItem();
+                STFException.TraceInformation(stf, "Skipped unknown ControlType " + stf.ReadString());
+                ControlType = CABViewControlTypes.NONE;
+            }
+            //stf.ReadItem(); // Skip repeated Class Type 
+            stf.SkipRestOfBlock();
+        }
+        protected void ParsePosition(STFReader stf)
+        {
+            stf.MustMatch("(");
+            PositionX = stf.ReadDouble(null);
+            PositionY = stf.ReadDouble(null);
+            Width = stf.ReadDouble(null);
+            Height = stf.ReadDouble(null);
+
+            // Handling middle values
+            while (!stf.EndOfBlock())
+            {
+                STFException.TraceWarning(stf, "Ignored additional positional parameters");
+                Width = Height;
+                Height = stf.ReadInt(null);
+            }
+        }
+        protected void ParseScaleRange(STFReader stf)
+        {
+            stf.MustMatch("(");
+            MinValue = stf.ReadDouble(null);
+            MaxValue = stf.ReadDouble(null);
+            stf.SkipRestOfBlock();
+        }
+        protected void ParseGraphic(STFReader stf, string basepath)
+        {
+            ACEFile = Path.Combine(basepath, stf.ReadStringBlock(null));
+        }
+        protected void ParseStyle(STFReader stf)
+        {
+            stf.MustMatch("(");
+            try
+            {
+                string sStyle = stf.ReadString();
+                int checkNumeric = 0;
+                if(int.TryParse(sStyle.Substring(0, 1), out checkNumeric) == true)
+                {
+                    sStyle = sStyle.Insert(0, "_");
+                }
+                ControlStyle = (CABViewControlStyles)Enum.Parse(typeof(CABViewControlStyles), sStyle);
+            }
+            catch (ArgumentException)
+            {
+                stf.StepBackOneItem();
+                STFException.TraceInformation(stf, "Skipped unknown ControlStyle " + stf.ReadString());
+                ControlStyle = CABViewControlStyles.NONE;
+            }
+            stf.SkipRestOfBlock();
+        }
+        protected void ParseUnits(STFReader stf)
+        {
+            stf.MustMatch("(");
+            try
+            {
+                string sUnits = stf.ReadItem();
+                // sUnits = sUnits.Replace('/', '?');
+                sUnits = sUnits.Replace('/', '_');
+                Units = (CABViewControlUnits)Enum.Parse(typeof(CABViewControlUnits), sUnits);
+            }
+            catch (ArgumentException)
+            {
+                stf.StepBackOneItem();
+                STFException.TraceInformation(stf, "Skipped unknown ControlStyle " + stf.ReadItem());
+                Units = CABViewControlUnits.NONE;
+            }
+            stf.SkipRestOfBlock();
+        }
+        // Used by subclasses CVCGauge and CVCDigital
+        protected virtual color ParseControlColor( STFReader stf )
+        {
+            stf.MustMatch("(");
+            color colour = new color { A = 1, R = stf.ReadInt(0) / 255f, G = stf.ReadInt(0) / 255f, B = stf.ReadInt(0) / 255f };
+            stf.SkipRestOfBlock();
+            return colour;
+        }
+        protected virtual float ParseSwitchVal(STFReader stf)
+        {
+            stf.MustMatch("(");
+            var switchVal = (float)(stf.ReadDouble(0));
+            stf.SkipRestOfBlock();
+            return switchVal;
+        }
+    }
+    #endregion
+
+    #region Dial controls
+    public class CVCDial : CabViewControl
+    {
+        public float FromDegree;
+        public float ToDegree;
+        public float Center;
+        public int Direction;
+
+        // constructor for clock dials
+        public CVCDial(CABViewControlTypes dialtype, int maxvalue, STFReader stf, string basepath)
+        {
+            stf.MustMatch("(");
+            stf.ParseBlock(new STFReader.TokenProcessor[] {
+                new STFReader.TokenProcessor("position", ()=>{ ParsePosition(stf);  }),
+                new STFReader.TokenProcessor("graphic", ()=>{ ParseGraphic(stf, basepath); }),
+                new STFReader.TokenProcessor("pivot", ()=>{ Center = stf.ReadFloatBlock(STFReader.UNITS.None, null); }),
+                });
+            ControlType = dialtype;
+            ControlStyle = CABViewControlStyles.NEEDLE;
+            Direction = 0;
+            MaxValue = maxvalue;
+            MinValue = 0;
+            FromDegree = 181;
+            ToDegree = 179;
+        }
+
+        // constructor for standard dials
+        public CVCDial(STFReader stf, string basepath)
+        {
+            stf.MustMatch("(");
+            stf.ParseBlock(new STFReader.TokenProcessor[] {
+                new STFReader.TokenProcessor("type", ()=>{ ParseType(stf); }),
+                new STFReader.TokenProcessor("position", ()=>{ ParsePosition(stf);  }),
+                new STFReader.TokenProcessor("scalerange", ()=>{ ParseScaleRange(stf); }),
+                new STFReader.TokenProcessor("graphic", ()=>{ ParseGraphic(stf, basepath); }),
+                new STFReader.TokenProcessor("style", ()=>{ ParseStyle(stf); }),
+                new STFReader.TokenProcessor("units", ()=>{ ParseUnits(stf); }),
+
+                new STFReader.TokenProcessor("pivot", ()=>{ Center = stf.ReadFloatBlock(STFReader.UNITS.None, null); }),
+                new STFReader.TokenProcessor("dirincrease", ()=>{ Direction = stf.ReadIntBlock(null); }),
+                new STFReader.TokenProcessor("scalepos", ()=>{
+                    stf.MustMatch("(");
+                    FromDegree = stf.ReadFloat(STFReader.UNITS.None, null);
+                    ToDegree = stf.ReadFloat(STFReader.UNITS.None, null);
+                    stf.SkipRestOfBlock();
+                }),
+            });
+        }
+    }
+    #endregion
+
+    #region Gauges
+    public class CVCGauge : CabViewControl
+    {
+        public Rectangle Area = new Rectangle();
+        public int ZeroPos;
+        public int Orientation;
+        public int Direction;
+        public color PositiveColor { get; set; }
+        public color SecondPositiveColor { get; set; }
+        public float PositiveSwitchVal { get; set; }
+        public color NegativeColor { get; set; }
+        public float NegativeSwitchVal { get; set; }
+        public color SecondNegativeColor { get; set; }
+        public int NumPositiveColors { get; set; }
+        public int NumNegativeColors { get; set; }
+        public color DecreaseColor { get; set; }
+
+        public CVCGauge() { }
+
+        public CVCGauge(STFReader stf, string basepath)
+        {
+            stf.MustMatch("(");
+            stf.ParseBlock(new STFReader.TokenProcessor[] {
+                new STFReader.TokenProcessor("type", ()=>{ ParseType(stf); }),
+                new STFReader.TokenProcessor("position", ()=>{ ParsePosition(stf);  }),
+                new STFReader.TokenProcessor("scalerange", ()=>{ ParseScaleRange(stf); }),
+                new STFReader.TokenProcessor("graphic", ()=>{ ParseGraphic(stf, basepath); }),
+                new STFReader.TokenProcessor("style", ()=>{ ParseStyle(stf); }),
+                new STFReader.TokenProcessor("units", ()=>{ ParseUnits(stf); }),
+
+                new STFReader.TokenProcessor("zeropos", ()=>{ ZeroPos = stf.ReadIntBlock(null); }),
+                new STFReader.TokenProcessor("orientation", ()=>{ Orientation = stf.ReadIntBlock(null); }),
+                new STFReader.TokenProcessor("dirincrease", ()=>{ Direction = stf.ReadIntBlock(null); }),
+                new STFReader.TokenProcessor("area", ()=>{ 
+                    stf.MustMatch("(");
+                    int x = stf.ReadInt(null);
+                    int y = stf.ReadInt(null);
+                    int width = stf.ReadInt(null);
+                    int height = stf.ReadInt(null);
+                    Area = new Rectangle(x, y, width, height);
+                    stf.SkipRestOfBlock();
+                }),
+                new STFReader.TokenProcessor("positivecolour", ()=>{ 
+                    stf.MustMatch("(");
+                    NumPositiveColors = stf.ReadInt(0);
+                    if((stf.EndOfBlock() == false))
+                    {
+                       List <color> Colorset = new List<color>();
+                       stf.ParseBlock(new STFReader.TokenProcessor[] {
+                            new STFReader.TokenProcessor("controlcolour", ()=>{ Colorset.Add(ParseControlColor(stf));}), 
+                            new STFReader.TokenProcessor("switchval", () => { PositiveSwitchVal = ParseSwitchVal(stf); }) });
+                    PositiveColor = Colorset [0];
+                    if ((NumPositiveColors >= 2) && (Colorset.Count >= 2 ))SecondPositiveColor = Colorset [1];
+                    }
+                   }),
+               new STFReader.TokenProcessor("negativecolour", ()=>{ 
+                    stf.MustMatch("(");
+                    NumNegativeColors = stf.ReadInt(0);
+                    if ((stf.EndOfBlock() == false))
+                    {
+                        List<color> Colorset = new List<color>();
+                        stf.ParseBlock(new STFReader.TokenProcessor[] {
+                            new STFReader.TokenProcessor("controlcolour", ()=>{ Colorset.Add(ParseControlColor(stf));}), 
+                            new STFReader.TokenProcessor("switchval", () => { NegativeSwitchVal = ParseSwitchVal(stf); }) });
+                        NegativeColor = Colorset[0];
+                        if ((NumNegativeColors >= 2) && (Colorset.Count >= 2)) SecondNegativeColor = Colorset[1];
+                     }
+                    }),
+                new STFReader.TokenProcessor("decreasecolour", ()=>{
+                    stf.MustMatch("(");
+                    stf.ReadInt(0);
+                    if(stf.EndOfBlock() == false)
+                    {
+                        stf.ParseBlock(new STFReader.TokenProcessor[] {
+                            new STFReader.TokenProcessor("controlcolour", ()=>{ DecreaseColor = ParseControlColor(stf); }) });
+                    }
+                })
+            });
+        }
+    }
+
+    public class CVCFirebox : CVCGauge
+    {
+        public string FireACEFile;
+
+        public CVCFirebox(STFReader stf, string basepath) 
+        {
+            stf.MustMatch("(");
+            stf.ParseBlock(new STFReader.TokenProcessor[] {
+                new STFReader.TokenProcessor("type", ()=>{ ParseType(stf); }),
+                new STFReader.TokenProcessor("position", ()=>{ ParsePosition(stf); }),
+                new STFReader.TokenProcessor("graphic", ()=>{ ParseFireACEFile(stf, basepath); }),
+                new STFReader.TokenProcessor("fuelcoal", ()=>{ ParseGraphic(stf, basepath); }),
+            });
+
+            Direction = 1;
+            Orientation = 1;
+            MaxValue = 1;
+            MinValue = 0;
+            ControlStyle = CABViewControlStyles.POINTER;
+            Area = new Rectangle(0, 0, (int)Width, (int)Height);
+            PositionY += Height / 2;
+        }
+
+        protected void ParseFireACEFile(STFReader stf, string basepath)
+        {
+            FireACEFile = Path.Combine(basepath, stf.ReadStringBlock(null));
+        }
+
+    }
+    #endregion
+
+    #region Digital controls
+    public class CVCDigital : CabViewControl
+    {
+        public int LeadingZeros { get; set; }
+        public double Accuracy { get; set; }
+        public double AccuracySwitch { get; set; }
+        public int Justification { get; set; }
+        public color PositiveColor { get; set; }
+        public color SecondPositiveColor { get; set; }
+        public float PositiveSwitchVal { get; set; }
+        public color NegativeColor { get; set; }
+        public float NegativeSwitchVal { get; set; }
+        public color SecondNegativeColor { get; set; }
+        public int NumPositiveColors { get; set; }
+        public int NumNegativeColors { get; set; }
+        public color DecreaseColor { get; set; }
+        public float FontSize { get; set; }
+        public int FontStyle { get; set; }
+        public string FontFamily = "";
+
+        public CVCDigital()
+        {
+        }
+
+        public CVCDigital(STFReader stf, string basepath)
+        {
+            // Set white as the default positive colour for digital displays
+            color white = new color();
+            white.R = 255f;
+            white.G = 255f;
+            white.B = 255f;
+            PositiveColor = white;
+            FontSize = 8;
+            FontStyle = 0;
+            FontFamily = "Lucida Sans";
+            
+            stf.MustMatch("(");
+            stf.ParseBlock(new STFReader.TokenProcessor[] {
+                new STFReader.TokenProcessor("type", ()=>{ ParseType(stf); }),
+                new STFReader.TokenProcessor("position", ()=>{ ParsePosition(stf);  }),
+                new STFReader.TokenProcessor("scalerange", ()=>{ ParseScaleRange(stf); }),
+                new STFReader.TokenProcessor("graphic", ()=>{ ParseGraphic(stf, basepath); }),
+                new STFReader.TokenProcessor("style", ()=>{ ParseStyle(stf); }),
+                new STFReader.TokenProcessor("units", ()=>{ ParseUnits(stf); }),
+                new STFReader.TokenProcessor("leadingzeros", ()=>{ ParseLeadingZeros(stf); }),
+                new STFReader.TokenProcessor("accuracy", ()=>{ ParseAccuracy(stf); }), 
+                new STFReader.TokenProcessor("accuracyswitch", ()=>{ ParseAccuracySwitch(stf); }), 
+                new STFReader.TokenProcessor("justification", ()=>{ ParseJustification(stf); }),
+                new STFReader.TokenProcessor("positivecolour", ()=>{ 
+                    stf.MustMatch("(");
+                    NumPositiveColors = stf.ReadInt(0);
+                    if((stf.EndOfBlock() == false))
+                    {
+                       List <color> Colorset = new List<color>();
+                       stf.ParseBlock(new STFReader.TokenProcessor[] {
+                            new STFReader.TokenProcessor("controlcolour", ()=>{ Colorset.Add(ParseControlColor(stf));}), 
+                            new STFReader.TokenProcessor("switchval", () => { PositiveSwitchVal = ParseSwitchVal(stf); }) });
+                    PositiveColor = Colorset [0];
+                    if ((NumPositiveColors >= 2) && (Colorset.Count >= 2 ))SecondPositiveColor = Colorset [1];
+                    }
+                   }),
+               new STFReader.TokenProcessor("negativecolour", ()=>{ 
+                    stf.MustMatch("(");
+                    NumNegativeColors = stf.ReadInt(0);
+                    if ((stf.EndOfBlock() == false))
+                    {
+                        List<color> Colorset = new List<color>();
+                        stf.ParseBlock(new STFReader.TokenProcessor[] {
+                            new STFReader.TokenProcessor("controlcolour", ()=>{ Colorset.Add(ParseControlColor(stf));}), 
+                            new STFReader.TokenProcessor("switchval", () => { NegativeSwitchVal = ParseSwitchVal(stf); }) });
+                        NegativeColor = Colorset[0];
+                        if ((NumNegativeColors >= 2) && (Colorset.Count >= 2)) SecondNegativeColor = Colorset[1];
+                     }
+                    }),
+                new STFReader.TokenProcessor("decreasecolour", ()=>{
+                    stf.MustMatch("(");
+                    stf.ReadInt(0);
+                    if(stf.EndOfBlock() == false)
+                    {
+                        stf.ParseBlock(new STFReader.TokenProcessor[] {
+                            new STFReader.TokenProcessor("controlcolour", ()=>{ DecreaseColor = ParseControlColor(stf); }) });
+                    }
+                }),
+                new STFReader.TokenProcessor("ortsfont", ()=>{ParseFont(stf); })
+            });
+        }
+
+        protected virtual void ParseLeadingZeros(STFReader stf)
+        {
+            stf.MustMatch("(");
+            LeadingZeros = stf.ReadInt(0);
+            stf.SkipRestOfBlock();
+        }
+
+        protected virtual void ParseAccuracy(STFReader stf)
+        {
+            stf.MustMatch("(");
+            Accuracy = stf.ReadDouble(0);
+            stf.SkipRestOfBlock();
+        }
+
+        protected virtual void ParseAccuracySwitch(STFReader stf)
+        {
+            stf.MustMatch("(");
+            AccuracySwitch = stf.ReadDouble(0);
+            stf.SkipRestOfBlock();
+        }
+
+        protected virtual void ParseJustification(STFReader stf)
+        {
+            stf.MustMatch("(");
+            Justification = stf.ReadInt(3);
+            stf.SkipRestOfBlock();
+        }
+
+        protected void ParseFont(STFReader stf)
+        {
+            stf.MustMatch("(");
+            FontSize = (float)stf.ReadDouble(10);
+            FontStyle = stf.ReadInt(0);
+            var fontFamily = stf.ReadString();
+            if (fontFamily != null) FontFamily = fontFamily;
+            stf.SkipRestOfBlock();
+         }
+    }
+
+    public class CVCDigitalClock : CVCDigital
+    {
+
+        public CVCDigitalClock(STFReader stf, string basepath)
+        {
+            FontSize = 8;
+            FontStyle = 0;
+            FontFamily = "Lucida Sans";
+            stf.MustMatch("(");
+            stf.ParseBlock(new STFReader.TokenProcessor[] {
+                new STFReader.TokenProcessor("type", ()=>{ ParseType(stf); }),
+                new STFReader.TokenProcessor("position", ()=>{ ParsePosition(stf);  }),
+                new STFReader.TokenProcessor("style", ()=>{ ParseStyle(stf); }),
+                new STFReader.TokenProcessor("accuracy", ()=>{ ParseAccuracy(stf); }), 
+                new STFReader.TokenProcessor("controlcolour", ()=>{ PositiveColor = ParseControlColor(stf); }),
+                new STFReader.TokenProcessor("ortsfont", ()=>{ParseFont(stf); })
+            });
+        }
+
+        
+    }
+    #endregion
+
+    #region Frames controls
+    public abstract class CVCWithFrames : CabViewControl
+    {
+        private List<double> values = new List<double>();
+
+        public int FramesCount { get; set; }
+        public int FramesX { get; set; }
+        public int FramesY { get; set; }
+        public bool MouseControl;
+        public int Orientation;
+        public int Direction;
+
+        public List<double> Values 
+        {
+            get
+            {
+                return values;
+            }
+        }
+    }
+
+    public class CVCDiscrete : CVCWithFrames
+    {
+        public List<int> Positions = new List<int>();
+
+        private int _ValuesRead;
+        private int numPositions;
+        private bool canFill = true;
+
+        public CVCDiscrete(STFReader stf, string basepath)
+        {
+//            try
+            {
+                stf.MustMatch("(");
+                stf.ParseBlock(new STFReader.TokenProcessor[] {
+                    new STFReader.TokenProcessor("type", ()=>{ ParseType(stf); }),
+                    new STFReader.TokenProcessor("position", ()=>{ ParsePosition(stf);  }),
+                    new STFReader.TokenProcessor("scalerange", ()=>{ ParseScaleRange(stf); }),
+                    new STFReader.TokenProcessor("graphic", ()=>{ ParseGraphic(stf, basepath); }),
+                    new STFReader.TokenProcessor("style", ()=>{ ParseStyle(stf); }),
+                    new STFReader.TokenProcessor("units", ()=>{ ParseUnits(stf); }),
+                    new STFReader.TokenProcessor("mousecontrol", ()=>{ MouseControl = stf.ReadBoolBlock(false); }),
+                    new STFReader.TokenProcessor("orientation", ()=>{ Orientation = stf.ReadIntBlock(null); }),
+                    new STFReader.TokenProcessor("dirincrease", ()=>{ Direction = stf.ReadIntBlock(null); }),
+
+                    new STFReader.TokenProcessor("numframes", ()=>{
+                        stf.MustMatch("(");
+                        FramesCount = stf.ReadInt(null);
+                        FramesX = stf.ReadInt(null);
+                        FramesY = stf.ReadInt(null);
+                        stf.SkipRestOfBlock();
+                    }),
+                    // <CJComment> Would like to revise this, as it is difficult to follow and debug.
+                    // Can't do that until interaction of ScaleRange, NumFrames, NumPositions and NumValues is more fully specified.
+                    // What is needed is samples of data that must be accommodated.
+                    // Some decisions appear unwise but they might be a pragmatic solution to a real problem. </CJComment>
+                    //
+                    // Code accommodates:
+                    // - NumValues before NumPositions or the other way round.
+                    // - More NumValues than NumPositions and the other way round - perhaps unwise.
+                    // - The count of NumFrames, NumValues and NumPositions is ignored - perhaps unwise.
+                    // - Abbreviated definitions so that values at intermediate unspecified positions can be omitted.
+                    //   Strangely, these values are set to 0 and worked out later when drawing.
+                    // Max and min NumValues which don't match the ScaleRange are ignored - perhaps unwise.
+                    new STFReader.TokenProcessor("numpositions", ()=>{
+                        stf.MustMatch("(");
+                        // If Positions are not filled before by Values
+                        bool shouldFill = (Positions.Count == 0);
+                        numPositions = stf.ReadInt(null); // Number of Positions
+
+                        var minPosition = 0;
+                        var positionsRead = 0;
+                        while (!stf.EndOfBlock())
+                        {
+                            int p = stf.ReadInt(null);
+
+                            minPosition = positionsRead == 0 ? p : Math.Min(minPosition, p);  // used to get correct offset
+                            positionsRead++;
+
+                            // If Positions are not filled before by Values
+                            if (shouldFill) Positions.Add(p);
+                        }
+                        
+                            // If positions do not start at 0, add offset to shift them all so they do.
+                            // An example of this is RENFE 400 (from http://www.trensim.com/lib/msts/index.php?act=view&id=186)
+                            // which has a COMBINED_CONTROL with:
+                            //   NumPositions ( 21 -11 -10 -9 -8 -7 -6 -5 -4 -3 -2 -1 0 1 2 3 4 5 6 7 8 9 )
+                            // Also handles definitions with position in reverse order, e.g.
+                            //   NumPositions ( 5 8 7 2 1 0 )
+                            positionsRead++;
+
+                        if (minPosition < 0)
+                        { 
+                            for (int iPos = 0; iPos <= Positions.Count - 1; iPos++)
+                            {
+                                Positions[iPos] -= minPosition;
+                            }
+                        }
+
+                        // This is a hack for SLI locomotives which have the positions listed as "1056964608 0 0 0 ...".
+                        if (Positions.Any(p => p > 0xFFFF))
+                        {
+                            STFException.TraceInformation(stf, "Renumbering cab control positions from zero due to value > 0xFFFF");
+                            for (var i = 0; i < Positions.Count; i++)
+                                Positions[i] = i;
+                        }
+
+                        // Check if eligible for filling
+
+                        if (Positions.Count > 1 && Positions[0] != 0) canFill = false;
+                        else 
+                        { 
+                            for (var iPos = 1; iPos <= Positions.Count - 1; iPos++)
+                            {
+                                if (Positions[iPos] > Positions[iPos-1]) continue;
+                                canFill = false;
+                                break;
+                            }
+                        }
+
+                        // This is a protection against GP40 locomotives that erroneously have positions pointing beyond frame count limit.
+
+                        if (Positions.Count > 1 && canFill && Positions.Count < FramesCount && Positions[Positions.Count-1] >= FramesCount && Positions[0] == 0)
+                        {
+                            STFException.TraceInformation(stf, "Some NumPositions entries refer to non-exisiting frames, trying to renumber");
+                            Positions[Positions.Count - 1] = FramesCount - 1;
+                            for (var iPos = Positions.Count -2 ; iPos >= 1; iPos--)
+                            {
+                                if ((Positions[iPos] >= FramesCount || Positions[iPos] >= Positions[iPos + 1])) Positions[iPos] = Positions[iPos + 1] - 1;
+                                else break;
+                            }
+                        }
+
+                    }),
+                    new STFReader.TokenProcessor("numvalues", ()=>{
+                        stf.MustMatch("(");
+                        var numValues = stf.ReadDouble(null); // Number of Values
+                        while (!stf.EndOfBlock())
+                        {
+                            double v = stf.ReadDouble(null);
+                            // If the Positions are less than expected add new Position(s)
+                            while (Positions.Count <= _ValuesRead)
+                            {
+                                Positions.Add(_ValuesRead);
+                            }
+                            // Avoid later repositioning, put every value to its Position
+                            // But before resize Values if needed
+                            if (numValues != numPositions)
+                            { 
+                                while (Values.Count <= Positions[_ValuesRead])
+                                {
+                                    Values.Add(0);
+                                }
+                                // Avoid later repositioning, put every value to its Position
+                                Values[Positions[_ValuesRead]] = v;
+                            }
+                            Values.Add(v);
+                            _ValuesRead++;
+                        }
+                    }),
+                });
+
+                // If no ACE, just don't need any fixup
+                // Because Values are tied to the image Frame to be shown
+                if (string.IsNullOrEmpty(ACEFile)) return;
+
+                // Now, we have an ACE.
+
+                // If read any Values, or the control requires Values to control
+                //     The twostate, tristate, signal displays are not in these
+                // Need check the Values collection for validity
+                if (_ValuesRead > 0 || ControlStyle == CABViewControlStyles.SPRUNG || ControlStyle == CABViewControlStyles.NOT_SPRUNG ||
+                    FramesCount  > 0 || (FramesX > 0 && FramesY > 0 ))
+                {
+                    // Check max number of Frames
+                    if (FramesCount == 0)
+                    {
+                        // Check valid Frame information
+                        if (FramesX == 0 || FramesY == 0)
+                        {
+                            // Give up, it won't work
+                            // Because later we won't know how to display frames from that
+                            Trace.TraceWarning("Invalid Frames information given for ACE {0} in {1}", ACEFile, stf.FileName);
+                            ACEFile = "";
+                            return;
+                        }
+
+                        // Valid frames info, set FramesCount
+                        FramesCount = FramesX * FramesY;
+                    }
+
+                    // Now we have an ACE and Frames for it.
+
+                    // Only shuffle data in following cases
+
+                    if (Values.Count != Positions.Count || (Values.Count < FramesCount & canFill)|| ( Values.Count > 0 && Values[0] == Values[Values.Count - 1] && Values[0] == 0))
+                    {
+
+                        // Fixup Positions and Values collections first
+
+                        // If the read Positions and Values are not match
+                        // Or we didn't read Values but have Frames to draw
+                        // Do not test if FramesCount equals Values count, we trust in the creator -
+                        //     maybe did not want to display all Frames
+                        // (If there are more Values than Frames it will checked at draw time)
+                        // Need to fix the whole Values
+                        if (Positions.Count != _ValuesRead || (FramesCount > 0 && (Values.Count == 0 || Values.Count == 1)))
+                        {
+                            //This if clause covers among others following cases:
+                            // Case 1 (e.g. engine brake lever of Dash 9):
+                            //NumFrames ( 22 11 2 )
+			                //NumPositions ( 1 0 )
+			                //NumValues ( 1 0 )
+			                //Orientation ( 1 )
+			                //DirIncrease ( 1 )
+			                //ScaleRange ( 0 1 )
+                            //
+                            // Case 2 (e.g. throttle lever of Acela):
+			                //NumFrames ( 25 5 5 )
+			                //NumPositions ( 0 )
+			                //NumValues ( 0 )
+			                //Orientation ( 1 )
+			                //DirIncrease ( 1 )
+			                //ScaleRange ( 0 1 )
+                            //
+                            // Clear existing
+                            Positions.Clear();
+                            Values.Clear();
+
+                            // Add the two sure positions, the two ends
+                            Positions.Add(0);
+                            // We will need the FramesCount later!
+                            // We use Positions only here
+                            Positions.Add(FramesCount);
+
+                            // Fill empty Values
+                            for (int i = 0; i < FramesCount; i++)
+                                Values.Add(0);
+                            Values[0] = MinValue;
+
+                            Values.Add(MaxValue);
+                        }
+                        else if (Values.Count == 2 && Values[0] == 0 && Values[1] < MaxValue && Positions[0] == 0 && Positions[1] == 1 && Values.Count < FramesCount)
+                        {
+                            //This if clause covers among others following cases:
+                            // Case 1 (e.g. engine brake lever of gp38):
+			                //NumFrames ( 18 2 9 )
+			                //NumPositions ( 2 0 1 )
+			                //NumValues ( 2 0 0.3 )
+			                //Orientation ( 0 )
+			                //DirIncrease ( 0 )
+			                //ScaleRange ( 0 1 )
+                            Positions.Add(FramesCount);
+                            // Fill empty Values
+                            for (int i = Values.Count; i < FramesCount; i++)
+                                Values.Add(Values[1]);
+                            Values.Add(MaxValue);                            
+                        }
+
+                        else
+                        {
+                            //This if clause covers among others following cases:
+                            // Case 1 (e.g. train brake lever of Acela): 
+			                //NumFrames ( 12 4 3 )
+			                //NumPositions ( 5 0 1 9 10 11 )
+			                //NumValues ( 5 0 0.2 0.85 0.9 0.95 )
+			                //Orientation ( 1 )
+			                //DirIncrease ( 1 )
+			                //ScaleRange ( 0 1 )
+                            //
+                            // Fill empty Values
+                            int iValues = 1;
+                            for (int i = 1; i < FramesCount && i <= Positions.Count - 1 && Values.Count < FramesCount; i++)
+                            {
+                                var deltaPos = Positions[i] - Positions[i - 1];
+                                while (deltaPos > 1 && Values.Count < FramesCount)
+                                {
+
+                                    Values.Insert(iValues, 0);
+                                    iValues++;
+                                    deltaPos--;
+                                }
+                                iValues++;
+                            }
+
+                            // Add the maximums to the end, the Value will be removed
+                            // We use Positions only here
+                            if (Values.Count > 0 && Values[0] <= Values[Values.Count - 1]) Values.Add(MaxValue);
+                            else if (Values.Count > 0 && Values[0] > Values[Values.Count - 1]) Values.Add(MinValue);
+                        }
+
+                        // OK, we have a valid size of Positions and Values
+
+                        // Now it is the time for checking holes in the given data
+                        if ((Positions.Count < FramesCount - 1 && Values[0] <= Values[Values.Count - 1]) || (Values.Count > 1 && Values[0] == Values[Values.Count - 2] && Values[0] == 0))
+                        {
+                            int j = 1;
+                            int p = 0;
+                            // Skip the 0 element, that is the default MinValue
+                            for (int i = 1; i < Positions.Count; i++)
+                            {
+                                // Found a hole
+                                if (Positions[i] != p + 1)
+                                {
+                                    // Iterate to the next valid data and fill the hole
+                                    for (j = p + 1; j < Positions[i]; j++)
+                                    {
+                                        // Extrapolate into the hole
+                                        Values[j] = MathHelper.Lerp((float)Values[p], (float)Values[Positions[i]], (float)j / (float)Positions[i]);
+                                    }
+                                }
+                                p = Positions[i];
+                            }
+                        }
+
+                        // Don't need the MaxValue added before, remove it
+                        Values.RemoveAt(Values.Count - 1);
+                    }
+                }
+
+                // MSTS ignores/overrides various settings by the following exceptional cases:
+                if (ControlType == CABViewControlTypes.CP_HANDLE)
+                    ControlStyle = CABViewControlStyles.NOT_SPRUNG;
+                if (ControlType == CABViewControlTypes.PANTOGRAPH || ControlType == CABViewControlTypes.PANTOGRAPH2 ||
+                    ControlType == CABViewControlTypes.ORTS_PANTOGRAPH3 || ControlType == CABViewControlTypes.ORTS_PANTOGRAPH4)
+                    ControlStyle = CABViewControlStyles.ONOFF;
+                if (ControlType == CABViewControlTypes.HORN || ControlType == CABViewControlTypes.SANDERS || ControlType == CABViewControlTypes.BELL 
+                    || ControlType == CABViewControlTypes.RESET)
+                    ControlStyle = CABViewControlStyles.WHILE_PRESSED;
+                if (ControlType == CABViewControlTypes.DIRECTION && Orientation == 0)
+                    Direction = 1 - Direction;
+            }
+//            catch (Exception error)
+//            {
+//                if (error is STFException) // Parsing error, so pass it on
+//                    throw;
+//                else                       // Unexpected error, so provide a hint
+//                    throw new STFException(stf, "Problem with NumPositions/NumValues/NumFrames/ScaleRange");
+//            } // End of Need check the Values collection for validity
+        } // End of Constructor
+    }
+    #endregion
+
+    #region Multistate Display Controls
+    public class CVCMultiStateDisplay : CVCWithFrames
+    {
+         public List<double> MSStyles = new List<double>();
+
+           public CVCMultiStateDisplay(STFReader stf, string basepath)
+        {
+
+            stf.MustMatch("(");
+            stf.ParseBlock(new STFReader.TokenProcessor[] {
+                new STFReader.TokenProcessor("type", ()=>{ ParseType(stf); }),
+                new STFReader.TokenProcessor("position", ()=>{ ParsePosition(stf);  }),
+                new STFReader.TokenProcessor("scalerange", ()=>{ ParseScaleRange(stf); }),
+                new STFReader.TokenProcessor("graphic", ()=>{ ParseGraphic(stf, basepath); }),
+                new STFReader.TokenProcessor("units", ()=>{ ParseUnits(stf); }),
+
+                new STFReader.TokenProcessor("states", ()=>{
+                    stf.MustMatch("(");
+                    FramesCount = stf.ReadInt(null);
+                    FramesX = stf.ReadInt(null);
+                    FramesY = stf.ReadInt(null);
+                    stf.ParseBlock(new STFReader.TokenProcessor[] {
+                        new STFReader.TokenProcessor("state", ()=>{ 
+                            stf.MustMatch("(");
+                            stf.ParseBlock( new STFReader.TokenProcessor[] {
+                                new STFReader.TokenProcessor("style", ()=>{ MSStyles.Add(ParseNumStyle(stf));
+                                }),
+                                new STFReader.TokenProcessor("switchval", ()=>{ Values.Add(stf.ReadFloatBlock(STFReader.UNITS.None, null))
+                                ; }),
+                        });}),
+                    });
+                    if (Values.Count > 0) MaxValue = Values.Last();
+                    for (int i = Values.Count; i < FramesCount; i++)
+                        Values.Add(-10000);
+                }),
+            });
+        }
+        protected int ParseNumStyle(STFReader stf)
+        {
+            stf.MustMatch("(");
+            var style = stf.ReadInt(0);
+            stf.SkipRestOfBlock();
+            return style;
+        }
+    }
+    #endregion
+
+    #region other controls
+    public class CVCSignal : CVCDiscrete
+    {
+        public CVCSignal(STFReader inf, string basepath)
+            : base(inf, basepath)
+        {
+            FramesCount = 8;
+            FramesX = 4;
+            FramesY = 2;
+
+            MinValue = 0;
+            MaxValue = 1;
+
+            Positions.Add(1);
+            Values.Add(1);
+        }
+    }
+    #endregion
+}
+