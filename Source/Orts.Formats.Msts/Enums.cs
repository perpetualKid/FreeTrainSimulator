--- conflicted
+++ resolved
@@ -634,10 +634,7 @@
         Heated,
         PowerVan,
     }
-<<<<<<< HEAD
-    #endregion
-=======
-
+    #endregion
     public enum BrakeSystemType
     {
         ManualBraking,
@@ -652,6 +649,5 @@
         Ep, 
         Sme,
     }
->>>>>>> fe0b0bea
 #pragma warning restore CA1707 // Identifiers should not contain underscores
 }