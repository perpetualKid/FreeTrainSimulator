﻿// COPYRIGHT 2009, 2010, 2011, 2013, 2014, 2015 by the Open Rails project.
// 
// This file is part of Open Rails.
// 
// Open Rails is free software: you can redistribute it and/or modify
// it under the terms of the GNU General Public License as published by
// the Free Software Foundation, either version 3 of the License, or
// (at your option) any later version.
// 
// Open Rails is distributed in the hope that it will be useful,
// but WITHOUT ANY WARRANTY; without even the implied warranty of
// MERCHANTABILITY or FITNESS FOR A PARTICULAR PURPOSE.  See the
// GNU General Public License for more details.
// 
// You should have received a copy of the GNU General Public License
// along with Open Rails.  If not, see <http://www.gnu.org/licenses/>.

//EBNF
//Usage follows http://en.wikipedia.org/wiki/Extended_Backus%E2%80%93Naur_Form

//Usage 			Notation
//================ ========
//definition 		 =
//concatenation 	 ,
//termination 	 ;
//alternation 	 |
//option 			 [ ... ]
//repetition 		 { ... }
//grouping 		 ( ... )
//terminal string  " ... "
//terminal string  ' ... '
//comment 		 (* ... *)
//special sequence ? ... ?
//exception 		 -

//(* MSTS Activity syntax in EBNF *)
//(* Note inconsistent use of "_" in names *)
//(* Note very similar names for different elements: ID v UiD, WagonsList v Wagon_List v Wagon, Train_Config v TrainCfg *)
//(* Note some percentages as integers 0-100 and some as float, e.g. 0.75 *)
//(* Note some times as 3*Integer for hr, min, sec and some as Integer seconds since some reference. *)
//(* As with many things Microsoft, text containing spaces must be enclosed in "" and text with no spaces needs no delimiter. *)

//Tr_Activity =
//    "(", Serial, Tr_Activity_Header, Tr_Activity_File, ")" ;

//    Serial = "Serial", "(", Integer, ")" ;

//    Tr_Activity_Header = "Tr_Activity_Header",
//        "(", *[ RouteID | Name | Description | Briefing | CompleteActivity
//        | Type | Mode | StartTime | Season | Weather | PathID | StartingSpeed | Duration | Difficulty
//        | Animals | Workers | FuelWater | FuelCoal | FuelDiesel ] ")" ; 
//        (* 1 or more options. Sequence is probably not significant. 
//           No information about which options are required or checking for duplicates. 
//         *)

//        RouteID = "RouteID", "(", Text, ")" ;  (* file name *)
			
//        Name = "Name", "(", Text, ")" ;
			
//        Description = "Description", "(", Text, ")" ;

//        Briefing = "Briefing", "(", ParagraphText, ")" ;
			
//            ParagraphText = Text, *( "+", Text ) ;
			
//        CompleteActivity = "CompleteActivity", "(", Integer, ")" ;	(* 1 for true (to be checked) *)
			
//        Type = "Type", "(", Integer, ")" ;	(* 0 (default) for ??? (to be checked) *)

//        Mode = "Mode", "(", Integer, ")" ;	(* 2 (default) for ??? (to be checked) *)

//        StartTime = "StartTime", "(", 3*Integer, ")" ;  (* Hour, Minute, Second (default is 10am) *)

//        Season = "Season", "(", Integer, ")" ;	(* Spring=0, Summer (default), Autumn, Winter *)

//        Weather = "Weather", "(", Integer, ")" ;	(* Clear=0 (default), Snow, Rain *)

//        PathID = "PathID", "(", Text , ")" ; 

//        StartingSpeed = "StartingSpeed", "(", Integer, ")" ;	(* 0 (default) for meters/second *) (* Why integer? *)

//        Duration = "Duration", "(", 2*Integer, ")" ;  (* Hour , Minute (default is 1 hour) *)

//        Difficulty = "Difficulty", "(", Integer, ")" ;	(* Easy=0 (default), Medium, Hard *)

//        Animals = "Animals", "(", Integer, ")" ;	(* 0-100 for % (default is 100) *)
			
//        Workers = "Workers", "(", Integer, ")" ;	(* 0-100 for % (default is 0) *)
			
//        FuelWater = "FuelWater", "(", Integer, ")";	(* 0-100 for % (default is 100) *)
			
//        FuelCoal = "FuelCoal", "(", Integer, ")";	(* 0-100 for % (default is 100) *)
			
//        FuelDiesel = "FuelDiesel", "(", Integer, ")";	(* 0-100 for % (default is 100) *)

//    Tr_Activity_File = "Tr_Activity_File", 
//        "(", *[ Player_Service_Definition | NextServiceUID | NextActivityObjectUID
//        | Traffic_Definition | Events | ActivityObjects | ActivityFailedSignals | PlatformNumPassengersWaiting | ActivityRestrictedSpeedZones ] ")" ;
		
//        Player_Service_Definition = "Player_Service_Definition",	(* Text is linked to PathID somehow. *)
//            "(", Text, [ Player_Traffic_Definition | UiD | *Player_Service_Item ], ")" ;    (* Code suggests just one Player_Traffic_Definition *)
			
//                Player_Traffic_Definition = "Player_Traffic_Definition", 
//                    "(", Integer, *( Player_Traffic_Item ), ")" ;
					
//                    Player_Traffic_Item =	(* Note lack of separator between Player_Traffic_Items. 
//                                               For simplicity, parser creates a new object whenever PlatformStartID is parsed. *)
//                        *[ "ArrivalTime", "(", Integer, ")"
//                         | "DepartTime", "(", Integer, ")"
//                         | "SkipCount", "(", Integer, ")"
//                         | "DistanceDownPath", "(", Float, ")" ],
//                        "PlatformStartID", "(", Integer, ")" ;
				
//                UiD = "UiD", "(", Integer, ")" ;

//                Player_Service_Item =	(* Note lack of separator between Player_Service_Items *)
//                                           For simplicity, parser creates a new object whenever PlatformStartID is parsed. *)
//                    *[ "Efficiency", "(", Float, ")"   (* e.g. 0.75 for 75% efficient? *)
//                     | "SkipCount", "(", Integer, ")"
//                     | "DistanceDownPath", "(", Float, ")" ],
//                    "PlatformStartID", "(", Integer, ")" ;
				
//        NextServiceUID = "NextServiceUID", "(", Integer, ")" ;

//        NextActivityObjectUID = "NextActivityObjectUID", "(", Integer, ")" ;
			
//        Traffic_Definition = "Traffic_Definition", "(", Text, *Service_Definition, ")" ;
			
//            Service_Definition = "Service_Definition",
//                "(", Text, Integer, UiD, *Player_Service_Item, ")" ;  (* Integer is time in seconds *)

//        Events = "Events", 
//            "(", *[ EventCategoryLocation | EventCategoryAction | EventCategoryTime ], ")" ;  (* CategoryTime *)

//            EventCategoryLocation = "EventCategoryLocation", 
//                "(", *[ EventTypeLocation | ID | Activation_Level | Outcomes
//                | Name | Location | TriggerOnStop ], ")" ;  (* ID and Name defined above *)	
				
//                EventTypeLocation = "EventTypeLocation", "(", ")" ;
				
//                ID = "ID", "(", Integer, ")" ;
				
//                Activation_Level = "Activation_Level", "(", Integer, ")" ;
					
//                Outcomes = "Outcomes",
//                    "(", *[ ActivitySuccess | ActivityFail | ActivateEvent | RestoreActLevel | DecActLevel | IncActLevel | DisplayMessage ], ")" ;
				
//                    ActivitySuccess = "ActivitySuccess", "(", ")" ;   (* No text parameter *)
						
//                    ActivityFail = "ActivityFail", "(", Text, ")" ;
						
//                    ActivateEvent = "ActivateEvent", "(", Integer, ")" ;

//                    RestoreActLevel = "RestoreActLevel", "(", Integer, ")" ;

//                    DecActLevel = "DecActLevel", "(", Integer, ")" ;
						
//                    IncActLevel = "IncActLevel", "(", Integer, ")" ;  (* Some MSTS samples have more than a single IncActLevel *)
						
//                    DisplayMessage = "DisplayMessage", "(", Text, ")" ;
						
//                Location = "Location", "(", 5*Integer, ")" ;
					
//                TriggerOnStop = "TriggerOnStop", "(", Integer, ")" ;  (* 0 for ?? *)
					
//                TextToDisplayOnCompletionIfTriggered = "TextToDisplayOnCompletionIfTriggered", "(", ParagraphText, ")" ;

//                TextToDisplayOnCompletionIfNotTriggered = "TextToDisplayOnCompletionIfNotTriggered", "(", ParagraphText, ")" ;

//            EventCategoryAction = "EventCategoryAction", 
//                "(", *[ EventType | ID | Activation_Level
//                | Outcomes | Reversable_Event | Name | Wagon_List | SidingItem | StationStop | Speed ] ;  (* ID, Activation_Level, Outcomes and Name defined above *)					

//                EventType =
//                    [ EventTypeAllStops | EventTypeAssembleTrain
//                    | EventTypeAssembleTrainAtLocation | EventTypeDropOffWagonsAtLocation 
//                    | EventTypePickUpPassengers | EventTypePickUpWagons 
//                    | EventTypeReachSpeed ] ;

//                    EventTypeAllStops = "EventTypeAllStops", "(", ")" ;

//                    EventTypeAssembleTrain = "EventTypeAssembleTrain", "(", ")" ;
					
//                    EventTypeAssembleTrainAtLocation = "EventTypeAssembleTrainAtLocation", "(", ")" ;
					
//                    EventTypeDropOffWagonsAtLocation = "EventTypeDropOffWagonsAtLocation", "(", ")" ;
					
//                    EventTypePickUpPassengers = "EventTypePickUpPassengers", "(", ")" ;

//                    EventTypePickUpWagons = "EventTypePickUpWagons", "(", ")" ;
					
//                    EventTypeReachSpeed = "EventTypeReachSpeed", "(", ")" ;

//                Reversable_Event = [ "Reversable_Event" | "Reversible_Event" ],  (* Reversable is not listed at www.learnersdictionary.com *) 
//                    "(", ")" ;
					
//                SidingItem =  "(", Integer, ")" ;

//                Wagon_List = "Wagon_List", "(", *WagonListItem, ")" ;
					
//                    WagonListItem = (* Description omitted from PickUpWagons and sometimes from DropOffWagonsAtLocation *)
//                        UiD, SidingItem, [ "Description", "(", Text, ")" ] ;  (" MSTS uses SidingItem inside the Wagon_List and also at the same level *)
						
//                StationStop = 
				
//                Speed = "(", Integer, ")" ;
					
//            EventCategoryTime = "EventCategoryTime", "(",  (* single instance of each alternative *)
//                [ EventTypeTime | ID | Activation_Level | Outcomes | TextToDisplayOnCompletionIfTriggered 
//                | TextToDisplayOnCompletionIfNotTriggered | Name | Time ], ")" ;  (* Outcomes may have empty parameters *)
				
//                EventTypeTime = "EventTypeTime", "(", ")" ;

//                Time = "Time", "(", Integer, ")" ;
					
//        ActivityObjects	= "ActivityObjects", "(", *ActivityObject, ")" ;
			
//            ActivityObject = "ActivityObject", 
//                "(", *[ ObjectType | Train_Config | Direction | ID | Tile ], ")" ;  (* ID defined above *)

//                ObjectType = "ObjectType", 
//                    "(", [ "WagonsList" | ?? ], ")" ;

//                Train_Config = "Train_Config", "(", TrainCfg, ")" ;

//                    TrainCfg = "TrainCfg", 
//                        "(", [ Name | Serial | MaxVelocity | NextWagonUID | Durability | Wagon | Engine ], ")" ;
						
//                        Serial = "Serial", "(", Integer, ")" ;
						
//                        MaxVelocity = "MaxVelocity", "(", 2*Float, ")" ;
						
//                        NextWagonUID = "NextWagonUID", "(", Integer, ")" ;
						
//                        Durability = "Durability", "(", Float, ")" ;

//                        Wagon = "Wagon", 
//                            "(", *[ WagonData | UiD ], ")" ;  (* UiD defined above *)

//                            WagonData = "WagonData", "(", 2*Text, ")" ;

//                        Engine = "Engine", "(", *[ UiD | EngineData ], ")" ;  (* UiD defined above *)
						
//                            EngineData = "EngineData", 
//                                "(", 2*Text, ")" ;
							
//                Direction = "Direction", "(", Integer, ")" ;  (* 0 for ??, 1 for ?? *)

//                Tile = "Tile", "(", 2*Integer, 2*Float, ")" ;
		
//        ActivityFailedSignals = "ActivityFailedSignals", "(", *ActivityFailedSignal, ")" ;
		
//            ActivityFailedSignal = "ActivityFailedSignal", "(", Integer, ")" ;
		
//        PlatformNumPassengersWaiting = "PlatformNumPassengersWaiting", "(", *PlatformData, ")" ;
		
//            PlatformData = "PlatformData", "(", 2*Integer, ")" ;
		
//        ActivityRestrictedSpeedZones = "ActivityRestrictedSpeedZones", "(", *ActivityRestrictedSpeedZone, ")" ;
			
//            ActivityRestrictedSpeedZone = "ActivityRestrictedSpeedZone",
//                "(", StartPosition, EndPosition, ")" ;

//                StartPosition = "StartPosition, "(", 4*Integer, ")" ;
				
//                EndPosition = "EndPosition", "(", 4*Integer, ")" ;


using System;
using Microsoft.Xna.Framework;
using System.Collections;
using System.Collections.Generic;
using System.Diagnostics;
using System.Text;
using System.IO;
using Orts.Parsers.Msts; // For class S (seconds)

namespace Orts.Formats.Msts
{
    public enum SeasonType { Spring = 0, Summer, Autumn, Winter }
    public enum WeatherType { Clear = 0, Snow, Rain }
    public enum Difficulty { Easy = 0, Medium, Hard }
    public enum EventType {
        AllStops = 0, AssembleTrain, AssembleTrainAtLocation, DropOffWagonsAtLocation, PickUpPassengers,
        PickUpWagons, ReachSpeed
    }
    public enum ActivityMode
    {
        IntroductoryTrainRide = 0,
        Player = 2,
        Tutorial = 3,
    }

    /// <summary>
    /// Parse and *.act file.
    /// Naming for classes matches the terms in the *.act file.
    /// </summary>
    public class ActivityFile {
        public Tr_Activity Tr_Activity;

        public ActivityFile(string filenamewithpath) {
            Read(filenamewithpath, false);
        }

        public ActivityFile(string filenamewithpath, bool headerOnly) {
            Read(filenamewithpath, headerOnly);
        }

        public void Read(string filenamewithpath, bool headerOnly) {
            using (STFReader stf = new STFReader(filenamewithpath, false)) {
                stf.ParseFile(() => headerOnly && (Tr_Activity != null) && (Tr_Activity.Tr_Activity_Header != null), new STFReader.TokenProcessor[] {
                    new STFReader.TokenProcessor("tr_activity", ()=>{ Tr_Activity = new Tr_Activity(stf, headerOnly); }),
                });
                if (Tr_Activity == null)
                    STFException.TraceWarning(stf, "Missing Tr_Activity statement");
            }
        }

        public void InsertORSpecificData(string filenamewithpath)
        {
            using (STFReader stf = new STFReader(filenamewithpath, false))
            {
                var tr_activityTokenPresent = false;
                stf.ParseFile(() => false && (Tr_Activity.Tr_Activity_Header != null), new STFReader.TokenProcessor[] {
                    new STFReader.TokenProcessor("tr_activity", ()=>{ tr_activityTokenPresent = true;  Tr_Activity.InsertORSpecificData (stf); }),
                    });
                if (!tr_activityTokenPresent)
                    STFException.TraceWarning(stf, "Missing Tr_Activity statement");
            }
        }

        // Used for explore in activity mode
        public ActivityFile()
        {
            Tr_Activity = new Tr_Activity();
        }
    }

    public class Tr_Activity {
        public int Serial = 1;
        public Tr_Activity_Header Tr_Activity_Header;
        public Tr_Activity_File Tr_Activity_File;

        public Tr_Activity(STFReader stf, bool headerOnly) {
            stf.MustMatch("(");
            stf.ParseBlock(() => headerOnly && (Tr_Activity_Header != null), new STFReader.TokenProcessor[] {
                new STFReader.TokenProcessor("tr_activity_file", ()=>{ Tr_Activity_File = new Tr_Activity_File(stf); }),
                new STFReader.TokenProcessor("serial", ()=>{ Serial = stf.ReadIntBlock(null); }),
                new STFReader.TokenProcessor("tr_activity_header", ()=>{ Tr_Activity_Header = new Tr_Activity_Header(stf); }),
            });
            if (!headerOnly && (Tr_Activity_File == null))
                STFException.TraceWarning(stf, "Missing Tr_Activity_File statement");
        }

        public void InsertORSpecificData(STFReader stf)
        {
            stf.MustMatch("(");
            var tr_activity_fileTokenPresent = false;
            stf.ParseBlock(() => false && (Tr_Activity_Header != null), new STFReader.TokenProcessor[] {
                new STFReader.TokenProcessor("tr_activity_file", ()=>{ tr_activity_fileTokenPresent = true;  Tr_Activity_File.InsertORSpecificData (stf); }),
            });
            if (!tr_activity_fileTokenPresent)
                STFException.TraceWarning(stf, "Missing Tr_Activity_File statement");
        }

        // Used for explore in activity mode
        public Tr_Activity()
        {
            Serial = -1;
            Tr_Activity_Header = new Tr_Activity_Header();
            Tr_Activity_File = new Tr_Activity_File();
        }
    }

    public class Tr_Activity_Header {
        public string RouteID;
        public string Name;					// AE Display Name
        public string Description = " ";
        public string Briefing = " ";
        public int CompleteActivity = 1;    // <CJComment> Should be boolean </CJComment>
        public int Type;
        public ActivityMode Mode = ActivityMode.Player;
        public StartTime StartTime = new StartTime(10, 0, 0);
        public SeasonType Season = SeasonType.Summer;
        public WeatherType Weather = WeatherType.Clear;
        public string PathID;
        public int StartingSpeed;       // <CJComment> Should be float </CJComment>
        public Duration Duration = new Duration(1, 0);
        public Difficulty Difficulty = Difficulty.Easy;
        public int Animals = 100;		// percent
        public int Workers; 			// percent
        public int FuelWater = 100;		// percent
        public int FuelCoal = 100;		// percent
        public int FuelDiesel = 100;	// percent

        public Tr_Activity_Header(STFReader stf) {
            stf.MustMatch("(");
            stf.ParseBlock(new STFReader.TokenProcessor[] {
                new STFReader.TokenProcessor("routeid", ()=>{ RouteID = stf.ReadStringBlock(null); }),
                new STFReader.TokenProcessor("name", ()=>{ Name = stf.ReadStringBlock(null); }),
                new STFReader.TokenProcessor("description", ()=>{ Description = stf.ReadStringBlock(Description); }),
                new STFReader.TokenProcessor("briefing", ()=>{ Briefing = stf.ReadStringBlock(Briefing); }),
                new STFReader.TokenProcessor("completeactivity", ()=>{ CompleteActivity = stf.ReadIntBlock(CompleteActivity); }),
                new STFReader.TokenProcessor("type", ()=>{ Type = stf.ReadIntBlock(Type); }),
                new STFReader.TokenProcessor("mode", ()=>{ Mode = (ActivityMode)stf.ReadIntBlock((int)Mode); }),
                new STFReader.TokenProcessor("starttime", ()=>{ StartTime = new StartTime(stf); }),
                new STFReader.TokenProcessor("season", ()=>{ Season = (SeasonType)stf.ReadIntBlock(null); }),
                new STFReader.TokenProcessor("weather", ()=>{ Weather = (WeatherType)stf.ReadIntBlock(null); }),
                new STFReader.TokenProcessor("pathid", ()=>{ PathID = stf.ReadStringBlock(null); }),
                new STFReader.TokenProcessor("startingspeed", ()=>{ StartingSpeed = (int)stf.ReadFloatBlock(STFReader.UNITS.Speed, (float)StartingSpeed); }),                
                new STFReader.TokenProcessor("duration", ()=>{ Duration = new Duration(stf); }),
                new STFReader.TokenProcessor("difficulty", ()=>{ Difficulty = (Difficulty)stf.ReadIntBlock(null); }),
                new STFReader.TokenProcessor("animals", ()=>{ Animals = stf.ReadIntBlock(Animals); }),
                new STFReader.TokenProcessor("workers", ()=>{ Workers = stf.ReadIntBlock(Workers); }),
                new STFReader.TokenProcessor("fuelwater", ()=>{ FuelWater = stf.ReadIntBlock(FuelWater); }),
                new STFReader.TokenProcessor("fuelcoal", ()=>{ FuelCoal = stf.ReadIntBlock(FuelCoal); }),
                new STFReader.TokenProcessor("fueldiesel", ()=>{ FuelDiesel = stf.ReadIntBlock(FuelDiesel); }),
            });
        }

        // Used for explore in activity mode
        public Tr_Activity_Header()
        {
        }
    }

    public class StartTime {
        public int Hour;
        public int Minute;
        public int Second;

        public StartTime(int h, int m, int s) {
            Hour = h;
            Minute = m;
            Second = s;
        }

        public StartTime(STFReader stf) {
            stf.MustMatch("(");
            Hour = stf.ReadInt(null);
            Minute = stf.ReadInt(null);
            Second = stf.ReadInt(null);
            stf.MustMatch(")");
        }

        public String FormattedStartTime() {
            return Hour.ToString("00") + ":" + Minute.ToString("00") + ":" + Second.ToString("00");
        }
    }

    public class Duration {
        int Hour;
        int Minute;
        int Second;

        public Duration(int h, int m) {
            Hour = h;
            Minute = m;
        }

        public Duration(STFReader stf) {
            stf.MustMatch("(");
            Hour = stf.ReadInt(null);
            Minute = stf.ReadInt(null);
            stf.MustMatch(")");
        }

        public int ActivityDuration ()
        {
            return Hour * 3600 + Minute * 60 + Second; // Convert time to seconds
        }

        public String FormattedDurationTime()
        {
            return Hour.ToString("00") + ":" + Minute.ToString("00");
        }

        public String FormattedDurationTimeHMS()
        {
            return Hour.ToString("00") + ":" + Minute.ToString("00") + ":" + Second.ToString("00");
        }
        
    }

    public class Tr_Activity_File {
        public Player_Service_Definition Player_Service_Definition;
        public int NextServiceUID = 1;
        public int NextActivityObjectUID = 32786;
        public ActivityObjects ActivityObjects;
        public ActivityFailedSignals ActivityFailedSignals;
        public Events Events;
        public Traffic_Definition Traffic_Definition;
        public PlatformNumPassengersWaiting PlatformNumPassengersWaiting;
        public ActivityRestrictedSpeedZones ActivityRestrictedSpeedZones;
        public int ORTSAIHornAtCrossings = -1;

        // Override values for activity creators
        bool IsActivityOverride = false;

        // General TAB
        public int ORTSOptionsGraduatedBrakeRelease = -1;
        public int ORTSOptionsViewDispatcherWindow = -1;
        public int ORTSOptionsRetainersOnAllCars = -1;
        public int ORTSOptionsSoundSpeedControl = -1;

        // Video TAB
        public int ORTSOptionsFastFullScreenAltTab = -1;

        // Simulation TAB
<<<<<<< HEAD
        public int ORTSOptionsForcedRedAtStationStops = -1;
=======
        public int ORTSOptionsNoForcedRedAtStationStops = -1;
>>>>>>> 6d236e4b
        public int ORTSOptionsAutopilot = -1;
        public int ORTSOptionsExtendedAITrainShunting = -1;
        public int ORTSOptionsUseAdvancedAdhesion = -1;
        public int ORTSOptionsBreakCouplers = -1;
        public int ORTSOptionsCurveResistanceDependent = -1;
        public int ORTSOptionsCurveSpeedDependent = -1;
        public int ORTSOptionsTunnelResistanceDependent = -1;
        public int ORTSOptionsWindResistanceDependent = -1;
        public int ORTSOptionsHotStart = -1;

        // Experimental TAB
        public int ORTSOptionsUseLocationPassingPaths = -1;
        public int ORTSOptionsAdhesionFactor = -1;
        public int ORTSOptionsAdhesionFactorChange = -1;
        public int ORTSOptionsAdhesionProportionalToWeather = -1;
        public int ORTSOptionsActivityRandomization = -1;
        public int ORTSOptionsActivityWeatherRandomization = -1;
        public int ORTSOptionsSuperElevationLevel = -1;
        public int ORTSOptionsSuperElevationMinimumLength = -1;
        public int ORTSOptionsSuperElevationGauge = -1;
<<<<<<< HEAD

=======
>>>>>>> 6d236e4b

        public Tr_Activity_File(STFReader stf) {
            stf.MustMatch("(");
            stf.ParseBlock(new STFReader.TokenProcessor[] {
                new STFReader.TokenProcessor("player_service_definition",()=>{ Player_Service_Definition = new Player_Service_Definition(stf); }),
                new STFReader.TokenProcessor("nextserviceuid",()=>{ NextServiceUID = stf.ReadIntBlock(null); }),
                new STFReader.TokenProcessor("nextactivityobjectuid",()=>{ NextActivityObjectUID = stf.ReadIntBlock(null); }),
                new STFReader.TokenProcessor("ortsaihornatcrossings", ()=>{ ORTSAIHornAtCrossings = stf.ReadIntBlock(ORTSAIHornAtCrossings); }),
                new STFReader.TokenProcessor("events",()=>{ Events = new Events(stf); }),
                new STFReader.TokenProcessor("traffic_definition",()=>{ Traffic_Definition = new Traffic_Definition(stf); }),
                new STFReader.TokenProcessor("activityobjects",()=>{ ActivityObjects = new ActivityObjects(stf); }),
                new STFReader.TokenProcessor("platformnumpassengerswaiting",()=>{ PlatformNumPassengersWaiting = new PlatformNumPassengersWaiting(stf); }),  // 35 files. To test, use EUROPE1\ACTIVITIES\aftstorm.act
                new STFReader.TokenProcessor("activityfailedsignals",()=>{ ActivityFailedSignals = new ActivityFailedSignals(stf); }),
                new STFReader.TokenProcessor("activityrestrictedspeedzones",()=>{ ActivityRestrictedSpeedZones = new ActivityRestrictedSpeedZones(stf); }),   // 27 files. To test, use EUROPE1\ACTIVITIES\lclsrvce.act
            });
        }

        // Used for explore in activity mode
        public Tr_Activity_File()
        {
            Player_Service_Definition = new Player_Service_Definition();
        }

        //public void ClearStaticConsists()
        //{
        //    NextActivityObjectUID = 32786;
        //    ActivityObjects.Clear();
        //}
        public void InsertORSpecificData(STFReader stf)
        {
            stf.MustMatch("(");
            stf.ParseBlock(new STFReader.TokenProcessor[] {
                new STFReader.TokenProcessor("ortsaihornatcrossings", ()=>{ ORTSAIHornAtCrossings = stf.ReadIntBlock(ORTSAIHornAtCrossings); }),

                // General TAB
                new STFReader.TokenProcessor("ortsgraduatedbrakerelease", ()=>{ ORTSOptionsGraduatedBrakeRelease = stf.ReadIntBlock(ORTSOptionsGraduatedBrakeRelease); IsActivityOverride = true; }),
                new STFReader.TokenProcessor("ortsviewdispatchwindow", ()=>{ ORTSOptionsViewDispatcherWindow = stf.ReadIntBlock(ORTSOptionsViewDispatcherWindow); IsActivityOverride = true; }),
                new STFReader.TokenProcessor("ortsretainersonallcars", ()=>{ ORTSOptionsRetainersOnAllCars = stf.ReadIntBlock(ORTSOptionsRetainersOnAllCars); IsActivityOverride = true; }),
                new STFReader.TokenProcessor("ortssoundspeedcontrol", ()=>{ ORTSOptionsSoundSpeedControl = stf.ReadIntBlock(ORTSOptionsSoundSpeedControl); IsActivityOverride = true; }),

                // Video TAB
                new STFReader.TokenProcessor("ortsfastfullscreenalttab", ()=>{ ORTSOptionsFastFullScreenAltTab = stf.ReadIntBlock(ORTSOptionsFastFullScreenAltTab); IsActivityOverride = true; }),

                // Simulation TAB
<<<<<<< HEAD
                new STFReader.TokenProcessor("ortsforcedredatstationstops", ()=>{ ORTSOptionsForcedRedAtStationStops = stf.ReadIntBlock(ORTSOptionsForcedRedAtStationStops); IsActivityOverride = true; }),
=======
                new STFReader.TokenProcessor("ortsforcedredatstationstops", ()=>{ ORTSOptionsNoForcedRedAtStationStops = stf.ReadIntBlock(ORTSOptionsNoForcedRedAtStationStops); IsActivityOverride = true; }),
>>>>>>> 6d236e4b
                new STFReader.TokenProcessor("ortsautopilot", ()=>{ ORTSOptionsAutopilot = stf.ReadIntBlock(ORTSOptionsAutopilot); IsActivityOverride = true; }),
                new STFReader.TokenProcessor("ortsextendedaitrainshunting", ()=>{ ORTSOptionsExtendedAITrainShunting = stf.ReadIntBlock(ORTSOptionsExtendedAITrainShunting); IsActivityOverride = true; }),

                new STFReader.TokenProcessor("ortsuseadvancedadhesion", ()=>{ ORTSOptionsUseAdvancedAdhesion = stf.ReadIntBlock(ORTSOptionsUseAdvancedAdhesion); IsActivityOverride = true; }),
                new STFReader.TokenProcessor("ortsbreakcouplers", ()=>{ ORTSOptionsBreakCouplers = stf.ReadIntBlock(ORTSOptionsBreakCouplers); IsActivityOverride = true; }),
                new STFReader.TokenProcessor("ortscurveresistancedependent", ()=>{ ORTSOptionsCurveResistanceDependent = stf.ReadIntBlock(ORTSOptionsCurveResistanceDependent); IsActivityOverride = true; }),
                new STFReader.TokenProcessor("ortscurvespeeddependent", ()=>{ ORTSOptionsCurveSpeedDependent = stf.ReadIntBlock(ORTSOptionsCurveSpeedDependent); IsActivityOverride = true; }),
                new STFReader.TokenProcessor("ortstunnelresistancedependent", ()=>{ ORTSOptionsTunnelResistanceDependent = stf.ReadIntBlock(ORTSOptionsTunnelResistanceDependent); IsActivityOverride = true; }),
                new STFReader.TokenProcessor("ortswindresistancedependent", ()=>{ ORTSOptionsWindResistanceDependent = stf.ReadIntBlock(ORTSOptionsWindResistanceDependent); IsActivityOverride = true; }),
                new STFReader.TokenProcessor("ortshotstart", ()=>{ ORTSOptionsHotStart = stf.ReadIntBlock(ORTSOptionsHotStart); IsActivityOverride = true; }),

                // Experimental TAB
                new STFReader.TokenProcessor("ortslocationlinkedpassingpaths", ()=>{ ORTSOptionsUseLocationPassingPaths = stf.ReadIntBlock(ORTSOptionsUseLocationPassingPaths); IsActivityOverride = true; }),
                new STFReader.TokenProcessor("ortsadhesionfactorcorrection", ()=>{ ORTSOptionsAdhesionFactor = stf.ReadIntBlock(ORTSOptionsAdhesionFactor); IsActivityOverride = true; }),
                new STFReader.TokenProcessor("ortsadhesionfactorchange", ()=>{ ORTSOptionsAdhesionFactorChange = stf.ReadIntBlock(ORTSOptionsAdhesionFactorChange); IsActivityOverride = true; }),
<<<<<<< HEAD

=======
>>>>>>> 6d236e4b
                new STFReader.TokenProcessor("ortsadhesionproportionaltoweather", ()=>{ ORTSOptionsAdhesionProportionalToWeather = stf.ReadIntBlock(ORTSOptionsAdhesionProportionalToWeather); IsActivityOverride = true; }),
                new STFReader.TokenProcessor("ortsactivityrandomization", ()=>{ ORTSOptionsActivityRandomization = stf.ReadIntBlock(ORTSOptionsActivityRandomization); IsActivityOverride = true; }),
                new STFReader.TokenProcessor("ortsactivityweatherrandomization", ()=>{ ORTSOptionsActivityWeatherRandomization = stf.ReadIntBlock(ORTSOptionsActivityWeatherRandomization); IsActivityOverride = true; }),
                new STFReader.TokenProcessor("ortssuperelevationlevel", ()=>{ ORTSOptionsSuperElevationLevel = stf.ReadIntBlock(ORTSOptionsSuperElevationLevel); IsActivityOverride = true; }),
                new STFReader.TokenProcessor("ortssuperelevationminimumlength", ()=>{ ORTSOptionsSuperElevationMinimumLength = stf.ReadIntBlock(ORTSOptionsSuperElevationMinimumLength); IsActivityOverride = true; }),
                new STFReader.TokenProcessor("ortssuperelevationgauge", ()=>{ ORTSOptionsSuperElevationGauge = stf.ReadIntBlock(ORTSOptionsSuperElevationGauge); IsActivityOverride = true; }),

<<<<<<< HEAD



=======
>>>>>>> 6d236e4b
                new STFReader.TokenProcessor("events",()=>
                {
                    if ( Events == null) Events = new Events(stf);
                    else Events.InsertORSpecificData (stf);
                }
                ),
            });
        }

<<<<<<< HEAD
        // Override User settings with activity creator settings if present in INCLUDE file
=======
        /// <summary>
        /// This section will set activity override parameters if set by activity content creator, and present in INC file
        /// and print the settings adjusted in the ENG file.
        /// </summary>
>>>>>>> 6d236e4b
        public void OverrideUserSettings(ORTS.Settings.UserSettings setting)
        {
            if (IsActivityOverride)
            {
                Trace.Write("\n------------------------------------------------------------------------------------------------");
<<<<<<< HEAD
                Trace.Write("\nThe following Option settings have been temporarily set by this activity (no permanent changes have been made to your settings):");

                // General TAB 

                if (ORTSOptionsRetainersOnAllCars == 1)
                {
                    setting.RetainersOnAllCars = true;
                    Trace.Write("\nRetainers on all cars            =   True");
                }
                else if (ORTSOptionsRetainersOnAllCars == 0)
                {
                    setting.RetainersOnAllCars = false;
                    Trace.Write("\nRetainers on all cars            =   True");
                }

=======
                Trace.Write("\nThe following Option settings have been temporarily set by this activity only (no permanent changes have been made to your option settings):");

                // General TAB 
>>>>>>> 6d236e4b
                if (ORTSOptionsGraduatedBrakeRelease == 1)
                {
                    setting.GraduatedRelease = true;
                    Trace.Write("\nGraduated Brake Release          =   True");
                }
                else if (ORTSOptionsGraduatedBrakeRelease == 0)
                {
                    setting.GraduatedRelease = false;
                    Trace.Write("\nGraduated Brake Release          =   False");
                }
<<<<<<< HEAD
                               
=======

>>>>>>> 6d236e4b
                if (ORTSOptionsViewDispatcherWindow == 1)
                {
                    setting.ViewDispatcher = true;
                    Trace.Write("\nView Dispatch Window             =   True");
                }
                else if (ORTSOptionsViewDispatcherWindow == 0)
                {
                    setting.ViewDispatcher = false;
                    Trace.Write("\nView Dispatch Window             =   False");
                }

<<<<<<< HEAD
=======
                if (ORTSOptionsRetainersOnAllCars == 1)
                {
                    setting.RetainersOnAllCars = true;
                    Trace.Write("\nRetainers on all cars            =   True");
                }
                else if (ORTSOptionsRetainersOnAllCars == 0)
                {
                    setting.RetainersOnAllCars = false;
                    Trace.Write("\nRetainers on all cars            =   False");
                }

>>>>>>> 6d236e4b
                if (ORTSOptionsSoundSpeedControl == 1)
                {
                    setting.SpeedControl = true;
                    Trace.Write("\nSound speed control              =   True");
                }
                else if (ORTSOptionsSoundSpeedControl == 0)
                {
                    setting.SpeedControl = false;
<<<<<<< HEAD
                    Trace.Write("\nSound speed control              =   True");
=======
                    Trace.Write("\nSound speed control              =   False");
>>>>>>> 6d236e4b
                }

                // Video TAB
                if (ORTSOptionsFastFullScreenAltTab == 1)
                {
                    setting.FastFullScreenAltTab = true;
                    Trace.Write("\nFast Full Screen Alt TAB         =   True");
                }
                else if (ORTSOptionsFastFullScreenAltTab == 0)
                {
                    setting.FastFullScreenAltTab = false;
                    Trace.Write("\nFast Full Screen Alt TAB         =   False");
                }

<<<<<<< HEAD

=======
>>>>>>> 6d236e4b
                // Simulation TAB
                if (ORTSOptionsAutopilot == 1)
                {
                    setting.Autopilot = true;
                    Trace.Write("\nAutopilot                        =   True");
                }
                else if (ORTSOptionsAutopilot == 0)
                {
                    setting.Autopilot = false;
                    Trace.Write("\nAutopilot                        =   False");
                }

<<<<<<< HEAD
                if (ORTSOptionsForcedRedAtStationStops == 1)
                {
                    setting.NoForcedRedAtStationStops = false; // Note this parameter is reversed in its logic to others.
                    Trace.Write("\nForced Red at Station Stops      =   True");
                }
                else if (ORTSOptionsForcedRedAtStationStops == 0)
                {
                    setting.NoForcedRedAtStationStops = true; // Note this parameter is reversed in its logic to others.
                    Trace.Write("\nForced Red at Station Stops      =   False");
                }


                if (ORTSOptionsExtendedAITrainShunting == 1)
                {
                    setting.ExtendedAIShunting = true;
=======
                if (ORTSOptionsNoForcedRedAtStationStops == 1)
                {
                    setting.NoForcedRedAtStationStops = false; // Note this parameter is reversed in its logic to others.
                    Trace.Write("\nForced Red at Station Stops      =   False");
                }
                else if (ORTSOptionsNoForcedRedAtStationStops == 0)
                {
                    setting.NoForcedRedAtStationStops = true; // Note this parameter is reversed in its logic to others.
                    Trace.Write("\nForced Red at Station Stops      =   True");
                }

                if (ORTSOptionsExtendedAITrainShunting == 1)
                {
                    setting.Autopilot = true;
>>>>>>> 6d236e4b
                    Trace.Write("\nExtended AI Train Shunting       =   True");
                }
                else if (ORTSOptionsExtendedAITrainShunting == 0)
                {
<<<<<<< HEAD
                    setting.ExtendedAIShunting = false;
=======
                    setting.Autopilot = false;
>>>>>>> 6d236e4b
                    Trace.Write("\nExtended AI Train Shunting       =   False");
                }

                if (ORTSOptionsUseAdvancedAdhesion == 1)
                {
                    setting.UseAdvancedAdhesion = true;
                    Trace.Write("\nUse Advanced Adhesion            =   True");
                }
                else if (ORTSOptionsUseAdvancedAdhesion == 0)
                {
                    setting.UseAdvancedAdhesion = false;
                    Trace.Write("\nUse Advanced Adhesion            =   False");
                }

                if (ORTSOptionsBreakCouplers == 1)
                {
                    setting.BreakCouplers = true;
                    Trace.Write("\nBreak Couplers                   =   True");
                }
                else if (ORTSOptionsBreakCouplers == 0)
                {
                    setting.BreakCouplers = false;
                    Trace.Write("\nBreak Couplers                   =   False");
                }

                if (ORTSOptionsCurveResistanceDependent == 1)
                {
                    setting.CurveResistanceDependent = true;
                    Trace.Write("\nCurve Resistance Dependent       =   True");
                }
                else if (ORTSOptionsCurveResistanceDependent == 0)
                {
                    setting.CurveResistanceDependent = false;
                    Trace.Write("\nCurve Resistance Dependent       =   False");
                }

                if (ORTSOptionsCurveSpeedDependent == 1)
                {
                    setting.CurveSpeedDependent = true;
                    Trace.Write("\nCurve Speed Dependent            =   True");
                }
                else if (ORTSOptionsCurveSpeedDependent == 1)
                {
                    setting.CurveSpeedDependent = false;
                    Trace.Write("\nCurve Speed Dependent            =   False");
                }

                if (ORTSOptionsTunnelResistanceDependent == 1)
                {
                    setting.TunnelResistanceDependent = true;
                    Trace.Write("\nTunnel Resistance Dependent      =   True");
                }
                else if (ORTSOptionsTunnelResistanceDependent == 0)
                {
                    setting.TunnelResistanceDependent = false;
                    Trace.Write("\nTunnel Resistance Dependent      =   False");
                }

                if (ORTSOptionsWindResistanceDependent == 1)
                {
                    setting.WindResistanceDependent = true;
                    Trace.Write("\nWind Resistance Dependent        =   True");
                }
                else if (ORTSOptionsWindResistanceDependent == 0)
                {
                    setting.WindResistanceDependent = false;
                    Trace.Write("\nWind Resistance Dependent        =   False");
                }

                if (ORTSOptionsHotStart == 1)
                {
                    setting.HotStart = true;
                    Trace.Write("\nHot Start                        =   True");
                }
                else if (ORTSOptionsHotStart == 0)
                {
                    setting.HotStart = false;
                    Trace.Write("\nHot Start                        =   False");
                }

                // Experimental TAB
                if (ORTSOptionsUseLocationPassingPaths == 1)
                {
                    setting.UseLocationPassingPaths = true;
                    Trace.Write("\nLocation Linked Passing Paths    =   True");
                }
                else if (ORTSOptionsUseLocationPassingPaths == 0)
                {
                    setting.UseLocationPassingPaths = false;
                    Trace.Write("\nLocation Linked Passing Paths    =   False");
                }

                if (ORTSOptionsAdhesionFactor > 0)
                {
                    setting.AdhesionFactor = ORTSOptionsAdhesionFactor;
<<<<<<< HEAD
                    setting.AdhesionFactor = MathHelper.Clamp(setting.AdhesionFactor, 10, 200);
=======
                    setting.AdhesionFactor =  (int) MathHelper.Clamp(setting.AdhesionFactor, 10, 200);
>>>>>>> 6d236e4b
                    Trace.Write("\nAdhesion Factor Correction       =   " + setting.AdhesionFactor.ToString());
                }

                if (ORTSOptionsAdhesionFactorChange > 0)
                {
                    setting.AdhesionFactorChange = ORTSOptionsAdhesionFactorChange;
<<<<<<< HEAD
                    setting.AdhesionFactorChange = MathHelper.Clamp(setting.AdhesionFactorChange, 0, 100);
=======
                    setting.AdhesionFactorChange = (int) MathHelper.Clamp(setting.AdhesionFactorChange, 0, 100);
>>>>>>> 6d236e4b
                    Trace.Write("\nAdhesion Factor Change           =   " + setting.AdhesionFactorChange.ToString());
                }

                if (ORTSOptionsAdhesionProportionalToWeather == 1)
                {
                    setting.AdhesionProportionalToWeather = true;
                    Trace.Write("\nAdhesion Proportional to Weather =   True");
                }
<<<<<<< HEAD
                else if (ORTSOptionsAdhesionProportionalToWeather ==0)
=======
                else if (ORTSOptionsAdhesionProportionalToWeather == 0)
>>>>>>> 6d236e4b
                {
                    setting.AdhesionProportionalToWeather = true;
                    Trace.Write("\nAdhesion Proportional to Weather =   False");
                }

                if (ORTSOptionsActivityRandomization > 0)
                {
                    setting.ActRandomizationLevel = ORTSOptionsActivityRandomization;
<<<<<<< HEAD
                    setting.ActRandomizationLevel = MathHelper.Clamp(setting.ActRandomizationLevel, 0, 3);
                    Trace.Write("\nActivity Randomization           =   " + setting.ActRandomizationLevel.ToString() );
=======
                    setting.ActRandomizationLevel = (int) MathHelper.Clamp(setting.ActRandomizationLevel, 0, 3);
                    Trace.Write("\nActivity Randomization           =   " + setting.ActRandomizationLevel.ToString());
>>>>>>> 6d236e4b
                }

                if (ORTSOptionsActivityWeatherRandomization > 0)
                {
                    setting.ActWeatherRandomizationLevel = ORTSOptionsActivityWeatherRandomization;
<<<<<<< HEAD
                    setting.ActWeatherRandomizationLevel = MathHelper.Clamp(setting.ActWeatherRandomizationLevel, 0, 3);
=======
                    setting.ActWeatherRandomizationLevel = (int) MathHelper.Clamp(setting.ActWeatherRandomizationLevel, 0, 3);
>>>>>>> 6d236e4b
                    Trace.Write("\nActivity Weather Randomization   =   " + setting.ActWeatherRandomizationLevel.ToString());
                }

                if (ORTSOptionsSuperElevationLevel > 0)
                {
                    setting.UseSuperElevation = ORTSOptionsSuperElevationLevel;
<<<<<<< HEAD
                    setting.UseSuperElevation = MathHelper.Clamp(setting.UseSuperElevation, 0, 10);
=======
                    setting.UseSuperElevation = (int)MathHelper.Clamp(setting.UseSuperElevation, 0, 10);
>>>>>>> 6d236e4b
                    Trace.Write("\nSuper elevation - level          =   " + setting.UseSuperElevation.ToString());
                }

                if (ORTSOptionsSuperElevationMinimumLength > 0)
                {
                    setting.SuperElevationMinLen = ORTSOptionsSuperElevationMinimumLength;
<<<<<<< HEAD
                    setting.SuperElevationMinLen = MathHelper.Clamp(setting.SuperElevationMinLen, 50, 1000000);
=======
                    setting.SuperElevationMinLen = (int)MathHelper.Clamp(setting.SuperElevationMinLen, 50, 1000000);
>>>>>>> 6d236e4b
                    Trace.Write("\nSuper elevation - minimum length =   " + setting.SuperElevationMinLen.ToString());
                }

                if (ORTSOptionsSuperElevationGauge > 0)
                {
                    setting.SuperElevationGauge = ORTSOptionsSuperElevationGauge;
<<<<<<< HEAD
                    setting.SuperElevationGauge = MathHelper.Clamp(setting.SuperElevationGauge, 300, 2500);
                    Trace.Write("\nSuper elevation - gauge          =   " + setting.SuperElevationGauge.ToString());
                }


                Trace.Write("\n------------------------------------------------------------------------------------------------");

            }
        }
=======
                    setting.SuperElevationGauge = (int) MathHelper.Clamp(setting.SuperElevationGauge, 300, 2500);
                    Trace.Write("\nSuper elevation - gauge          =   " + setting.SuperElevationGauge.ToString());
                }

                Trace.Write("\n------------------------------------------------------------------------------------------------");
                Trace.Write("\n");
            }
        }




>>>>>>> 6d236e4b
    }

    public class Player_Service_Definition {
        public string Name;
        public Player_Traffic_Definition Player_Traffic_Definition;

        public Player_Service_Definition(STFReader stf) {
            stf.MustMatch("(");
            Name = stf.ReadString();
            stf.ParseBlock(new STFReader.TokenProcessor[] {
                new STFReader.TokenProcessor("player_traffic_definition", ()=>{ Player_Traffic_Definition = new Player_Traffic_Definition(stf); }),
            });
        }

        // Used for explore in activity mode
        public Player_Service_Definition()
        {
            Player_Traffic_Definition = new Player_Traffic_Definition();
        }
    }

    public class Player_Traffic_Definition {
        public int Time;
        public List<Player_Traffic_Item> Player_Traffic_List = new List<Player_Traffic_Item>();

        public Player_Traffic_Definition(STFReader stf) {
            DateTime baseDT = new DateTime();
            DateTime arrivalTime = new DateTime();
            DateTime departTime = new DateTime();
            int skipCount = 0;
            float distanceDownPath = new float();
            int platformStartID = 0;
            stf.MustMatch("(");
            Time = (int)stf.ReadFloat(STFReader.UNITS.Time, null);
            // Clumsy parsing. You only get a new Player_Traffic_Item in the list after a PlatformStartId is met.
            // Blame lies with Microsoft for poor design of syntax.
            stf.ParseBlock(new STFReader.TokenProcessor[] {
                new STFReader.TokenProcessor("arrivaltime", ()=>{ arrivalTime = baseDT.AddSeconds(stf.ReadFloatBlock(STFReader.UNITS.Time, null)); }),
                new STFReader.TokenProcessor("departtime", ()=>{ departTime = baseDT.AddSeconds(stf.ReadFloatBlock(STFReader.UNITS.Time, null)); }),
                new STFReader.TokenProcessor("skipcount", ()=>{ skipCount = stf.ReadIntBlock(null); }),
                new STFReader.TokenProcessor("distancedownpath", ()=>{ distanceDownPath = stf.ReadFloatBlock(STFReader.UNITS.Distance, null); }),
                new STFReader.TokenProcessor("platformstartid", ()=>{ platformStartID = stf.ReadIntBlock(null); 
                    Player_Traffic_List.Add(new Player_Traffic_Item(arrivalTime, departTime, skipCount, distanceDownPath, platformStartID)); }),
            });
        }

        // Used for explore in activity mode
        public Player_Traffic_Definition()
        {
        }
    }

    public class Player_Traffic_Item {
        public DateTime ArrivalTime;
        public DateTime DepartTime;
        public float DistanceDownPath;
        public int PlatformStartID;

        public Player_Traffic_Item(DateTime arrivalTime, DateTime departTime, int skipCount, float distanceDownPath, int platformStartID) {
            ArrivalTime = arrivalTime;
            DepartTime = departTime;
            DistanceDownPath = distanceDownPath;
            PlatformStartID = platformStartID;
        }
    }

    public class Service_Definition {
        public string Name;
        public int Time;
        public int UiD;
        public List<Service_Item> ServiceList = new List<Service_Item>();
        float efficiency;
        int skipCount;
        float distanceDownPath = new float();
        int platformStartID;

        public Service_Definition(STFReader stf) {
            stf.MustMatch("(");
            Name = stf.ReadString();
            Time = (int)stf.ReadFloat(STFReader.UNITS.Time, null);
            stf.MustMatch("uid");
            UiD = stf.ReadIntBlock(null);
            // Clumsy parsing. You only get a new Service_Item in the list after a PlatformStartId is met.
            // Blame lies with Microsoft for poor design of syntax.
            stf.ParseBlock(new STFReader.TokenProcessor[] {
                new STFReader.TokenProcessor("efficiency", ()=>{ efficiency = stf.ReadFloatBlock(STFReader.UNITS.Any, null); }),
                new STFReader.TokenProcessor("skipcount", ()=>{ skipCount = stf.ReadIntBlock(null); }),
                new STFReader.TokenProcessor("distancedownpath", ()=>{ distanceDownPath = stf.ReadFloatBlock(STFReader.UNITS.Distance, null); }),
                new STFReader.TokenProcessor("platformstartid", ()=>{ platformStartID = stf.ReadIntBlock(null); 
                    ServiceList.Add(new Service_Item(efficiency, skipCount, distanceDownPath, platformStartID)); }),
            });
        }

        // This is used to convert the player traffic definition into an AI train service definition for autopilot mode
        public Service_Definition(string service_Definition, Player_Traffic_Definition player_Traffic_Definition)
        {
            Name = service_Definition;
            Time = player_Traffic_Definition.Time;
            UiD = 0;
            foreach (Player_Traffic_Item player_Traffic_Item in player_Traffic_Definition.Player_Traffic_List)
            {
                efficiency = 0.95f; // Not present in player traffic definition
                distanceDownPath = player_Traffic_Item.DistanceDownPath;
                platformStartID = player_Traffic_Item.PlatformStartID;
                skipCount = 0;
                ServiceList.Add(new Service_Item(efficiency, skipCount, distanceDownPath, platformStartID));
            }
        }

        //================================================================================================//
        /// <summary>
        /// For restore
        /// <\summary>
        /// 

        public Service_Definition ()
        { }

        //================================================================================================//
        /// <summary>
        /// Save of useful Service Items parameters
        /// <\summary>
        /// 

        public void Save(BinaryWriter outf)
        {
            if (ServiceList == null || ServiceList.Count == 0)
            {
                outf.Write(-1);
            }
            else          
            {
                outf.Write (ServiceList.Count);
                foreach (Service_Item thisServiceItem in ServiceList)
                {
                    outf.Write(thisServiceItem.Efficiency);
                    outf.Write(thisServiceItem.PlatformStartID);
                }
            }
        }
     }

    public class Service_Item
    {
        public float Efficiency = new float();
        public int SkipCount;
        public float DistanceDownPath = new float();
        public int PlatformStartID;

        public Service_Item(float efficiency, int skipCount, float distanceDownPath, int platformStartID) {
            Efficiency = efficiency;
            SkipCount = skipCount;
            DistanceDownPath = distanceDownPath;
            PlatformStartID = platformStartID;
        }
    }

    /// <summary>
    /// Parses Service_Definition objects and saves them in ServiceDefinitionList.
    /// </summary>
    public class Traffic_Definition {
        public string Name;
        public TrafficFile TrafficFile;
        public List<Service_Definition> ServiceDefinitionList = new List<Service_Definition>();

        public Traffic_Definition(STFReader stf) {
            stf.MustMatch("(");
            Name = stf.ReadString();
            stf.ParseBlock(new STFReader.TokenProcessor[] {
                new STFReader.TokenProcessor("service_definition", ()=>{ ServiceDefinitionList.Add(new Service_Definition(stf)); }),
            });

            TrafficFile = new TrafficFile(Path.Combine(Path.Combine(Path.GetDirectoryName(Path.GetDirectoryName(stf.FileName)), "Traffic"), Name + ".trf"));

        }
    }

    /// <summary>
    /// Parses Event objects and saves them in EventList.
    /// </summary>
    public class Events {
        public List<Event> EventList = new List<Event>();

        public Events(STFReader stf) {
            stf.MustMatch("(");
            stf.ParseBlock(new STFReader.TokenProcessor[] {
                new STFReader.TokenProcessor("eventcategorylocation", ()=>{ EventList.Add(new EventCategoryLocation(stf)); }),
                new STFReader.TokenProcessor("eventcategoryaction", ()=>{ EventList.Add(new EventCategoryAction(stf)); }),
                new STFReader.TokenProcessor("eventcategorytime", ()=>{ EventList.Add(new EventCategoryTime(stf)); }),
            });
        }

        public void InsertORSpecificData (STFReader stf)
        {
            stf.MustMatch("(");
            stf.ParseBlock(new STFReader.TokenProcessor[] {
                new STFReader.TokenProcessor("eventcategorylocation", ()=>{ TryModify(0, stf); }),
                new STFReader.TokenProcessor("eventcategoryaction", ()=>{ TryModify(1, stf); }),
                new STFReader.TokenProcessor("eventcategorytime", ()=>{ TryModify(2, stf); }),
            });
        }

        public void TryModify(int Category, STFReader stf)
        {
            Event origEvent;
            bool wrongEventID = false;
            int modifiedID = -1;
            try
            {
                stf.MustMatch("(");
                stf.MustMatch("id");
                stf.MustMatch("(");
                modifiedID = stf.ReadInt(null);
                stf.MustMatch(")");
                origEvent = EventList.Find(x => x.ID == modifiedID);
                if (origEvent == null)
                {
                    wrongEventID = true;
                    Trace.TraceWarning("Skipped event {0} not present in base activity file", modifiedID);
                    stf.SkipRestOfBlock();
                }
                else
                {
                    wrongEventID = !TestMatch(Category, origEvent);
                    if (!wrongEventID)
                    {
                       origEvent.AddOrModifyEvent(stf, Path.GetDirectoryName(stf.FileName));
                    }
                    else
                    {
                        Trace.TraceWarning("Skipped event {0} of event category not matching with base activity file", modifiedID);
                        stf.SkipRestOfBlock();
                    }
                }
            }
            catch (Exception error)
            {
                Trace.WriteLine(new FileLoadException("Error in additional activity file", error));
            }
        }

        private bool TestMatch(int category, Event origEvent)
        {
            if (category == 0 && origEvent is EventCategoryLocation) return true;
            if (category == 1 && origEvent is EventCategoryAction) return true;
            if (category == 2 && origEvent is EventCategoryTime) return true;
            return false;
        }
    }

    public enum ORTSActSoundFileTypes
    {
        None,
        Everywhere,
        Cab,
        Pass,
        Ground,
        Location
    }

    /// <summary>
    /// The 3 types of event are inherited from the abstract Event class.
    /// </summary>
    public abstract class Event {
        public int ID;
        public string Name;
        public int Activation_Level;
        public Outcomes Outcomes;
        public string TextToDisplayOnCompletionIfTriggered = "";
        public string TextToDisplayOnCompletionIfNotTriggered = "";
        public Boolean Reversible;
        public int ORTSContinue = -1;
        public string ORTSActSoundFile;
        public ORTSActSoundFileTypes ORTSActSoundFileType;
        public ORTSWeatherChange ORTSWeatherChange;
        public string TrainService = "";
        public int TrainStartingTime = -1;

        public virtual void AddOrModifyEvent (STFReader stf, string fileName)
        { }
    }

    public class EventCategoryLocation : Event {
        public bool TriggerOnStop;  // Value assumed if property not found.
        public int TileX;
        public int TileZ;
        public float X;
        public float Z;
        public float RadiusM;

        public EventCategoryLocation(STFReader stf) {
            stf.MustMatch("(");
            AddOrModifyEvent(stf, stf.FileName);
                }

        public override void AddOrModifyEvent (STFReader stf, string fileName)
        {
            stf.ParseBlock(new STFReader.TokenProcessor[] {
                new STFReader.TokenProcessor("eventtypelocation", ()=>{ stf.MustMatch("("); stf.MustMatch(")"); }),
                new STFReader.TokenProcessor("id", ()=>{ ID = stf.ReadIntBlock(null); }),
                new STFReader.TokenProcessor("ortstriggeringtrain", ()=>{ ParseTrain(stf); }), 
                new STFReader.TokenProcessor("activation_level", ()=>{ Activation_Level = stf.ReadIntBlock(null); }),
                new STFReader.TokenProcessor("outcomes", ()=>
                {
                    if (Outcomes == null)
                        Outcomes = new Outcomes(stf, fileName);
                    else
                        Outcomes.CreateOrModifyOutcomes(stf, fileName); }),
                new STFReader.TokenProcessor("name", ()=>{ Name = stf.ReadStringBlock(null); }),
                new STFReader.TokenProcessor("texttodisplayoncompletioniftriggered", ()=>{ TextToDisplayOnCompletionIfTriggered = stf.ReadStringBlock(null); }),
                new STFReader.TokenProcessor("texttodisplayoncompletionifnottriggered", ()=>{ TextToDisplayOnCompletionIfNotTriggered = stf.ReadStringBlock(null); }),
                new STFReader.TokenProcessor("triggeronstop", ()=>{ TriggerOnStop = stf.ReadBoolBlock(true); }),
                new STFReader.TokenProcessor("location", ()=>{
                    stf.MustMatch("(");
                    TileX = stf.ReadInt(null);
                    TileZ = stf.ReadInt(null);
                    X = stf.ReadFloat(STFReader.UNITS.None, null);
                    Z = stf.ReadFloat(STFReader.UNITS.None, null);
                    RadiusM = stf.ReadFloat(STFReader.UNITS.Distance, null);
                    stf.MustMatch(")");
                }),
                new STFReader.TokenProcessor("ortscontinue", ()=>{ ORTSContinue = stf.ReadIntBlock(0); }),
                new STFReader.TokenProcessor("ortsactsoundfile", ()=>
                {
                    stf.MustMatch("(");
                    var tempString = stf.ReadString();
                    ORTSActSoundFile =Path.Combine(Path.Combine(Path.GetDirectoryName(Path.GetDirectoryName(fileName)), "SOUND"), tempString);
                    try
                    {
                    ORTSActSoundFileType = (ORTSActSoundFileTypes)Enum.Parse(typeof(ORTSActSoundFileTypes), stf.ReadString());
                    }
                    catch(ArgumentException)
                    {
                        stf.StepBackOneItem();
                        STFException.TraceInformation(stf, "Skipped unknown activity sound file type " + stf.ReadString());
                        ORTSActSoundFileType = ORTSActSoundFileTypes.None;
                    }
                    stf.MustMatch(")");
                }),
                new STFReader.TokenProcessor("ortsweatherchange", ()=>{ ORTSWeatherChange = new ORTSWeatherChange(stf);}),
            });
        }

        protected void ParseTrain(STFReader stf)
        {
            stf.MustMatch("(");
            TrainService = stf.ReadString();
            TrainStartingTime = stf.ReadInt(-1);
            stf.SkipRestOfBlock();
        }
    }

    /// <summary>
    /// Parses all types of action events.
    /// Save type of action event in Type. MSTS syntax isn't fully hierarchical, so using inheritance here instead of Type would be awkward. 
    /// </summary>
    public class EventCategoryAction : Event {
        public EventType Type;
        public WagonList WagonList;
        public Nullable<uint> SidingId;  // May be specified inside the Wagon_List instead. Nullable as can't use -1 to indicate not set.
        public float SpeedMpS;
        //private const float MilespHourToMeterpSecond = 0.44704f;

        public EventCategoryAction(STFReader stf) {
            stf.MustMatch("(");
            AddOrModifyEvent(stf, stf.FileName);
        }

        public override void AddOrModifyEvent(STFReader stf, string fileName)
        {
            stf.ParseBlock(new STFReader.TokenProcessor[] {
                new STFReader.TokenProcessor("eventtypeallstops", ()=>{ stf.MustMatch("("); stf.MustMatch(")"); Type = EventType.AllStops; }),
                new STFReader.TokenProcessor("eventtypeassembletrain", ()=>{ stf.MustMatch("("); stf.MustMatch(")"); Type = EventType.AssembleTrain; }),
                new STFReader.TokenProcessor("eventtypeassembletrainatlocation", ()=>{ stf.MustMatch("("); stf.MustMatch(")"); Type = EventType.AssembleTrainAtLocation; }),
                new STFReader.TokenProcessor("eventtypedropoffwagonsatlocation", ()=>{ stf.MustMatch("("); stf.MustMatch(")"); Type = EventType.DropOffWagonsAtLocation; }),
                new STFReader.TokenProcessor("eventtypepickuppassengers", ()=>{ stf.MustMatch("("); stf.MustMatch(")"); Type = EventType.PickUpPassengers; }),
                new STFReader.TokenProcessor("eventtypepickupwagons", ()=>{ stf.MustMatch("("); stf.MustMatch(")"); Type = EventType.PickUpWagons; }),
                new STFReader.TokenProcessor("eventtypereachspeed", ()=>{ stf.MustMatch("("); stf.MustMatch(")"); Type = EventType.ReachSpeed; }),
                new STFReader.TokenProcessor("id", ()=>{ ID = stf.ReadIntBlock(null); }),
                new STFReader.TokenProcessor("activation_level", ()=>{ Activation_Level = stf.ReadIntBlock(null); }),
                new STFReader.TokenProcessor("outcomes", ()=>
                {
                    if (Outcomes == null)
                        Outcomes = new Outcomes(stf, fileName);
                    else
                        Outcomes.CreateOrModifyOutcomes(stf, fileName); }),
                new STFReader.TokenProcessor("texttodisplayoncompletioniftriggered", ()=>{ TextToDisplayOnCompletionIfTriggered = stf.ReadStringBlock(""); }),
                new STFReader.TokenProcessor("texttodisplayoncompletionifnotrriggered", ()=>{ TextToDisplayOnCompletionIfNotTriggered = stf.ReadStringBlock(""); }),
                new STFReader.TokenProcessor("name", ()=>{ Name = stf.ReadStringBlock(""); }),
                new STFReader.TokenProcessor("wagon_list", ()=>{ WagonList = new WagonList(stf, Type); }),
                new STFReader.TokenProcessor("sidingitem", ()=>{ SidingId = (uint)stf.ReadIntBlock(null); }),
                new STFReader.TokenProcessor("speed", ()=>{ SpeedMpS = stf.ReadFloatBlock(STFReader.UNITS.Speed, null); }),
                new STFReader.TokenProcessor("reversable_event", ()=>{ stf.MustMatch("("); stf.MustMatch(")"); Reversible = true; }),
                // Also support the correct spelling !
                new STFReader.TokenProcessor("reversible_event", ()=>{ stf.MustMatch("("); stf.MustMatch(")"); Reversible = true; }),
                new STFReader.TokenProcessor("ortscontinue", ()=>{ ORTSContinue = stf.ReadIntBlock(0); }),
                new STFReader.TokenProcessor("ortsactsoundfile", ()=>
                {
                    stf.MustMatch("(");
                    var tempString = stf.ReadString();
                    ORTSActSoundFile =Path.Combine(Path.Combine(Path.GetDirectoryName(Path.GetDirectoryName(fileName)), "SOUND"), tempString);
                    try
                    {
                    ORTSActSoundFileType = (ORTSActSoundFileTypes)Enum.Parse(typeof(ORTSActSoundFileTypes), stf.ReadString());
                    }
                    catch(ArgumentException)
                    {
                        stf.StepBackOneItem();
                        STFException.TraceInformation(stf, "Skipped unknown activity sound file type " + stf.ReadString());
                        ORTSActSoundFileType = ORTSActSoundFileTypes.None;
                    }
                    stf.MustMatch(")");
                }),
            });
        }
    }


    public class WagonList {
        public List<WorkOrderWagon> WorkOrderWagonList = new List<WorkOrderWagon>();
        Nullable<uint> uID;        // Nullable as can't use -1 to indicate not set.  
        Nullable<uint> sidingId;   // May be specified outside the Wagon_List instead.
        string description = "";   // Value assumed if property not found.

        public WagonList(STFReader stf, EventType eventType) {
            stf.MustMatch("(");
            // "Drop Off" Wagon_List sometimes lacks a Description attribute, so we create the wagon _before_ description
            // is parsed. Bad practice, but not very dangerous as each Description usually repeats the same data.
            stf.ParseBlock(new STFReader.TokenProcessor[] {
                new STFReader.TokenProcessor("uid", ()=>{ uID = stf.ReadUIntBlock(null); }),
                new STFReader.TokenProcessor("sidingitem", ()=>{ sidingId = stf.ReadUIntBlock(null); 
                    WorkOrderWagonList.Add(new WorkOrderWagon(uID.Value, sidingId.Value, description));}),
                new STFReader.TokenProcessor("description", ()=>{ description = stf.ReadStringBlock(""); }),
            });
        }
    }

    /// <summary>
    /// Parses a wagon from the WagonList.
    /// Do not confuse with older class Wagon below, which parses TrainCfg from the *.con file.
    /// </summary>
    public class WorkOrderWagon {
        public Nullable<uint> UID;        // Nullable as can't use -1 to indicate not set.  
        public Nullable<uint> SidingId;   // May be specified outside the Wagon_List.
        public string Description = "";   // Value assumed if property not found.

        public WorkOrderWagon(uint uId, uint sidingId, string description) {
            UID = uId;
            SidingId = sidingId;
            Description = description;
        }
    }

    public class EventCategoryTime : Event {  // E.g. Hisatsu route and Short Passenger Run shrtpass.act
        public int Time;

        public EventCategoryTime(STFReader stf) {
            stf.MustMatch("(");
            AddOrModifyEvent(stf, stf.FileName);
        }

        public override void AddOrModifyEvent(STFReader stf, string fileName)
        {
            stf.ParseBlock(new STFReader.TokenProcessor[] {
                new STFReader.TokenProcessor("id", ()=>{ ID = stf.ReadIntBlock(null); }),
                new STFReader.TokenProcessor("activation_level", ()=>{ Activation_Level = stf.ReadIntBlock(null); }),
                new STFReader.TokenProcessor("outcomes", ()=>
                {
                    if (Outcomes == null)
                        Outcomes = new Outcomes(stf, fileName);
                    else
                        Outcomes.CreateOrModifyOutcomes(stf, fileName); }),
                new STFReader.TokenProcessor("texttodisplayoncompletioniftriggered", ()=>{ TextToDisplayOnCompletionIfTriggered = stf.ReadStringBlock(""); }),
                new STFReader.TokenProcessor("texttodisplayoncompletionifnotrriggered", ()=>{ TextToDisplayOnCompletionIfNotTriggered = stf.ReadStringBlock(""); }),
                new STFReader.TokenProcessor("name", ()=>{ Name = stf.ReadStringBlock(""); }),
                new STFReader.TokenProcessor("time", ()=>{ Time = (int)stf.ReadFloatBlock(STFReader.UNITS.Time, null); }),
                new STFReader.TokenProcessor("ortscontinue", ()=>{ ORTSContinue = stf.ReadIntBlock(0); }),
                new STFReader.TokenProcessor("ortsactsoundfile", ()=>
                {
                    stf.MustMatch("(");
                    var tempString = stf.ReadString();
                    ORTSActSoundFile = Path.Combine(Path.Combine(Path.GetDirectoryName(Path.GetDirectoryName(fileName)), "SOUND"), tempString);
                    try
                    {
                    ORTSActSoundFileType = (ORTSActSoundFileTypes)Enum.Parse(typeof(ORTSActSoundFileTypes), stf.ReadString());
                    }
                    catch(ArgumentException)
                    {
                        stf.StepBackOneItem();
                        STFException.TraceInformation(stf, "Skipped unknown activity sound file type " + stf.ReadString());
                        ORTSActSoundFileType = ORTSActSoundFileTypes.None;
                    }
                    stf.MustMatch(")");
                }),
                new STFReader.TokenProcessor("ortsweatherchange", ()=>{ ORTSWeatherChange = new ORTSWeatherChange(stf);}),
            });
        }
    }

    public class Outcomes {
        public bool ActivitySuccess;
        public string ActivityFail;
        // MSTS Activity Editor limits model to 4 outcomes of any type. We use lists so there is no restriction.
        public List<int> ActivateList = new List<int>();
        public List<int> RestoreActLevelList = new List<int>();
        public List<int> DecActLevelList = new List<int>();
        public List<int> IncActLevelList = new List<int>();
        public string DisplayMessage;
 //       public string WaitingTrainToRestart;
        public RestartWaitingTrain RestartWaitingTrain;
        public ORTSWeatherChange ORTSWeatherChange;
        public ActivitySound ActivitySound;

        public Outcomes(STFReader stf, string fileName) {
            CreateOrModifyOutcomes(stf, fileName);
        }

        public void CreateOrModifyOutcomes(STFReader stf, string fileName)
        { 
            stf.MustMatch("(");
            stf.ParseBlock(new STFReader.TokenProcessor[] {
                new STFReader.TokenProcessor("activitysuccess", ()=>{ stf.MustMatch("("); stf.MustMatch(")"); ActivitySuccess = true; }),
                new STFReader.TokenProcessor("activityfail", ()=>{ ActivityFail = stf.ReadStringBlock(""); }),
                new STFReader.TokenProcessor("activateevent", ()=>{ ActivateList.Add(stf.ReadIntBlock(null)); }),
                new STFReader.TokenProcessor("restoreactlevel", ()=>{ RestoreActLevelList.Add(stf.ReadIntBlock(null)); }),
                new STFReader.TokenProcessor("decactlevel", ()=>{ DecActLevelList.Add(stf.ReadIntBlock(null)); }),
                new STFReader.TokenProcessor("incactlevel", ()=>{ IncActLevelList.Add(stf.ReadIntBlock(null)); }),
                new STFReader.TokenProcessor("displaymessage", ()=>{
                    DisplayMessage = stf.ReadStringBlock(""); }),
 //               new STFReader.TokenProcessor("ortswaitingtraintorestart", ()=>{ WaitingTrainToRestart = stf.ReadStringBlock(""); }),
                new STFReader.TokenProcessor("ortsrestartwaitingtrain", ()=>{ RestartWaitingTrain = new RestartWaitingTrain(stf); }),
                new STFReader.TokenProcessor("ortsweatherchange", ()=>{ ORTSWeatherChange = new ORTSWeatherChange(stf);}),
                new STFReader.TokenProcessor("ortsactivitysound", ()=>{ ActivitySound = new ActivitySound(stf, fileName);}),
            });
        }
    }

    public class RestartWaitingTrain
    {
        public string WaitingTrainToRestart = "";
        public int WaitingTrainStartingTime = -1;
        public int DelayToRestart;
        public int MatchingWPDelay;

        public RestartWaitingTrain (STFReader stf)
        {
            stf.MustMatch("(");
            stf.ParseBlock(new STFReader.TokenProcessor[] {
                new STFReader.TokenProcessor("ortswaitingtraintorestart", ()=>{ ParseTrain(stf); }),
                new STFReader.TokenProcessor("ortsdelaytorestart", ()=>{ DelayToRestart = stf.ReadIntBlock(null); }),
                new STFReader.TokenProcessor("ortsmatchingwpdelay", ()=>{ MatchingWPDelay = stf.ReadIntBlock(null); }),
            });
        }

        protected void ParseTrain(STFReader stf)
        {
            stf.MustMatch("(");
            WaitingTrainToRestart = stf.ReadString();
            WaitingTrainStartingTime = stf.ReadInt(-1);
            stf.SkipRestOfBlock();
        }

    }

    public class ORTSWeatherChange
    {
        public float ORTSOvercast = -1;
        public int ORTSOvercastTransitionTimeS = -1;
        public float ORTSFog = -1;
        public int ORTSFogTransitionTimeS = -1;
        public float ORTSPrecipitationIntensity = -1;
        public int ORTSPrecipitationIntensityTransitionTimeS = -1;
        public float ORTSPrecipitationLiquidity = -1;
        public int ORTSPrecipitationLiquidityTransitionTimeS = -1;

        public ORTSWeatherChange(STFReader stf)
        {
            stf.MustMatch("(");
            stf.ParseBlock(new STFReader.TokenProcessor[] {
                new STFReader.TokenProcessor("ortsovercast", ()=>
                {
                    stf.MustMatch("(");                    
                    ORTSOvercast = stf.ReadFloat(0, -1);
                    ORTSOvercastTransitionTimeS = stf.ReadInt(-1);
                    stf.MustMatch(")");                
                }),
                new STFReader.TokenProcessor("ortsfog", ()=>
                {
                    stf.MustMatch("(");
                    ORTSFog = stf.ReadFloat(0, -1);
                    ORTSFogTransitionTimeS = stf.ReadInt(-1);
                    stf.MustMatch(")");
                }),
                new STFReader.TokenProcessor("ortsprecipitationintensity", ()=>
                {
                    stf.MustMatch("(");
                    ORTSPrecipitationIntensity = stf.ReadFloat(0, -1);
                    ORTSPrecipitationIntensityTransitionTimeS = stf.ReadInt(-1);
                    stf.MustMatch(")");
                }),
                               new STFReader.TokenProcessor("ortsprecipitationliquidity", ()=>
                {
                    stf.MustMatch("(");
                    ORTSPrecipitationLiquidity = stf.ReadFloat(0, -1);
                    ORTSPrecipitationLiquidityTransitionTimeS = stf.ReadInt(-1);
                    stf.MustMatch(")");
                })
            });
        }
    }

    public class ActivitySound
    {
        public string ORTSActSoundFile;
        public ORTSActSoundFileTypes ORTSActSoundFileType;
        public int TileX;
        public int TileZ;
        public float X;
        public float Y;
        public float Z;
        public ActivitySound(STFReader stf, string fileName)
        {
            stf.MustMatch("(");
            stf.ParseBlock(new STFReader.TokenProcessor[] {
                new STFReader.TokenProcessor("ortsactsoundfile", ()=>
                {
                    stf.MustMatch("(");
                    var tempString = stf.ReadString();
                    ORTSActSoundFile =Path.Combine(Path.Combine(Path.GetDirectoryName(Path.GetDirectoryName(fileName)), "SOUND"), tempString);
                    try
                    {
                    ORTSActSoundFileType = (ORTSActSoundFileTypes)Enum.Parse(typeof(ORTSActSoundFileTypes), stf.ReadString());
                    }
                    catch(ArgumentException)
                    {
                        stf.StepBackOneItem();
                        STFException.TraceInformation(stf, "Skipped unknown activity sound file type " + stf.ReadString());
                        ORTSActSoundFileType = ORTSActSoundFileTypes.None;
                    }
                    stf.MustMatch(")");
                }),
            new STFReader.TokenProcessor("ortssoundlocation", ()=>{
                    stf.MustMatch("(");
                    TileX = stf.ReadInt(null);
                    TileZ = stf.ReadInt(null);
                    X = stf.ReadFloat(STFReader.UNITS.None, null);
                    Y = stf.ReadFloat(STFReader.UNITS.None, null);
                    Z = stf.ReadFloat(STFReader.UNITS.None, null);
                    stf.MustMatch(")");
                }),
            });
        }
    }


    /// <summary>
    /// Parses ActivityObject objects and saves them in ActivityObjectList.
    /// </summary>
    public class ActivityObjects {
        public List<ActivityObject> ActivityObjectList = new List<ActivityObject>();

        //public new ActivityObject this[int i]
        //{
        //    get { return (ActivityObject)base[i]; }
        //    set { base[i] = value; }
        //}

        public ActivityObjects(STFReader stf) {
            stf.MustMatch("(");
            stf.ParseBlock(new STFReader.TokenProcessor[] {
                new STFReader.TokenProcessor("activityobject", ()=>{ ActivityObjectList.Add(new ActivityObject(stf)); }),
            });
        }
    }

    public class ActivityObject {
        public Train_Config Train_Config;
        public int Direction;
        public int ID;
        public int TileX;
        public int TileZ;
        public float X;
        public float Z;

        public ActivityObject(STFReader stf) {
            stf.MustMatch("(");
            stf.ParseBlock(new STFReader.TokenProcessor[] {
                new STFReader.TokenProcessor("objecttype", ()=>{ stf.MustMatch("("); stf.MustMatch("WagonsList"); stf.MustMatch(")"); }),
                new STFReader.TokenProcessor("train_config", ()=>{ Train_Config = new Train_Config(stf); }),
                new STFReader.TokenProcessor("direction", ()=>{ Direction = stf.ReadIntBlock(null); }),
                new STFReader.TokenProcessor("id", ()=>{ ID = stf.ReadIntBlock(null); }),
                new STFReader.TokenProcessor("tile", ()=>{
                    stf.MustMatch("(");
                    TileX = stf.ReadInt(null);
                    TileZ = stf.ReadInt(null);
                    X = stf.ReadFloat(STFReader.UNITS.None, null);
                    Z = stf.ReadFloat(STFReader.UNITS.None, null);
                    stf.MustMatch(")");
                }),
            });
        }
    }

    public class Train_Config {
        public TrainCfg TrainCfg;

        public Train_Config(STFReader stf) {
            stf.MustMatch("(");
            stf.ParseBlock(new STFReader.TokenProcessor[] {
                new STFReader.TokenProcessor("traincfg", ()=>{ TrainCfg = new TrainCfg(stf); }),
            });
        }
    }


    public class MaxVelocity {
        public float A;
        public float B = 0.001f;

        public MaxVelocity(STFReader stf) {
            stf.MustMatch("(");
            A = stf.ReadFloat(STFReader.UNITS.Speed, null);
            B = stf.ReadFloat(STFReader.UNITS.Speed, null);
            stf.MustMatch(")");
        }
    }

    public class TrainCfg {
        public string Name = "Loose consist.";
        int Serial = 1;
        public MaxVelocity MaxVelocity;
        int NextWagonUID;
        public float Durability = 1.0f;   // Value assumed if attribute not found.

        public List<Wagon> WagonList = new List<Wagon>();

        public TrainCfg(STFReader stf) {
            stf.MustMatch("(");
            Name = stf.ReadString();
            stf.ParseBlock(new STFReader.TokenProcessor[] {
                new STFReader.TokenProcessor("name", ()=>{ Name = stf.ReadStringBlock(null); }),
                new STFReader.TokenProcessor("serial", ()=>{ Serial = stf.ReadIntBlock(null); }),
                new STFReader.TokenProcessor("maxvelocity", ()=>{ MaxVelocity = new MaxVelocity(stf); }),
                new STFReader.TokenProcessor("nextwagonuid", ()=>{ NextWagonUID = stf.ReadIntBlock(null); }),
                new STFReader.TokenProcessor("durability", ()=>{ Durability = stf.ReadFloatBlock(STFReader.UNITS.None, null); }),
                new STFReader.TokenProcessor("wagon", ()=>{ WagonList.Add(new Wagon(stf)); }),
                new STFReader.TokenProcessor("engine", ()=>{ WagonList.Add(new Wagon(stf)); }),
            });
        }
    }

    public class Wagon {
        public string Folder;
        public string Name;
        public int UiD;
        public bool IsEngine;
        public bool Flip;

        public Wagon(STFReader stf) {
            stf.MustMatch("(");
            stf.ParseBlock(new STFReader.TokenProcessor[] {
                new STFReader.TokenProcessor("uid", ()=>{ UiD = stf.ReadIntBlock(null); }),
                new STFReader.TokenProcessor("flip", ()=>{ stf.MustMatch("("); stf.MustMatch(")"); Flip = true; }),
                new STFReader.TokenProcessor("enginedata", ()=>{ stf.MustMatch("("); Name = stf.ReadString(); Folder = stf.ReadString(); stf.MustMatch(")"); IsEngine = true; }),
                new STFReader.TokenProcessor("wagondata", ()=>{ stf.MustMatch("("); Name = stf.ReadString(); Folder = stf.ReadString(); stf.MustMatch(")"); }),
            });
        }

        public string GetName(uint uId, List<Wagon> wagonList) {
            foreach (var item in wagonList) {
                var wagon = item as Wagon;
                if (wagon.UiD == uId) {
                    return wagon.Name;
                }
            }
            return "<unknown name>";
        }
    }

    public class PlatformNumPassengersWaiting {  // For use, see file EUROPE1\ACTIVITIES\aftstorm.act
        public List<PlatformData> PlatformDataList = new List<PlatformData>();

        public PlatformNumPassengersWaiting(STFReader stf) {
            stf.MustMatch("(");
            stf.ParseBlock(new STFReader.TokenProcessor[] {
                new STFReader.TokenProcessor("platformdata", ()=>{ PlatformDataList.Add(new PlatformData(stf)); }),
            });
        }
    }

    public class PlatformData { // e.g. "PlatformData ( 41 20 )" 
        public int Id;
        public int PassengerCount;

        public PlatformData(int id, int passengerCount) {
            Id = id;
            PassengerCount = passengerCount;
        }

        public PlatformData(STFReader stf) {
            stf.MustMatch("(");
            Id = stf.ReadInt(null);
            PassengerCount = stf.ReadInt(null);
            stf.MustMatch(")");
        }
    }

    public class ActivityFailedSignals { // e.g. ActivityFailedSignals ( ActivityFailedSignal ( 50 ) )
        public List<int> FailedSignalList = new List<int>();
        public ActivityFailedSignals(STFReader stf) {
            stf.MustMatch("(");
            stf.ParseBlock(new STFReader.TokenProcessor[] {
                new STFReader.TokenProcessor("activityfailedsignal", ()=>{ FailedSignalList.Add(stf.ReadIntBlock(null)); }),
            });
        }
    }

    public class ActivityRestrictedSpeedZones {  // For use, see file EUROPE1\ACTIVITIES\aftstorm.act
        public List<ActivityRestrictedSpeedZone> ActivityRestrictedSpeedZoneList = new List<ActivityRestrictedSpeedZone>();

        public ActivityRestrictedSpeedZones(STFReader stf) {
            stf.MustMatch("(");
            stf.ParseBlock(new STFReader.TokenProcessor[] {
                new STFReader.TokenProcessor("activityrestrictedspeedzone", ()=>{ ActivityRestrictedSpeedZoneList.Add(new ActivityRestrictedSpeedZone(stf)); }),
            });
        }
    }

    public class ActivityRestrictedSpeedZone {
        public Position StartPosition;
        public Position EndPosition;

        public ActivityRestrictedSpeedZone(STFReader stf) {
            stf.MustMatch("(");
            stf.ParseBlock(new STFReader.TokenProcessor[] {
                new STFReader.TokenProcessor("startposition", ()=>{ StartPosition = new Position(stf); }),
                new STFReader.TokenProcessor("endposition", ()=>{ EndPosition = new Position(stf); }),
            });
        }
    }

    public class Position {
        public int TileX;
        public int TileZ;
        public float X;
        public float Z;
        public float Y;

        public Position(int tileX, int tileZ, int x, int z) {
            TileX = tileX;
            TileZ = tileZ;
            X = x;
            Z = z;
        }

        public Position(STFReader stf) {
            stf.MustMatch("(");
            TileX = stf.ReadInt(null);
            TileZ = stf.ReadInt(null);
            X = stf.ReadFloat(STFReader.UNITS.None, null);
            Z = stf.ReadFloat(STFReader.UNITS.None, null);
            stf.MustMatch(")");
        }
    }
}<|MERGE_RESOLUTION|>--- conflicted
+++ resolved
@@ -507,11 +507,7 @@
         public int ORTSOptionsFastFullScreenAltTab = -1;
 
         // Simulation TAB
-<<<<<<< HEAD
         public int ORTSOptionsForcedRedAtStationStops = -1;
-=======
-        public int ORTSOptionsNoForcedRedAtStationStops = -1;
->>>>>>> 6d236e4b
         public int ORTSOptionsAutopilot = -1;
         public int ORTSOptionsExtendedAITrainShunting = -1;
         public int ORTSOptionsUseAdvancedAdhesion = -1;
@@ -532,10 +528,6 @@
         public int ORTSOptionsSuperElevationLevel = -1;
         public int ORTSOptionsSuperElevationMinimumLength = -1;
         public int ORTSOptionsSuperElevationGauge = -1;
-<<<<<<< HEAD
-
-=======
->>>>>>> 6d236e4b
 
         public Tr_Activity_File(STFReader stf) {
             stf.MustMatch("(");
@@ -580,11 +572,7 @@
                 new STFReader.TokenProcessor("ortsfastfullscreenalttab", ()=>{ ORTSOptionsFastFullScreenAltTab = stf.ReadIntBlock(ORTSOptionsFastFullScreenAltTab); IsActivityOverride = true; }),
 
                 // Simulation TAB
-<<<<<<< HEAD
                 new STFReader.TokenProcessor("ortsforcedredatstationstops", ()=>{ ORTSOptionsForcedRedAtStationStops = stf.ReadIntBlock(ORTSOptionsForcedRedAtStationStops); IsActivityOverride = true; }),
-=======
-                new STFReader.TokenProcessor("ortsforcedredatstationstops", ()=>{ ORTSOptionsNoForcedRedAtStationStops = stf.ReadIntBlock(ORTSOptionsNoForcedRedAtStationStops); IsActivityOverride = true; }),
->>>>>>> 6d236e4b
                 new STFReader.TokenProcessor("ortsautopilot", ()=>{ ORTSOptionsAutopilot = stf.ReadIntBlock(ORTSOptionsAutopilot); IsActivityOverride = true; }),
                 new STFReader.TokenProcessor("ortsextendedaitrainshunting", ()=>{ ORTSOptionsExtendedAITrainShunting = stf.ReadIntBlock(ORTSOptionsExtendedAITrainShunting); IsActivityOverride = true; }),
 
@@ -600,10 +588,7 @@
                 new STFReader.TokenProcessor("ortslocationlinkedpassingpaths", ()=>{ ORTSOptionsUseLocationPassingPaths = stf.ReadIntBlock(ORTSOptionsUseLocationPassingPaths); IsActivityOverride = true; }),
                 new STFReader.TokenProcessor("ortsadhesionfactorcorrection", ()=>{ ORTSOptionsAdhesionFactor = stf.ReadIntBlock(ORTSOptionsAdhesionFactor); IsActivityOverride = true; }),
                 new STFReader.TokenProcessor("ortsadhesionfactorchange", ()=>{ ORTSOptionsAdhesionFactorChange = stf.ReadIntBlock(ORTSOptionsAdhesionFactorChange); IsActivityOverride = true; }),
-<<<<<<< HEAD
-
-=======
->>>>>>> 6d236e4b
+
                 new STFReader.TokenProcessor("ortsadhesionproportionaltoweather", ()=>{ ORTSOptionsAdhesionProportionalToWeather = stf.ReadIntBlock(ORTSOptionsAdhesionProportionalToWeather); IsActivityOverride = true; }),
                 new STFReader.TokenProcessor("ortsactivityrandomization", ()=>{ ORTSOptionsActivityRandomization = stf.ReadIntBlock(ORTSOptionsActivityRandomization); IsActivityOverride = true; }),
                 new STFReader.TokenProcessor("ortsactivityweatherrandomization", ()=>{ ORTSOptionsActivityWeatherRandomization = stf.ReadIntBlock(ORTSOptionsActivityWeatherRandomization); IsActivityOverride = true; }),
@@ -611,12 +596,9 @@
                 new STFReader.TokenProcessor("ortssuperelevationminimumlength", ()=>{ ORTSOptionsSuperElevationMinimumLength = stf.ReadIntBlock(ORTSOptionsSuperElevationMinimumLength); IsActivityOverride = true; }),
                 new STFReader.TokenProcessor("ortssuperelevationgauge", ()=>{ ORTSOptionsSuperElevationGauge = stf.ReadIntBlock(ORTSOptionsSuperElevationGauge); IsActivityOverride = true; }),
 
-<<<<<<< HEAD
-
-
-
-=======
->>>>>>> 6d236e4b
+
+
+
                 new STFReader.TokenProcessor("events",()=>
                 {
                     if ( Events == null) Events = new Events(stf);
@@ -626,20 +608,12 @@
             });
         }
 
-<<<<<<< HEAD
         // Override User settings with activity creator settings if present in INCLUDE file
-=======
-        /// <summary>
-        /// This section will set activity override parameters if set by activity content creator, and present in INC file
-        /// and print the settings adjusted in the ENG file.
-        /// </summary>
->>>>>>> 6d236e4b
         public void OverrideUserSettings(ORTS.Settings.UserSettings setting)
         {
             if (IsActivityOverride)
             {
                 Trace.Write("\n------------------------------------------------------------------------------------------------");
-<<<<<<< HEAD
                 Trace.Write("\nThe following Option settings have been temporarily set by this activity (no permanent changes have been made to your settings):");
 
                 // General TAB 
@@ -655,11 +629,6 @@
                     Trace.Write("\nRetainers on all cars            =   True");
                 }
 
-=======
-                Trace.Write("\nThe following Option settings have been temporarily set by this activity only (no permanent changes have been made to your option settings):");
-
-                // General TAB 
->>>>>>> 6d236e4b
                 if (ORTSOptionsGraduatedBrakeRelease == 1)
                 {
                     setting.GraduatedRelease = true;
@@ -670,11 +639,7 @@
                     setting.GraduatedRelease = false;
                     Trace.Write("\nGraduated Brake Release          =   False");
                 }
-<<<<<<< HEAD
                                
-=======
-
->>>>>>> 6d236e4b
                 if (ORTSOptionsViewDispatcherWindow == 1)
                 {
                     setting.ViewDispatcher = true;
@@ -686,20 +651,6 @@
                     Trace.Write("\nView Dispatch Window             =   False");
                 }
 
-<<<<<<< HEAD
-=======
-                if (ORTSOptionsRetainersOnAllCars == 1)
-                {
-                    setting.RetainersOnAllCars = true;
-                    Trace.Write("\nRetainers on all cars            =   True");
-                }
-                else if (ORTSOptionsRetainersOnAllCars == 0)
-                {
-                    setting.RetainersOnAllCars = false;
-                    Trace.Write("\nRetainers on all cars            =   False");
-                }
-
->>>>>>> 6d236e4b
                 if (ORTSOptionsSoundSpeedControl == 1)
                 {
                     setting.SpeedControl = true;
@@ -708,11 +659,7 @@
                 else if (ORTSOptionsSoundSpeedControl == 0)
                 {
                     setting.SpeedControl = false;
-<<<<<<< HEAD
                     Trace.Write("\nSound speed control              =   True");
-=======
-                    Trace.Write("\nSound speed control              =   False");
->>>>>>> 6d236e4b
                 }
 
                 // Video TAB
@@ -727,10 +674,7 @@
                     Trace.Write("\nFast Full Screen Alt TAB         =   False");
                 }
 
-<<<<<<< HEAD
-
-=======
->>>>>>> 6d236e4b
+
                 // Simulation TAB
                 if (ORTSOptionsAutopilot == 1)
                 {
@@ -743,7 +687,6 @@
                     Trace.Write("\nAutopilot                        =   False");
                 }
 
-<<<<<<< HEAD
                 if (ORTSOptionsForcedRedAtStationStops == 1)
                 {
                     setting.NoForcedRedAtStationStops = false; // Note this parameter is reversed in its logic to others.
@@ -759,31 +702,11 @@
                 if (ORTSOptionsExtendedAITrainShunting == 1)
                 {
                     setting.ExtendedAIShunting = true;
-=======
-                if (ORTSOptionsNoForcedRedAtStationStops == 1)
-                {
-                    setting.NoForcedRedAtStationStops = false; // Note this parameter is reversed in its logic to others.
-                    Trace.Write("\nForced Red at Station Stops      =   False");
-                }
-                else if (ORTSOptionsNoForcedRedAtStationStops == 0)
-                {
-                    setting.NoForcedRedAtStationStops = true; // Note this parameter is reversed in its logic to others.
-                    Trace.Write("\nForced Red at Station Stops      =   True");
-                }
-
-                if (ORTSOptionsExtendedAITrainShunting == 1)
-                {
-                    setting.Autopilot = true;
->>>>>>> 6d236e4b
                     Trace.Write("\nExtended AI Train Shunting       =   True");
                 }
                 else if (ORTSOptionsExtendedAITrainShunting == 0)
                 {
-<<<<<<< HEAD
                     setting.ExtendedAIShunting = false;
-=======
-                    setting.Autopilot = false;
->>>>>>> 6d236e4b
                     Trace.Write("\nExtended AI Train Shunting       =   False");
                 }
 
@@ -879,22 +802,14 @@
                 if (ORTSOptionsAdhesionFactor > 0)
                 {
                     setting.AdhesionFactor = ORTSOptionsAdhesionFactor;
-<<<<<<< HEAD
                     setting.AdhesionFactor = MathHelper.Clamp(setting.AdhesionFactor, 10, 200);
-=======
-                    setting.AdhesionFactor =  (int) MathHelper.Clamp(setting.AdhesionFactor, 10, 200);
->>>>>>> 6d236e4b
                     Trace.Write("\nAdhesion Factor Correction       =   " + setting.AdhesionFactor.ToString());
                 }
 
                 if (ORTSOptionsAdhesionFactorChange > 0)
                 {
                     setting.AdhesionFactorChange = ORTSOptionsAdhesionFactorChange;
-<<<<<<< HEAD
                     setting.AdhesionFactorChange = MathHelper.Clamp(setting.AdhesionFactorChange, 0, 100);
-=======
-                    setting.AdhesionFactorChange = (int) MathHelper.Clamp(setting.AdhesionFactorChange, 0, 100);
->>>>>>> 6d236e4b
                     Trace.Write("\nAdhesion Factor Change           =   " + setting.AdhesionFactorChange.ToString());
                 }
 
@@ -903,11 +818,7 @@
                     setting.AdhesionProportionalToWeather = true;
                     Trace.Write("\nAdhesion Proportional to Weather =   True");
                 }
-<<<<<<< HEAD
                 else if (ORTSOptionsAdhesionProportionalToWeather ==0)
-=======
-                else if (ORTSOptionsAdhesionProportionalToWeather == 0)
->>>>>>> 6d236e4b
                 {
                     setting.AdhesionProportionalToWeather = true;
                     Trace.Write("\nAdhesion Proportional to Weather =   False");
@@ -916,52 +827,34 @@
                 if (ORTSOptionsActivityRandomization > 0)
                 {
                     setting.ActRandomizationLevel = ORTSOptionsActivityRandomization;
-<<<<<<< HEAD
                     setting.ActRandomizationLevel = MathHelper.Clamp(setting.ActRandomizationLevel, 0, 3);
                     Trace.Write("\nActivity Randomization           =   " + setting.ActRandomizationLevel.ToString() );
-=======
-                    setting.ActRandomizationLevel = (int) MathHelper.Clamp(setting.ActRandomizationLevel, 0, 3);
-                    Trace.Write("\nActivity Randomization           =   " + setting.ActRandomizationLevel.ToString());
->>>>>>> 6d236e4b
                 }
 
                 if (ORTSOptionsActivityWeatherRandomization > 0)
                 {
                     setting.ActWeatherRandomizationLevel = ORTSOptionsActivityWeatherRandomization;
-<<<<<<< HEAD
                     setting.ActWeatherRandomizationLevel = MathHelper.Clamp(setting.ActWeatherRandomizationLevel, 0, 3);
-=======
-                    setting.ActWeatherRandomizationLevel = (int) MathHelper.Clamp(setting.ActWeatherRandomizationLevel, 0, 3);
->>>>>>> 6d236e4b
                     Trace.Write("\nActivity Weather Randomization   =   " + setting.ActWeatherRandomizationLevel.ToString());
                 }
 
                 if (ORTSOptionsSuperElevationLevel > 0)
                 {
                     setting.UseSuperElevation = ORTSOptionsSuperElevationLevel;
-<<<<<<< HEAD
                     setting.UseSuperElevation = MathHelper.Clamp(setting.UseSuperElevation, 0, 10);
-=======
-                    setting.UseSuperElevation = (int)MathHelper.Clamp(setting.UseSuperElevation, 0, 10);
->>>>>>> 6d236e4b
                     Trace.Write("\nSuper elevation - level          =   " + setting.UseSuperElevation.ToString());
                 }
 
                 if (ORTSOptionsSuperElevationMinimumLength > 0)
                 {
                     setting.SuperElevationMinLen = ORTSOptionsSuperElevationMinimumLength;
-<<<<<<< HEAD
                     setting.SuperElevationMinLen = MathHelper.Clamp(setting.SuperElevationMinLen, 50, 1000000);
-=======
-                    setting.SuperElevationMinLen = (int)MathHelper.Clamp(setting.SuperElevationMinLen, 50, 1000000);
->>>>>>> 6d236e4b
                     Trace.Write("\nSuper elevation - minimum length =   " + setting.SuperElevationMinLen.ToString());
                 }
 
                 if (ORTSOptionsSuperElevationGauge > 0)
                 {
                     setting.SuperElevationGauge = ORTSOptionsSuperElevationGauge;
-<<<<<<< HEAD
                     setting.SuperElevationGauge = MathHelper.Clamp(setting.SuperElevationGauge, 300, 2500);
                     Trace.Write("\nSuper elevation - gauge          =   " + setting.SuperElevationGauge.ToString());
                 }
@@ -971,20 +864,6 @@
 
             }
         }
-=======
-                    setting.SuperElevationGauge = (int) MathHelper.Clamp(setting.SuperElevationGauge, 300, 2500);
-                    Trace.Write("\nSuper elevation - gauge          =   " + setting.SuperElevationGauge.ToString());
-                }
-
-                Trace.Write("\n------------------------------------------------------------------------------------------------");
-                Trace.Write("\n");
-            }
-        }
-
-
-
-
->>>>>>> 6d236e4b
     }
 
     public class Player_Service_Definition {
