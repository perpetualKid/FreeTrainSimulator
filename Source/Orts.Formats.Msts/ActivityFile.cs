<<<<<<< HEAD
﻿// COPYRIGHT 2009, 2010, 2011, 2013, 2014, 2015 by the Open Rails project.
// 
// This file is part of Open Rails.
// 
// Open Rails is free software: you can redistribute it and/or modify
// it under the terms of the GNU General Public License as published by
// the Free Software Foundation, either version 3 of the License, or
// (at your option) any later version.
// 
// Open Rails is distributed in the hope that it will be useful,
// but WITHOUT ANY WARRANTY; without even the implied warranty of
// MERCHANTABILITY or FITNESS FOR A PARTICULAR PURPOSE.  See the
// GNU General Public License for more details.
// 
// You should have received a copy of the GNU General Public License
// along with Open Rails.  If not, see <http://www.gnu.org/licenses/>.

//EBNF
//Usage follows http://en.wikipedia.org/wiki/Extended_Backus%E2%80%93Naur_Form

//Usage 			Notation
//================ ========
//definition 		 =
//concatenation 	 ,
//termination 	 ;
//alternation 	 |
//option 			 [ ... ]
//repetition 		 { ... }
//grouping 		 ( ... )
//terminal string  " ... "
//terminal string  ' ... '
//comment 		 (* ... *)
//special sequence ? ... ?
//exception 		 -

//(* MSTS Activity syntax in EBNF *)
//(* Note inconsistent use of "_" in names *)
//(* Note very similar names for different elements: ID v UiD, WagonsList v Wagon_List v Wagon, Train_Config v TrainCfg *)
//(* Note some percentages as integers 0-100 and some as float, e.g. 0.75 *)
//(* Note some times as 3*Integer for hr, min, sec and some as Integer seconds since some reference. *)
//(* As with many things Microsoft, text containing spaces must be enclosed in "" and text with no spaces needs no delimiter. *)

//Tr_Activity =
//    "(", Serial, Tr_Activity_Header, Tr_Activity_File, ")" ;

//    Serial = "Serial", "(", Integer, ")" ;

//    Tr_Activity_Header = "Tr_Activity_Header",
//        "(", *[ RouteID | Name | Description | Briefing | CompleteActivity
//        | Type | Mode | StartTime | Season | Weather | PathID | StartingSpeed | Duration | Difficulty
//        | Animals | Workers | FuelWater | FuelCoal | FuelDiesel ] ")" ; 
//        (* 1 or more options. Sequence is probably not significant. 
//           No information about which options are required or checking for duplicates. 
//         *)

//        RouteID = "RouteID", "(", Text, ")" ;  (* file name *)
			
//        Name = "Name", "(", Text, ")" ;
			
//        Description = "Description", "(", Text, ")" ;

//        Briefing = "Briefing", "(", ParagraphText, ")" ;
			
//            ParagraphText = Text, *( "+", Text ) ;
			
//        CompleteActivity = "CompleteActivity", "(", Integer, ")" ;	(* 1 for true (to be checked) *)
			
//        Type = "Type", "(", Integer, ")" ;	(* 0 (default) for ??? (to be checked) *)

//        Mode = "Mode", "(", Integer, ")" ;	(* 2 (default) for ??? (to be checked) *)

//        StartTime = "StartTime", "(", 3*Integer, ")" ;  (* Hour, Minute, Second (default is 10am) *)

//        Season = "Season", "(", Integer, ")" ;	(* Spring=0, Summer (default), Autumn, Winter *)

//        Weather = "Weather", "(", Integer, ")" ;	(* Clear=0 (default), Snow, Rain *)

//        PathID = "PathID", "(", Text , ")" ; 

//        StartingSpeed = "StartingSpeed", "(", Integer, ")" ;	(* 0 (default) for meters/second *) (* Why integer? *)

//        Duration = "Duration", "(", 2*Integer, ")" ;  (* Hour , Minute (default is 1 hour) *)

//        Difficulty = "Difficulty", "(", Integer, ")" ;	(* Easy=0 (default), Medium, Hard *)

//        Animals = "Animals", "(", Integer, ")" ;	(* 0-100 for % (default is 100) *)
			
//        Workers = "Workers", "(", Integer, ")" ;	(* 0-100 for % (default is 0) *)
			
//        FuelWater = "FuelWater", "(", Integer, ")";	(* 0-100 for % (default is 100) *)
			
//        FuelCoal = "FuelCoal", "(", Integer, ")";	(* 0-100 for % (default is 100) *)
			
//        FuelDiesel = "FuelDiesel", "(", Integer, ")";	(* 0-100 for % (default is 100) *)

//    Tr_Activity_File = "Tr_Activity_File", 
//        "(", *[ Player_Service_Definition | NextServiceUID | NextActivityObjectUID
//        | Traffic_Definition | Events | ActivityObjects | ActivityFailedSignals | PlatformNumPassengersWaiting | ActivityRestrictedSpeedZones ] ")" ;
		
//        Player_Service_Definition = "Player_Service_Definition",	(* Text is linked to PathID somehow. *)
//            "(", Text, [ Player_Traffic_Definition | UiD | *Player_Service_Item ], ")" ;    (* Code suggests just one Player_Traffic_Definition *)
			
//                Player_Traffic_Definition = "Player_Traffic_Definition", 
//                    "(", Integer, *( Player_Traffic_Item ), ")" ;
					
//                    Player_Traffic_Item =	(* Note lack of separator between Player_Traffic_Items. 
//                                               For simplicity, parser creates a new object whenever PlatformStartID is parsed. *)
//                        *[ "ArrivalTime", "(", Integer, ")"
//                         | "DepartTime", "(", Integer, ")"
//                         | "SkipCount", "(", Integer, ")"
//                         | "DistanceDownPath", "(", Float, ")" ],
//                        "PlatformStartID", "(", Integer, ")" ;
				
//                UiD = "UiD", "(", Integer, ")" ;

//                Player_Service_Item =	(* Note lack of separator between Player_Service_Items *)
//                                           For simplicity, parser creates a new object whenever PlatformStartID is parsed. *)
//                    *[ "Efficiency", "(", Float, ")"   (* e.g. 0.75 for 75% efficient? *)
//                     | "SkipCount", "(", Integer, ")"
//                     | "DistanceDownPath", "(", Float, ")" ],
//                    "PlatformStartID", "(", Integer, ")" ;
				
//        NextServiceUID = "NextServiceUID", "(", Integer, ")" ;

//        NextActivityObjectUID = "NextActivityObjectUID", "(", Integer, ")" ;
			
//        Traffic_Definition = "Traffic_Definition", "(", Text, *Service_Definition, ")" ;
			
//            Service_Definition = "Service_Definition",
//                "(", Text, Integer, UiD, *Player_Service_Item, ")" ;  (* Integer is time in seconds *)

//        Events = "Events", 
//            "(", *[ EventCategoryLocation | EventCategoryAction | EventCategoryTime ], ")" ;  (* CategoryTime *)

//            EventCategoryLocation = "EventCategoryLocation", 
//                "(", *[ EventTypeLocation | ID | Activation_Level | Outcomes
//                | Name | Location | TriggerOnStop ], ")" ;  (* ID and Name defined above *)	
				
//                EventTypeLocation = "EventTypeLocation", "(", ")" ;
				
//                ID = "ID", "(", Integer, ")" ;
				
//                Activation_Level = "Activation_Level", "(", Integer, ")" ;
					
//                Outcomes = "Outcomes",
//                    "(", *[ ActivitySuccess | ActivityFail | ActivateEvent | RestoreActLevel | DecActLevel | IncActLevel | DisplayMessage ], ")" ;
				
//                    ActivitySuccess = "ActivitySuccess", "(", ")" ;   (* No text parameter *)
						
//                    ActivityFail = "ActivityFail", "(", Text, ")" ;
						
//                    ActivateEvent = "ActivateEvent", "(", Integer, ")" ;

//                    RestoreActLevel = "RestoreActLevel", "(", Integer, ")" ;

//                    DecActLevel = "DecActLevel", "(", Integer, ")" ;
						
//                    IncActLevel = "IncActLevel", "(", Integer, ")" ;  (* Some MSTS samples have more than a single IncActLevel *)
						
//                    DisplayMessage = "DisplayMessage", "(", Text, ")" ;
						
//                Location = "Location", "(", 5*Integer, ")" ;
					
//                TriggerOnStop = "TriggerOnStop", "(", Integer, ")" ;  (* 0 for ?? *)
					
//                TextToDisplayOnCompletionIfTriggered = "TextToDisplayOnCompletionIfTriggered", "(", ParagraphText, ")" ;

//                TextToDisplayOnCompletionIfNotTriggered = "TextToDisplayOnCompletionIfNotTriggered", "(", ParagraphText, ")" ;

//            EventCategoryAction = "EventCategoryAction", 
//                "(", *[ EventType | ID | Activation_Level
//                | Outcomes | Reversable_Event | Name | Wagon_List | SidingItem | StationStop | Speed ] ;  (* ID, Activation_Level, Outcomes and Name defined above *)					

//                EventType =
//                    [ EventTypeAllStops | EventTypeAssembleTrain
//                    | EventTypeAssembleTrainAtLocation | EventTypeDropOffWagonsAtLocation 
//                    | EventTypePickUpPassengers | EventTypePickUpWagons 
//                    | EventTypeReachSpeed ] ;

//                    EventTypeAllStops = "EventTypeAllStops", "(", ")" ;

//                    EventTypeAssembleTrain = "EventTypeAssembleTrain", "(", ")" ;
					
//                    EventTypeAssembleTrainAtLocation = "EventTypeAssembleTrainAtLocation", "(", ")" ;
					
//                    EventTypeDropOffWagonsAtLocation = "EventTypeDropOffWagonsAtLocation", "(", ")" ;
					
//                    EventTypePickUpPassengers = "EventTypePickUpPassengers", "(", ")" ;

//                    EventTypePickUpWagons = "EventTypePickUpWagons", "(", ")" ;
					
//                    EventTypeReachSpeed = "EventTypeReachSpeed", "(", ")" ;

//                Reversable_Event = [ "Reversable_Event" | "Reversible_Event" ],  (* Reversable is not listed at www.learnersdictionary.com *) 
//                    "(", ")" ;
					
//                SidingItem =  "(", Integer, ")" ;

//                Wagon_List = "Wagon_List", "(", *WagonListItem, ")" ;
					
//                    WagonListItem = (* Description omitted from PickUpWagons and sometimes from DropOffWagonsAtLocation *)
//                        UiD, SidingItem, [ "Description", "(", Text, ")" ] ;  (" MSTS uses SidingItem inside the Wagon_List and also at the same level *)
						
//                StationStop = 
				
//                Speed = "(", Integer, ")" ;
					
//            EventCategoryTime = "EventCategoryTime", "(",  (* single instance of each alternative *)
//                [ EventTypeTime | ID | Activation_Level | Outcomes | TextToDisplayOnCompletionIfTriggered 
//                | TextToDisplayOnCompletionIfNotTriggered | Name | Time ], ")" ;  (* Outcomes may have empty parameters *)
				
//                EventTypeTime = "EventTypeTime", "(", ")" ;

//                Time = "Time", "(", Integer, ")" ;
					
//        ActivityObjects	= "ActivityObjects", "(", *ActivityObject, ")" ;
			
//            ActivityObject = "ActivityObject", 
//                "(", *[ ObjectType | Train_Config | Direction | ID | Tile ], ")" ;  (* ID defined above *)

//                ObjectType = "ObjectType", 
//                    "(", [ "WagonsList" | ?? ], ")" ;

//                Train_Config = "Train_Config", "(", TrainCfg, ")" ;

//                    TrainCfg = "TrainCfg", 
//                        "(", [ Name | Serial | MaxVelocity | NextWagonUID | Durability | Wagon | Engine ], ")" ;
						
//                        Serial = "Serial", "(", Integer, ")" ;
						
//                        MaxVelocity = "MaxVelocity", "(", 2*Float, ")" ;
						
//                        NextWagonUID = "NextWagonUID", "(", Integer, ")" ;
						
//                        Durability = "Durability", "(", Float, ")" ;

//                        Wagon = "Wagon", 
//                            "(", *[ WagonData | UiD ], ")" ;  (* UiD defined above *)

//                            WagonData = "WagonData", "(", 2*Text, ")" ;

//                        Engine = "Engine", "(", *[ UiD | EngineData ], ")" ;  (* UiD defined above *)
						
//                            EngineData = "EngineData", 
//                                "(", 2*Text, ")" ;
							
//                Direction = "Direction", "(", Integer, ")" ;  (* 0 for ??, 1 for ?? *)

//                Tile = "Tile", "(", 2*Integer, 2*Float, ")" ;
		
//        ActivityFailedSignals = "ActivityFailedSignals", "(", *ActivityFailedSignal, ")" ;
		
//            ActivityFailedSignal = "ActivityFailedSignal", "(", Integer, ")" ;
		
//        PlatformNumPassengersWaiting = "PlatformNumPassengersWaiting", "(", *PlatformData, ")" ;
		
//            PlatformData = "PlatformData", "(", 2*Integer, ")" ;
		
//        ActivityRestrictedSpeedZones = "ActivityRestrictedSpeedZones", "(", *ActivityRestrictedSpeedZone, ")" ;
			
//            ActivityRestrictedSpeedZone = "ActivityRestrictedSpeedZone",
//                "(", StartPosition, EndPosition, ")" ;

//                StartPosition = "StartPosition, "(", 4*Integer, ")" ;
				
//                EndPosition = "EndPosition", "(", 4*Integer, ")" ;


using System;
using System.Collections;
using System.Collections.Generic;
using System.Diagnostics;
using System.Text;
using System.IO;
using Orts.Parsers.Msts; // For class S (seconds)

namespace Orts.Formats.Msts
{
    public enum SeasonType { Spring = 0, Summer, Autumn, Winter }
    public enum WeatherType { Clear = 0, Snow, Rain }
    public enum Difficulty { Easy = 0, Medium, Hard }
    public enum EventType {
        AllStops = 0, AssembleTrain, AssembleTrainAtLocation, DropOffWagonsAtLocation, PickUpPassengers,
        PickUpWagons, ReachSpeed
    }
    public enum ActivityMode
    {
        IntroductoryTrainRide = 0,
        Player = 2,
        Tutorial = 3,
    }

    /// <summary>
    /// Parse and *.act file.
    /// Naming for classes matches the terms in the *.act file.
    /// </summary>
    public class ActivityFile {
        public Tr_Activity Tr_Activity;

        public ActivityFile(string filenamewithpath) {
            Read(filenamewithpath, false);
        }

        public ActivityFile(string filenamewithpath, bool headerOnly) {
            Read(filenamewithpath, headerOnly);
        }

        public void Read(string filenamewithpath, bool headerOnly) {
            using (STFReader stf = new STFReader(filenamewithpath, false)) {
                stf.ParseFile(() => headerOnly && (Tr_Activity != null) && (Tr_Activity.Tr_Activity_Header != null), new STFReader.TokenProcessor[] {
                    new STFReader.TokenProcessor("tr_activity", ()=>{ Tr_Activity = new Tr_Activity(stf, headerOnly); }),
                });
                if (Tr_Activity == null)
                    STFException.TraceWarning(stf, "Missing Tr_Activity statement");
            }
        }

        public void InsertORSpecificData(string filenamewithpath)
        {
            using (STFReader stf = new STFReader(filenamewithpath, false))
            {
                var tr_activityTokenPresent = false;
                stf.ParseFile(() => false && (Tr_Activity.Tr_Activity_Header != null), new STFReader.TokenProcessor[] {
                    new STFReader.TokenProcessor("tr_activity", ()=>{ tr_activityTokenPresent = true;  Tr_Activity.InsertORSpecificData (stf); }),
                    });
                if (!tr_activityTokenPresent)
                    STFException.TraceWarning(stf, "Missing Tr_Activity statement");
            }
        }

        // Used for explore in activity mode
        public ActivityFile()
        {
            Tr_Activity = new Tr_Activity();
        }
    }

    public class Tr_Activity {
        public int Serial = 1;
        public Tr_Activity_Header Tr_Activity_Header;
        public Tr_Activity_File Tr_Activity_File;

        public Tr_Activity(STFReader stf, bool headerOnly) {
            stf.MustMatch("(");
            stf.ParseBlock(() => headerOnly && (Tr_Activity_Header != null), new STFReader.TokenProcessor[] {
                new STFReader.TokenProcessor("tr_activity_file", ()=>{ Tr_Activity_File = new Tr_Activity_File(stf); }),
                new STFReader.TokenProcessor("serial", ()=>{ Serial = stf.ReadIntBlock(null); }),
                new STFReader.TokenProcessor("tr_activity_header", ()=>{ Tr_Activity_Header = new Tr_Activity_Header(stf); }),
            });
            if (!headerOnly && (Tr_Activity_File == null))
                STFException.TraceWarning(stf, "Missing Tr_Activity_File statement");
        }

        public void InsertORSpecificData(STFReader stf)
        {
            stf.MustMatch("(");
            var tr_activity_fileTokenPresent = false;
            stf.ParseBlock(() => false && (Tr_Activity_Header != null), new STFReader.TokenProcessor[] {
                new STFReader.TokenProcessor("tr_activity_file", ()=>{ tr_activity_fileTokenPresent = true;  Tr_Activity_File.InsertORSpecificData (stf); }),
            });
            if (!tr_activity_fileTokenPresent)
                STFException.TraceWarning(stf, "Missing Tr_Activity_File statement");
        }

        // Used for explore in activity mode
        public Tr_Activity()
        {
            Serial = -1;
            Tr_Activity_Header = new Tr_Activity_Header();
            Tr_Activity_File = new Tr_Activity_File();
        }
    }

    public class Tr_Activity_Header {
        public string RouteID;
        public string Name;					// AE Display Name
        public string Description = " ";
        public string Briefing = " ";
        public int CompleteActivity = 1;    // <CJComment> Should be boolean </CJComment>
        public int Type;
        public ActivityMode Mode = ActivityMode.Player;
        public StartTime StartTime = new StartTime(10, 0, 0);
        public SeasonType Season = SeasonType.Summer;
        public WeatherType Weather = WeatherType.Clear;
        public string PathID;
        public int StartingSpeed;       // <CJComment> Should be float </CJComment>
        public Duration Duration = new Duration(1, 0);
        public Difficulty Difficulty = Difficulty.Easy;
        public int Animals = 100;		// percent
        public int Workers; 			// percent
        public int FuelWater = 100;		// percent
        public int FuelCoal = 100;		// percent
        public int FuelDiesel = 100;	// percent

        public Tr_Activity_Header(STFReader stf) {
            stf.MustMatch("(");
            stf.ParseBlock(new STFReader.TokenProcessor[] {
                new STFReader.TokenProcessor("routeid", ()=>{ RouteID = stf.ReadStringBlock(null); }),
                new STFReader.TokenProcessor("name", ()=>{ Name = stf.ReadStringBlock(null); }),
                new STFReader.TokenProcessor("description", ()=>{ Description = stf.ReadStringBlock(Description); }),
                new STFReader.TokenProcessor("briefing", ()=>{ Briefing = stf.ReadStringBlock(Briefing); }),
                new STFReader.TokenProcessor("completeactivity", ()=>{ CompleteActivity = stf.ReadIntBlock(CompleteActivity); }),
                new STFReader.TokenProcessor("type", ()=>{ Type = stf.ReadIntBlock(Type); }),
                new STFReader.TokenProcessor("mode", ()=>{ Mode = (ActivityMode)stf.ReadIntBlock((int)Mode); }),
                new STFReader.TokenProcessor("starttime", ()=>{ StartTime = new StartTime(stf); }),
                new STFReader.TokenProcessor("season", ()=>{ Season = (SeasonType)stf.ReadIntBlock(null); }),
                new STFReader.TokenProcessor("weather", ()=>{ Weather = (WeatherType)stf.ReadIntBlock(null); }),
                new STFReader.TokenProcessor("pathid", ()=>{ PathID = stf.ReadStringBlock(null); }),
                new STFReader.TokenProcessor("startingspeed", ()=>{ StartingSpeed = (int)stf.ReadFloatBlock(STFReader.UNITS.Speed, (float)StartingSpeed); }),                
                new STFReader.TokenProcessor("duration", ()=>{ Duration = new Duration(stf); }),
                new STFReader.TokenProcessor("difficulty", ()=>{ Difficulty = (Difficulty)stf.ReadIntBlock(null); }),
                new STFReader.TokenProcessor("animals", ()=>{ Animals = stf.ReadIntBlock(Animals); }),
                new STFReader.TokenProcessor("workers", ()=>{ Workers = stf.ReadIntBlock(Workers); }),
                new STFReader.TokenProcessor("fuelwater", ()=>{ FuelWater = stf.ReadIntBlock(FuelWater); }),
                new STFReader.TokenProcessor("fuelcoal", ()=>{ FuelCoal = stf.ReadIntBlock(FuelCoal); }),
                new STFReader.TokenProcessor("fueldiesel", ()=>{ FuelDiesel = stf.ReadIntBlock(FuelDiesel); }),
            });
        }

        // Used for explore in activity mode
        public Tr_Activity_Header()
        {
        }
    }

    public class StartTime {
        public int Hour;
        public int Minute;
        public int Second;

        public StartTime(int h, int m, int s) {
            Hour = h;
            Minute = m;
            Second = s;
        }

        public StartTime(STFReader stf) {
            stf.MustMatch("(");
            Hour = stf.ReadInt(null);
            Minute = stf.ReadInt(null);
            Second = stf.ReadInt(null);
            stf.MustMatch(")");
        }

        public String FormattedStartTime() {
            return Hour.ToString("00") + ":" + Minute.ToString("00") + ":" + Second.ToString("00");
        }
    }

    public class Duration {
        int Hour;
        int Minute;
        int Second;

        public Duration(int h, int m) {
            Hour = h;
            Minute = m;
        }

        public Duration(STFReader stf) {
            stf.MustMatch("(");
            Hour = stf.ReadInt(null);
            Minute = stf.ReadInt(null);
            stf.MustMatch(")");
        }

        public String FormattedDurationTime()
        {
            return Hour.ToString("00") + ":" + Minute.ToString("00");
        }

        public String FormattedDurationTimeHMS()
        {
            return Hour.ToString("00") + ":" + Minute.ToString("00") + ":" + Second.ToString("00");
        }

    }

    public class Tr_Activity_File {
        public Player_Service_Definition Player_Service_Definition;
        public int NextServiceUID = 1;
        public int NextActivityObjectUID = 32786;
        public ActivityObjects ActivityObjects;
        public ActivityFailedSignals ActivityFailedSignals;
        public Events Events;
        public Traffic_Definition Traffic_Definition;
        public PlatformNumPassengersWaiting PlatformNumPassengersWaiting;
        public ActivityRestrictedSpeedZones ActivityRestrictedSpeedZones;
        public int ORTSAIHornAtCrossings = -1;


        public Tr_Activity_File(STFReader stf) {
            stf.MustMatch("(");
            stf.ParseBlock(new STFReader.TokenProcessor[] {
                new STFReader.TokenProcessor("player_service_definition",()=>{ Player_Service_Definition = new Player_Service_Definition(stf); }),
                new STFReader.TokenProcessor("nextserviceuid",()=>{ NextServiceUID = stf.ReadIntBlock(null); }),
                new STFReader.TokenProcessor("nextactivityobjectuid",()=>{ NextActivityObjectUID = stf.ReadIntBlock(null); }),
                new STFReader.TokenProcessor("ortsaihornatcrossings", ()=>{ ORTSAIHornAtCrossings = stf.ReadIntBlock(ORTSAIHornAtCrossings); }),
                new STFReader.TokenProcessor("events",()=>{ Events = new Events(stf); }),
                new STFReader.TokenProcessor("traffic_definition",()=>{ Traffic_Definition = new Traffic_Definition(stf); }),
                new STFReader.TokenProcessor("activityobjects",()=>{ ActivityObjects = new ActivityObjects(stf); }),
                new STFReader.TokenProcessor("platformnumpassengerswaiting",()=>{ PlatformNumPassengersWaiting = new PlatformNumPassengersWaiting(stf); }),  // 35 files. To test, use EUROPE1\ACTIVITIES\aftstorm.act
                new STFReader.TokenProcessor("activityfailedsignals",()=>{ ActivityFailedSignals = new ActivityFailedSignals(stf); }),
                new STFReader.TokenProcessor("activityrestrictedspeedzones",()=>{ ActivityRestrictedSpeedZones = new ActivityRestrictedSpeedZones(stf); }),   // 27 files. To test, use EUROPE1\ACTIVITIES\lclsrvce.act
            });
        }

        // Used for explore in activity mode
        public Tr_Activity_File()
        {
            Player_Service_Definition = new Player_Service_Definition();
        }

        //public void ClearStaticConsists()
        //{
        //    NextActivityObjectUID = 32786;
        //    ActivityObjects.Clear();
        //}
        public void InsertORSpecificData(STFReader stf)
        {
            stf.MustMatch("(");
            stf.ParseBlock(new STFReader.TokenProcessor[] {
                new STFReader.TokenProcessor("ortsaihornatcrossings", ()=>{ ORTSAIHornAtCrossings = stf.ReadIntBlock(ORTSAIHornAtCrossings); }),
                new STFReader.TokenProcessor("events",()=>
                {
                    if ( Events == null) Events = new Events(stf);
                    else Events.InsertORSpecificData (stf);
                }
                ),
            });
        }
    }

    public class Player_Service_Definition {
        public string Name;
        public Player_Traffic_Definition Player_Traffic_Definition;

        public Player_Service_Definition(STFReader stf) {
            stf.MustMatch("(");
            Name = stf.ReadString();
            stf.ParseBlock(new STFReader.TokenProcessor[] {
                new STFReader.TokenProcessor("player_traffic_definition", ()=>{ Player_Traffic_Definition = new Player_Traffic_Definition(stf); }),
            });
        }

        // Used for explore in activity mode
        public Player_Service_Definition()
        {
            Player_Traffic_Definition = new Player_Traffic_Definition();
        }
    }

    public class Player_Traffic_Definition {
        public int Time;
        public List<Player_Traffic_Item> Player_Traffic_List = new List<Player_Traffic_Item>();

        public Player_Traffic_Definition(STFReader stf) {
            DateTime baseDT = new DateTime();
            DateTime arrivalTime = new DateTime();
            DateTime departTime = new DateTime();
            int skipCount = 0;
            float distanceDownPath = new float();
            int platformStartID = 0;
            stf.MustMatch("(");
            Time = (int)stf.ReadFloat(STFReader.UNITS.Time, null);
            // Clumsy parsing. You only get a new Player_Traffic_Item in the list after a PlatformStartId is met.
            // Blame lies with Microsoft for poor design of syntax.
            stf.ParseBlock(new STFReader.TokenProcessor[] {
                new STFReader.TokenProcessor("arrivaltime", ()=>{ arrivalTime = baseDT.AddSeconds(stf.ReadFloatBlock(STFReader.UNITS.Time, null)); }),
                new STFReader.TokenProcessor("departtime", ()=>{ departTime = baseDT.AddSeconds(stf.ReadFloatBlock(STFReader.UNITS.Time, null)); }),
                new STFReader.TokenProcessor("skipcount", ()=>{ skipCount = stf.ReadIntBlock(null); }),
                new STFReader.TokenProcessor("distancedownpath", ()=>{ distanceDownPath = stf.ReadFloatBlock(STFReader.UNITS.Distance, null); }),
                new STFReader.TokenProcessor("platformstartid", ()=>{ platformStartID = stf.ReadIntBlock(null); 
                    Player_Traffic_List.Add(new Player_Traffic_Item(arrivalTime, departTime, skipCount, distanceDownPath, platformStartID)); }),
            });
        }

        // Used for explore in activity mode
        public Player_Traffic_Definition()
        {
        }
    }

    public class Player_Traffic_Item {
        public DateTime ArrivalTime;
        public DateTime DepartTime;
        public float DistanceDownPath;
        public int PlatformStartID;

        public Player_Traffic_Item(DateTime arrivalTime, DateTime departTime, int skipCount, float distanceDownPath, int platformStartID) {
            ArrivalTime = arrivalTime;
            DepartTime = departTime;
            DistanceDownPath = distanceDownPath;
            PlatformStartID = platformStartID;
        }
    }

    public class Service_Definition {
        public string Name;
        public int Time;
        public int UiD;
        public List<Service_Item> ServiceList = new List<Service_Item>();
        float efficiency;
        int skipCount;
        float distanceDownPath = new float();
        int platformStartID;

        public Service_Definition(STFReader stf) {
            stf.MustMatch("(");
            Name = stf.ReadString();
            Time = (int)stf.ReadFloat(STFReader.UNITS.Time, null);
            stf.MustMatch("uid");
            UiD = stf.ReadIntBlock(null);
            // Clumsy parsing. You only get a new Service_Item in the list after a PlatformStartId is met.
            // Blame lies with Microsoft for poor design of syntax.
            stf.ParseBlock(new STFReader.TokenProcessor[] {
                new STFReader.TokenProcessor("efficiency", ()=>{ efficiency = stf.ReadFloatBlock(STFReader.UNITS.Any, null); }),
                new STFReader.TokenProcessor("skipcount", ()=>{ skipCount = stf.ReadIntBlock(null); }),
                new STFReader.TokenProcessor("distancedownpath", ()=>{ distanceDownPath = stf.ReadFloatBlock(STFReader.UNITS.Distance, null); }),
                new STFReader.TokenProcessor("platformstartid", ()=>{ platformStartID = stf.ReadIntBlock(null); 
                    ServiceList.Add(new Service_Item(efficiency, skipCount, distanceDownPath, platformStartID)); }),
            });
        }

        // This is used to convert the player traffic definition into an AI train service definition for autopilot mode
        public Service_Definition(string service_Definition, Player_Traffic_Definition player_Traffic_Definition)
        {
            Name = service_Definition;
            Time = player_Traffic_Definition.Time;
            UiD = 0;
            foreach (Player_Traffic_Item player_Traffic_Item in player_Traffic_Definition.Player_Traffic_List)
            {
                efficiency = 0.95f; // Not present in player traffic definition
                distanceDownPath = player_Traffic_Item.DistanceDownPath;
                platformStartID = player_Traffic_Item.PlatformStartID;
                skipCount = 0;
                ServiceList.Add(new Service_Item(efficiency, skipCount, distanceDownPath, platformStartID));
            }
        }

        //================================================================================================//
        /// <summary>
        /// For restore
        /// <\summary>
        /// 

        public Service_Definition ()
        { }

        //================================================================================================//
        /// <summary>
        /// Save of useful Service Items parameters
        /// <\summary>
        /// 

        public void Save(BinaryWriter outf)
        {
            if (ServiceList == null || ServiceList.Count == 0)
            {
                outf.Write(-1);
            }
            else          
            {
                outf.Write (ServiceList.Count);
                foreach (Service_Item thisServiceItem in ServiceList)
                {
                    outf.Write(thisServiceItem.Efficiency);
                    outf.Write(thisServiceItem.PlatformStartID);
                }
            }
        }
     }

    public class Service_Item
    {
        public float Efficiency = new float();
        public int SkipCount;
        public float DistanceDownPath = new float();
        public int PlatformStartID;

        public Service_Item(float efficiency, int skipCount, float distanceDownPath, int platformStartID) {
            Efficiency = efficiency;
            SkipCount = skipCount;
            DistanceDownPath = distanceDownPath;
            PlatformStartID = platformStartID;
        }
    }

    /// <summary>
    /// Parses Service_Definition objects and saves them in ServiceDefinitionList.
    /// </summary>
    public class Traffic_Definition {
        public string Name;
        public TrafficFile TrafficFile;
        public List<Service_Definition> ServiceDefinitionList = new List<Service_Definition>();

        public Traffic_Definition(STFReader stf) {
            stf.MustMatch("(");
            Name = stf.ReadString();
            stf.ParseBlock(new STFReader.TokenProcessor[] {
                new STFReader.TokenProcessor("service_definition", ()=>{ ServiceDefinitionList.Add(new Service_Definition(stf)); }),
            });

            TrafficFile = new TrafficFile(Path.Combine(Path.Combine(Path.GetDirectoryName(Path.GetDirectoryName(stf.FileName)), "Traffic"), Name + ".trf"));

        }
    }

    /// <summary>
    /// Parses Event objects and saves them in EventList.
    /// </summary>
    public class Events {
        public List<Event> EventList = new List<Event>();

        public Events(STFReader stf) {
            stf.MustMatch("(");
            stf.ParseBlock(new STFReader.TokenProcessor[] {
                new STFReader.TokenProcessor("eventcategorylocation", ()=>{ EventList.Add(new EventCategoryLocation(stf)); }),
                new STFReader.TokenProcessor("eventcategoryaction", ()=>{ EventList.Add(new EventCategoryAction(stf)); }),
                new STFReader.TokenProcessor("eventcategorytime", ()=>{ EventList.Add(new EventCategoryTime(stf)); }),
            });
        }

        public void InsertORSpecificData (STFReader stf)
        {
            stf.MustMatch("(");
            stf.ParseBlock(new STFReader.TokenProcessor[] {
                new STFReader.TokenProcessor("eventcategorylocation", ()=>{ TryModify(0, stf); }),
                new STFReader.TokenProcessor("eventcategoryaction", ()=>{ TryModify(1, stf); }),
                new STFReader.TokenProcessor("eventcategorytime", ()=>{ TryModify(2, stf); }),
            });
        }

        public void TryModify(int Category, STFReader stf)
        {
            Event origEvent;
            bool wrongEventID = false;
            int modifiedID = -1;
            try
            {
                stf.MustMatch("(");
                stf.MustMatch("id");
                stf.MustMatch("(");
                modifiedID = stf.ReadInt(null);
                stf.MustMatch(")");
                origEvent = EventList.Find(x => x.ID == modifiedID);
                if (origEvent == null)
                {
                    wrongEventID = true;
                    Trace.TraceWarning("Skipped event {0} not present in base activity file", modifiedID);
                    stf.SkipRestOfBlock();
                }
                else
                {
                    wrongEventID = !TestMatch(Category, origEvent);
                    if (!wrongEventID)
                    {
                       origEvent.AddOrModifyEvent(stf, Path.GetDirectoryName(stf.FileName));
                    }
                    else
                    {
                        Trace.TraceWarning("Skipped event {0} of event category not matching with base activity file", modifiedID);
                        stf.SkipRestOfBlock();
                    }
                }
            }
            catch (Exception error)
            {
                Trace.WriteLine(new FileLoadException("Error in additional activity file", error));
            }
        }

        private bool TestMatch(int category, Event origEvent)
        {
            if (category == 0 && origEvent is EventCategoryLocation) return true;
            if (category == 1 && origEvent is EventCategoryAction) return true;
            if (category == 2 && origEvent is EventCategoryTime) return true;
            return false;
        }
    }

    /// <summary>
    /// The 3 types of event are inherited from the abstract Event class.
    /// </summary>
    public abstract class Event {
        public int ID;
        public string Name;
        public int Activation_Level;
        public Outcomes Outcomes;
        public string TextToDisplayOnCompletionIfTriggered = "";
        public string TextToDisplayOnCompletionIfNotTriggered = "";
        public Boolean Reversible;
        public int ORTSContinue = -1;
        public string ORTSActSoundFile;
        public int ORTSActSoundFileType;
        public ORTSWeatherChange ORTSWeatherChange;

        public virtual void AddOrModifyEvent (STFReader stf, string fileName)
        { }
    }

    public class EventCategoryLocation : Event {
        public bool TriggerOnStop;  // Value assumed if property not found.
        public int TileX;
        public int TileZ;
        public float X;
        public float Z;
        public float RadiusM;

        public EventCategoryLocation(STFReader stf) {
            stf.MustMatch("(");
            AddOrModifyEvent(stf, stf.FileName);
                }

        public override void AddOrModifyEvent (STFReader stf, string fileName)
        { 
            stf.ParseBlock(new STFReader.TokenProcessor[] {
                new STFReader.TokenProcessor("eventtypelocation", ()=>{ stf.MustMatch("("); stf.MustMatch(")"); }),
                new STFReader.TokenProcessor("id", ()=>{ ID = stf.ReadIntBlock(null); }),
                new STFReader.TokenProcessor("activation_level", ()=>{ Activation_Level = stf.ReadIntBlock(null); }),
                new STFReader.TokenProcessor("outcomes", ()=>
                {
                    if (Outcomes == null)
                        Outcomes = new Outcomes(stf);
                    else
                        Outcomes.CreateOrModifyOutcomes(stf); }),
                new STFReader.TokenProcessor("name", ()=>{ Name = stf.ReadStringBlock(null); }),
                new STFReader.TokenProcessor("texttodisplayoncompletioniftriggered", ()=>{ TextToDisplayOnCompletionIfTriggered = stf.ReadStringBlock(null); }),
                new STFReader.TokenProcessor("texttodisplayoncompletionifnottriggered", ()=>{ TextToDisplayOnCompletionIfNotTriggered = stf.ReadStringBlock(null); }),
                new STFReader.TokenProcessor("triggeronstop", ()=>{ TriggerOnStop = stf.ReadBoolBlock(true); }),
                new STFReader.TokenProcessor("location", ()=>{
                    stf.MustMatch("(");
                    TileX = stf.ReadInt(null);
                    TileZ = stf.ReadInt(null);
                    X = stf.ReadFloat(STFReader.UNITS.None, null);
                    Z = stf.ReadFloat(STFReader.UNITS.None, null);
                    RadiusM = stf.ReadFloat(STFReader.UNITS.Distance, null);
                    stf.MustMatch(")");
                }),
                new STFReader.TokenProcessor("ortscontinue", ()=>{ ORTSContinue = stf.ReadIntBlock(0); }),
                new STFReader.TokenProcessor("ortsactsoundfile", ()=>
                {
                    stf.MustMatch("(");
                    var tempString = stf.ReadString();
                    ORTSActSoundFile =Path.Combine(Path.Combine(Path.GetDirectoryName(Path.GetDirectoryName(fileName)), "SOUND"), tempString);
                    var ORTSActSoundFileTypeString = stf.ReadString();
                    switch (ORTSActSoundFileTypeString)
	                    {
                            case "Everywhere":
                                ORTSActSoundFileType = 0;
                                break;
                            case "Cab":
                                ORTSActSoundFileType = 1;
                                break;
                            case "Pass":
                                ORTSActSoundFileType = 2;
                                break;
                            case "Ground":
                                ORTSActSoundFileType = 3;
                                break;
                            default:
                                ORTSActSoundFileType = 0;
                                break;
	                    }
                    stf.MustMatch(")");
                }),
                new STFReader.TokenProcessor("ortsweatherchange", ()=>{ ORTSWeatherChange = new ORTSWeatherChange(stf);}),
            });
        }
    }

    /// <summary>
    /// Parses all types of action events.
    /// Save type of action event in Type. MSTS syntax isn't fully hierarchical, so using inheritance here instead of Type would be awkward. 
    /// </summary>
    public class EventCategoryAction : Event {
        public EventType Type;
        public WagonList WagonList;
        public Nullable<uint> SidingId;  // May be specified inside the Wagon_List instead. Nullable as can't use -1 to indicate not set.
        public float SpeedMpS;
        //private const float MilespHourToMeterpSecond = 0.44704f;

        public EventCategoryAction(STFReader stf) {
            stf.MustMatch("(");
            AddOrModifyEvent(stf, stf.FileName);
        }

        public override void AddOrModifyEvent(STFReader stf, string fileName)
        {
            stf.ParseBlock(new STFReader.TokenProcessor[] {
                new STFReader.TokenProcessor("eventtypeallstops", ()=>{ stf.MustMatch("("); stf.MustMatch(")"); Type = EventType.AllStops; }),
                new STFReader.TokenProcessor("eventtypeassembletrain", ()=>{ stf.MustMatch("("); stf.MustMatch(")"); Type = EventType.AssembleTrain; }),
                new STFReader.TokenProcessor("eventtypeassembletrainatlocation", ()=>{ stf.MustMatch("("); stf.MustMatch(")"); Type = EventType.AssembleTrainAtLocation; }),
                new STFReader.TokenProcessor("eventtypedropoffwagonsatlocation", ()=>{ stf.MustMatch("("); stf.MustMatch(")"); Type = EventType.DropOffWagonsAtLocation; }),
                new STFReader.TokenProcessor("eventtypepickuppassengers", ()=>{ stf.MustMatch("("); stf.MustMatch(")"); Type = EventType.PickUpPassengers; }),
                new STFReader.TokenProcessor("eventtypepickupwagons", ()=>{ stf.MustMatch("("); stf.MustMatch(")"); Type = EventType.PickUpWagons; }),
                new STFReader.TokenProcessor("eventtypereachspeed", ()=>{ stf.MustMatch("("); stf.MustMatch(")"); Type = EventType.ReachSpeed; }),
                new STFReader.TokenProcessor("id", ()=>{ ID = stf.ReadIntBlock(null); }),
                new STFReader.TokenProcessor("activation_level", ()=>{ Activation_Level = stf.ReadIntBlock(null); }),
                new STFReader.TokenProcessor("outcomes", ()=>
                {
                    if (Outcomes == null)
                        Outcomes = new Outcomes(stf);
                    else
                        Outcomes.CreateOrModifyOutcomes(stf); }),
                new STFReader.TokenProcessor("texttodisplayoncompletioniftriggered", ()=>{ TextToDisplayOnCompletionIfTriggered = stf.ReadStringBlock(""); }),
                new STFReader.TokenProcessor("texttodisplayoncompletionifnotrriggered", ()=>{ TextToDisplayOnCompletionIfNotTriggered = stf.ReadStringBlock(""); }),
                new STFReader.TokenProcessor("name", ()=>{ Name = stf.ReadStringBlock(""); }),
                new STFReader.TokenProcessor("wagon_list", ()=>{ WagonList = new WagonList(stf, Type); }),
                new STFReader.TokenProcessor("sidingitem", ()=>{ SidingId = (uint)stf.ReadIntBlock(null); }),
                new STFReader.TokenProcessor("speed", ()=>{ SpeedMpS = stf.ReadFloatBlock(STFReader.UNITS.Speed, null); }),
                new STFReader.TokenProcessor("reversable_event", ()=>{ stf.MustMatch("("); stf.MustMatch(")"); Reversible = true; }),
                // Also support the correct spelling !
                new STFReader.TokenProcessor("reversible_event", ()=>{ stf.MustMatch("("); stf.MustMatch(")"); Reversible = true; }),
                new STFReader.TokenProcessor("ortscontinue", ()=>{ ORTSContinue = stf.ReadIntBlock(0); }),
                new STFReader.TokenProcessor("ortsactsoundfile", ()=>
                {
                    stf.MustMatch("(");
                    var tempString = stf.ReadString();
                    ORTSActSoundFile =Path.Combine(Path.Combine(Path.GetDirectoryName(Path.GetDirectoryName(fileName)), "SOUND"), tempString);
                    var ORTSActSoundFileTypeString = stf.ReadString();
                    switch (ORTSActSoundFileTypeString)
	                    {
                            case "Everywhere":
                                ORTSActSoundFileType = 0;
                                break;
                            case "Cab":
                                ORTSActSoundFileType = 1;
                                break;
                            case "Pass":
                                ORTSActSoundFileType = 2;
                                break;
                            case "Ground":
                                ORTSActSoundFileType = 3;
                                break;
                            default:
                                ORTSActSoundFileType = 0;
                                break;
	                    }
                    stf.MustMatch(")");
                }),
            });
        }
    }


    public class WagonList {
        public List<WorkOrderWagon> WorkOrderWagonList = new List<WorkOrderWagon>();
        Nullable<uint> uID;        // Nullable as can't use -1 to indicate not set.  
        Nullable<uint> sidingId;   // May be specified outside the Wagon_List instead.
        string description = "";   // Value assumed if property not found.

        public WagonList(STFReader stf, EventType eventType) {
            stf.MustMatch("(");
            // "Drop Off" Wagon_List sometimes lacks a Description attribute, so we create the wagon _before_ description
            // is parsed. Bad practice, but not very dangerous as each Description usually repeats the same data.
            stf.ParseBlock(new STFReader.TokenProcessor[] {
                new STFReader.TokenProcessor("uid", ()=>{ uID = stf.ReadUIntBlock(null); }),
                new STFReader.TokenProcessor("sidingitem", ()=>{ sidingId = stf.ReadUIntBlock(null); 
                    WorkOrderWagonList.Add(new WorkOrderWagon(uID.Value, sidingId.Value, description));}),
                new STFReader.TokenProcessor("description", ()=>{ description = stf.ReadStringBlock(""); }),
            });
        }
    }

    /// <summary>
    /// Parses a wagon from the WagonList.
    /// Do not confuse with older class Wagon below, which parses TrainCfg from the *.con file.
    /// </summary>
    public class WorkOrderWagon {
        public Nullable<uint> UID;        // Nullable as can't use -1 to indicate not set.  
        public Nullable<uint> SidingId;   // May be specified outside the Wagon_List.
        public string Description = "";   // Value assumed if property not found.

        public WorkOrderWagon(uint uId, uint sidingId, string description) {
            UID = uId;
            SidingId = sidingId;
            Description = description;
        }
    }

    public class EventCategoryTime : Event {  // E.g. Hisatsu route and Short Passenger Run shrtpass.act
        public int Time;

        public EventCategoryTime(STFReader stf) {
            stf.MustMatch("(");
            AddOrModifyEvent(stf, stf.FileName);
        }

        public override void AddOrModifyEvent(STFReader stf, string fileName)
        {
            stf.ParseBlock(new STFReader.TokenProcessor[] {
                new STFReader.TokenProcessor("id", ()=>{ ID = stf.ReadIntBlock(null); }),
                new STFReader.TokenProcessor("activation_level", ()=>{ Activation_Level = stf.ReadIntBlock(null); }),
                new STFReader.TokenProcessor("outcomes", ()=>
                {
                    if (Outcomes == null)
                        Outcomes = new Outcomes(stf);
                    else
                        Outcomes.CreateOrModifyOutcomes(stf); }),
                new STFReader.TokenProcessor("texttodisplayoncompletioniftriggered", ()=>{ TextToDisplayOnCompletionIfTriggered = stf.ReadStringBlock(""); }),
                new STFReader.TokenProcessor("texttodisplayoncompletionifnotrriggered", ()=>{ TextToDisplayOnCompletionIfNotTriggered = stf.ReadStringBlock(""); }),
                new STFReader.TokenProcessor("name", ()=>{ Name = stf.ReadStringBlock(""); }),
                new STFReader.TokenProcessor("time", ()=>{ Time = (int)stf.ReadFloatBlock(STFReader.UNITS.Time, null); }),
                new STFReader.TokenProcessor("ortscontinue", ()=>{ ORTSContinue = stf.ReadIntBlock(0); }),
                new STFReader.TokenProcessor("ortsactsoundfile", ()=>
                {
                    stf.MustMatch("(");
                    var tempString = stf.ReadString();
                    ORTSActSoundFile =Path.Combine(Path.Combine(Path.GetDirectoryName(Path.GetDirectoryName(fileName)), "SOUND"), tempString);
                    var ORTSActSoundFileTypeString = stf.ReadString();
                    switch (ORTSActSoundFileTypeString)
	                    {
                            case "Everywhere":
                                ORTSActSoundFileType = 0;
                                break;
                            case "Cab":
                                ORTSActSoundFileType = 1;
                                break;
                            case "Pass":
                                ORTSActSoundFileType = 2;
                                break;
                            case "Ground":
                                ORTSActSoundFileType = 3;
                                break;
                            default:
                                ORTSActSoundFileType = 0;
                                break;
	                    }
                    stf.MustMatch(")");
                }),
                new STFReader.TokenProcessor("ortsweatherchange", ()=>{ ORTSWeatherChange = new ORTSWeatherChange(stf);}),
            });
        }
    }

    public class Outcomes {
        public bool ActivitySuccess;
        public string ActivityFail;
        // MSTS Activity Editor limits model to 4 outcomes of any type. We use lists so there is no restriction.
        public List<int> ActivateList = new List<int>();
        public List<int> RestoreActLevelList = new List<int>();
        public List<int> DecActLevelList = new List<int>();
        public List<int> IncActLevelList = new List<int>();
        public string DisplayMessage;
 //       public string WaitingTrainToRestart;
        public RestartWaitingTrain RestartWaitingTrain;

        public Outcomes(STFReader stf) {
            CreateOrModifyOutcomes(stf);
        }

        public void CreateOrModifyOutcomes(STFReader stf)
        { 
            stf.MustMatch("(");
            stf.ParseBlock(new STFReader.TokenProcessor[] {
                new STFReader.TokenProcessor("activitysuccess", ()=>{ stf.MustMatch("("); stf.MustMatch(")"); ActivitySuccess = true; }),
                new STFReader.TokenProcessor("activityfail", ()=>{ ActivityFail = stf.ReadStringBlock(""); }),
                new STFReader.TokenProcessor("activateevent", ()=>{ ActivateList.Add(stf.ReadIntBlock(null)); }),
                new STFReader.TokenProcessor("restoreactlevel", ()=>{ RestoreActLevelList.Add(stf.ReadIntBlock(null)); }),
                new STFReader.TokenProcessor("decactlevel", ()=>{ DecActLevelList.Add(stf.ReadIntBlock(null)); }),
                new STFReader.TokenProcessor("incactlevel", ()=>{ IncActLevelList.Add(stf.ReadIntBlock(null)); }),
                new STFReader.TokenProcessor("displaymessage", ()=>{
                    DisplayMessage = stf.ReadStringBlock(""); }),
 //               new STFReader.TokenProcessor("ortswaitingtraintorestart", ()=>{ WaitingTrainToRestart = stf.ReadStringBlock(""); }),
                new STFReader.TokenProcessor("ortsrestartwaitingtrain", ()=>{ RestartWaitingTrain = new RestartWaitingTrain(stf); }),
            });
        }
    }

    public class RestartWaitingTrain
    {
        public string WaitingTrainToRestart;
        public int DelayToRestart;
        public int MatchingWPDelay;

        public RestartWaitingTrain (STFReader stf)
        {
            stf.MustMatch("(");
            stf.ParseBlock(new STFReader.TokenProcessor[] {
                new STFReader.TokenProcessor("ortswaitingtraintorestart", ()=>{ WaitingTrainToRestart = stf.ReadStringBlock(""); }),
                new STFReader.TokenProcessor("ortsdelaytorestart", ()=>{ DelayToRestart = stf.ReadIntBlock(null); }),
                new STFReader.TokenProcessor("ortsmatchingwpdelay", ()=>{ MatchingWPDelay = stf.ReadIntBlock(null); }),
            });
        }

    }

    public class ORTSWeatherChange
    {
        public float ORTSOvercast = -1;
        public int ORTSOvercastTransitionTimeS = -1;
        public float ORTSFog = -1;
        public int ORTSFogTransitionTimeS = -1;
        public float ORTSPrecipitationIntensity = -1;
        public int ORTSPrecipitationIntensityTransitionTimeS = -1;
        public float ORTSPrecipitationLiquidity = -1;
        public int ORTSPrecipitationLiquidityTransitionTimeS = -1;

        public ORTSWeatherChange(STFReader stf)
        {
            stf.MustMatch("(");
            stf.ParseBlock(new STFReader.TokenProcessor[] {
                new STFReader.TokenProcessor("ortsovercast", ()=>
                {
                    stf.MustMatch("(");                    
                    ORTSOvercast = stf.ReadFloat(0, -1);
                    ORTSOvercastTransitionTimeS = stf.ReadInt(-1);
                    stf.MustMatch(")");                
                }),
                new STFReader.TokenProcessor("ortsfog", ()=>
                {
                    stf.MustMatch("(");
                    ORTSFog = stf.ReadFloat(0, -1);
                    ORTSFogTransitionTimeS = stf.ReadInt(-1);
                    stf.MustMatch(")");
                }),
                new STFReader.TokenProcessor("ortsprecipitationintensity", ()=>
                {
                    stf.MustMatch("(");
                    ORTSPrecipitationIntensity = stf.ReadFloat(0, -1);
                    ORTSPrecipitationIntensityTransitionTimeS = stf.ReadInt(-1);
                    stf.MustMatch(")");
                }),
                               new STFReader.TokenProcessor("ortsprecipitationliquidity", ()=>
                {
                    stf.MustMatch("(");
                    ORTSPrecipitationLiquidity = stf.ReadFloat(0, -1);
                    ORTSPrecipitationLiquidityTransitionTimeS = stf.ReadInt(-1);
                    stf.MustMatch(")");
                })
            });
        }
    }



    /// <summary>
    /// Parses ActivityObject objects and saves them in ActivityObjectList.
    /// </summary>
    public class ActivityObjects {
        public List<ActivityObject> ActivityObjectList = new List<ActivityObject>();

        //public new ActivityObject this[int i]
        //{
        //    get { return (ActivityObject)base[i]; }
        //    set { base[i] = value; }
        //}

        public ActivityObjects(STFReader stf) {
            stf.MustMatch("(");
            stf.ParseBlock(new STFReader.TokenProcessor[] {
                new STFReader.TokenProcessor("activityobject", ()=>{ ActivityObjectList.Add(new ActivityObject(stf)); }),
            });
        }
    }

    public class ActivityObject {
        public Train_Config Train_Config;
        public int Direction;
        public int ID;
        public int TileX;
        public int TileZ;
        public float X;
        public float Z;

        public ActivityObject(STFReader stf) {
            stf.MustMatch("(");
            stf.ParseBlock(new STFReader.TokenProcessor[] {
                new STFReader.TokenProcessor("objecttype", ()=>{ stf.MustMatch("("); stf.MustMatch("WagonsList"); stf.MustMatch(")"); }),
                new STFReader.TokenProcessor("train_config", ()=>{ Train_Config = new Train_Config(stf); }),
                new STFReader.TokenProcessor("direction", ()=>{ Direction = stf.ReadIntBlock(null); }),
                new STFReader.TokenProcessor("id", ()=>{ ID = stf.ReadIntBlock(null); }),
                new STFReader.TokenProcessor("tile", ()=>{
                    stf.MustMatch("(");
                    TileX = stf.ReadInt(null);
                    TileZ = stf.ReadInt(null);
                    X = stf.ReadFloat(STFReader.UNITS.None, null);
                    Z = stf.ReadFloat(STFReader.UNITS.None, null);
                    stf.MustMatch(")");
                }),
            });
        }
    }

    public class Train_Config {
        public TrainCfg TrainCfg;

        public Train_Config(STFReader stf) {
            stf.MustMatch("(");
            stf.ParseBlock(new STFReader.TokenProcessor[] {
                new STFReader.TokenProcessor("traincfg", ()=>{ TrainCfg = new TrainCfg(stf); }),
            });
        }
    }


    public class MaxVelocity {
        public float A;
        public float B = 0.001f;

        public MaxVelocity(STFReader stf) {
            stf.MustMatch("(");
            A = stf.ReadFloat(STFReader.UNITS.Speed, null);
            B = stf.ReadFloat(STFReader.UNITS.Speed, null);
            stf.MustMatch(")");
        }
    }

    public class TrainCfg {
        public string Name = "Loose consist.";
        int Serial = 1;
        public MaxVelocity MaxVelocity;
        int NextWagonUID;
        public float Durability = 1.0f;   // Value assumed if attribute not found.

        public List<Wagon> WagonList = new List<Wagon>();

        public TrainCfg(STFReader stf) {
            stf.MustMatch("(");
            Name = stf.ReadString();
            stf.ParseBlock(new STFReader.TokenProcessor[] {
                new STFReader.TokenProcessor("name", ()=>{ Name = stf.ReadStringBlock(null); }),
                new STFReader.TokenProcessor("serial", ()=>{ Serial = stf.ReadIntBlock(null); }),
                new STFReader.TokenProcessor("maxvelocity", ()=>{ MaxVelocity = new MaxVelocity(stf); }),
                new STFReader.TokenProcessor("nextwagonuid", ()=>{ NextWagonUID = stf.ReadIntBlock(null); }),
                new STFReader.TokenProcessor("durability", ()=>{ Durability = stf.ReadFloatBlock(STFReader.UNITS.None, null); }),
                new STFReader.TokenProcessor("wagon", ()=>{ WagonList.Add(new Wagon(stf)); }),
                new STFReader.TokenProcessor("engine", ()=>{ WagonList.Add(new Wagon(stf)); }),
            });
        }
    }

    public class Wagon {
        public string Folder;
        public string Name;
        public int UiD;
        public bool IsEngine;
        public bool Flip;

        public Wagon(STFReader stf) {
            stf.MustMatch("(");
            stf.ParseBlock(new STFReader.TokenProcessor[] {
                new STFReader.TokenProcessor("uid", ()=>{ UiD = stf.ReadIntBlock(null); }),
                new STFReader.TokenProcessor("flip", ()=>{ stf.MustMatch("("); stf.MustMatch(")"); Flip = true; }),
                new STFReader.TokenProcessor("enginedata", ()=>{ stf.MustMatch("("); Name = stf.ReadString(); Folder = stf.ReadString(); stf.MustMatch(")"); IsEngine = true; }),
                new STFReader.TokenProcessor("wagondata", ()=>{ stf.MustMatch("("); Name = stf.ReadString(); Folder = stf.ReadString(); stf.MustMatch(")"); }),
            });
        }

        public string GetName(uint uId, List<Wagon> wagonList) {
            foreach (var item in wagonList) {
                var wagon = item as Wagon;
                if (wagon.UiD == uId) {
                    return wagon.Name;
                }
            }
            return "<unknown name>";
        }
    }

    public class PlatformNumPassengersWaiting {  // For use, see file EUROPE1\ACTIVITIES\aftstorm.act
        public List<PlatformData> PlatformDataList = new List<PlatformData>();

        public PlatformNumPassengersWaiting(STFReader stf) {
            stf.MustMatch("(");
            stf.ParseBlock(new STFReader.TokenProcessor[] {
                new STFReader.TokenProcessor("platformdata", ()=>{ PlatformDataList.Add(new PlatformData(stf)); }),
            });
        }
    }

    public class PlatformData { // e.g. "PlatformData ( 41 20 )" 
        public int Id;
        public int PassengerCount;

        public PlatformData(int id, int passengerCount) {
            Id = id;
            PassengerCount = passengerCount;
        }

        public PlatformData(STFReader stf) {
            stf.MustMatch("(");
            Id = stf.ReadInt(null);
            PassengerCount = stf.ReadInt(null);
            stf.MustMatch(")");
        }
    }

    public class ActivityFailedSignals { // e.g. ActivityFailedSignals ( ActivityFailedSignal ( 50 ) )
        public List<int> FailedSignalList = new List<int>();
        public ActivityFailedSignals(STFReader stf) {
            stf.MustMatch("(");
            stf.ParseBlock(new STFReader.TokenProcessor[] {
                new STFReader.TokenProcessor("activityfailedsignal", ()=>{ FailedSignalList.Add(stf.ReadIntBlock(null)); }),
            });
        }
    }

    public class ActivityRestrictedSpeedZones {  // For use, see file EUROPE1\ACTIVITIES\aftstorm.act
        public List<ActivityRestrictedSpeedZone> ActivityRestrictedSpeedZoneList = new List<ActivityRestrictedSpeedZone>();

        public ActivityRestrictedSpeedZones(STFReader stf) {
            stf.MustMatch("(");
            stf.ParseBlock(new STFReader.TokenProcessor[] {
                new STFReader.TokenProcessor("activityrestrictedspeedzone", ()=>{ ActivityRestrictedSpeedZoneList.Add(new ActivityRestrictedSpeedZone(stf)); }),
            });
        }
    }

    public class ActivityRestrictedSpeedZone {
        public Position StartPosition;
        public Position EndPosition;

        public ActivityRestrictedSpeedZone(STFReader stf) {
            stf.MustMatch("(");
            stf.ParseBlock(new STFReader.TokenProcessor[] {
                new STFReader.TokenProcessor("startposition", ()=>{ StartPosition = new Position(stf); }),
                new STFReader.TokenProcessor("endposition", ()=>{ EndPosition = new Position(stf); }),
            });
        }
    }

    public class Position {
        public int TileX;
        public int TileZ;
        public float X;
        public float Z;
        public float Y;

        public Position(int tileX, int tileZ, int x, int z) {
            TileX = tileX;
            TileZ = tileZ;
            X = x;
            Z = z;
        }

        public Position(STFReader stf) {
            stf.MustMatch("(");
            TileX = stf.ReadInt(null);
            TileZ = stf.ReadInt(null);
            X = stf.ReadFloat(STFReader.UNITS.None, null);
            Z = stf.ReadFloat(STFReader.UNITS.None, null);
            stf.MustMatch(")");
        }
    }
}
=======
﻿// COPYRIGHT 2009, 2010, 2011, 2013, 2014, 2015 by the Open Rails project.
// 
// This file is part of Open Rails.
// 
// Open Rails is free software: you can redistribute it and/or modify
// it under the terms of the GNU General Public License as published by
// the Free Software Foundation, either version 3 of the License, or
// (at your option) any later version.
// 
// Open Rails is distributed in the hope that it will be useful,
// but WITHOUT ANY WARRANTY; without even the implied warranty of
// MERCHANTABILITY or FITNESS FOR A PARTICULAR PURPOSE.  See the
// GNU General Public License for more details.
// 
// You should have received a copy of the GNU General Public License
// along with Open Rails.  If not, see <http://www.gnu.org/licenses/>.

//EBNF
//Usage follows http://en.wikipedia.org/wiki/Extended_Backus%E2%80%93Naur_Form

//Usage 			Notation
//================ ========
//definition 		 =
//concatenation 	 ,
//termination 	 ;
//alternation 	 |
//option 			 [ ... ]
//repetition 		 { ... }
//grouping 		 ( ... )
//terminal string  " ... "
//terminal string  ' ... '
//comment 		 (* ... *)
//special sequence ? ... ?
//exception 		 -

//(* MSTS Activity syntax in EBNF *)
//(* Note inconsistent use of "_" in names *)
//(* Note very similar names for different elements: ID v UiD, WagonsList v Wagon_List v Wagon, Train_Config v TrainCfg *)
//(* Note some percentages as integers 0-100 and some as float, e.g. 0.75 *)
//(* Note some times as 3*Integer for hr, min, sec and some as Integer seconds since some reference. *)
//(* As with many things Microsoft, text containing spaces must be enclosed in "" and text with no spaces needs no delimiter. *)

//Tr_Activity =
//    "(", Serial, Tr_Activity_Header, Tr_Activity_File, ")" ;

//    Serial = "Serial", "(", Integer, ")" ;

//    Tr_Activity_Header = "Tr_Activity_Header",
//        "(", *[ RouteID | Name | Description | Briefing | CompleteActivity
//        | Type | Mode | StartTime | Season | Weather | PathID | StartingSpeed | Duration | Difficulty
//        | Animals | Workers | FuelWater | FuelCoal | FuelDiesel ] ")" ; 
//        (* 1 or more options. Sequence is probably not significant. 
//           No information about which options are required or checking for duplicates. 
//         *)

//        RouteID = "RouteID", "(", Text, ")" ;  (* file name *)
			
//        Name = "Name", "(", Text, ")" ;
			
//        Description = "Description", "(", Text, ")" ;

//        Briefing = "Briefing", "(", ParagraphText, ")" ;
			
//            ParagraphText = Text, *( "+", Text ) ;
			
//        CompleteActivity = "CompleteActivity", "(", Integer, ")" ;	(* 1 for true (to be checked) *)
			
//        Type = "Type", "(", Integer, ")" ;	(* 0 (default) for ??? (to be checked) *)

//        Mode = "Mode", "(", Integer, ")" ;	(* 2 (default) for ??? (to be checked) *)

//        StartTime = "StartTime", "(", 3*Integer, ")" ;  (* Hour, Minute, Second (default is 10am) *)

//        Season = "Season", "(", Integer, ")" ;	(* Spring=0, Summer (default), Autumn, Winter *)

//        Weather = "Weather", "(", Integer, ")" ;	(* Clear=0 (default), Snow, Rain *)

//        PathID = "PathID", "(", Text , ")" ; 

//        StartingSpeed = "StartingSpeed", "(", Integer, ")" ;	(* 0 (default) for meters/second *) (* Why integer? *)

//        Duration = "Duration", "(", 2*Integer, ")" ;  (* Hour , Minute (default is 1 hour) *)

//        Difficulty = "Difficulty", "(", Integer, ")" ;	(* Easy=0 (default), Medium, Hard *)

//        Animals = "Animals", "(", Integer, ")" ;	(* 0-100 for % (default is 100) *)
			
//        Workers = "Workers", "(", Integer, ")" ;	(* 0-100 for % (default is 0) *)
			
//        FuelWater = "FuelWater", "(", Integer, ")";	(* 0-100 for % (default is 100) *)
			
//        FuelCoal = "FuelCoal", "(", Integer, ")";	(* 0-100 for % (default is 100) *)
			
//        FuelDiesel = "FuelDiesel", "(", Integer, ")";	(* 0-100 for % (default is 100) *)

//    Tr_Activity_File = "Tr_Activity_File", 
//        "(", *[ Player_Service_Definition | NextServiceUID | NextActivityObjectUID
//        | Traffic_Definition | Events | ActivityObjects | ActivityFailedSignals | PlatformNumPassengersWaiting | ActivityRestrictedSpeedZones ] ")" ;
		
//        Player_Service_Definition = "Player_Service_Definition",	(* Text is linked to PathID somehow. *)
//            "(", Text, [ Player_Traffic_Definition | UiD | *Player_Service_Item ], ")" ;    (* Code suggests just one Player_Traffic_Definition *)
			
//                Player_Traffic_Definition = "Player_Traffic_Definition", 
//                    "(", Integer, *( Player_Traffic_Item ), ")" ;
					
//                    Player_Traffic_Item =	(* Note lack of separator between Player_Traffic_Items. 
//                                               For simplicity, parser creates a new object whenever PlatformStartID is parsed. *)
//                        *[ "ArrivalTime", "(", Integer, ")"
//                         | "DepartTime", "(", Integer, ")"
//                         | "SkipCount", "(", Integer, ")"
//                         | "DistanceDownPath", "(", Float, ")" ],
//                        "PlatformStartID", "(", Integer, ")" ;
				
//                UiD = "UiD", "(", Integer, ")" ;

//                Player_Service_Item =	(* Note lack of separator between Player_Service_Items *)
//                                           For simplicity, parser creates a new object whenever PlatformStartID is parsed. *)
//                    *[ "Efficiency", "(", Float, ")"   (* e.g. 0.75 for 75% efficient? *)
//                     | "SkipCount", "(", Integer, ")"
//                     | "DistanceDownPath", "(", Float, ")" ],
//                    "PlatformStartID", "(", Integer, ")" ;
				
//        NextServiceUID = "NextServiceUID", "(", Integer, ")" ;

//        NextActivityObjectUID = "NextActivityObjectUID", "(", Integer, ")" ;
			
//        Traffic_Definition = "Traffic_Definition", "(", Text, *Service_Definition, ")" ;
			
//            Service_Definition = "Service_Definition",
//                "(", Text, Integer, UiD, *Player_Service_Item, ")" ;  (* Integer is time in seconds *)

//        Events = "Events", 
//            "(", *[ EventCategoryLocation | EventCategoryAction | EventCategoryTime ], ")" ;  (* CategoryTime *)

//            EventCategoryLocation = "EventCategoryLocation", 
//                "(", *[ EventTypeLocation | ID | Activation_Level | Outcomes
//                | Name | Location | TriggerOnStop ], ")" ;  (* ID and Name defined above *)	
				
//                EventTypeLocation = "EventTypeLocation", "(", ")" ;
				
//                ID = "ID", "(", Integer, ")" ;
				
//                Activation_Level = "Activation_Level", "(", Integer, ")" ;
					
//                Outcomes = "Outcomes",
//                    "(", *[ ActivitySuccess | ActivityFail | ActivateEvent | RestoreActLevel | DecActLevel | IncActLevel | DisplayMessage ], ")" ;
				
//                    ActivitySuccess = "ActivitySuccess", "(", ")" ;   (* No text parameter *)
						
//                    ActivityFail = "ActivityFail", "(", Text, ")" ;
						
//                    ActivateEvent = "ActivateEvent", "(", Integer, ")" ;

//                    RestoreActLevel = "RestoreActLevel", "(", Integer, ")" ;

//                    DecActLevel = "DecActLevel", "(", Integer, ")" ;
						
//                    IncActLevel = "IncActLevel", "(", Integer, ")" ;  (* Some MSTS samples have more than a single IncActLevel *)
						
//                    DisplayMessage = "DisplayMessage", "(", Text, ")" ;
						
//                Location = "Location", "(", 5*Integer, ")" ;
					
//                TriggerOnStop = "TriggerOnStop", "(", Integer, ")" ;  (* 0 for ?? *)
					
//                TextToDisplayOnCompletionIfTriggered = "TextToDisplayOnCompletionIfTriggered", "(", ParagraphText, ")" ;

//                TextToDisplayOnCompletionIfNotTriggered = "TextToDisplayOnCompletionIfNotTriggered", "(", ParagraphText, ")" ;

//            EventCategoryAction = "EventCategoryAction", 
//                "(", *[ EventType | ID | Activation_Level
//                | Outcomes | Reversable_Event | Name | Wagon_List | SidingItem | StationStop | Speed ] ;  (* ID, Activation_Level, Outcomes and Name defined above *)					

//                EventType =
//                    [ EventTypeAllStops | EventTypeAssembleTrain
//                    | EventTypeAssembleTrainAtLocation | EventTypeDropOffWagonsAtLocation 
//                    | EventTypePickUpPassengers | EventTypePickUpWagons 
//                    | EventTypeReachSpeed ] ;

//                    EventTypeAllStops = "EventTypeAllStops", "(", ")" ;

//                    EventTypeAssembleTrain = "EventTypeAssembleTrain", "(", ")" ;
					
//                    EventTypeAssembleTrainAtLocation = "EventTypeAssembleTrainAtLocation", "(", ")" ;
					
//                    EventTypeDropOffWagonsAtLocation = "EventTypeDropOffWagonsAtLocation", "(", ")" ;
					
//                    EventTypePickUpPassengers = "EventTypePickUpPassengers", "(", ")" ;

//                    EventTypePickUpWagons = "EventTypePickUpWagons", "(", ")" ;
					
//                    EventTypeReachSpeed = "EventTypeReachSpeed", "(", ")" ;

//                Reversable_Event = [ "Reversable_Event" | "Reversible_Event" ],  (* Reversable is not listed at www.learnersdictionary.com *) 
//                    "(", ")" ;
					
//                SidingItem =  "(", Integer, ")" ;

//                Wagon_List = "Wagon_List", "(", *WagonListItem, ")" ;
					
//                    WagonListItem = (* Description omitted from PickUpWagons and sometimes from DropOffWagonsAtLocation *)
//                        UiD, SidingItem, [ "Description", "(", Text, ")" ] ;  (" MSTS uses SidingItem inside the Wagon_List and also at the same level *)
						
//                StationStop = 
				
//                Speed = "(", Integer, ")" ;
					
//            EventCategoryTime = "EventCategoryTime", "(",  (* single instance of each alternative *)
//                [ EventTypeTime | ID | Activation_Level | Outcomes | TextToDisplayOnCompletionIfTriggered 
//                | TextToDisplayOnCompletionIfNotTriggered | Name | Time ], ")" ;  (* Outcomes may have empty parameters *)
				
//                EventTypeTime = "EventTypeTime", "(", ")" ;

//                Time = "Time", "(", Integer, ")" ;
					
//        ActivityObjects	= "ActivityObjects", "(", *ActivityObject, ")" ;
			
//            ActivityObject = "ActivityObject", 
//                "(", *[ ObjectType | Train_Config | Direction | ID | Tile ], ")" ;  (* ID defined above *)

//                ObjectType = "ObjectType", 
//                    "(", [ "WagonsList" | ?? ], ")" ;

//                Train_Config = "Train_Config", "(", TrainCfg, ")" ;

//                    TrainCfg = "TrainCfg", 
//                        "(", [ Name | Serial | MaxVelocity | NextWagonUID | Durability | Wagon | Engine ], ")" ;
						
//                        Serial = "Serial", "(", Integer, ")" ;
						
//                        MaxVelocity = "MaxVelocity", "(", 2*Float, ")" ;
						
//                        NextWagonUID = "NextWagonUID", "(", Integer, ")" ;
						
//                        Durability = "Durability", "(", Float, ")" ;

//                        Wagon = "Wagon", 
//                            "(", *[ WagonData | UiD ], ")" ;  (* UiD defined above *)

//                            WagonData = "WagonData", "(", 2*Text, ")" ;

//                        Engine = "Engine", "(", *[ UiD | EngineData ], ")" ;  (* UiD defined above *)
						
//                            EngineData = "EngineData", 
//                                "(", 2*Text, ")" ;
							
//                Direction = "Direction", "(", Integer, ")" ;  (* 0 for ??, 1 for ?? *)

//                Tile = "Tile", "(", 2*Integer, 2*Float, ")" ;
		
//        ActivityFailedSignals = "ActivityFailedSignals", "(", *ActivityFailedSignal, ")" ;
		
//            ActivityFailedSignal = "ActivityFailedSignal", "(", Integer, ")" ;
		
//        PlatformNumPassengersWaiting = "PlatformNumPassengersWaiting", "(", *PlatformData, ")" ;
		
//            PlatformData = "PlatformData", "(", 2*Integer, ")" ;
		
//        ActivityRestrictedSpeedZones = "ActivityRestrictedSpeedZones", "(", *ActivityRestrictedSpeedZone, ")" ;
			
//            ActivityRestrictedSpeedZone = "ActivityRestrictedSpeedZone",
//                "(", StartPosition, EndPosition, ")" ;

//                StartPosition = "StartPosition, "(", 4*Integer, ")" ;
				
//                EndPosition = "EndPosition", "(", 4*Integer, ")" ;


using System;
using System.Collections;
using System.Collections.Generic;
using System.Diagnostics;
using System.Text;
using System.IO;
using Orts.Parsers.Msts; // For class S (seconds)

namespace Orts.Formats.Msts
{
    public enum SeasonType { Spring = 0, Summer, Autumn, Winter }
    public enum WeatherType { Clear = 0, Snow, Rain }
    public enum Difficulty { Easy = 0, Medium, Hard }
    public enum EventType {
        AllStops = 0, AssembleTrain, AssembleTrainAtLocation, DropOffWagonsAtLocation, PickUpPassengers,
        PickUpWagons, ReachSpeed
    }
    public enum ActivityMode
    {
        IntroductoryTrainRide = 0,
        Player = 2,
        Tutorial = 3,
    }

    /// <summary>
    /// Parse and *.act file.
    /// Naming for classes matches the terms in the *.act file.
    /// </summary>
    public class ActivityFile {
        public Tr_Activity Tr_Activity;

        public ActivityFile(string filenamewithpath) {
            Read(filenamewithpath, false);
        }

        public ActivityFile(string filenamewithpath, bool headerOnly) {
            Read(filenamewithpath, headerOnly);
        }

        public void Read(string filenamewithpath, bool headerOnly) {
            using (STFReader stf = new STFReader(filenamewithpath, false)) {
                stf.ParseFile(() => headerOnly && (Tr_Activity != null) && (Tr_Activity.Tr_Activity_Header != null), new STFReader.TokenProcessor[] {
                    new STFReader.TokenProcessor("tr_activity", ()=>{ Tr_Activity = new Tr_Activity(stf, headerOnly); }),
                });
                if (Tr_Activity == null)
                    STFException.TraceWarning(stf, "Missing Tr_Activity statement");
            }
        }

        public void InsertORSpecificData(string filenamewithpath)
        {
            using (STFReader stf = new STFReader(filenamewithpath, false))
            {
                var tr_activityTokenPresent = false;
                stf.ParseFile(() => false && (Tr_Activity.Tr_Activity_Header != null), new STFReader.TokenProcessor[] {
                    new STFReader.TokenProcessor("tr_activity", ()=>{ tr_activityTokenPresent = true;  Tr_Activity.InsertORSpecificData (stf); }),
                    });
                if (!tr_activityTokenPresent)
                    STFException.TraceWarning(stf, "Missing Tr_Activity statement");
            }
        }

        // Used for explore in activity mode
        public ActivityFile()
        {
            Tr_Activity = new Tr_Activity();
        }
    }

    public class Tr_Activity {
        public int Serial = 1;
        public Tr_Activity_Header Tr_Activity_Header;
        public Tr_Activity_File Tr_Activity_File;

        public Tr_Activity(STFReader stf, bool headerOnly) {
            stf.MustMatch("(");
            stf.ParseBlock(() => headerOnly && (Tr_Activity_Header != null), new STFReader.TokenProcessor[] {
                new STFReader.TokenProcessor("tr_activity_file", ()=>{ Tr_Activity_File = new Tr_Activity_File(stf); }),
                new STFReader.TokenProcessor("serial", ()=>{ Serial = stf.ReadIntBlock(null); }),
                new STFReader.TokenProcessor("tr_activity_header", ()=>{ Tr_Activity_Header = new Tr_Activity_Header(stf); }),
            });
            if (!headerOnly && (Tr_Activity_File == null))
                STFException.TraceWarning(stf, "Missing Tr_Activity_File statement");
        }

        public void InsertORSpecificData(STFReader stf)
        {
            stf.MustMatch("(");
            var tr_activity_fileTokenPresent = false;
            stf.ParseBlock(() => false && (Tr_Activity_Header != null), new STFReader.TokenProcessor[] {
                new STFReader.TokenProcessor("tr_activity_file", ()=>{ tr_activity_fileTokenPresent = true;  Tr_Activity_File.InsertORSpecificData (stf); }),
            });
            if (!tr_activity_fileTokenPresent)
                STFException.TraceWarning(stf, "Missing Tr_Activity_File statement");
        }

        // Used for explore in activity mode
        public Tr_Activity()
        {
            Serial = -1;
            Tr_Activity_Header = new Tr_Activity_Header();
            Tr_Activity_File = new Tr_Activity_File();
        }
    }

    public class Tr_Activity_Header {
        public string RouteID;
        public string Name;					// AE Display Name
        public string Description = " ";
        public string Briefing = " ";
        public int CompleteActivity = 1;    // <CJComment> Should be boolean </CJComment>
        public int Type;
        public ActivityMode Mode = ActivityMode.Player;
        public StartTime StartTime = new StartTime(10, 0, 0);
        public SeasonType Season = SeasonType.Summer;
        public WeatherType Weather = WeatherType.Clear;
        public string PathID;
        public int StartingSpeed;       // <CJComment> Should be float </CJComment>
        public Duration Duration = new Duration(1, 0);
        public Difficulty Difficulty = Difficulty.Easy;
        public int Animals = 100;		// percent
        public int Workers; 			// percent
        public int FuelWater = 100;		// percent
        public int FuelCoal = 100;		// percent
        public int FuelDiesel = 100;	// percent

        public Tr_Activity_Header(STFReader stf) {
            stf.MustMatch("(");
            stf.ParseBlock(new STFReader.TokenProcessor[] {
                new STFReader.TokenProcessor("routeid", ()=>{ RouteID = stf.ReadStringBlock(null); }),
                new STFReader.TokenProcessor("name", ()=>{ Name = stf.ReadStringBlock(null); }),
                new STFReader.TokenProcessor("description", ()=>{ Description = stf.ReadStringBlock(Description); }),
                new STFReader.TokenProcessor("briefing", ()=>{ Briefing = stf.ReadStringBlock(Briefing); }),
                new STFReader.TokenProcessor("completeactivity", ()=>{ CompleteActivity = stf.ReadIntBlock(CompleteActivity); }),
                new STFReader.TokenProcessor("type", ()=>{ Type = stf.ReadIntBlock(Type); }),
                new STFReader.TokenProcessor("mode", ()=>{ Mode = (ActivityMode)stf.ReadIntBlock((int)Mode); }),
                new STFReader.TokenProcessor("starttime", ()=>{ StartTime = new StartTime(stf); }),
                new STFReader.TokenProcessor("season", ()=>{ Season = (SeasonType)stf.ReadIntBlock(null); }),
                new STFReader.TokenProcessor("weather", ()=>{ Weather = (WeatherType)stf.ReadIntBlock(null); }),
                new STFReader.TokenProcessor("pathid", ()=>{ PathID = stf.ReadStringBlock(null); }),
                new STFReader.TokenProcessor("startingspeed", ()=>{ StartingSpeed = (int)stf.ReadFloatBlock(STFReader.UNITS.Speed, (float)StartingSpeed); }),                
                new STFReader.TokenProcessor("duration", ()=>{ Duration = new Duration(stf); }),
                new STFReader.TokenProcessor("difficulty", ()=>{ Difficulty = (Difficulty)stf.ReadIntBlock(null); }),
                new STFReader.TokenProcessor("animals", ()=>{ Animals = stf.ReadIntBlock(Animals); }),
                new STFReader.TokenProcessor("workers", ()=>{ Workers = stf.ReadIntBlock(Workers); }),
                new STFReader.TokenProcessor("fuelwater", ()=>{ FuelWater = stf.ReadIntBlock(FuelWater); }),
                new STFReader.TokenProcessor("fuelcoal", ()=>{ FuelCoal = stf.ReadIntBlock(FuelCoal); }),
                new STFReader.TokenProcessor("fueldiesel", ()=>{ FuelDiesel = stf.ReadIntBlock(FuelDiesel); }),
            });
        }

        // Used for explore in activity mode
        public Tr_Activity_Header()
        {
        }
    }

    public class StartTime {
        public int Hour;
        public int Minute;
        public int Second;

        public StartTime(int h, int m, int s) {
            Hour = h;
            Minute = m;
            Second = s;
        }

        public StartTime(STFReader stf) {
            stf.MustMatch("(");
            Hour = stf.ReadInt(null);
            Minute = stf.ReadInt(null);
            Second = stf.ReadInt(null);
            stf.MustMatch(")");
        }

        public String FormattedStartTime() {
            return Hour.ToString("00") + ":" + Minute.ToString("00") + ":" + Second.ToString("00");
        }
    }

    public class Duration {
        int Hour;
        int Minute;
        int Second;

        public Duration(int h, int m) {
            Hour = h;
            Minute = m;
        }

        public Duration(STFReader stf) {
            stf.MustMatch("(");
            Hour = stf.ReadInt(null);
            Minute = stf.ReadInt(null);
            stf.MustMatch(")");
        }

        public String FormattedDurationTime()
        {
            return Hour.ToString("00") + ":" + Minute.ToString("00");
        }

        public String FormattedDurationTimeHMS()
        {
            return Hour.ToString("00") + ":" + Minute.ToString("00") + ":" + Second.ToString("00");
        }

    }

    public class Tr_Activity_File {
        public Player_Service_Definition Player_Service_Definition;
        public int NextServiceUID = 1;
        public int NextActivityObjectUID = 32786;
        public ActivityObjects ActivityObjects;
        public ActivityFailedSignals ActivityFailedSignals;
        public Events Events;
        public Traffic_Definition Traffic_Definition;
        public PlatformNumPassengersWaiting PlatformNumPassengersWaiting;
        public ActivityRestrictedSpeedZones ActivityRestrictedSpeedZones;
        public int ORTSAIHornAtCrossings = -1;


        public Tr_Activity_File(STFReader stf) {
            stf.MustMatch("(");
            stf.ParseBlock(new STFReader.TokenProcessor[] {
                new STFReader.TokenProcessor("player_service_definition",()=>{ Player_Service_Definition = new Player_Service_Definition(stf); }),
                new STFReader.TokenProcessor("nextserviceuid",()=>{ NextServiceUID = stf.ReadIntBlock(null); }),
                new STFReader.TokenProcessor("nextactivityobjectuid",()=>{ NextActivityObjectUID = stf.ReadIntBlock(null); }),
                new STFReader.TokenProcessor("ortsaihornatcrossings", ()=>{ ORTSAIHornAtCrossings = stf.ReadIntBlock(ORTSAIHornAtCrossings); }),
                new STFReader.TokenProcessor("events",()=>{ Events = new Events(stf); }),
                new STFReader.TokenProcessor("traffic_definition",()=>{ Traffic_Definition = new Traffic_Definition(stf); }),
                new STFReader.TokenProcessor("activityobjects",()=>{ ActivityObjects = new ActivityObjects(stf); }),
                new STFReader.TokenProcessor("platformnumpassengerswaiting",()=>{ PlatformNumPassengersWaiting = new PlatformNumPassengersWaiting(stf); }),  // 35 files. To test, use EUROPE1\ACTIVITIES\aftstorm.act
                new STFReader.TokenProcessor("activityfailedsignals",()=>{ ActivityFailedSignals = new ActivityFailedSignals(stf); }),
                new STFReader.TokenProcessor("activityrestrictedspeedzones",()=>{ ActivityRestrictedSpeedZones = new ActivityRestrictedSpeedZones(stf); }),   // 27 files. To test, use EUROPE1\ACTIVITIES\lclsrvce.act
            });
        }

        // Used for explore in activity mode
        public Tr_Activity_File()
        {
            Player_Service_Definition = new Player_Service_Definition();
        }

        //public void ClearStaticConsists()
        //{
        //    NextActivityObjectUID = 32786;
        //    ActivityObjects.Clear();
        //}
        public void InsertORSpecificData(STFReader stf)
        {
            stf.MustMatch("(");
            stf.ParseBlock(new STFReader.TokenProcessor[] {
                new STFReader.TokenProcessor("ortsaihornatcrossings", ()=>{ ORTSAIHornAtCrossings = stf.ReadIntBlock(ORTSAIHornAtCrossings); }),
                new STFReader.TokenProcessor("events",()=>
                {
                    if ( Events == null) Events = new Events(stf);
                    else Events.InsertORSpecificData (stf);
                }
                ),
            });
        }
    }

    public class Player_Service_Definition {
        public string Name;
        public Player_Traffic_Definition Player_Traffic_Definition;

        public Player_Service_Definition(STFReader stf) {
            stf.MustMatch("(");
            Name = stf.ReadString();
            stf.ParseBlock(new STFReader.TokenProcessor[] {
                new STFReader.TokenProcessor("player_traffic_definition", ()=>{ Player_Traffic_Definition = new Player_Traffic_Definition(stf); }),
            });
        }

        // Used for explore in activity mode
        public Player_Service_Definition()
        {
            Player_Traffic_Definition = new Player_Traffic_Definition();
        }
    }

    public class Player_Traffic_Definition {
        public int Time;
        public List<Player_Traffic_Item> Player_Traffic_List = new List<Player_Traffic_Item>();

        public Player_Traffic_Definition(STFReader stf) {
            DateTime baseDT = new DateTime();
            DateTime arrivalTime = new DateTime();
            DateTime departTime = new DateTime();
            int skipCount = 0;
            float distanceDownPath = new float();
            int platformStartID = 0;
            stf.MustMatch("(");
            Time = (int)stf.ReadFloat(STFReader.UNITS.Time, null);
            // Clumsy parsing. You only get a new Player_Traffic_Item in the list after a PlatformStartId is met.
            // Blame lies with Microsoft for poor design of syntax.
            stf.ParseBlock(new STFReader.TokenProcessor[] {
                new STFReader.TokenProcessor("arrivaltime", ()=>{ arrivalTime = baseDT.AddSeconds(stf.ReadFloatBlock(STFReader.UNITS.Time, null)); }),
                new STFReader.TokenProcessor("departtime", ()=>{ departTime = baseDT.AddSeconds(stf.ReadFloatBlock(STFReader.UNITS.Time, null)); }),
                new STFReader.TokenProcessor("skipcount", ()=>{ skipCount = stf.ReadIntBlock(null); }),
                new STFReader.TokenProcessor("distancedownpath", ()=>{ distanceDownPath = stf.ReadFloatBlock(STFReader.UNITS.Distance, null); }),
                new STFReader.TokenProcessor("platformstartid", ()=>{ platformStartID = stf.ReadIntBlock(null); 
                    Player_Traffic_List.Add(new Player_Traffic_Item(arrivalTime, departTime, skipCount, distanceDownPath, platformStartID)); }),
            });
        }

        // Used for explore in activity mode
        public Player_Traffic_Definition()
        {
        }
    }

    public class Player_Traffic_Item {
        public DateTime ArrivalTime;
        public DateTime DepartTime;
        public float DistanceDownPath;
        public int PlatformStartID;

        public Player_Traffic_Item(DateTime arrivalTime, DateTime departTime, int skipCount, float distanceDownPath, int platformStartID) {
            ArrivalTime = arrivalTime;
            DepartTime = departTime;
            DistanceDownPath = distanceDownPath;
            PlatformStartID = platformStartID;
        }
    }

    public class Service_Definition {
        public string Name;
        public int Time;
        public int UiD;
        public List<Service_Item> ServiceList = new List<Service_Item>();
        float efficiency;
        int skipCount;
        float distanceDownPath = new float();
        int platformStartID;

        public Service_Definition(STFReader stf) {
            stf.MustMatch("(");
            Name = stf.ReadString();
            Time = (int)stf.ReadFloat(STFReader.UNITS.Time, null);
            stf.MustMatch("uid");
            UiD = stf.ReadIntBlock(null);
            // Clumsy parsing. You only get a new Service_Item in the list after a PlatformStartId is met.
            // Blame lies with Microsoft for poor design of syntax.
            stf.ParseBlock(new STFReader.TokenProcessor[] {
                new STFReader.TokenProcessor("efficiency", ()=>{ efficiency = stf.ReadFloatBlock(STFReader.UNITS.Any, null); }),
                new STFReader.TokenProcessor("skipcount", ()=>{ skipCount = stf.ReadIntBlock(null); }),
                new STFReader.TokenProcessor("distancedownpath", ()=>{ distanceDownPath = stf.ReadFloatBlock(STFReader.UNITS.Distance, null); }),
                new STFReader.TokenProcessor("platformstartid", ()=>{ platformStartID = stf.ReadIntBlock(null); 
                    ServiceList.Add(new Service_Item(efficiency, skipCount, distanceDownPath, platformStartID)); }),
            });
        }

        // This is used to convert the player traffic definition into an AI train service definition for autopilot mode
        public Service_Definition(string service_Definition, Player_Traffic_Definition player_Traffic_Definition)
        {
            Name = service_Definition;
            Time = player_Traffic_Definition.Time;
            UiD = 0;
            foreach (Player_Traffic_Item player_Traffic_Item in player_Traffic_Definition.Player_Traffic_List)
            {
                efficiency = 0.95f; // Not present in player traffic definition
                distanceDownPath = player_Traffic_Item.DistanceDownPath;
                platformStartID = player_Traffic_Item.PlatformStartID;
                skipCount = 0;
                ServiceList.Add(new Service_Item(efficiency, skipCount, distanceDownPath, platformStartID));
            }
        }

        //================================================================================================//
        /// <summary>
        /// For restore
        /// <\summary>
        /// 

        public Service_Definition ()
        { }

        //================================================================================================//
        /// <summary>
        /// Save of useful Service Items parameters
        /// <\summary>
        /// 

        public void Save(BinaryWriter outf)
        {
            if (ServiceList == null || ServiceList.Count == 0)
            {
                outf.Write(-1);
            }
            else          
            {
                outf.Write (ServiceList.Count);
                foreach (Service_Item thisServiceItem in ServiceList)
                {
                    outf.Write(thisServiceItem.Efficiency);
                    outf.Write(thisServiceItem.PlatformStartID);
                }
            }
        }
     }

    public class Service_Item
    {
        public float Efficiency = new float();
        public int SkipCount;
        public float DistanceDownPath = new float();
        public int PlatformStartID;

        public Service_Item(float efficiency, int skipCount, float distanceDownPath, int platformStartID) {
            Efficiency = efficiency;
            SkipCount = skipCount;
            DistanceDownPath = distanceDownPath;
            PlatformStartID = platformStartID;
        }
    }

    /// <summary>
    /// Parses Service_Definition objects and saves them in ServiceDefinitionList.
    /// </summary>
    public class Traffic_Definition {
        public string Name;
        public TrafficFile TrafficFile;
        public List<Service_Definition> ServiceDefinitionList = new List<Service_Definition>();

        public Traffic_Definition(STFReader stf) {
            stf.MustMatch("(");
            Name = stf.ReadString();
            stf.ParseBlock(new STFReader.TokenProcessor[] {
                new STFReader.TokenProcessor("service_definition", ()=>{ ServiceDefinitionList.Add(new Service_Definition(stf)); }),
            });

            TrafficFile = new TrafficFile(Path.Combine(Path.Combine(Path.GetDirectoryName(Path.GetDirectoryName(stf.FileName)), "Traffic"), Name + ".trf"));

        }
    }

    /// <summary>
    /// Parses Event objects and saves them in EventList.
    /// </summary>
    public class Events {
        public List<Event> EventList = new List<Event>();

        public Events(STFReader stf) {
            stf.MustMatch("(");
            stf.ParseBlock(new STFReader.TokenProcessor[] {
                new STFReader.TokenProcessor("eventcategorylocation", ()=>{ EventList.Add(new EventCategoryLocation(stf)); }),
                new STFReader.TokenProcessor("eventcategoryaction", ()=>{ EventList.Add(new EventCategoryAction(stf)); }),
                new STFReader.TokenProcessor("eventcategorytime", ()=>{ EventList.Add(new EventCategoryTime(stf)); }),
            });
        }

        public void InsertORSpecificData (STFReader stf)
        {
            stf.MustMatch("(");
            stf.ParseBlock(new STFReader.TokenProcessor[] {
                new STFReader.TokenProcessor("eventcategorylocation", ()=>{ TryModify(0, stf); }),
                new STFReader.TokenProcessor("eventcategoryaction", ()=>{ TryModify(1, stf); }),
                new STFReader.TokenProcessor("eventcategorytime", ()=>{ TryModify(2, stf); }),
            });
        }

        public void TryModify(int Category, STFReader stf)
        {
            Event origEvent;
            bool wrongEventID = false;
            int modifiedID = -1;
            try
            {
                stf.MustMatch("(");
                stf.MustMatch("id");
                stf.MustMatch("(");
                modifiedID = stf.ReadInt(null);
                stf.MustMatch(")");
                origEvent = EventList.Find(x => x.ID == modifiedID);
                if (origEvent == null)
                {
                    wrongEventID = true;
                    Trace.TraceWarning("Skipped event {0} not present in base activity file", modifiedID);
                    stf.SkipRestOfBlock();
                }
                else
                {
                    wrongEventID = !TestMatch(Category, origEvent);
                    if (!wrongEventID)
                    {
                       origEvent.AddOrModifyEvent(stf, Path.GetDirectoryName(stf.FileName));
                    }
                    else
                    {
                        Trace.TraceWarning("Skipped event {0} of event category not matching with base activity file", modifiedID);
                        stf.SkipRestOfBlock();
                    }
                }
            }
            catch (Exception error)
            {
                Trace.WriteLine(new FileLoadException("Error in additional activity file", error));
            }
        }

        private bool TestMatch(int category, Event origEvent)
        {
            if (category == 0 && origEvent is EventCategoryLocation) return true;
            if (category == 1 && origEvent is EventCategoryAction) return true;
            if (category == 2 && origEvent is EventCategoryTime) return true;
            return false;
        }
    }

    public enum ORTSActSoundFileTypes
    {
        None,
        Everywhere,
        Cab,
        Pass,
        Ground,
        Location
    }

    /// <summary>
    /// The 3 types of event are inherited from the abstract Event class.
    /// </summary>
    public abstract class Event {
        public int ID;
        public string Name;
        public int Activation_Level;
        public Outcomes Outcomes;
        public string TextToDisplayOnCompletionIfTriggered = "";
        public string TextToDisplayOnCompletionIfNotTriggered = "";
        public Boolean Reversible;
        public int ORTSContinue = -1;
        public string ORTSActSoundFile;
        public ORTSActSoundFileTypes ORTSActSoundFileType;
        public ORTSWeatherChange ORTSWeatherChange;
        public string TrainService = "";
        public int TrainStartingTime = -1;

        public virtual void AddOrModifyEvent (STFReader stf, string fileName)
        { }
    }

    public class EventCategoryLocation : Event {
        public bool TriggerOnStop;  // Value assumed if property not found.
        public int TileX;
        public int TileZ;
        public float X;
        public float Z;
        public float RadiusM;

        public EventCategoryLocation(STFReader stf) {
            stf.MustMatch("(");
            AddOrModifyEvent(stf, stf.FileName);
                }

        public override void AddOrModifyEvent (STFReader stf, string fileName)
        {
            stf.ParseBlock(new STFReader.TokenProcessor[] {
                new STFReader.TokenProcessor("eventtypelocation", ()=>{ stf.MustMatch("("); stf.MustMatch(")"); }),
                new STFReader.TokenProcessor("id", ()=>{ ID = stf.ReadIntBlock(null); }),
                new STFReader.TokenProcessor("ortstriggeringtrain", ()=>{ ParseTrain(stf); }), 
                new STFReader.TokenProcessor("activation_level", ()=>{ Activation_Level = stf.ReadIntBlock(null); }),
                new STFReader.TokenProcessor("outcomes", ()=>
                {
                    if (Outcomes == null)
                        Outcomes = new Outcomes(stf, fileName);
                    else
                        Outcomes.CreateOrModifyOutcomes(stf, fileName); }),
                new STFReader.TokenProcessor("name", ()=>{ Name = stf.ReadStringBlock(null); }),
                new STFReader.TokenProcessor("texttodisplayoncompletioniftriggered", ()=>{ TextToDisplayOnCompletionIfTriggered = stf.ReadStringBlock(null); }),
                new STFReader.TokenProcessor("texttodisplayoncompletionifnottriggered", ()=>{ TextToDisplayOnCompletionIfNotTriggered = stf.ReadStringBlock(null); }),
                new STFReader.TokenProcessor("triggeronstop", ()=>{ TriggerOnStop = stf.ReadBoolBlock(true); }),
                new STFReader.TokenProcessor("location", ()=>{
                    stf.MustMatch("(");
                    TileX = stf.ReadInt(null);
                    TileZ = stf.ReadInt(null);
                    X = stf.ReadFloat(STFReader.UNITS.None, null);
                    Z = stf.ReadFloat(STFReader.UNITS.None, null);
                    RadiusM = stf.ReadFloat(STFReader.UNITS.Distance, null);
                    stf.MustMatch(")");
                }),
                new STFReader.TokenProcessor("ortscontinue", ()=>{ ORTSContinue = stf.ReadIntBlock(0); }),
                new STFReader.TokenProcessor("ortsactsoundfile", ()=>
                {
                    stf.MustMatch("(");
                    var tempString = stf.ReadString();
                    ORTSActSoundFile =Path.Combine(Path.Combine(Path.GetDirectoryName(Path.GetDirectoryName(fileName)), "SOUND"), tempString);
                    try
                    {
                    ORTSActSoundFileType = (ORTSActSoundFileTypes)Enum.Parse(typeof(ORTSActSoundFileTypes), stf.ReadString());
                    }
                    catch(ArgumentException)
                    {
                        stf.StepBackOneItem();
                        STFException.TraceInformation(stf, "Skipped unknown activity sound file type " + stf.ReadString());
                        ORTSActSoundFileType = ORTSActSoundFileTypes.None;
                    }
                    stf.MustMatch(")");
                }),
                new STFReader.TokenProcessor("ortsweatherchange", ()=>{ ORTSWeatherChange = new ORTSWeatherChange(stf);}),
            });
        }

        protected void ParseTrain(STFReader stf)
        {
            stf.MustMatch("(");
            TrainService = stf.ReadString();
            TrainStartingTime = stf.ReadInt(-1);
            stf.SkipRestOfBlock();
        }
    }

    /// <summary>
    /// Parses all types of action events.
    /// Save type of action event in Type. MSTS syntax isn't fully hierarchical, so using inheritance here instead of Type would be awkward. 
    /// </summary>
    public class EventCategoryAction : Event {
        public EventType Type;
        public WagonList WagonList;
        public Nullable<uint> SidingId;  // May be specified inside the Wagon_List instead. Nullable as can't use -1 to indicate not set.
        public float SpeedMpS;
        //private const float MilespHourToMeterpSecond = 0.44704f;

        public EventCategoryAction(STFReader stf) {
            stf.MustMatch("(");
            AddOrModifyEvent(stf, stf.FileName);
        }

        public override void AddOrModifyEvent(STFReader stf, string fileName)
        {
            stf.ParseBlock(new STFReader.TokenProcessor[] {
                new STFReader.TokenProcessor("eventtypeallstops", ()=>{ stf.MustMatch("("); stf.MustMatch(")"); Type = EventType.AllStops; }),
                new STFReader.TokenProcessor("eventtypeassembletrain", ()=>{ stf.MustMatch("("); stf.MustMatch(")"); Type = EventType.AssembleTrain; }),
                new STFReader.TokenProcessor("eventtypeassembletrainatlocation", ()=>{ stf.MustMatch("("); stf.MustMatch(")"); Type = EventType.AssembleTrainAtLocation; }),
                new STFReader.TokenProcessor("eventtypedropoffwagonsatlocation", ()=>{ stf.MustMatch("("); stf.MustMatch(")"); Type = EventType.DropOffWagonsAtLocation; }),
                new STFReader.TokenProcessor("eventtypepickuppassengers", ()=>{ stf.MustMatch("("); stf.MustMatch(")"); Type = EventType.PickUpPassengers; }),
                new STFReader.TokenProcessor("eventtypepickupwagons", ()=>{ stf.MustMatch("("); stf.MustMatch(")"); Type = EventType.PickUpWagons; }),
                new STFReader.TokenProcessor("eventtypereachspeed", ()=>{ stf.MustMatch("("); stf.MustMatch(")"); Type = EventType.ReachSpeed; }),
                new STFReader.TokenProcessor("id", ()=>{ ID = stf.ReadIntBlock(null); }),
                new STFReader.TokenProcessor("activation_level", ()=>{ Activation_Level = stf.ReadIntBlock(null); }),
                new STFReader.TokenProcessor("outcomes", ()=>
                {
                    if (Outcomes == null)
                        Outcomes = new Outcomes(stf, fileName);
                    else
                        Outcomes.CreateOrModifyOutcomes(stf, fileName); }),
                new STFReader.TokenProcessor("texttodisplayoncompletioniftriggered", ()=>{ TextToDisplayOnCompletionIfTriggered = stf.ReadStringBlock(""); }),
                new STFReader.TokenProcessor("texttodisplayoncompletionifnotrriggered", ()=>{ TextToDisplayOnCompletionIfNotTriggered = stf.ReadStringBlock(""); }),
                new STFReader.TokenProcessor("name", ()=>{ Name = stf.ReadStringBlock(""); }),
                new STFReader.TokenProcessor("wagon_list", ()=>{ WagonList = new WagonList(stf, Type); }),
                new STFReader.TokenProcessor("sidingitem", ()=>{ SidingId = (uint)stf.ReadIntBlock(null); }),
                new STFReader.TokenProcessor("speed", ()=>{ SpeedMpS = stf.ReadFloatBlock(STFReader.UNITS.Speed, null); }),
                new STFReader.TokenProcessor("reversable_event", ()=>{ stf.MustMatch("("); stf.MustMatch(")"); Reversible = true; }),
                // Also support the correct spelling !
                new STFReader.TokenProcessor("reversible_event", ()=>{ stf.MustMatch("("); stf.MustMatch(")"); Reversible = true; }),
                new STFReader.TokenProcessor("ortscontinue", ()=>{ ORTSContinue = stf.ReadIntBlock(0); }),
                new STFReader.TokenProcessor("ortsactsoundfile", ()=>
                {
                    stf.MustMatch("(");
                    var tempString = stf.ReadString();
                    ORTSActSoundFile =Path.Combine(Path.Combine(Path.GetDirectoryName(Path.GetDirectoryName(fileName)), "SOUND"), tempString);
                    try
                    {
                    ORTSActSoundFileType = (ORTSActSoundFileTypes)Enum.Parse(typeof(ORTSActSoundFileTypes), stf.ReadString());
                    }
                    catch(ArgumentException)
                    {
                        stf.StepBackOneItem();
                        STFException.TraceInformation(stf, "Skipped unknown activity sound file type " + stf.ReadString());
                        ORTSActSoundFileType = ORTSActSoundFileTypes.None;
                    }
                    stf.MustMatch(")");
                }),
            });
        }
    }


    public class WagonList {
        public List<WorkOrderWagon> WorkOrderWagonList = new List<WorkOrderWagon>();
        Nullable<uint> uID;        // Nullable as can't use -1 to indicate not set.  
        Nullable<uint> sidingId;   // May be specified outside the Wagon_List instead.
        string description = "";   // Value assumed if property not found.

        public WagonList(STFReader stf, EventType eventType) {
            stf.MustMatch("(");
            // "Drop Off" Wagon_List sometimes lacks a Description attribute, so we create the wagon _before_ description
            // is parsed. Bad practice, but not very dangerous as each Description usually repeats the same data.
            stf.ParseBlock(new STFReader.TokenProcessor[] {
                new STFReader.TokenProcessor("uid", ()=>{ uID = stf.ReadUIntBlock(null); }),
                new STFReader.TokenProcessor("sidingitem", ()=>{ sidingId = stf.ReadUIntBlock(null); 
                    WorkOrderWagonList.Add(new WorkOrderWagon(uID.Value, sidingId.Value, description));}),
                new STFReader.TokenProcessor("description", ()=>{ description = stf.ReadStringBlock(""); }),
            });
        }
    }

    /// <summary>
    /// Parses a wagon from the WagonList.
    /// Do not confuse with older class Wagon below, which parses TrainCfg from the *.con file.
    /// </summary>
    public class WorkOrderWagon {
        public Nullable<uint> UID;        // Nullable as can't use -1 to indicate not set.  
        public Nullable<uint> SidingId;   // May be specified outside the Wagon_List.
        public string Description = "";   // Value assumed if property not found.

        public WorkOrderWagon(uint uId, uint sidingId, string description) {
            UID = uId;
            SidingId = sidingId;
            Description = description;
        }
    }

    public class EventCategoryTime : Event {  // E.g. Hisatsu route and Short Passenger Run shrtpass.act
        public int Time;

        public EventCategoryTime(STFReader stf) {
            stf.MustMatch("(");
            AddOrModifyEvent(stf, stf.FileName);
        }

        public override void AddOrModifyEvent(STFReader stf, string fileName)
        {
            stf.ParseBlock(new STFReader.TokenProcessor[] {
                new STFReader.TokenProcessor("id", ()=>{ ID = stf.ReadIntBlock(null); }),
                new STFReader.TokenProcessor("activation_level", ()=>{ Activation_Level = stf.ReadIntBlock(null); }),
                new STFReader.TokenProcessor("outcomes", ()=>
                {
                    if (Outcomes == null)
                        Outcomes = new Outcomes(stf, fileName);
                    else
                        Outcomes.CreateOrModifyOutcomes(stf, fileName); }),
                new STFReader.TokenProcessor("texttodisplayoncompletioniftriggered", ()=>{ TextToDisplayOnCompletionIfTriggered = stf.ReadStringBlock(""); }),
                new STFReader.TokenProcessor("texttodisplayoncompletionifnotrriggered", ()=>{ TextToDisplayOnCompletionIfNotTriggered = stf.ReadStringBlock(""); }),
                new STFReader.TokenProcessor("name", ()=>{ Name = stf.ReadStringBlock(""); }),
                new STFReader.TokenProcessor("time", ()=>{ Time = (int)stf.ReadFloatBlock(STFReader.UNITS.Time, null); }),
                new STFReader.TokenProcessor("ortscontinue", ()=>{ ORTSContinue = stf.ReadIntBlock(0); }),
                new STFReader.TokenProcessor("ortsactsoundfile", ()=>
                {
                    stf.MustMatch("(");
                    var tempString = stf.ReadString();
                    ORTSActSoundFile = Path.Combine(Path.Combine(Path.GetDirectoryName(Path.GetDirectoryName(fileName)), "SOUND"), tempString);
                    try
                    {
                    ORTSActSoundFileType = (ORTSActSoundFileTypes)Enum.Parse(typeof(ORTSActSoundFileTypes), stf.ReadString());
                    }
                    catch(ArgumentException)
                    {
                        stf.StepBackOneItem();
                        STFException.TraceInformation(stf, "Skipped unknown activity sound file type " + stf.ReadString());
                        ORTSActSoundFileType = ORTSActSoundFileTypes.None;
                    }
                    stf.MustMatch(")");
                }),
                new STFReader.TokenProcessor("ortsweatherchange", ()=>{ ORTSWeatherChange = new ORTSWeatherChange(stf);}),
            });
        }
    }

    public class Outcomes {
        public bool ActivitySuccess;
        public string ActivityFail;
        // MSTS Activity Editor limits model to 4 outcomes of any type. We use lists so there is no restriction.
        public List<int> ActivateList = new List<int>();
        public List<int> RestoreActLevelList = new List<int>();
        public List<int> DecActLevelList = new List<int>();
        public List<int> IncActLevelList = new List<int>();
        public string DisplayMessage;
 //       public string WaitingTrainToRestart;
        public RestartWaitingTrain RestartWaitingTrain;
        public ORTSWeatherChange ORTSWeatherChange;
        public ActivitySound ActivitySound;

        public Outcomes(STFReader stf, string fileName) {
            CreateOrModifyOutcomes(stf, fileName);
        }

        public void CreateOrModifyOutcomes(STFReader stf, string fileName)
        { 
            stf.MustMatch("(");
            stf.ParseBlock(new STFReader.TokenProcessor[] {
                new STFReader.TokenProcessor("activitysuccess", ()=>{ stf.MustMatch("("); stf.MustMatch(")"); ActivitySuccess = true; }),
                new STFReader.TokenProcessor("activityfail", ()=>{ ActivityFail = stf.ReadStringBlock(""); }),
                new STFReader.TokenProcessor("activateevent", ()=>{ ActivateList.Add(stf.ReadIntBlock(null)); }),
                new STFReader.TokenProcessor("restoreactlevel", ()=>{ RestoreActLevelList.Add(stf.ReadIntBlock(null)); }),
                new STFReader.TokenProcessor("decactlevel", ()=>{ DecActLevelList.Add(stf.ReadIntBlock(null)); }),
                new STFReader.TokenProcessor("incactlevel", ()=>{ IncActLevelList.Add(stf.ReadIntBlock(null)); }),
                new STFReader.TokenProcessor("displaymessage", ()=>{
                    DisplayMessage = stf.ReadStringBlock(""); }),
 //               new STFReader.TokenProcessor("ortswaitingtraintorestart", ()=>{ WaitingTrainToRestart = stf.ReadStringBlock(""); }),
                new STFReader.TokenProcessor("ortsrestartwaitingtrain", ()=>{ RestartWaitingTrain = new RestartWaitingTrain(stf); }),
                new STFReader.TokenProcessor("ortsweatherchange", ()=>{ ORTSWeatherChange = new ORTSWeatherChange(stf);}),
                new STFReader.TokenProcessor("ortsactivitysound", ()=>{ ActivitySound = new ActivitySound(stf, fileName);}),
            });
        }
    }

    public class RestartWaitingTrain
    {
        public string WaitingTrainToRestart = "";
        public int WaitingTrainStartingTime = -1;
        public int DelayToRestart;
        public int MatchingWPDelay;

        public RestartWaitingTrain (STFReader stf)
        {
            stf.MustMatch("(");
            stf.ParseBlock(new STFReader.TokenProcessor[] {
                new STFReader.TokenProcessor("ortswaitingtraintorestart", ()=>{ ParseTrain(stf); }),
                new STFReader.TokenProcessor("ortsdelaytorestart", ()=>{ DelayToRestart = stf.ReadIntBlock(null); }),
                new STFReader.TokenProcessor("ortsmatchingwpdelay", ()=>{ MatchingWPDelay = stf.ReadIntBlock(null); }),
            });
        }

        protected void ParseTrain(STFReader stf)
        {
            stf.MustMatch("(");
            WaitingTrainToRestart = stf.ReadString();
            WaitingTrainStartingTime = stf.ReadInt(-1);
            stf.SkipRestOfBlock();
        }

    }

    public class ORTSWeatherChange
    {
        public float ORTSOvercast = -1;
        public int ORTSOvercastTransitionTimeS = -1;
        public float ORTSFog = -1;
        public int ORTSFogTransitionTimeS = -1;
        public float ORTSPrecipitationIntensity = -1;
        public int ORTSPrecipitationIntensityTransitionTimeS = -1;
        public float ORTSPrecipitationLiquidity = -1;
        public int ORTSPrecipitationLiquidityTransitionTimeS = -1;

        public ORTSWeatherChange(STFReader stf)
        {
            stf.MustMatch("(");
            stf.ParseBlock(new STFReader.TokenProcessor[] {
                new STFReader.TokenProcessor("ortsovercast", ()=>
                {
                    stf.MustMatch("(");                    
                    ORTSOvercast = stf.ReadFloat(0, -1);
                    ORTSOvercastTransitionTimeS = stf.ReadInt(-1);
                    stf.MustMatch(")");                
                }),
                new STFReader.TokenProcessor("ortsfog", ()=>
                {
                    stf.MustMatch("(");
                    ORTSFog = stf.ReadFloat(0, -1);
                    ORTSFogTransitionTimeS = stf.ReadInt(-1);
                    stf.MustMatch(")");
                }),
                new STFReader.TokenProcessor("ortsprecipitationintensity", ()=>
                {
                    stf.MustMatch("(");
                    ORTSPrecipitationIntensity = stf.ReadFloat(0, -1);
                    ORTSPrecipitationIntensityTransitionTimeS = stf.ReadInt(-1);
                    stf.MustMatch(")");
                }),
                               new STFReader.TokenProcessor("ortsprecipitationliquidity", ()=>
                {
                    stf.MustMatch("(");
                    ORTSPrecipitationLiquidity = stf.ReadFloat(0, -1);
                    ORTSPrecipitationLiquidityTransitionTimeS = stf.ReadInt(-1);
                    stf.MustMatch(")");
                })
            });
        }
    }

    public class ActivitySound
    {
        public string ORTSActSoundFile;
        public ORTSActSoundFileTypes ORTSActSoundFileType;
        public int TileX;
        public int TileZ;
        public float X;
        public float Y;
        public float Z;
        public ActivitySound(STFReader stf, string fileName)
        {
            stf.MustMatch("(");
            stf.ParseBlock(new STFReader.TokenProcessor[] {
                new STFReader.TokenProcessor("ortsactsoundfile", ()=>
                {
                    stf.MustMatch("(");
                    var tempString = stf.ReadString();
                    ORTSActSoundFile =Path.Combine(Path.Combine(Path.GetDirectoryName(Path.GetDirectoryName(fileName)), "SOUND"), tempString);
                    try
                    {
                    ORTSActSoundFileType = (ORTSActSoundFileTypes)Enum.Parse(typeof(ORTSActSoundFileTypes), stf.ReadString());
                    }
                    catch(ArgumentException)
                    {
                        stf.StepBackOneItem();
                        STFException.TraceInformation(stf, "Skipped unknown activity sound file type " + stf.ReadString());
                        ORTSActSoundFileType = ORTSActSoundFileTypes.None;
                    }
                    stf.MustMatch(")");
                }),
            new STFReader.TokenProcessor("ortssoundlocation", ()=>{
                    stf.MustMatch("(");
                    TileX = stf.ReadInt(null);
                    TileZ = stf.ReadInt(null);
                    X = stf.ReadFloat(STFReader.UNITS.None, null);
                    Y = stf.ReadFloat(STFReader.UNITS.None, null);
                    Z = stf.ReadFloat(STFReader.UNITS.None, null);
                    stf.MustMatch(")");
                }),
            });
        }
    }


    /// <summary>
    /// Parses ActivityObject objects and saves them in ActivityObjectList.
    /// </summary>
    public class ActivityObjects {
        public List<ActivityObject> ActivityObjectList = new List<ActivityObject>();

        //public new ActivityObject this[int i]
        //{
        //    get { return (ActivityObject)base[i]; }
        //    set { base[i] = value; }
        //}

        public ActivityObjects(STFReader stf) {
            stf.MustMatch("(");
            stf.ParseBlock(new STFReader.TokenProcessor[] {
                new STFReader.TokenProcessor("activityobject", ()=>{ ActivityObjectList.Add(new ActivityObject(stf)); }),
            });
        }
    }

    public class ActivityObject {
        public Train_Config Train_Config;
        public int Direction;
        public int ID;
        public int TileX;
        public int TileZ;
        public float X;
        public float Z;

        public ActivityObject(STFReader stf) {
            stf.MustMatch("(");
            stf.ParseBlock(new STFReader.TokenProcessor[] {
                new STFReader.TokenProcessor("objecttype", ()=>{ stf.MustMatch("("); stf.MustMatch("WagonsList"); stf.MustMatch(")"); }),
                new STFReader.TokenProcessor("train_config", ()=>{ Train_Config = new Train_Config(stf); }),
                new STFReader.TokenProcessor("direction", ()=>{ Direction = stf.ReadIntBlock(null); }),
                new STFReader.TokenProcessor("id", ()=>{ ID = stf.ReadIntBlock(null); }),
                new STFReader.TokenProcessor("tile", ()=>{
                    stf.MustMatch("(");
                    TileX = stf.ReadInt(null);
                    TileZ = stf.ReadInt(null);
                    X = stf.ReadFloat(STFReader.UNITS.None, null);
                    Z = stf.ReadFloat(STFReader.UNITS.None, null);
                    stf.MustMatch(")");
                }),
            });
        }
    }

    public class Train_Config {
        public TrainCfg TrainCfg;

        public Train_Config(STFReader stf) {
            stf.MustMatch("(");
            stf.ParseBlock(new STFReader.TokenProcessor[] {
                new STFReader.TokenProcessor("traincfg", ()=>{ TrainCfg = new TrainCfg(stf); }),
            });
        }
    }


    public class MaxVelocity {
        public float A;
        public float B = 0.001f;

        public MaxVelocity(STFReader stf) {
            stf.MustMatch("(");
            A = stf.ReadFloat(STFReader.UNITS.Speed, null);
            B = stf.ReadFloat(STFReader.UNITS.Speed, null);
            stf.MustMatch(")");
        }
    }

    public class TrainCfg {
        public string Name = "Loose consist.";
        int Serial = 1;
        public MaxVelocity MaxVelocity;
        int NextWagonUID;
        public float Durability = 1.0f;   // Value assumed if attribute not found.

        public List<Wagon> WagonList = new List<Wagon>();

        public TrainCfg(STFReader stf) {
            stf.MustMatch("(");
            Name = stf.ReadString();
            stf.ParseBlock(new STFReader.TokenProcessor[] {
                new STFReader.TokenProcessor("name", ()=>{ Name = stf.ReadStringBlock(null); }),
                new STFReader.TokenProcessor("serial", ()=>{ Serial = stf.ReadIntBlock(null); }),
                new STFReader.TokenProcessor("maxvelocity", ()=>{ MaxVelocity = new MaxVelocity(stf); }),
                new STFReader.TokenProcessor("nextwagonuid", ()=>{ NextWagonUID = stf.ReadIntBlock(null); }),
                new STFReader.TokenProcessor("durability", ()=>{ Durability = stf.ReadFloatBlock(STFReader.UNITS.None, null); }),
                new STFReader.TokenProcessor("wagon", ()=>{ WagonList.Add(new Wagon(stf)); }),
                new STFReader.TokenProcessor("engine", ()=>{ WagonList.Add(new Wagon(stf)); }),
            });
        }
    }

    public class Wagon {
        public string Folder;
        public string Name;
        public int UiD;
        public bool IsEngine;
        public bool Flip;

        public Wagon(STFReader stf) {
            stf.MustMatch("(");
            stf.ParseBlock(new STFReader.TokenProcessor[] {
                new STFReader.TokenProcessor("uid", ()=>{ UiD = stf.ReadIntBlock(null); }),
                new STFReader.TokenProcessor("flip", ()=>{ stf.MustMatch("("); stf.MustMatch(")"); Flip = true; }),
                new STFReader.TokenProcessor("enginedata", ()=>{ stf.MustMatch("("); Name = stf.ReadString(); Folder = stf.ReadString(); stf.MustMatch(")"); IsEngine = true; }),
                new STFReader.TokenProcessor("wagondata", ()=>{ stf.MustMatch("("); Name = stf.ReadString(); Folder = stf.ReadString(); stf.MustMatch(")"); }),
            });
        }

        public string GetName(uint uId, List<Wagon> wagonList) {
            foreach (var item in wagonList) {
                var wagon = item as Wagon;
                if (wagon.UiD == uId) {
                    return wagon.Name;
                }
            }
            return "<unknown name>";
        }
    }

    public class PlatformNumPassengersWaiting {  // For use, see file EUROPE1\ACTIVITIES\aftstorm.act
        public List<PlatformData> PlatformDataList = new List<PlatformData>();

        public PlatformNumPassengersWaiting(STFReader stf) {
            stf.MustMatch("(");
            stf.ParseBlock(new STFReader.TokenProcessor[] {
                new STFReader.TokenProcessor("platformdata", ()=>{ PlatformDataList.Add(new PlatformData(stf)); }),
            });
        }
    }

    public class PlatformData { // e.g. "PlatformData ( 41 20 )" 
        public int Id;
        public int PassengerCount;

        public PlatformData(int id, int passengerCount) {
            Id = id;
            PassengerCount = passengerCount;
        }

        public PlatformData(STFReader stf) {
            stf.MustMatch("(");
            Id = stf.ReadInt(null);
            PassengerCount = stf.ReadInt(null);
            stf.MustMatch(")");
        }
    }

    public class ActivityFailedSignals { // e.g. ActivityFailedSignals ( ActivityFailedSignal ( 50 ) )
        public List<int> FailedSignalList = new List<int>();
        public ActivityFailedSignals(STFReader stf) {
            stf.MustMatch("(");
            stf.ParseBlock(new STFReader.TokenProcessor[] {
                new STFReader.TokenProcessor("activityfailedsignal", ()=>{ FailedSignalList.Add(stf.ReadIntBlock(null)); }),
            });
        }
    }

    public class ActivityRestrictedSpeedZones {  // For use, see file EUROPE1\ACTIVITIES\aftstorm.act
        public List<ActivityRestrictedSpeedZone> ActivityRestrictedSpeedZoneList = new List<ActivityRestrictedSpeedZone>();

        public ActivityRestrictedSpeedZones(STFReader stf) {
            stf.MustMatch("(");
            stf.ParseBlock(new STFReader.TokenProcessor[] {
                new STFReader.TokenProcessor("activityrestrictedspeedzone", ()=>{ ActivityRestrictedSpeedZoneList.Add(new ActivityRestrictedSpeedZone(stf)); }),
            });
        }
    }

    public class ActivityRestrictedSpeedZone {
        public Position StartPosition;
        public Position EndPosition;

        public ActivityRestrictedSpeedZone(STFReader stf) {
            stf.MustMatch("(");
            stf.ParseBlock(new STFReader.TokenProcessor[] {
                new STFReader.TokenProcessor("startposition", ()=>{ StartPosition = new Position(stf); }),
                new STFReader.TokenProcessor("endposition", ()=>{ EndPosition = new Position(stf); }),
            });
        }
    }

    public class Position {
        public int TileX;
        public int TileZ;
        public float X;
        public float Z;
        public float Y;

        public Position(int tileX, int tileZ, int x, int z) {
            TileX = tileX;
            TileZ = tileZ;
            X = x;
            Z = z;
        }

        public Position(STFReader stf) {
            stf.MustMatch("(");
            TileX = stf.ReadInt(null);
            TileZ = stf.ReadInt(null);
            X = stf.ReadFloat(STFReader.UNITS.None, null);
            Z = stf.ReadFloat(STFReader.UNITS.None, null);
            stf.MustMatch(")");
        }
    }
}
>>>>>>> c19b5fe6
<|MERGE_RESOLUTION|>--- conflicted
+++ resolved
@@ -1,1352 +1,3 @@
-<<<<<<< HEAD
-﻿// COPYRIGHT 2009, 2010, 2011, 2013, 2014, 2015 by the Open Rails project.
-// 
-// This file is part of Open Rails.
-// 
-// Open Rails is free software: you can redistribute it and/or modify
-// it under the terms of the GNU General Public License as published by
-// the Free Software Foundation, either version 3 of the License, or
-// (at your option) any later version.
-// 
-// Open Rails is distributed in the hope that it will be useful,
-// but WITHOUT ANY WARRANTY; without even the implied warranty of
-// MERCHANTABILITY or FITNESS FOR A PARTICULAR PURPOSE.  See the
-// GNU General Public License for more details.
-// 
-// You should have received a copy of the GNU General Public License
-// along with Open Rails.  If not, see <http://www.gnu.org/licenses/>.
-
-//EBNF
-//Usage follows http://en.wikipedia.org/wiki/Extended_Backus%E2%80%93Naur_Form
-
-//Usage 			Notation
-//================ ========
-//definition 		 =
-//concatenation 	 ,
-//termination 	 ;
-//alternation 	 |
-//option 			 [ ... ]
-//repetition 		 { ... }
-//grouping 		 ( ... )
-//terminal string  " ... "
-//terminal string  ' ... '
-//comment 		 (* ... *)
-//special sequence ? ... ?
-//exception 		 -
-
-//(* MSTS Activity syntax in EBNF *)
-//(* Note inconsistent use of "_" in names *)
-//(* Note very similar names for different elements: ID v UiD, WagonsList v Wagon_List v Wagon, Train_Config v TrainCfg *)
-//(* Note some percentages as integers 0-100 and some as float, e.g. 0.75 *)
-//(* Note some times as 3*Integer for hr, min, sec and some as Integer seconds since some reference. *)
-//(* As with many things Microsoft, text containing spaces must be enclosed in "" and text with no spaces needs no delimiter. *)
-
-//Tr_Activity =
-//    "(", Serial, Tr_Activity_Header, Tr_Activity_File, ")" ;
-
-//    Serial = "Serial", "(", Integer, ")" ;
-
-//    Tr_Activity_Header = "Tr_Activity_Header",
-//        "(", *[ RouteID | Name | Description | Briefing | CompleteActivity
-//        | Type | Mode | StartTime | Season | Weather | PathID | StartingSpeed | Duration | Difficulty
-//        | Animals | Workers | FuelWater | FuelCoal | FuelDiesel ] ")" ; 
-//        (* 1 or more options. Sequence is probably not significant. 
-//           No information about which options are required or checking for duplicates. 
-//         *)
-
-//        RouteID = "RouteID", "(", Text, ")" ;  (* file name *)
-			
-//        Name = "Name", "(", Text, ")" ;
-			
-//        Description = "Description", "(", Text, ")" ;
-
-//        Briefing = "Briefing", "(", ParagraphText, ")" ;
-			
-//            ParagraphText = Text, *( "+", Text ) ;
-			
-//        CompleteActivity = "CompleteActivity", "(", Integer, ")" ;	(* 1 for true (to be checked) *)
-			
-//        Type = "Type", "(", Integer, ")" ;	(* 0 (default) for ??? (to be checked) *)
-
-//        Mode = "Mode", "(", Integer, ")" ;	(* 2 (default) for ??? (to be checked) *)
-
-//        StartTime = "StartTime", "(", 3*Integer, ")" ;  (* Hour, Minute, Second (default is 10am) *)
-
-//        Season = "Season", "(", Integer, ")" ;	(* Spring=0, Summer (default), Autumn, Winter *)
-
-//        Weather = "Weather", "(", Integer, ")" ;	(* Clear=0 (default), Snow, Rain *)
-
-//        PathID = "PathID", "(", Text , ")" ; 
-
-//        StartingSpeed = "StartingSpeed", "(", Integer, ")" ;	(* 0 (default) for meters/second *) (* Why integer? *)
-
-//        Duration = "Duration", "(", 2*Integer, ")" ;  (* Hour , Minute (default is 1 hour) *)
-
-//        Difficulty = "Difficulty", "(", Integer, ")" ;	(* Easy=0 (default), Medium, Hard *)
-
-//        Animals = "Animals", "(", Integer, ")" ;	(* 0-100 for % (default is 100) *)
-			
-//        Workers = "Workers", "(", Integer, ")" ;	(* 0-100 for % (default is 0) *)
-			
-//        FuelWater = "FuelWater", "(", Integer, ")";	(* 0-100 for % (default is 100) *)
-			
-//        FuelCoal = "FuelCoal", "(", Integer, ")";	(* 0-100 for % (default is 100) *)
-			
-//        FuelDiesel = "FuelDiesel", "(", Integer, ")";	(* 0-100 for % (default is 100) *)
-
-//    Tr_Activity_File = "Tr_Activity_File", 
-//        "(", *[ Player_Service_Definition | NextServiceUID | NextActivityObjectUID
-//        | Traffic_Definition | Events | ActivityObjects | ActivityFailedSignals | PlatformNumPassengersWaiting | ActivityRestrictedSpeedZones ] ")" ;
-		
-//        Player_Service_Definition = "Player_Service_Definition",	(* Text is linked to PathID somehow. *)
-//            "(", Text, [ Player_Traffic_Definition | UiD | *Player_Service_Item ], ")" ;    (* Code suggests just one Player_Traffic_Definition *)
-			
-//                Player_Traffic_Definition = "Player_Traffic_Definition", 
-//                    "(", Integer, *( Player_Traffic_Item ), ")" ;
-					
-//                    Player_Traffic_Item =	(* Note lack of separator between Player_Traffic_Items. 
-//                                               For simplicity, parser creates a new object whenever PlatformStartID is parsed. *)
-//                        *[ "ArrivalTime", "(", Integer, ")"
-//                         | "DepartTime", "(", Integer, ")"
-//                         | "SkipCount", "(", Integer, ")"
-//                         | "DistanceDownPath", "(", Float, ")" ],
-//                        "PlatformStartID", "(", Integer, ")" ;
-				
-//                UiD = "UiD", "(", Integer, ")" ;
-
-//                Player_Service_Item =	(* Note lack of separator between Player_Service_Items *)
-//                                           For simplicity, parser creates a new object whenever PlatformStartID is parsed. *)
-//                    *[ "Efficiency", "(", Float, ")"   (* e.g. 0.75 for 75% efficient? *)
-//                     | "SkipCount", "(", Integer, ")"
-//                     | "DistanceDownPath", "(", Float, ")" ],
-//                    "PlatformStartID", "(", Integer, ")" ;
-				
-//        NextServiceUID = "NextServiceUID", "(", Integer, ")" ;
-
-//        NextActivityObjectUID = "NextActivityObjectUID", "(", Integer, ")" ;
-			
-//        Traffic_Definition = "Traffic_Definition", "(", Text, *Service_Definition, ")" ;
-			
-//            Service_Definition = "Service_Definition",
-//                "(", Text, Integer, UiD, *Player_Service_Item, ")" ;  (* Integer is time in seconds *)
-
-//        Events = "Events", 
-//            "(", *[ EventCategoryLocation | EventCategoryAction | EventCategoryTime ], ")" ;  (* CategoryTime *)
-
-//            EventCategoryLocation = "EventCategoryLocation", 
-//                "(", *[ EventTypeLocation | ID | Activation_Level | Outcomes
-//                | Name | Location | TriggerOnStop ], ")" ;  (* ID and Name defined above *)	
-				
-//                EventTypeLocation = "EventTypeLocation", "(", ")" ;
-				
-//                ID = "ID", "(", Integer, ")" ;
-				
-//                Activation_Level = "Activation_Level", "(", Integer, ")" ;
-					
-//                Outcomes = "Outcomes",
-//                    "(", *[ ActivitySuccess | ActivityFail | ActivateEvent | RestoreActLevel | DecActLevel | IncActLevel | DisplayMessage ], ")" ;
-				
-//                    ActivitySuccess = "ActivitySuccess", "(", ")" ;   (* No text parameter *)
-						
-//                    ActivityFail = "ActivityFail", "(", Text, ")" ;
-						
-//                    ActivateEvent = "ActivateEvent", "(", Integer, ")" ;
-
-//                    RestoreActLevel = "RestoreActLevel", "(", Integer, ")" ;
-
-//                    DecActLevel = "DecActLevel", "(", Integer, ")" ;
-						
-//                    IncActLevel = "IncActLevel", "(", Integer, ")" ;  (* Some MSTS samples have more than a single IncActLevel *)
-						
-//                    DisplayMessage = "DisplayMessage", "(", Text, ")" ;
-						
-//                Location = "Location", "(", 5*Integer, ")" ;
-					
-//                TriggerOnStop = "TriggerOnStop", "(", Integer, ")" ;  (* 0 for ?? *)
-					
-//                TextToDisplayOnCompletionIfTriggered = "TextToDisplayOnCompletionIfTriggered", "(", ParagraphText, ")" ;
-
-//                TextToDisplayOnCompletionIfNotTriggered = "TextToDisplayOnCompletionIfNotTriggered", "(", ParagraphText, ")" ;
-
-//            EventCategoryAction = "EventCategoryAction", 
-//                "(", *[ EventType | ID | Activation_Level
-//                | Outcomes | Reversable_Event | Name | Wagon_List | SidingItem | StationStop | Speed ] ;  (* ID, Activation_Level, Outcomes and Name defined above *)					
-
-//                EventType =
-//                    [ EventTypeAllStops | EventTypeAssembleTrain
-//                    | EventTypeAssembleTrainAtLocation | EventTypeDropOffWagonsAtLocation 
-//                    | EventTypePickUpPassengers | EventTypePickUpWagons 
-//                    | EventTypeReachSpeed ] ;
-
-//                    EventTypeAllStops = "EventTypeAllStops", "(", ")" ;
-
-//                    EventTypeAssembleTrain = "EventTypeAssembleTrain", "(", ")" ;
-					
-//                    EventTypeAssembleTrainAtLocation = "EventTypeAssembleTrainAtLocation", "(", ")" ;
-					
-//                    EventTypeDropOffWagonsAtLocation = "EventTypeDropOffWagonsAtLocation", "(", ")" ;
-					
-//                    EventTypePickUpPassengers = "EventTypePickUpPassengers", "(", ")" ;
-
-//                    EventTypePickUpWagons = "EventTypePickUpWagons", "(", ")" ;
-					
-//                    EventTypeReachSpeed = "EventTypeReachSpeed", "(", ")" ;
-
-//                Reversable_Event = [ "Reversable_Event" | "Reversible_Event" ],  (* Reversable is not listed at www.learnersdictionary.com *) 
-//                    "(", ")" ;
-					
-//                SidingItem =  "(", Integer, ")" ;
-
-//                Wagon_List = "Wagon_List", "(", *WagonListItem, ")" ;
-					
-//                    WagonListItem = (* Description omitted from PickUpWagons and sometimes from DropOffWagonsAtLocation *)
-//                        UiD, SidingItem, [ "Description", "(", Text, ")" ] ;  (" MSTS uses SidingItem inside the Wagon_List and also at the same level *)
-						
-//                StationStop = 
-				
-//                Speed = "(", Integer, ")" ;
-					
-//            EventCategoryTime = "EventCategoryTime", "(",  (* single instance of each alternative *)
-//                [ EventTypeTime | ID | Activation_Level | Outcomes | TextToDisplayOnCompletionIfTriggered 
-//                | TextToDisplayOnCompletionIfNotTriggered | Name | Time ], ")" ;  (* Outcomes may have empty parameters *)
-				
-//                EventTypeTime = "EventTypeTime", "(", ")" ;
-
-//                Time = "Time", "(", Integer, ")" ;
-					
-//        ActivityObjects	= "ActivityObjects", "(", *ActivityObject, ")" ;
-			
-//            ActivityObject = "ActivityObject", 
-//                "(", *[ ObjectType | Train_Config | Direction | ID | Tile ], ")" ;  (* ID defined above *)
-
-//                ObjectType = "ObjectType", 
-//                    "(", [ "WagonsList" | ?? ], ")" ;
-
-//                Train_Config = "Train_Config", "(", TrainCfg, ")" ;
-
-//                    TrainCfg = "TrainCfg", 
-//                        "(", [ Name | Serial | MaxVelocity | NextWagonUID | Durability | Wagon | Engine ], ")" ;
-						
-//                        Serial = "Serial", "(", Integer, ")" ;
-						
-//                        MaxVelocity = "MaxVelocity", "(", 2*Float, ")" ;
-						
-//                        NextWagonUID = "NextWagonUID", "(", Integer, ")" ;
-						
-//                        Durability = "Durability", "(", Float, ")" ;
-
-//                        Wagon = "Wagon", 
-//                            "(", *[ WagonData | UiD ], ")" ;  (* UiD defined above *)
-
-//                            WagonData = "WagonData", "(", 2*Text, ")" ;
-
-//                        Engine = "Engine", "(", *[ UiD | EngineData ], ")" ;  (* UiD defined above *)
-						
-//                            EngineData = "EngineData", 
-//                                "(", 2*Text, ")" ;
-							
-//                Direction = "Direction", "(", Integer, ")" ;  (* 0 for ??, 1 for ?? *)
-
-//                Tile = "Tile", "(", 2*Integer, 2*Float, ")" ;
-		
-//        ActivityFailedSignals = "ActivityFailedSignals", "(", *ActivityFailedSignal, ")" ;
-		
-//            ActivityFailedSignal = "ActivityFailedSignal", "(", Integer, ")" ;
-		
-//        PlatformNumPassengersWaiting = "PlatformNumPassengersWaiting", "(", *PlatformData, ")" ;
-		
-//            PlatformData = "PlatformData", "(", 2*Integer, ")" ;
-		
-//        ActivityRestrictedSpeedZones = "ActivityRestrictedSpeedZones", "(", *ActivityRestrictedSpeedZone, ")" ;
-			
-//            ActivityRestrictedSpeedZone = "ActivityRestrictedSpeedZone",
-//                "(", StartPosition, EndPosition, ")" ;
-
-//                StartPosition = "StartPosition, "(", 4*Integer, ")" ;
-				
-//                EndPosition = "EndPosition", "(", 4*Integer, ")" ;
-
-
-using System;
-using System.Collections;
-using System.Collections.Generic;
-using System.Diagnostics;
-using System.Text;
-using System.IO;
-using Orts.Parsers.Msts; // For class S (seconds)
-
-namespace Orts.Formats.Msts
-{
-    public enum SeasonType { Spring = 0, Summer, Autumn, Winter }
-    public enum WeatherType { Clear = 0, Snow, Rain }
-    public enum Difficulty { Easy = 0, Medium, Hard }
-    public enum EventType {
-        AllStops = 0, AssembleTrain, AssembleTrainAtLocation, DropOffWagonsAtLocation, PickUpPassengers,
-        PickUpWagons, ReachSpeed
-    }
-    public enum ActivityMode
-    {
-        IntroductoryTrainRide = 0,
-        Player = 2,
-        Tutorial = 3,
-    }
-
-    /// <summary>
-    /// Parse and *.act file.
-    /// Naming for classes matches the terms in the *.act file.
-    /// </summary>
-    public class ActivityFile {
-        public Tr_Activity Tr_Activity;
-
-        public ActivityFile(string filenamewithpath) {
-            Read(filenamewithpath, false);
-        }
-
-        public ActivityFile(string filenamewithpath, bool headerOnly) {
-            Read(filenamewithpath, headerOnly);
-        }
-
-        public void Read(string filenamewithpath, bool headerOnly) {
-            using (STFReader stf = new STFReader(filenamewithpath, false)) {
-                stf.ParseFile(() => headerOnly && (Tr_Activity != null) && (Tr_Activity.Tr_Activity_Header != null), new STFReader.TokenProcessor[] {
-                    new STFReader.TokenProcessor("tr_activity", ()=>{ Tr_Activity = new Tr_Activity(stf, headerOnly); }),
-                });
-                if (Tr_Activity == null)
-                    STFException.TraceWarning(stf, "Missing Tr_Activity statement");
-            }
-        }
-
-        public void InsertORSpecificData(string filenamewithpath)
-        {
-            using (STFReader stf = new STFReader(filenamewithpath, false))
-            {
-                var tr_activityTokenPresent = false;
-                stf.ParseFile(() => false && (Tr_Activity.Tr_Activity_Header != null), new STFReader.TokenProcessor[] {
-                    new STFReader.TokenProcessor("tr_activity", ()=>{ tr_activityTokenPresent = true;  Tr_Activity.InsertORSpecificData (stf); }),
-                    });
-                if (!tr_activityTokenPresent)
-                    STFException.TraceWarning(stf, "Missing Tr_Activity statement");
-            }
-        }
-
-        // Used for explore in activity mode
-        public ActivityFile()
-        {
-            Tr_Activity = new Tr_Activity();
-        }
-    }
-
-    public class Tr_Activity {
-        public int Serial = 1;
-        public Tr_Activity_Header Tr_Activity_Header;
-        public Tr_Activity_File Tr_Activity_File;
-
-        public Tr_Activity(STFReader stf, bool headerOnly) {
-            stf.MustMatch("(");
-            stf.ParseBlock(() => headerOnly && (Tr_Activity_Header != null), new STFReader.TokenProcessor[] {
-                new STFReader.TokenProcessor("tr_activity_file", ()=>{ Tr_Activity_File = new Tr_Activity_File(stf); }),
-                new STFReader.TokenProcessor("serial", ()=>{ Serial = stf.ReadIntBlock(null); }),
-                new STFReader.TokenProcessor("tr_activity_header", ()=>{ Tr_Activity_Header = new Tr_Activity_Header(stf); }),
-            });
-            if (!headerOnly && (Tr_Activity_File == null))
-                STFException.TraceWarning(stf, "Missing Tr_Activity_File statement");
-        }
-
-        public void InsertORSpecificData(STFReader stf)
-        {
-            stf.MustMatch("(");
-            var tr_activity_fileTokenPresent = false;
-            stf.ParseBlock(() => false && (Tr_Activity_Header != null), new STFReader.TokenProcessor[] {
-                new STFReader.TokenProcessor("tr_activity_file", ()=>{ tr_activity_fileTokenPresent = true;  Tr_Activity_File.InsertORSpecificData (stf); }),
-            });
-            if (!tr_activity_fileTokenPresent)
-                STFException.TraceWarning(stf, "Missing Tr_Activity_File statement");
-        }
-
-        // Used for explore in activity mode
-        public Tr_Activity()
-        {
-            Serial = -1;
-            Tr_Activity_Header = new Tr_Activity_Header();
-            Tr_Activity_File = new Tr_Activity_File();
-        }
-    }
-
-    public class Tr_Activity_Header {
-        public string RouteID;
-        public string Name;					// AE Display Name
-        public string Description = " ";
-        public string Briefing = " ";
-        public int CompleteActivity = 1;    // <CJComment> Should be boolean </CJComment>
-        public int Type;
-        public ActivityMode Mode = ActivityMode.Player;
-        public StartTime StartTime = new StartTime(10, 0, 0);
-        public SeasonType Season = SeasonType.Summer;
-        public WeatherType Weather = WeatherType.Clear;
-        public string PathID;
-        public int StartingSpeed;       // <CJComment> Should be float </CJComment>
-        public Duration Duration = new Duration(1, 0);
-        public Difficulty Difficulty = Difficulty.Easy;
-        public int Animals = 100;		// percent
-        public int Workers; 			// percent
-        public int FuelWater = 100;		// percent
-        public int FuelCoal = 100;		// percent
-        public int FuelDiesel = 100;	// percent
-
-        public Tr_Activity_Header(STFReader stf) {
-            stf.MustMatch("(");
-            stf.ParseBlock(new STFReader.TokenProcessor[] {
-                new STFReader.TokenProcessor("routeid", ()=>{ RouteID = stf.ReadStringBlock(null); }),
-                new STFReader.TokenProcessor("name", ()=>{ Name = stf.ReadStringBlock(null); }),
-                new STFReader.TokenProcessor("description", ()=>{ Description = stf.ReadStringBlock(Description); }),
-                new STFReader.TokenProcessor("briefing", ()=>{ Briefing = stf.ReadStringBlock(Briefing); }),
-                new STFReader.TokenProcessor("completeactivity", ()=>{ CompleteActivity = stf.ReadIntBlock(CompleteActivity); }),
-                new STFReader.TokenProcessor("type", ()=>{ Type = stf.ReadIntBlock(Type); }),
-                new STFReader.TokenProcessor("mode", ()=>{ Mode = (ActivityMode)stf.ReadIntBlock((int)Mode); }),
-                new STFReader.TokenProcessor("starttime", ()=>{ StartTime = new StartTime(stf); }),
-                new STFReader.TokenProcessor("season", ()=>{ Season = (SeasonType)stf.ReadIntBlock(null); }),
-                new STFReader.TokenProcessor("weather", ()=>{ Weather = (WeatherType)stf.ReadIntBlock(null); }),
-                new STFReader.TokenProcessor("pathid", ()=>{ PathID = stf.ReadStringBlock(null); }),
-                new STFReader.TokenProcessor("startingspeed", ()=>{ StartingSpeed = (int)stf.ReadFloatBlock(STFReader.UNITS.Speed, (float)StartingSpeed); }),                
-                new STFReader.TokenProcessor("duration", ()=>{ Duration = new Duration(stf); }),
-                new STFReader.TokenProcessor("difficulty", ()=>{ Difficulty = (Difficulty)stf.ReadIntBlock(null); }),
-                new STFReader.TokenProcessor("animals", ()=>{ Animals = stf.ReadIntBlock(Animals); }),
-                new STFReader.TokenProcessor("workers", ()=>{ Workers = stf.ReadIntBlock(Workers); }),
-                new STFReader.TokenProcessor("fuelwater", ()=>{ FuelWater = stf.ReadIntBlock(FuelWater); }),
-                new STFReader.TokenProcessor("fuelcoal", ()=>{ FuelCoal = stf.ReadIntBlock(FuelCoal); }),
-                new STFReader.TokenProcessor("fueldiesel", ()=>{ FuelDiesel = stf.ReadIntBlock(FuelDiesel); }),
-            });
-        }
-
-        // Used for explore in activity mode
-        public Tr_Activity_Header()
-        {
-        }
-    }
-
-    public class StartTime {
-        public int Hour;
-        public int Minute;
-        public int Second;
-
-        public StartTime(int h, int m, int s) {
-            Hour = h;
-            Minute = m;
-            Second = s;
-        }
-
-        public StartTime(STFReader stf) {
-            stf.MustMatch("(");
-            Hour = stf.ReadInt(null);
-            Minute = stf.ReadInt(null);
-            Second = stf.ReadInt(null);
-            stf.MustMatch(")");
-        }
-
-        public String FormattedStartTime() {
-            return Hour.ToString("00") + ":" + Minute.ToString("00") + ":" + Second.ToString("00");
-        }
-    }
-
-    public class Duration {
-        int Hour;
-        int Minute;
-        int Second;
-
-        public Duration(int h, int m) {
-            Hour = h;
-            Minute = m;
-        }
-
-        public Duration(STFReader stf) {
-            stf.MustMatch("(");
-            Hour = stf.ReadInt(null);
-            Minute = stf.ReadInt(null);
-            stf.MustMatch(")");
-        }
-
-        public String FormattedDurationTime()
-        {
-            return Hour.ToString("00") + ":" + Minute.ToString("00");
-        }
-
-        public String FormattedDurationTimeHMS()
-        {
-            return Hour.ToString("00") + ":" + Minute.ToString("00") + ":" + Second.ToString("00");
-        }
-
-    }
-
-    public class Tr_Activity_File {
-        public Player_Service_Definition Player_Service_Definition;
-        public int NextServiceUID = 1;
-        public int NextActivityObjectUID = 32786;
-        public ActivityObjects ActivityObjects;
-        public ActivityFailedSignals ActivityFailedSignals;
-        public Events Events;
-        public Traffic_Definition Traffic_Definition;
-        public PlatformNumPassengersWaiting PlatformNumPassengersWaiting;
-        public ActivityRestrictedSpeedZones ActivityRestrictedSpeedZones;
-        public int ORTSAIHornAtCrossings = -1;
-
-
-        public Tr_Activity_File(STFReader stf) {
-            stf.MustMatch("(");
-            stf.ParseBlock(new STFReader.TokenProcessor[] {
-                new STFReader.TokenProcessor("player_service_definition",()=>{ Player_Service_Definition = new Player_Service_Definition(stf); }),
-                new STFReader.TokenProcessor("nextserviceuid",()=>{ NextServiceUID = stf.ReadIntBlock(null); }),
-                new STFReader.TokenProcessor("nextactivityobjectuid",()=>{ NextActivityObjectUID = stf.ReadIntBlock(null); }),
-                new STFReader.TokenProcessor("ortsaihornatcrossings", ()=>{ ORTSAIHornAtCrossings = stf.ReadIntBlock(ORTSAIHornAtCrossings); }),
-                new STFReader.TokenProcessor("events",()=>{ Events = new Events(stf); }),
-                new STFReader.TokenProcessor("traffic_definition",()=>{ Traffic_Definition = new Traffic_Definition(stf); }),
-                new STFReader.TokenProcessor("activityobjects",()=>{ ActivityObjects = new ActivityObjects(stf); }),
-                new STFReader.TokenProcessor("platformnumpassengerswaiting",()=>{ PlatformNumPassengersWaiting = new PlatformNumPassengersWaiting(stf); }),  // 35 files. To test, use EUROPE1\ACTIVITIES\aftstorm.act
-                new STFReader.TokenProcessor("activityfailedsignals",()=>{ ActivityFailedSignals = new ActivityFailedSignals(stf); }),
-                new STFReader.TokenProcessor("activityrestrictedspeedzones",()=>{ ActivityRestrictedSpeedZones = new ActivityRestrictedSpeedZones(stf); }),   // 27 files. To test, use EUROPE1\ACTIVITIES\lclsrvce.act
-            });
-        }
-
-        // Used for explore in activity mode
-        public Tr_Activity_File()
-        {
-            Player_Service_Definition = new Player_Service_Definition();
-        }
-
-        //public void ClearStaticConsists()
-        //{
-        //    NextActivityObjectUID = 32786;
-        //    ActivityObjects.Clear();
-        //}
-        public void InsertORSpecificData(STFReader stf)
-        {
-            stf.MustMatch("(");
-            stf.ParseBlock(new STFReader.TokenProcessor[] {
-                new STFReader.TokenProcessor("ortsaihornatcrossings", ()=>{ ORTSAIHornAtCrossings = stf.ReadIntBlock(ORTSAIHornAtCrossings); }),
-                new STFReader.TokenProcessor("events",()=>
-                {
-                    if ( Events == null) Events = new Events(stf);
-                    else Events.InsertORSpecificData (stf);
-                }
-                ),
-            });
-        }
-    }
-
-    public class Player_Service_Definition {
-        public string Name;
-        public Player_Traffic_Definition Player_Traffic_Definition;
-
-        public Player_Service_Definition(STFReader stf) {
-            stf.MustMatch("(");
-            Name = stf.ReadString();
-            stf.ParseBlock(new STFReader.TokenProcessor[] {
-                new STFReader.TokenProcessor("player_traffic_definition", ()=>{ Player_Traffic_Definition = new Player_Traffic_Definition(stf); }),
-            });
-        }
-
-        // Used for explore in activity mode
-        public Player_Service_Definition()
-        {
-            Player_Traffic_Definition = new Player_Traffic_Definition();
-        }
-    }
-
-    public class Player_Traffic_Definition {
-        public int Time;
-        public List<Player_Traffic_Item> Player_Traffic_List = new List<Player_Traffic_Item>();
-
-        public Player_Traffic_Definition(STFReader stf) {
-            DateTime baseDT = new DateTime();
-            DateTime arrivalTime = new DateTime();
-            DateTime departTime = new DateTime();
-            int skipCount = 0;
-            float distanceDownPath = new float();
-            int platformStartID = 0;
-            stf.MustMatch("(");
-            Time = (int)stf.ReadFloat(STFReader.UNITS.Time, null);
-            // Clumsy parsing. You only get a new Player_Traffic_Item in the list after a PlatformStartId is met.
-            // Blame lies with Microsoft for poor design of syntax.
-            stf.ParseBlock(new STFReader.TokenProcessor[] {
-                new STFReader.TokenProcessor("arrivaltime", ()=>{ arrivalTime = baseDT.AddSeconds(stf.ReadFloatBlock(STFReader.UNITS.Time, null)); }),
-                new STFReader.TokenProcessor("departtime", ()=>{ departTime = baseDT.AddSeconds(stf.ReadFloatBlock(STFReader.UNITS.Time, null)); }),
-                new STFReader.TokenProcessor("skipcount", ()=>{ skipCount = stf.ReadIntBlock(null); }),
-                new STFReader.TokenProcessor("distancedownpath", ()=>{ distanceDownPath = stf.ReadFloatBlock(STFReader.UNITS.Distance, null); }),
-                new STFReader.TokenProcessor("platformstartid", ()=>{ platformStartID = stf.ReadIntBlock(null); 
-                    Player_Traffic_List.Add(new Player_Traffic_Item(arrivalTime, departTime, skipCount, distanceDownPath, platformStartID)); }),
-            });
-        }
-
-        // Used for explore in activity mode
-        public Player_Traffic_Definition()
-        {
-        }
-    }
-
-    public class Player_Traffic_Item {
-        public DateTime ArrivalTime;
-        public DateTime DepartTime;
-        public float DistanceDownPath;
-        public int PlatformStartID;
-
-        public Player_Traffic_Item(DateTime arrivalTime, DateTime departTime, int skipCount, float distanceDownPath, int platformStartID) {
-            ArrivalTime = arrivalTime;
-            DepartTime = departTime;
-            DistanceDownPath = distanceDownPath;
-            PlatformStartID = platformStartID;
-        }
-    }
-
-    public class Service_Definition {
-        public string Name;
-        public int Time;
-        public int UiD;
-        public List<Service_Item> ServiceList = new List<Service_Item>();
-        float efficiency;
-        int skipCount;
-        float distanceDownPath = new float();
-        int platformStartID;
-
-        public Service_Definition(STFReader stf) {
-            stf.MustMatch("(");
-            Name = stf.ReadString();
-            Time = (int)stf.ReadFloat(STFReader.UNITS.Time, null);
-            stf.MustMatch("uid");
-            UiD = stf.ReadIntBlock(null);
-            // Clumsy parsing. You only get a new Service_Item in the list after a PlatformStartId is met.
-            // Blame lies with Microsoft for poor design of syntax.
-            stf.ParseBlock(new STFReader.TokenProcessor[] {
-                new STFReader.TokenProcessor("efficiency", ()=>{ efficiency = stf.ReadFloatBlock(STFReader.UNITS.Any, null); }),
-                new STFReader.TokenProcessor("skipcount", ()=>{ skipCount = stf.ReadIntBlock(null); }),
-                new STFReader.TokenProcessor("distancedownpath", ()=>{ distanceDownPath = stf.ReadFloatBlock(STFReader.UNITS.Distance, null); }),
-                new STFReader.TokenProcessor("platformstartid", ()=>{ platformStartID = stf.ReadIntBlock(null); 
-                    ServiceList.Add(new Service_Item(efficiency, skipCount, distanceDownPath, platformStartID)); }),
-            });
-        }
-
-        // This is used to convert the player traffic definition into an AI train service definition for autopilot mode
-        public Service_Definition(string service_Definition, Player_Traffic_Definition player_Traffic_Definition)
-        {
-            Name = service_Definition;
-            Time = player_Traffic_Definition.Time;
-            UiD = 0;
-            foreach (Player_Traffic_Item player_Traffic_Item in player_Traffic_Definition.Player_Traffic_List)
-            {
-                efficiency = 0.95f; // Not present in player traffic definition
-                distanceDownPath = player_Traffic_Item.DistanceDownPath;
-                platformStartID = player_Traffic_Item.PlatformStartID;
-                skipCount = 0;
-                ServiceList.Add(new Service_Item(efficiency, skipCount, distanceDownPath, platformStartID));
-            }
-        }
-
-        //================================================================================================//
-        /// <summary>
-        /// For restore
-        /// <\summary>
-        /// 
-
-        public Service_Definition ()
-        { }
-
-        //================================================================================================//
-        /// <summary>
-        /// Save of useful Service Items parameters
-        /// <\summary>
-        /// 
-
-        public void Save(BinaryWriter outf)
-        {
-            if (ServiceList == null || ServiceList.Count == 0)
-            {
-                outf.Write(-1);
-            }
-            else          
-            {
-                outf.Write (ServiceList.Count);
-                foreach (Service_Item thisServiceItem in ServiceList)
-                {
-                    outf.Write(thisServiceItem.Efficiency);
-                    outf.Write(thisServiceItem.PlatformStartID);
-                }
-            }
-        }
-     }
-
-    public class Service_Item
-    {
-        public float Efficiency = new float();
-        public int SkipCount;
-        public float DistanceDownPath = new float();
-        public int PlatformStartID;
-
-        public Service_Item(float efficiency, int skipCount, float distanceDownPath, int platformStartID) {
-            Efficiency = efficiency;
-            SkipCount = skipCount;
-            DistanceDownPath = distanceDownPath;
-            PlatformStartID = platformStartID;
-        }
-    }
-
-    /// <summary>
-    /// Parses Service_Definition objects and saves them in ServiceDefinitionList.
-    /// </summary>
-    public class Traffic_Definition {
-        public string Name;
-        public TrafficFile TrafficFile;
-        public List<Service_Definition> ServiceDefinitionList = new List<Service_Definition>();
-
-        public Traffic_Definition(STFReader stf) {
-            stf.MustMatch("(");
-            Name = stf.ReadString();
-            stf.ParseBlock(new STFReader.TokenProcessor[] {
-                new STFReader.TokenProcessor("service_definition", ()=>{ ServiceDefinitionList.Add(new Service_Definition(stf)); }),
-            });
-
-            TrafficFile = new TrafficFile(Path.Combine(Path.Combine(Path.GetDirectoryName(Path.GetDirectoryName(stf.FileName)), "Traffic"), Name + ".trf"));
-
-        }
-    }
-
-    /// <summary>
-    /// Parses Event objects and saves them in EventList.
-    /// </summary>
-    public class Events {
-        public List<Event> EventList = new List<Event>();
-
-        public Events(STFReader stf) {
-            stf.MustMatch("(");
-            stf.ParseBlock(new STFReader.TokenProcessor[] {
-                new STFReader.TokenProcessor("eventcategorylocation", ()=>{ EventList.Add(new EventCategoryLocation(stf)); }),
-                new STFReader.TokenProcessor("eventcategoryaction", ()=>{ EventList.Add(new EventCategoryAction(stf)); }),
-                new STFReader.TokenProcessor("eventcategorytime", ()=>{ EventList.Add(new EventCategoryTime(stf)); }),
-            });
-        }
-
-        public void InsertORSpecificData (STFReader stf)
-        {
-            stf.MustMatch("(");
-            stf.ParseBlock(new STFReader.TokenProcessor[] {
-                new STFReader.TokenProcessor("eventcategorylocation", ()=>{ TryModify(0, stf); }),
-                new STFReader.TokenProcessor("eventcategoryaction", ()=>{ TryModify(1, stf); }),
-                new STFReader.TokenProcessor("eventcategorytime", ()=>{ TryModify(2, stf); }),
-            });
-        }
-
-        public void TryModify(int Category, STFReader stf)
-        {
-            Event origEvent;
-            bool wrongEventID = false;
-            int modifiedID = -1;
-            try
-            {
-                stf.MustMatch("(");
-                stf.MustMatch("id");
-                stf.MustMatch("(");
-                modifiedID = stf.ReadInt(null);
-                stf.MustMatch(")");
-                origEvent = EventList.Find(x => x.ID == modifiedID);
-                if (origEvent == null)
-                {
-                    wrongEventID = true;
-                    Trace.TraceWarning("Skipped event {0} not present in base activity file", modifiedID);
-                    stf.SkipRestOfBlock();
-                }
-                else
-                {
-                    wrongEventID = !TestMatch(Category, origEvent);
-                    if (!wrongEventID)
-                    {
-                       origEvent.AddOrModifyEvent(stf, Path.GetDirectoryName(stf.FileName));
-                    }
-                    else
-                    {
-                        Trace.TraceWarning("Skipped event {0} of event category not matching with base activity file", modifiedID);
-                        stf.SkipRestOfBlock();
-                    }
-                }
-            }
-            catch (Exception error)
-            {
-                Trace.WriteLine(new FileLoadException("Error in additional activity file", error));
-            }
-        }
-
-        private bool TestMatch(int category, Event origEvent)
-        {
-            if (category == 0 && origEvent is EventCategoryLocation) return true;
-            if (category == 1 && origEvent is EventCategoryAction) return true;
-            if (category == 2 && origEvent is EventCategoryTime) return true;
-            return false;
-        }
-    }
-
-    /// <summary>
-    /// The 3 types of event are inherited from the abstract Event class.
-    /// </summary>
-    public abstract class Event {
-        public int ID;
-        public string Name;
-        public int Activation_Level;
-        public Outcomes Outcomes;
-        public string TextToDisplayOnCompletionIfTriggered = "";
-        public string TextToDisplayOnCompletionIfNotTriggered = "";
-        public Boolean Reversible;
-        public int ORTSContinue = -1;
-        public string ORTSActSoundFile;
-        public int ORTSActSoundFileType;
-        public ORTSWeatherChange ORTSWeatherChange;
-
-        public virtual void AddOrModifyEvent (STFReader stf, string fileName)
-        { }
-    }
-
-    public class EventCategoryLocation : Event {
-        public bool TriggerOnStop;  // Value assumed if property not found.
-        public int TileX;
-        public int TileZ;
-        public float X;
-        public float Z;
-        public float RadiusM;
-
-        public EventCategoryLocation(STFReader stf) {
-            stf.MustMatch("(");
-            AddOrModifyEvent(stf, stf.FileName);
-                }
-
-        public override void AddOrModifyEvent (STFReader stf, string fileName)
-        { 
-            stf.ParseBlock(new STFReader.TokenProcessor[] {
-                new STFReader.TokenProcessor("eventtypelocation", ()=>{ stf.MustMatch("("); stf.MustMatch(")"); }),
-                new STFReader.TokenProcessor("id", ()=>{ ID = stf.ReadIntBlock(null); }),
-                new STFReader.TokenProcessor("activation_level", ()=>{ Activation_Level = stf.ReadIntBlock(null); }),
-                new STFReader.TokenProcessor("outcomes", ()=>
-                {
-                    if (Outcomes == null)
-                        Outcomes = new Outcomes(stf);
-                    else
-                        Outcomes.CreateOrModifyOutcomes(stf); }),
-                new STFReader.TokenProcessor("name", ()=>{ Name = stf.ReadStringBlock(null); }),
-                new STFReader.TokenProcessor("texttodisplayoncompletioniftriggered", ()=>{ TextToDisplayOnCompletionIfTriggered = stf.ReadStringBlock(null); }),
-                new STFReader.TokenProcessor("texttodisplayoncompletionifnottriggered", ()=>{ TextToDisplayOnCompletionIfNotTriggered = stf.ReadStringBlock(null); }),
-                new STFReader.TokenProcessor("triggeronstop", ()=>{ TriggerOnStop = stf.ReadBoolBlock(true); }),
-                new STFReader.TokenProcessor("location", ()=>{
-                    stf.MustMatch("(");
-                    TileX = stf.ReadInt(null);
-                    TileZ = stf.ReadInt(null);
-                    X = stf.ReadFloat(STFReader.UNITS.None, null);
-                    Z = stf.ReadFloat(STFReader.UNITS.None, null);
-                    RadiusM = stf.ReadFloat(STFReader.UNITS.Distance, null);
-                    stf.MustMatch(")");
-                }),
-                new STFReader.TokenProcessor("ortscontinue", ()=>{ ORTSContinue = stf.ReadIntBlock(0); }),
-                new STFReader.TokenProcessor("ortsactsoundfile", ()=>
-                {
-                    stf.MustMatch("(");
-                    var tempString = stf.ReadString();
-                    ORTSActSoundFile =Path.Combine(Path.Combine(Path.GetDirectoryName(Path.GetDirectoryName(fileName)), "SOUND"), tempString);
-                    var ORTSActSoundFileTypeString = stf.ReadString();
-                    switch (ORTSActSoundFileTypeString)
-	                    {
-                            case "Everywhere":
-                                ORTSActSoundFileType = 0;
-                                break;
-                            case "Cab":
-                                ORTSActSoundFileType = 1;
-                                break;
-                            case "Pass":
-                                ORTSActSoundFileType = 2;
-                                break;
-                            case "Ground":
-                                ORTSActSoundFileType = 3;
-                                break;
-                            default:
-                                ORTSActSoundFileType = 0;
-                                break;
-	                    }
-                    stf.MustMatch(")");
-                }),
-                new STFReader.TokenProcessor("ortsweatherchange", ()=>{ ORTSWeatherChange = new ORTSWeatherChange(stf);}),
-            });
-        }
-    }
-
-    /// <summary>
-    /// Parses all types of action events.
-    /// Save type of action event in Type. MSTS syntax isn't fully hierarchical, so using inheritance here instead of Type would be awkward. 
-    /// </summary>
-    public class EventCategoryAction : Event {
-        public EventType Type;
-        public WagonList WagonList;
-        public Nullable<uint> SidingId;  // May be specified inside the Wagon_List instead. Nullable as can't use -1 to indicate not set.
-        public float SpeedMpS;
-        //private const float MilespHourToMeterpSecond = 0.44704f;
-
-        public EventCategoryAction(STFReader stf) {
-            stf.MustMatch("(");
-            AddOrModifyEvent(stf, stf.FileName);
-        }
-
-        public override void AddOrModifyEvent(STFReader stf, string fileName)
-        {
-            stf.ParseBlock(new STFReader.TokenProcessor[] {
-                new STFReader.TokenProcessor("eventtypeallstops", ()=>{ stf.MustMatch("("); stf.MustMatch(")"); Type = EventType.AllStops; }),
-                new STFReader.TokenProcessor("eventtypeassembletrain", ()=>{ stf.MustMatch("("); stf.MustMatch(")"); Type = EventType.AssembleTrain; }),
-                new STFReader.TokenProcessor("eventtypeassembletrainatlocation", ()=>{ stf.MustMatch("("); stf.MustMatch(")"); Type = EventType.AssembleTrainAtLocation; }),
-                new STFReader.TokenProcessor("eventtypedropoffwagonsatlocation", ()=>{ stf.MustMatch("("); stf.MustMatch(")"); Type = EventType.DropOffWagonsAtLocation; }),
-                new STFReader.TokenProcessor("eventtypepickuppassengers", ()=>{ stf.MustMatch("("); stf.MustMatch(")"); Type = EventType.PickUpPassengers; }),
-                new STFReader.TokenProcessor("eventtypepickupwagons", ()=>{ stf.MustMatch("("); stf.MustMatch(")"); Type = EventType.PickUpWagons; }),
-                new STFReader.TokenProcessor("eventtypereachspeed", ()=>{ stf.MustMatch("("); stf.MustMatch(")"); Type = EventType.ReachSpeed; }),
-                new STFReader.TokenProcessor("id", ()=>{ ID = stf.ReadIntBlock(null); }),
-                new STFReader.TokenProcessor("activation_level", ()=>{ Activation_Level = stf.ReadIntBlock(null); }),
-                new STFReader.TokenProcessor("outcomes", ()=>
-                {
-                    if (Outcomes == null)
-                        Outcomes = new Outcomes(stf);
-                    else
-                        Outcomes.CreateOrModifyOutcomes(stf); }),
-                new STFReader.TokenProcessor("texttodisplayoncompletioniftriggered", ()=>{ TextToDisplayOnCompletionIfTriggered = stf.ReadStringBlock(""); }),
-                new STFReader.TokenProcessor("texttodisplayoncompletionifnotrriggered", ()=>{ TextToDisplayOnCompletionIfNotTriggered = stf.ReadStringBlock(""); }),
-                new STFReader.TokenProcessor("name", ()=>{ Name = stf.ReadStringBlock(""); }),
-                new STFReader.TokenProcessor("wagon_list", ()=>{ WagonList = new WagonList(stf, Type); }),
-                new STFReader.TokenProcessor("sidingitem", ()=>{ SidingId = (uint)stf.ReadIntBlock(null); }),
-                new STFReader.TokenProcessor("speed", ()=>{ SpeedMpS = stf.ReadFloatBlock(STFReader.UNITS.Speed, null); }),
-                new STFReader.TokenProcessor("reversable_event", ()=>{ stf.MustMatch("("); stf.MustMatch(")"); Reversible = true; }),
-                // Also support the correct spelling !
-                new STFReader.TokenProcessor("reversible_event", ()=>{ stf.MustMatch("("); stf.MustMatch(")"); Reversible = true; }),
-                new STFReader.TokenProcessor("ortscontinue", ()=>{ ORTSContinue = stf.ReadIntBlock(0); }),
-                new STFReader.TokenProcessor("ortsactsoundfile", ()=>
-                {
-                    stf.MustMatch("(");
-                    var tempString = stf.ReadString();
-                    ORTSActSoundFile =Path.Combine(Path.Combine(Path.GetDirectoryName(Path.GetDirectoryName(fileName)), "SOUND"), tempString);
-                    var ORTSActSoundFileTypeString = stf.ReadString();
-                    switch (ORTSActSoundFileTypeString)
-	                    {
-                            case "Everywhere":
-                                ORTSActSoundFileType = 0;
-                                break;
-                            case "Cab":
-                                ORTSActSoundFileType = 1;
-                                break;
-                            case "Pass":
-                                ORTSActSoundFileType = 2;
-                                break;
-                            case "Ground":
-                                ORTSActSoundFileType = 3;
-                                break;
-                            default:
-                                ORTSActSoundFileType = 0;
-                                break;
-	                    }
-                    stf.MustMatch(")");
-                }),
-            });
-        }
-    }
-
-
-    public class WagonList {
-        public List<WorkOrderWagon> WorkOrderWagonList = new List<WorkOrderWagon>();
-        Nullable<uint> uID;        // Nullable as can't use -1 to indicate not set.  
-        Nullable<uint> sidingId;   // May be specified outside the Wagon_List instead.
-        string description = "";   // Value assumed if property not found.
-
-        public WagonList(STFReader stf, EventType eventType) {
-            stf.MustMatch("(");
-            // "Drop Off" Wagon_List sometimes lacks a Description attribute, so we create the wagon _before_ description
-            // is parsed. Bad practice, but not very dangerous as each Description usually repeats the same data.
-            stf.ParseBlock(new STFReader.TokenProcessor[] {
-                new STFReader.TokenProcessor("uid", ()=>{ uID = stf.ReadUIntBlock(null); }),
-                new STFReader.TokenProcessor("sidingitem", ()=>{ sidingId = stf.ReadUIntBlock(null); 
-                    WorkOrderWagonList.Add(new WorkOrderWagon(uID.Value, sidingId.Value, description));}),
-                new STFReader.TokenProcessor("description", ()=>{ description = stf.ReadStringBlock(""); }),
-            });
-        }
-    }
-
-    /// <summary>
-    /// Parses a wagon from the WagonList.
-    /// Do not confuse with older class Wagon below, which parses TrainCfg from the *.con file.
-    /// </summary>
-    public class WorkOrderWagon {
-        public Nullable<uint> UID;        // Nullable as can't use -1 to indicate not set.  
-        public Nullable<uint> SidingId;   // May be specified outside the Wagon_List.
-        public string Description = "";   // Value assumed if property not found.
-
-        public WorkOrderWagon(uint uId, uint sidingId, string description) {
-            UID = uId;
-            SidingId = sidingId;
-            Description = description;
-        }
-    }
-
-    public class EventCategoryTime : Event {  // E.g. Hisatsu route and Short Passenger Run shrtpass.act
-        public int Time;
-
-        public EventCategoryTime(STFReader stf) {
-            stf.MustMatch("(");
-            AddOrModifyEvent(stf, stf.FileName);
-        }
-
-        public override void AddOrModifyEvent(STFReader stf, string fileName)
-        {
-            stf.ParseBlock(new STFReader.TokenProcessor[] {
-                new STFReader.TokenProcessor("id", ()=>{ ID = stf.ReadIntBlock(null); }),
-                new STFReader.TokenProcessor("activation_level", ()=>{ Activation_Level = stf.ReadIntBlock(null); }),
-                new STFReader.TokenProcessor("outcomes", ()=>
-                {
-                    if (Outcomes == null)
-                        Outcomes = new Outcomes(stf);
-                    else
-                        Outcomes.CreateOrModifyOutcomes(stf); }),
-                new STFReader.TokenProcessor("texttodisplayoncompletioniftriggered", ()=>{ TextToDisplayOnCompletionIfTriggered = stf.ReadStringBlock(""); }),
-                new STFReader.TokenProcessor("texttodisplayoncompletionifnotrriggered", ()=>{ TextToDisplayOnCompletionIfNotTriggered = stf.ReadStringBlock(""); }),
-                new STFReader.TokenProcessor("name", ()=>{ Name = stf.ReadStringBlock(""); }),
-                new STFReader.TokenProcessor("time", ()=>{ Time = (int)stf.ReadFloatBlock(STFReader.UNITS.Time, null); }),
-                new STFReader.TokenProcessor("ortscontinue", ()=>{ ORTSContinue = stf.ReadIntBlock(0); }),
-                new STFReader.TokenProcessor("ortsactsoundfile", ()=>
-                {
-                    stf.MustMatch("(");
-                    var tempString = stf.ReadString();
-                    ORTSActSoundFile =Path.Combine(Path.Combine(Path.GetDirectoryName(Path.GetDirectoryName(fileName)), "SOUND"), tempString);
-                    var ORTSActSoundFileTypeString = stf.ReadString();
-                    switch (ORTSActSoundFileTypeString)
-	                    {
-                            case "Everywhere":
-                                ORTSActSoundFileType = 0;
-                                break;
-                            case "Cab":
-                                ORTSActSoundFileType = 1;
-                                break;
-                            case "Pass":
-                                ORTSActSoundFileType = 2;
-                                break;
-                            case "Ground":
-                                ORTSActSoundFileType = 3;
-                                break;
-                            default:
-                                ORTSActSoundFileType = 0;
-                                break;
-	                    }
-                    stf.MustMatch(")");
-                }),
-                new STFReader.TokenProcessor("ortsweatherchange", ()=>{ ORTSWeatherChange = new ORTSWeatherChange(stf);}),
-            });
-        }
-    }
-
-    public class Outcomes {
-        public bool ActivitySuccess;
-        public string ActivityFail;
-        // MSTS Activity Editor limits model to 4 outcomes of any type. We use lists so there is no restriction.
-        public List<int> ActivateList = new List<int>();
-        public List<int> RestoreActLevelList = new List<int>();
-        public List<int> DecActLevelList = new List<int>();
-        public List<int> IncActLevelList = new List<int>();
-        public string DisplayMessage;
- //       public string WaitingTrainToRestart;
-        public RestartWaitingTrain RestartWaitingTrain;
-
-        public Outcomes(STFReader stf) {
-            CreateOrModifyOutcomes(stf);
-        }
-
-        public void CreateOrModifyOutcomes(STFReader stf)
-        { 
-            stf.MustMatch("(");
-            stf.ParseBlock(new STFReader.TokenProcessor[] {
-                new STFReader.TokenProcessor("activitysuccess", ()=>{ stf.MustMatch("("); stf.MustMatch(")"); ActivitySuccess = true; }),
-                new STFReader.TokenProcessor("activityfail", ()=>{ ActivityFail = stf.ReadStringBlock(""); }),
-                new STFReader.TokenProcessor("activateevent", ()=>{ ActivateList.Add(stf.ReadIntBlock(null)); }),
-                new STFReader.TokenProcessor("restoreactlevel", ()=>{ RestoreActLevelList.Add(stf.ReadIntBlock(null)); }),
-                new STFReader.TokenProcessor("decactlevel", ()=>{ DecActLevelList.Add(stf.ReadIntBlock(null)); }),
-                new STFReader.TokenProcessor("incactlevel", ()=>{ IncActLevelList.Add(stf.ReadIntBlock(null)); }),
-                new STFReader.TokenProcessor("displaymessage", ()=>{
-                    DisplayMessage = stf.ReadStringBlock(""); }),
- //               new STFReader.TokenProcessor("ortswaitingtraintorestart", ()=>{ WaitingTrainToRestart = stf.ReadStringBlock(""); }),
-                new STFReader.TokenProcessor("ortsrestartwaitingtrain", ()=>{ RestartWaitingTrain = new RestartWaitingTrain(stf); }),
-            });
-        }
-    }
-
-    public class RestartWaitingTrain
-    {
-        public string WaitingTrainToRestart;
-        public int DelayToRestart;
-        public int MatchingWPDelay;
-
-        public RestartWaitingTrain (STFReader stf)
-        {
-            stf.MustMatch("(");
-            stf.ParseBlock(new STFReader.TokenProcessor[] {
-                new STFReader.TokenProcessor("ortswaitingtraintorestart", ()=>{ WaitingTrainToRestart = stf.ReadStringBlock(""); }),
-                new STFReader.TokenProcessor("ortsdelaytorestart", ()=>{ DelayToRestart = stf.ReadIntBlock(null); }),
-                new STFReader.TokenProcessor("ortsmatchingwpdelay", ()=>{ MatchingWPDelay = stf.ReadIntBlock(null); }),
-            });
-        }
-
-    }
-
-    public class ORTSWeatherChange
-    {
-        public float ORTSOvercast = -1;
-        public int ORTSOvercastTransitionTimeS = -1;
-        public float ORTSFog = -1;
-        public int ORTSFogTransitionTimeS = -1;
-        public float ORTSPrecipitationIntensity = -1;
-        public int ORTSPrecipitationIntensityTransitionTimeS = -1;
-        public float ORTSPrecipitationLiquidity = -1;
-        public int ORTSPrecipitationLiquidityTransitionTimeS = -1;
-
-        public ORTSWeatherChange(STFReader stf)
-        {
-            stf.MustMatch("(");
-            stf.ParseBlock(new STFReader.TokenProcessor[] {
-                new STFReader.TokenProcessor("ortsovercast", ()=>
-                {
-                    stf.MustMatch("(");                    
-                    ORTSOvercast = stf.ReadFloat(0, -1);
-                    ORTSOvercastTransitionTimeS = stf.ReadInt(-1);
-                    stf.MustMatch(")");                
-                }),
-                new STFReader.TokenProcessor("ortsfog", ()=>
-                {
-                    stf.MustMatch("(");
-                    ORTSFog = stf.ReadFloat(0, -1);
-                    ORTSFogTransitionTimeS = stf.ReadInt(-1);
-                    stf.MustMatch(")");
-                }),
-                new STFReader.TokenProcessor("ortsprecipitationintensity", ()=>
-                {
-                    stf.MustMatch("(");
-                    ORTSPrecipitationIntensity = stf.ReadFloat(0, -1);
-                    ORTSPrecipitationIntensityTransitionTimeS = stf.ReadInt(-1);
-                    stf.MustMatch(")");
-                }),
-                               new STFReader.TokenProcessor("ortsprecipitationliquidity", ()=>
-                {
-                    stf.MustMatch("(");
-                    ORTSPrecipitationLiquidity = stf.ReadFloat(0, -1);
-                    ORTSPrecipitationLiquidityTransitionTimeS = stf.ReadInt(-1);
-                    stf.MustMatch(")");
-                })
-            });
-        }
-    }
-
-
-
-    /// <summary>
-    /// Parses ActivityObject objects and saves them in ActivityObjectList.
-    /// </summary>
-    public class ActivityObjects {
-        public List<ActivityObject> ActivityObjectList = new List<ActivityObject>();
-
-        //public new ActivityObject this[int i]
-        //{
-        //    get { return (ActivityObject)base[i]; }
-        //    set { base[i] = value; }
-        //}
-
-        public ActivityObjects(STFReader stf) {
-            stf.MustMatch("(");
-            stf.ParseBlock(new STFReader.TokenProcessor[] {
-                new STFReader.TokenProcessor("activityobject", ()=>{ ActivityObjectList.Add(new ActivityObject(stf)); }),
-            });
-        }
-    }
-
-    public class ActivityObject {
-        public Train_Config Train_Config;
-        public int Direction;
-        public int ID;
-        public int TileX;
-        public int TileZ;
-        public float X;
-        public float Z;
-
-        public ActivityObject(STFReader stf) {
-            stf.MustMatch("(");
-            stf.ParseBlock(new STFReader.TokenProcessor[] {
-                new STFReader.TokenProcessor("objecttype", ()=>{ stf.MustMatch("("); stf.MustMatch("WagonsList"); stf.MustMatch(")"); }),
-                new STFReader.TokenProcessor("train_config", ()=>{ Train_Config = new Train_Config(stf); }),
-                new STFReader.TokenProcessor("direction", ()=>{ Direction = stf.ReadIntBlock(null); }),
-                new STFReader.TokenProcessor("id", ()=>{ ID = stf.ReadIntBlock(null); }),
-                new STFReader.TokenProcessor("tile", ()=>{
-                    stf.MustMatch("(");
-                    TileX = stf.ReadInt(null);
-                    TileZ = stf.ReadInt(null);
-                    X = stf.ReadFloat(STFReader.UNITS.None, null);
-                    Z = stf.ReadFloat(STFReader.UNITS.None, null);
-                    stf.MustMatch(")");
-                }),
-            });
-        }
-    }
-
-    public class Train_Config {
-        public TrainCfg TrainCfg;
-
-        public Train_Config(STFReader stf) {
-            stf.MustMatch("(");
-            stf.ParseBlock(new STFReader.TokenProcessor[] {
-                new STFReader.TokenProcessor("traincfg", ()=>{ TrainCfg = new TrainCfg(stf); }),
-            });
-        }
-    }
-
-
-    public class MaxVelocity {
-        public float A;
-        public float B = 0.001f;
-
-        public MaxVelocity(STFReader stf) {
-            stf.MustMatch("(");
-            A = stf.ReadFloat(STFReader.UNITS.Speed, null);
-            B = stf.ReadFloat(STFReader.UNITS.Speed, null);
-            stf.MustMatch(")");
-        }
-    }
-
-    public class TrainCfg {
-        public string Name = "Loose consist.";
-        int Serial = 1;
-        public MaxVelocity MaxVelocity;
-        int NextWagonUID;
-        public float Durability = 1.0f;   // Value assumed if attribute not found.
-
-        public List<Wagon> WagonList = new List<Wagon>();
-
-        public TrainCfg(STFReader stf) {
-            stf.MustMatch("(");
-            Name = stf.ReadString();
-            stf.ParseBlock(new STFReader.TokenProcessor[] {
-                new STFReader.TokenProcessor("name", ()=>{ Name = stf.ReadStringBlock(null); }),
-                new STFReader.TokenProcessor("serial", ()=>{ Serial = stf.ReadIntBlock(null); }),
-                new STFReader.TokenProcessor("maxvelocity", ()=>{ MaxVelocity = new MaxVelocity(stf); }),
-                new STFReader.TokenProcessor("nextwagonuid", ()=>{ NextWagonUID = stf.ReadIntBlock(null); }),
-                new STFReader.TokenProcessor("durability", ()=>{ Durability = stf.ReadFloatBlock(STFReader.UNITS.None, null); }),
-                new STFReader.TokenProcessor("wagon", ()=>{ WagonList.Add(new Wagon(stf)); }),
-                new STFReader.TokenProcessor("engine", ()=>{ WagonList.Add(new Wagon(stf)); }),
-            });
-        }
-    }
-
-    public class Wagon {
-        public string Folder;
-        public string Name;
-        public int UiD;
-        public bool IsEngine;
-        public bool Flip;
-
-        public Wagon(STFReader stf) {
-            stf.MustMatch("(");
-            stf.ParseBlock(new STFReader.TokenProcessor[] {
-                new STFReader.TokenProcessor("uid", ()=>{ UiD = stf.ReadIntBlock(null); }),
-                new STFReader.TokenProcessor("flip", ()=>{ stf.MustMatch("("); stf.MustMatch(")"); Flip = true; }),
-                new STFReader.TokenProcessor("enginedata", ()=>{ stf.MustMatch("("); Name = stf.ReadString(); Folder = stf.ReadString(); stf.MustMatch(")"); IsEngine = true; }),
-                new STFReader.TokenProcessor("wagondata", ()=>{ stf.MustMatch("("); Name = stf.ReadString(); Folder = stf.ReadString(); stf.MustMatch(")"); }),
-            });
-        }
-
-        public string GetName(uint uId, List<Wagon> wagonList) {
-            foreach (var item in wagonList) {
-                var wagon = item as Wagon;
-                if (wagon.UiD == uId) {
-                    return wagon.Name;
-                }
-            }
-            return "<unknown name>";
-        }
-    }
-
-    public class PlatformNumPassengersWaiting {  // For use, see file EUROPE1\ACTIVITIES\aftstorm.act
-        public List<PlatformData> PlatformDataList = new List<PlatformData>();
-
-        public PlatformNumPassengersWaiting(STFReader stf) {
-            stf.MustMatch("(");
-            stf.ParseBlock(new STFReader.TokenProcessor[] {
-                new STFReader.TokenProcessor("platformdata", ()=>{ PlatformDataList.Add(new PlatformData(stf)); }),
-            });
-        }
-    }
-
-    public class PlatformData { // e.g. "PlatformData ( 41 20 )" 
-        public int Id;
-        public int PassengerCount;
-
-        public PlatformData(int id, int passengerCount) {
-            Id = id;
-            PassengerCount = passengerCount;
-        }
-
-        public PlatformData(STFReader stf) {
-            stf.MustMatch("(");
-            Id = stf.ReadInt(null);
-            PassengerCount = stf.ReadInt(null);
-            stf.MustMatch(")");
-        }
-    }
-
-    public class ActivityFailedSignals { // e.g. ActivityFailedSignals ( ActivityFailedSignal ( 50 ) )
-        public List<int> FailedSignalList = new List<int>();
-        public ActivityFailedSignals(STFReader stf) {
-            stf.MustMatch("(");
-            stf.ParseBlock(new STFReader.TokenProcessor[] {
-                new STFReader.TokenProcessor("activityfailedsignal", ()=>{ FailedSignalList.Add(stf.ReadIntBlock(null)); }),
-            });
-        }
-    }
-
-    public class ActivityRestrictedSpeedZones {  // For use, see file EUROPE1\ACTIVITIES\aftstorm.act
-        public List<ActivityRestrictedSpeedZone> ActivityRestrictedSpeedZoneList = new List<ActivityRestrictedSpeedZone>();
-
-        public ActivityRestrictedSpeedZones(STFReader stf) {
-            stf.MustMatch("(");
-            stf.ParseBlock(new STFReader.TokenProcessor[] {
-                new STFReader.TokenProcessor("activityrestrictedspeedzone", ()=>{ ActivityRestrictedSpeedZoneList.Add(new ActivityRestrictedSpeedZone(stf)); }),
-            });
-        }
-    }
-
-    public class ActivityRestrictedSpeedZone {
-        public Position StartPosition;
-        public Position EndPosition;
-
-        public ActivityRestrictedSpeedZone(STFReader stf) {
-            stf.MustMatch("(");
-            stf.ParseBlock(new STFReader.TokenProcessor[] {
-                new STFReader.TokenProcessor("startposition", ()=>{ StartPosition = new Position(stf); }),
-                new STFReader.TokenProcessor("endposition", ()=>{ EndPosition = new Position(stf); }),
-            });
-        }
-    }
-
-    public class Position {
-        public int TileX;
-        public int TileZ;
-        public float X;
-        public float Z;
-        public float Y;
-
-        public Position(int tileX, int tileZ, int x, int z) {
-            TileX = tileX;
-            TileZ = tileZ;
-            X = x;
-            Z = z;
-        }
-
-        public Position(STFReader stf) {
-            stf.MustMatch("(");
-            TileX = stf.ReadInt(null);
-            TileZ = stf.ReadInt(null);
-            X = stf.ReadFloat(STFReader.UNITS.None, null);
-            Z = stf.ReadFloat(STFReader.UNITS.None, null);
-            stf.MustMatch(")");
-        }
-    }
-}
-=======
 ﻿// COPYRIGHT 2009, 2010, 2011, 2013, 2014, 2015 by the Open Rails project.
 // 
 // This file is part of Open Rails.
@@ -2742,5 +1393,4 @@
             stf.MustMatch(")");
         }
     }
-}
->>>>>>> c19b5fe6
+}