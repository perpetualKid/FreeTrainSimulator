<<<<<<< HEAD
﻿// COPYRIGHT 2013, 2014, 2015 by the Open Rails project.
// 
// This file is part of Open Rails.
// 
// Open Rails is free software: you can redistribute it and/or modify
// it under the terms of the GNU General Public License as published by
// the Free Software Foundation, either version 3 of the License, or
// (at your option) any later version.
// 
// Open Rails is distributed in the hope that it will be useful,
// but WITHOUT ANY WARRANTY; without even the implied warranty of
// MERCHANTABILITY or FITNESS FOR A PARTICULAR PURPOSE.  See the
// GNU General Public License for more details.
// 
// You should have received a copy of the GNU General Public License
// along with Open Rails.  If not, see <http://www.gnu.org/licenses/>.
#if DEBUG
// prints details of the file as read from input
// #define DEBUG_PRINT_IN

// prints details of the file as processed
// #define DEBUG_PRINT_OUT
#endif

using System;
using System.Collections;
using System.Collections.Generic;
using System.Diagnostics;
using System.IO;
using System.Linq;
using System.Text;
using Orts.Formats.Msts.Signalling;

namespace Orts.Formats.Msts
{
    public class SignalScripts
    {
        #region SCRExternalFunctions
        public enum SCRExternalFunctions
        {
            NONE,
            BLOCK_STATE,
            ROUTE_SET,
            NEXT_SIG_LR,
            NEXT_SIG_MR,
            THIS_SIG_LR,
            THIS_SIG_MR,
            OPP_SIG_LR,
            OPP_SIG_MR,
            NEXT_NSIG_LR,
            DIST_MULTI_SIG_MR,
            NEXT_SIG_ID,
            NEXT_NSIG_ID,
            OPP_SIG_ID,
            ID_SIG_ENABLED,
            ID_SIG_LR,
            SIG_FEATURE,
            DEF_DRAW_STATE,
            ALLOW_CLEAR_TO_PARTIAL_ROUTE,
            APPROACH_CONTROL_POSITION,
            APPROACH_CONTROL_POSITION_FORCED,
            APPROACH_CONTROL_SPEED,
            APPROACH_CONTROL_LOCK_CLAIM,
            APPROACH_CONTROL_NEXT_STOP,
            ACTIVATE_TIMING_TRIGGER,
            CHECK_TIMING_TRIGGER,
            TRAINHASCALLON,
            TRAINHASCALLON_RESTRICTED,
            TRAIN_REQUIRES_NEXT_SIGNAL,
            FIND_REQ_NORMAL_SIGNAL,
            ROUTE_CLEARED_TO_SIGNAL,
            ROUTE_CLEARED_TO_SIGNAL_CALLON,
            HASHEAD,
            INCREASE_SIGNALNUMCLEARAHEAD,
            DECREASE_SIGNALNUMCLEARAHEAD,
            SET_SIGNALNUMCLEARAHEAD,
            RESET_SIGNALNUMCLEARAHEAD,
            STORE_LVAR,
            THIS_SIG_LVAR,
            NEXT_SIG_LVAR,
            ID_SIG_LVAR,
            THIS_SIG_NOUPDATE,
            THIS_SIG_HASNORMALSUBTYPE,
            NEXT_SIG_HASNORMALSUBTYPE,
            ID_SIG_HASNORMALSUBTYPE,
            DEBUG_HEADER,
            DEBUG_OUT,
            RETURN,
        }
        #endregion

        #region SCRExternalFloats
        public enum SCRExternalFloats
        {
            STATE,
            DRAW_STATE,
            ENABLED,                         // read only
            BLOCK_STATE,                     // read only
            APPROACH_CONTROL_REQ_POSITION,   // read only
            APPROACH_CONTROL_REQ_SPEED,      // read only
        }
        #endregion

        #region SCRTermCondition
        public enum SCRTermCondition
        {
            GT,
            GE,
            LT,
            LE,
            EQ,
            NE,
            NONE,
        }
        #endregion

        #region SCRAndOr
        public enum SCRAndOr
        {
            AND,
            OR,
            NONE,
        }
        #endregion

        #region SCRNegate
        public enum SCRNegate
        {
            NEGATE,
        }
        #endregion

        #region SCRTermOperator
        public enum SCRTermOperator
        {
            NONE,        // used for first term
            MINUS,       // needs to come first to avoid it being interpreted as range separator
            MULTIPLY,
            PLUS,
            DIVIDE,
            MODULO,
        }
        #endregion

        #region SCRTermType
        public enum SCRTermType
        {
            ExternalFloat,
            LocalFloat,
            Sigasp,
            Sigfn,
            ORNormalSubtype,
            Sigfeat,
            Block,
            Constant,
            Invalid,
        }
        #endregion

        private static readonly IDictionary<string, SCRTermCondition> TranslateConditions = new Dictionary<string, SCRTermCondition>
            {
                { ">", SCRTermCondition.GT },
                { ">#", SCRTermCondition.GT },
                { ">=", SCRTermCondition.GE },
                { ">=#", SCRTermCondition.GE },
                { "<", SCRTermCondition.LT },
                { "<#", SCRTermCondition.LT },
                { "<=", SCRTermCondition.LE },
                { "<=#", SCRTermCondition.LE },
                { "==", SCRTermCondition.EQ },
                { "==#", SCRTermCondition.EQ },
                { "!=", SCRTermCondition.NE },
                { "!=#", SCRTermCondition.NE },
            };

        private static readonly IDictionary<string, SCRTermOperator> TranslateOperator = new Dictionary<string, SCRTermOperator>
            {
                { "?", SCRTermOperator.NONE },
                { "-", SCRTermOperator.MINUS },  // needs to come first to avoid it being interpreted as range separator
                { "*", SCRTermOperator.MULTIPLY },
                { "+", SCRTermOperator.PLUS },
                { "/", SCRTermOperator.DIVIDE },
                { "%", SCRTermOperator.MODULO }
            };

        private static readonly IDictionary<string, SCRAndOr> TranslateAndOr = new Dictionary<string, SCRAndOr>
            {
                { "&&", SCRAndOr.AND },
                { "||", SCRAndOr.OR },
                { "AND", SCRAndOr.AND },
                { "OR", SCRAndOr.OR },
                { "??", SCRAndOr.NONE }
            };

#if DEBUG_PRINT_IN
        public static string din_fileLoc = @"C:\temp\";     /* file path for debug files */
#endif

#if DEBUG_PRINT_OUT
        public static string dout_fileLoc = @"C:\temp\";    /* file path for debug files */
#endif

        public IDictionary<SignalType, SCRScripts> Scripts { get; private set; }

        //================================================================================================//
        //
        // Constructor
        //
        //================================================================================================//
        public SignalScripts(string routePath, IList<string> scriptFiles, IDictionary<string, SignalType> signalTypes, IList<string> orSignalTypes, IList<string> orNormalSubtypes)
        {
            Scripts = new Dictionary<SignalType, SCRScripts>();

#if DEBUG_PRINT_PROCESS
            TDB_debug_ref = new int[5] { 7305, 7307, 7308, 7309, 7310 };   /* signal tdb ref.no selected for print-out */
#endif
#if DEBUG_PRINT_IN
            File.Delete(din_fileLoc + @"sigscr.txt");
#endif        
#if DEBUG_PRINT_OUT            
            File.Delete(dout_fileLoc + @"scriptproc.txt");
#endif
#if DEBUG_PRINT_ENABLED
            File.Delete(dpe_fileLoc + @"printproc.txt");
#endif
#if DEBUG_PRINT_PROCESS
            File.Delete(dpr_fileLoc + @"printproc.txt");
#endif
            // Process all files listed in SIGCFG
            foreach (string fileName in scriptFiles)
            {
                string fullName = Path.Combine(routePath, fileName);
                try
                {
                    using (StreamReader stream = new StreamReader(fullName, true))
                    {
#if DEBUG_PRINT_IN
                        File.AppendAllText(din_fileLoc + @"sigscr.txt", "Reading file : " + fullName + "\n\n");
#endif
                        Parser parser = new Parser(stream);
                        foreach(Script script in parser)
                        {
                            #region DEBUG
#if DEBUG_PRINT_IN
                            File.AppendAllText(din_fileLoc + @"sigscr.txt", "\n===============================\n");
                            File.AppendAllText(din_fileLoc + @"sigscr.txt", "\nNew Script : " + script.ScriptName + "\n");
#endif
#if DEBUG_PRINT_OUT
                            File.AppendAllText(dout_fileLoc + @"scriptproc.txt", "\n===============================\n");
                            File.AppendAllText(dout_fileLoc + @"scriptproc.txt", "\nNew Script : " + script.ScriptName + "\n");
#endif
                            #endregion
                            AssignScriptToSignalType(new SCRScripts(script, orSignalTypes, orNormalSubtypes),
                                signalTypes, parser.LineNumber, fileName);

                            Trace.Write("s");
                        }
                        #region DEBUG
#if DEBUG_PRINT_OUT
                        // print processed details 
                        foreach (KeyValuePair<SignalType, SCRScripts> item in Scripts)
                        {
                            File.AppendAllText(dout_fileLoc + @"scriptproc.txt", "Script : " + item.Value.ScriptName + "\n\n");
                            File.AppendAllText(dout_fileLoc + @"scriptproc.txt", PrintScript(item.Value.Statements));
                            File.AppendAllText(dout_fileLoc + @"scriptproc.txt", "\n=====================\n");
                        }
#endif
                        #endregion
                    }
                }
                catch (Exception ex)
                {
                    Trace.TraceWarning($"Error reading signal script - {fullName} : {ex.ToString()}");
                }
            }
        }// Constructor

        //================================================================================================//
        //
        // overall script file routines
        //
        //================================================================================================//
        #region DEBUG_PRINT_OUT
#if DEBUG_PRINT_OUT
        //================================================================================================//
        //
        // print processed script - for DEBUG purposes only
        //
        //================================================================================================//

        private string PrintScript(ArrayList statements)
        {
            bool function = false;
            List<int> Sublevels = new List<int>();
            StringBuilder builder = new StringBuilder();

            foreach (object statement in statements)
            {

                // process statement lines

                if (statement is SCRScripts.SCRStatement scrStatement)
                {
                    builder.Append("Statement : \n");
                    builder.Append(scrStatement.AssignType.ToString() + "[" + scrStatement.AssignParameter.ToString() + "] = ");

                    foreach (SCRScripts.SCRStatTerm scrTerm in scrStatement.StatementTerms)
                    {
                        if (scrTerm.TermLevel > 0)
                        {
                            builder.Append(" <SUB" + scrTerm.TermLevel.ToString() + "> ");
                        }
                        function = false;
                        if (scrTerm.Function != SCRExternalFunctions.NONE)
                        {
                            builder.Append(scrTerm.Function.ToString() + "(");
                            function = true;
                        }

                        if (scrTerm.PartParameter != null)
                        {
                            foreach (SCRScripts.SCRParameterType scrParam in scrTerm.PartParameter)
                            {
                                builder.Append(scrParam.PartType + "[" + scrParam.PartParameter + "] ,");
                            }
                        }

                        if (scrTerm.TermNumber != 0)
                        {
                            builder.Append(" SUBTERM_" + scrTerm.TermNumber.ToString());
                        }

                        if (function)
                        {
                            builder.Append(")");
                        }
                        builder.Append(" -" + scrTerm.TermOperator.ToString() + "- \n");
                    }

                    builder.Append("\n\n");
                }

                // process conditions line

                if (statement is SCRScripts.SCRConditionBlock scrCondBlock)
                {
                    builder.Append("\nCondition : \n");

                    builder.Append(PrintConditionArray(scrCondBlock.Conditions));

                    builder.Append("\nIF Block : \n");
                    builder.Append(PrintScript(scrCondBlock.IfBlock.Statements));

                    if (scrCondBlock.ElseIfBlock != null)
                    {
                        foreach (SCRScripts.SCRBlock tempBlock in scrCondBlock.ElseIfBlock)
                        {
                            builder.Append("\nStatements in ELSEIF : " + tempBlock.Statements.Count + "\n");
                            builder.Append("Elseif Block : \n");
                            builder.Append(PrintScript(tempBlock.Statements));
                        }
                    }
                    if (scrCondBlock.ElseBlock != null)
                    {
                        builder.Append("\nElse Block : \n");
                        builder.Append(PrintScript(scrCondBlock.ElseBlock.Statements));
                    }
                    builder.Append("\nEnd IF Block : \n");
                }
            }
            return builder.ToString();
        }// printscript

        //================================================================================================//
        //
        // print condition info - for DEBUG purposes only
        //
        //================================================================================================//

        private string PrintConditionArray(ArrayList Conditions)
        {
            StringBuilder builder = new StringBuilder();

            foreach (object condition in Conditions)
            {
                if (condition is SCRScripts.SCRConditions)
                {
                    builder.Append(PrintCondition((SCRScripts.SCRConditions)condition));
                }
                else if (condition is SCRAndOr andor)
                {
                    builder.Append(andor.ToString() + "\n");
                }
                else if (condition is SCRNegate)
                {
                    builder.Append("NEGATED : \n");
                }
                else
                {
                    builder.Append(PrintConditionArray((ArrayList)condition));
                }
            }
            return builder.ToString();
        }// printConditionArray

        //================================================================================================//
        //
        // print condition statement - for DEBUG purposes only
        //
        //================================================================================================//

        private string PrintCondition(SCRScripts.SCRConditions condition)
        {
            StringBuilder builder = new StringBuilder();

            bool function = false;
            if (condition.Term1.Negated)
            {
                builder.Append("NOT : ");
            }
            if (condition.Term1.Function != SCRExternalFunctions.NONE)
            {
                builder.Append(condition.Term1.Function.ToString() + "(");
                function = true;
            }

            if (condition.Term1.PartParameter != null)
            {
                foreach (SCRScripts.SCRParameterType scrParam in condition.Term1.PartParameter)
                {
                    builder.Append(scrParam.PartType + "[" + scrParam.PartParameter + "] ,");
                }
            }
            else
            {
                builder.Append(" 0 , ");
            }

            if (function)
            {
                builder.Append(")");
            }

            builder.Append(" -- " + condition.Condition.ToString() + " --\n");

            if (condition.Term2 != null)
            {
                function = false;
                if (condition.Term2.Negated)
                {
                    builder.Append("NOT : ");
                }
                if (condition.Term2.Function != SCRExternalFunctions.NONE)
                {
                    builder.Append(condition.Term2.Function.ToString() + "(");
                    function = true;
                }

                if (condition.Term2.PartParameter != null)
                {
                    foreach (SCRScripts.SCRParameterType scrParam in condition.Term2.PartParameter)
                    {
                        builder.Append(scrParam.PartType + "[" + scrParam.PartParameter + "] ,");
                    }
                }
                else
                {
                    builder.Append(" 0 , ");
                }

                if (function)
                {
                    builder.Append(")");
                }
                builder.Append("\n");
            }
            return builder.ToString();
        }// printcondition
#endif
        #endregion

        /// <summary>
        /// Links the script to the required signal type
        /// </summary>
        private void AssignScriptToSignalType(SCRScripts script, IDictionary<string, SignalType> signalTypes, int currentLine, string fileName)
        {
#pragma warning disable 219     //variable only used for DEBUG output using DEBUG_PRINT_OUT or DEBUG_PRINT_IN
            bool isValid = false;
#pragma warning restore 210
            string scriptName = script.ScriptName;
            // try and find signal type with same name as script
            if (signalTypes.TryGetValue(script.ScriptName.ToLower(), out SignalType signalType))
            {
                if (Scripts.ContainsKey(signalType))
                {
                    Trace.TraceWarning($"Ignored duplicate SignalType script {scriptName} in {fileName} before {currentLine}");
                }
                else
                {
                    #region DEBUG
#if DEBUG_PRINT_IN
                    File.AppendAllText(din_fileLoc + @"sigscr.txt", "Adding script : " + signalType.Name + "\n");
#endif
                    #endregion
                    Scripts.Add(signalType, script);
                    isValid = true;
                }
            }

            // try and find any other signal types which reference this script
            foreach (KeyValuePair<string, SignalType> currentSignal in signalTypes)
            {
                if (scriptName.Equals(currentSignal.Value.Script, StringComparison.InvariantCultureIgnoreCase))
                {
                    if (Scripts.ContainsKey(currentSignal.Value))
                    {
                        Trace.TraceWarning($"Ignored duplicate SignalType script {scriptName} in {fileName} before {currentLine}");
                    }
                    else
                    {
                        #region DEBUG
#if DEBUG_PRINT_IN
                        File.AppendAllText(din_fileLoc + @"sigscr.txt", "Adding script : " + currentSignal.Value.Script + " to " + currentSignal.Value.Name + "\n");
#endif
                        #endregion
                        Scripts.Add(currentSignal.Value, script);
                        isValid = true;
                    }
                }
            }
            #region DEBUG
#if DEBUG_PRINT_OUT
            if (!isValid)
            {
                File.AppendAllText(dout_fileLoc + @"scriptproc.txt", $"\nUnknown signal type : {scriptName}\n\n");
            }
#endif
#if DEBUG_PRINT_IN
            if (!isValid)
            {
                File.AppendAllText(din_fileLoc + @"sigscr.txt", $"\nUnknown signal type : {scriptName}\n\n");
            }
#endif
            #endregion
        }

        public class SCRScripts
        {
            private IDictionary<string, int> localFloats;

            public int TotalLocalFloats { get { return localFloats.Count; } }

            public ArrayList Statements { get; private set; }
            //public List<Statements> { get; private set; }

            public string ScriptName { get; private set; }

            internal SCRScripts(Script script, IList<string> orSignalTypes, IList<string> orNormalSubtypes)
            {
                localFloats = new Dictionary<string, int>();
                Statements = new ArrayList();
                ScriptName = script.ScriptName;
                int statementLine = 0;
                int maxCount = script.Tokens.Count;
                #region DEBUG_PRINT_IN
#if DEBUG_PRINT_IN
                // print inputlines
                File.AppendAllText(din_fileLoc + @"sigscr.txt", script.ToString() + '\n');
                File.AppendAllText(din_fileLoc + @"sigscr.txt", "\n+++++++++++++++++++++++++++++++++++\n\n");

#endif
                #endregion

                while ((script.Tokens[statementLine] as Statement)?.Tokens[0].Token == "EXTERN" || (script.Tokens[statementLine] as Statement)?.Tokens[0].Token == "FLOAT")
                {
                    // Skip external floats (exist automatically)
                    while ((script.Tokens[statementLine] as Statement)?.Tokens[0].Token == "EXTERN" && (script.Tokens[statementLine] as Statement)?.Tokens[1].Token == "FLOAT" && statementLine++ < maxCount) ;

                    //// Process floats : build list with internal floats
                    while (((script.Tokens[statementLine] as Statement)?.Tokens[0].Token == "FLOAT") && statementLine < maxCount)
                    {
                        string floatString = (script.Tokens[statementLine] as Statement)?.Tokens[1].Token;
                        if (!localFloats.ContainsKey(floatString))
                        {
                            localFloats.Add(floatString, localFloats.Count);
                        }
                        statementLine++;
                    }
                }
                #region DEBUG_PRINT_OUT
#if DEBUG_PRINT_OUT
                // print details of internal floats

                File.AppendAllText(dout_fileLoc + @"scriptproc.txt", "\n\nFloats : \n");
                foreach (KeyValuePair<string, int> item in localFloats)
                {
                    File.AppendAllText(dout_fileLoc + @"scriptproc.txt", $"Float : {item.Key} = {item.Value}\n");
                }
                File.AppendAllText(dout_fileLoc + @"scriptproc.txt", "Total : " + localFloats.Count.ToString() + "\n\n\n");
#endif
                #endregion
                script.Tokens.RemoveRange(0, statementLine);

                ProcessBlock(script, Statements, localFloats, orSignalTypes, orNormalSubtypes);
            }// constructor

            internal static SCRParameterType ParameterFromToken(ScriptToken token, int lineNumber, IDictionary<string, int> localFloats, IList<string> orSignalTypes, IList<string> orNormalSubtypes)
            {

                int index;

                // try constant
                if (int.TryParse(token.Token, out int constantInt))
                {
                    return new SCRParameterType(SCRTermType.Constant, constantInt);
                }
                // try external float
                else if (Enum.TryParse(token.Token, true, out SCRExternalFloats externalFloat))
                {
                    return new SCRParameterType(SCRTermType.ExternalFloat, (int)externalFloat);
                }
                // try local float
                else if (localFloats.TryGetValue(token.Token, out int localFloat))
                {
                    return new SCRParameterType(SCRTermType.LocalFloat, localFloat);
                }
                string[] definitions = token.Token.Split(new char[] { '_' }, 2);
                if (definitions.Length == 2)
                    switch (definitions[0])
                    {
                        // try blockstate
                        case "BLOCK":
                            if (Enum.TryParse(definitions[1], out MstsBlockState blockstate))
                            {
                                return new SCRParameterType(SCRTermType.Block, (int)blockstate);
                            }
                            else
                            {
                                Trace.TraceWarning($"sigscr-file line {lineNumber.ToString()} : Unknown Blockstate : {definitions[1]} \n");
#if DEBUG_PRINT_IN
                                File.AppendAllText(din_fileLoc + @"sigscr.txt", $"Unknown Blockstate : {token.Token} \n");
#endif
                            }
                            break;
                        // try SIGASP definition
                        case "SIGASP":
                            if (Enum.TryParse(definitions[1], out MstsSignalAspect aspect))
                            {
                                return new SCRParameterType(SCRTermType.Sigasp, (int)aspect);
                            }
                            else
                            {
                                Trace.TraceWarning($"sigscr-file line {lineNumber.ToString()} : Unknown Aspect : {definitions[1]} \n");
#if DEBUG_PRINT_IN
                                File.AppendAllText(din_fileLoc + @"sigscr.txt", $"Unknown Aspect : {token.Token} \n");
#endif
                            }
                            break;
                        // try SIGFN definition
                        case "SIGFN":
                            index = orSignalTypes.IndexOf(definitions[1]);
                            if (index != -1)
                            {
                                return new SCRParameterType(SCRTermType.Sigfn, index);
                            }
                            else
                            {
                                Trace.TraceWarning($"sigscr-file line {lineNumber.ToString()} : Unknown SIGFN Type : {definitions[1]} \n");
#if DEBUG_PRINT_IN
                                File.AppendAllText(din_fileLoc + @"sigscr.txt", $"Unknown Type : {token.Token} \n");
#endif
                            }
                            break;
                        // try ORSubtype definition
                        case "ORSUBTYPE":
                            index = orNormalSubtypes.IndexOf(definitions[1]);
                            if (index != -1)
                            {
                                return new SCRParameterType(SCRTermType.ORNormalSubtype, index);
                            }
                            else
                            {
                                Trace.TraceWarning($"sigscr-file line {lineNumber} : Unknown ORSUBTYPE : {definitions[1]} \n");
#if DEBUG_PRINT_IN
                                File.AppendAllText(din_fileLoc + @"sigscr.txt", $"Unknown Type : {token.Token} \n");
#endif
                            }
                            break;
                        // try SIGFEAT definition
                        case "SIGFEAT":
                            index = SignalShape.SignalSubObj.SignalSubTypes.IndexOf(definitions[1]);
                            if (index != -1)
                            {
                                return new SCRParameterType(SCRTermType.Sigfeat, index);
                            }
                            else
                            {
                                Trace.TraceWarning($"sigscr-file line {lineNumber} : Unknown SubType : {definitions[1]} \n");
#if DEBUG_PRINT_IN
                                File.AppendAllText(din_fileLoc + @"sigscr.txt", $"Unknown SubType : {token.Token} \n");
#endif
                            }
                            break;
                        default:
                            // nothing found - set error
                            Trace.TraceWarning($"sigscr-file line {lineNumber} : Unknown parameter in statement : {token.Token}");
#if DEBUG_PRINT_IN
                            File.AppendAllText(din_fileLoc + @"sigscr.txt", $"Unknown parameter : {token.Token} \n");
#endif
                            break;
                    }
                return new SCRParameterType(SCRTermType.Constant, 0);
            }//process_TermPart

            //================================================================================================//
            //
            // process IF condition line - split into logic parts
            //
            //================================================================================================//
            internal static ArrayList ParseConditions(Enclosure condition, IDictionary<string, int> localFloats, IList<string> orSignalTypes, IList<string> orNormalSubtypes)
            {
                ArrayList result = new ArrayList();
                SCRAndOr logicalOperator = SCRAndOr.NONE;
                while (condition.Tokens.Count > 0)
                {
                    if ((condition.Tokens[0] as OperatorToken)?.OperatorType == OperatorType.Logical)
                    {
                        if (TranslateAndOr.TryGetValue(condition.Tokens[0].Token, out logicalOperator))
                        {
                            result.Add(logicalOperator);
                        }
                        else
                        {
                            Trace.TraceWarning($"sigscr-file line {condition.LineNumber} : Invalid logical operator in : {condition.Token[0]}");
                        }
                        condition.Tokens.RemoveAt(0);
                    }
                    else if ((condition.Tokens[0] as OperatorToken)?.OperatorType == OperatorType.Negator && (condition.Tokens[1] is Enclosure || condition.Tokens[1] is ScriptToken))
                    {
                        result.Add(SCRNegate.NEGATE);
                        condition.Tokens.RemoveAt(0);
                    }
                    //Conditions are dedicated blocks, but always separated by logical operators
                    else if (condition.Tokens[0] is Enclosure) //process sub block
                    {
                        result.Add(ParseConditions((condition.Tokens[0] as Enclosure), localFloats, orSignalTypes, orNormalSubtypes));
                        //recurse in the block
                        condition.Tokens.RemoveAt(0);
                    }
                    else //single term
                    {
                        result.Add(new SCRConditions(condition, localFloats, orSignalTypes, orNormalSubtypes));
                    }
                }
                // TODO: This may be removed, only for debug output compatibility
                if (logicalOperator != SCRAndOr.NONE)
                    result.Add(logicalOperator);
                return result;
            }

            //================================================================================================//
            //
            // sub classes
            //
            //================================================================================================//
            //
            // class SCRStatement
            //
            //================================================================================================//

            public class SCRStatement
            {
                public List<SCRStatTerm> StatementTerms { get; private set; } = new List<SCRStatTerm>();

                public SCRTermType AssignType { get; private set; }

                public int AssignParameter { get; private set; }

                private int termNumber;

                internal SCRStatement(BlockBase statementBlock, IDictionary<string, int> localFloats, IList<string> orSignalTypes, IList<string> orNormalSubtypes)
                {
                    AssignType = SCRTermType.Invalid;

                    //TODO: may want to process other Assignment Operations as well (+=, -= etc)
                    Statement statement = statementBlock as Statement;
                    //there are some scripts misusing equality operators (==, ==#) for assignment (=, #=), so we are warning them and trying to correct adhoc
                    if (statement?.Tokens.Count > 1 && (statement?.Tokens[1] as OperatorToken)?.OperatorType == OperatorType.Equality && statement?.Tokens[1].Token[0] == '=')
                    {
#if DEBUG
                        Trace.TraceWarning($"Invalid equality operation {statement?.Tokens[1].Token} in line {statementBlock.LineNumber} - processing as {new OperatorToken(statement?.Tokens[1].Token.Substring(1).Replace("==", "=").Replace("=#", "#="), statement.LineNumber)} assignment operation.");
                        statement.Tokens[1] = new OperatorToken(statement?.Tokens[1].Token.Substring(1).Replace("==", "=").Replace("=#", "#="), statement.LineNumber);
#else
                        Trace.TraceWarning($"Invalid equality operation {statement?.Tokens[1].Token} in line {statementBlock.LineNumber}");
#endif
                    }
                    if (statement?.Tokens.Count > 1 && (statement?.Tokens[1] as OperatorToken)?.OperatorType == OperatorType.Assignment)
                    {
                        if (Enum.TryParse(statement.Tokens[0].Token, out SCRExternalFloats result))
                        {
                            AssignParameter = (int)result;
                            AssignType = SCRTermType.ExternalFloat;
                        }
                        else if (localFloats.TryGetValue(statement.Tokens[0].Token, out int value))
                        {
                            AssignParameter = value;
                            AssignType = SCRTermType.LocalFloat;
                        }
                        else
                        {
                            Trace.TraceWarning($"Invalid Assignment operation target in line {statementBlock.LineNumber} - could not find {statement.Tokens[0].Token} as local or external float");
                        }
                        // Assignment term
                        statement.Tokens.RemoveRange(0, 2);
                    }
                    ProcessScriptStatement(statementBlock, 0, localFloats, orSignalTypes, orNormalSubtypes);
                }

                private void ProcessScriptStatement(BlockBase statementBlock, int level, IDictionary<string, int> localFloats, IList<string> orSignalTypes, IList<string> orNormalSubtypes)
                {
                    string operatorString = string.Empty;
                    bool negated = false;

                    while (statementBlock.Tokens.Count > 0)
                    {
                        negated = false;
                        if ((statementBlock.Tokens[0] as OperatorToken)?.OperatorType == OperatorType.Operation)
                        {
                            operatorString = statementBlock.Tokens[0].Token;
                            statementBlock.Tokens.RemoveAt(0);
                            if (statementBlock.Tokens.Count == 0)
                            {
                                Trace.TraceWarning($"sigscr-file line {statementBlock.LineNumber} : Invalid statement syntax : {statementBlock.ToString()}");
                                StatementTerms.Clear();
                                return;
                            }
                        }
                        else
                            operatorString = string.Empty;

                        if (statementBlock.Tokens[0] is Enclosure)
                        {
                            termNumber++;
                            //recurse through inner statemement
                            SCRStatTerm term = new SCRStatTerm(termNumber, level, operatorString);
                            StatementTerms.Add(term);

                            ProcessScriptStatement(statementBlock.Tokens[0] as Enclosure, level + 1, localFloats, orSignalTypes, orNormalSubtypes);
                        }
                        else
                        {
                            if ((statementBlock.Tokens[0] as OperatorToken)?.OperatorType == OperatorType.Negator)
                            {
                                statementBlock.Tokens.RemoveAt(0);
                                negated = true;
                            }
                            if (statementBlock.Tokens.Count > 1 && Enum.TryParse(statementBlock.Tokens[0].Token, out SCRExternalFunctions externalFunctionsResult) && statementBlock.Tokens[1] is Enclosure)   //check if it is a Sub Function ()
                            {
                                StatementTerms.Add(
                                    new SCRStatTerm(externalFunctionsResult, statementBlock.Tokens[1] as Enclosure, level, operatorString, negated, localFloats, orSignalTypes, orNormalSubtypes));
                                statementBlock.Tokens.RemoveAt(0);
                            }
                            else 
                            {
                                StatementTerms.Add(
                                    new SCRStatTerm(statementBlock.Tokens[0], level, operatorString, statementBlock.LineNumber, negated, localFloats, orSignalTypes, orNormalSubtypes));
                            }

                        }
                        statementBlock.Tokens.RemoveAt(0);
                    }
                }
            }

            //================================================================================================//
            //
            // class SCRStatTerm
            //
            //================================================================================================//

            public class SCRStatTerm
            {
                public SCRExternalFunctions Function { get; private set; }

                public SCRParameterType[] PartParameter { get; private set; }

                public SCRTermOperator TermOperator { get; private set; }

                public bool Negated { get; private set; } 

                public int TermNumber { get; private set; }

                public int TermLevel { get; private set; }

                // SubLevel term
                internal SCRStatTerm(int termNumber, int level, string operatorTerm)
                {
                    // sublevel definition
                    this.TermNumber = termNumber;
                    this.TermLevel = level;

                    TermOperator = TranslateOperator.TryGetValue(operatorTerm, out SCRTermOperator termOperator) ? termOperator : SCRTermOperator.NONE;
                } // constructor

                // Function term
                internal SCRStatTerm(SCRExternalFunctions externalFunction, BlockBase block, int subLevel, string operatorTerm, bool negated, IDictionary<string, int> localFloats, IList<string> orSignalTypes, IList<string> orNormalSubtypes)
                {
                    Negated = negated;
                    TermLevel = subLevel;
                    Function = externalFunction;
                    TermOperator = TranslateOperator.TryGetValue(operatorTerm, out SCRTermOperator tempOperator) ? tempOperator : SCRTermOperator.NONE;

                    List<SCRParameterType> result = new List<SCRParameterType>();

                    while (block.Tokens.Count > 0)
                    {
                        if (block.Tokens.Count > 1 && Enum.TryParse(block.Tokens[0].Token, out SCRExternalFunctions externalFunctionsResult) && block.Tokens[1] is Enclosure)   //check if it is a Function ()
                        {
                            // TODO Nested Function Call in Parameter not supported
                            throw new NotImplementedException($"Nested function call in parameter {block.Token} not supported at line {block.LineNumber}");
                            //SCRParameterType parameter = ParameterFromToken(statement.Tokens[0], lineNumber, localFloats, orSignalTypes, orNormalSubtypes);
                            //StatementTerms.Add(
                            //    new SCRStatTerm(externalFunctionsResult, statement.Tokens[1] as ScriptBlockBase, termNumber, operatorString, statement.LineNumber, localFloats, orSignalTypes, orNormalSubtypes));
                            //statement.Tokens.RemoveAt(0);
                        }
                        else
                        {
                            //substitute a trailing + or - operator token to become part of the (numeric) parameter 
                            if (block.Tokens.Count > 1 && ((block.Tokens[0] as OperatorToken)?.Token == "-" || (block.Tokens[0] as OperatorToken)?.Token == "+"))
                            {
                                block.Tokens[1].Token = block.Tokens[0].Token + block.Tokens[1].Token;
                                block.Tokens.RemoveAt(0);
                            }
                            SCRParameterType parameter = ParameterFromToken(block.Tokens[0], block.LineNumber, localFloats, orSignalTypes, orNormalSubtypes);
                            result.Add(parameter);
                        }
                        block.Tokens.RemoveAt(0);
                    }
                    PartParameter = result.Count > 0 ? result.ToArray() : null;
                }

                internal SCRStatTerm(ScriptToken token, int subLevel, string operatorTerm, int lineNumber, bool negated, IDictionary<string, int> localFloats, IList<string> orSignalTypes, IList<string> orNormalSubtypes)
                {
                    TermLevel = subLevel;
                    Negated = negated;

                    if (token.Token == "RETURN")
                    {
                        Function = SCRExternalFunctions.RETURN;
                    }
                    else
                    {
                        Function = SCRExternalFunctions.NONE;
                        PartParameter = new SCRParameterType[1];
                        PartParameter[0] = ParameterFromToken(token, lineNumber, localFloats, orSignalTypes, orNormalSubtypes);
                        TermOperator = TranslateOperator.TryGetValue(operatorTerm, out SCRTermOperator tempOperator) ? tempOperator : SCRTermOperator.NONE;
                    }
                } // constructor
            } // class SCRStatTerm

            //================================================================================================//
            //
            // class SCRParameterType
            //
            //================================================================================================//        
            public class SCRParameterType
            {
                public SCRTermType PartType { get; private set; }

                public int PartParameter { get; private set; }

                public SCRParameterType(SCRTermType type, int value)
                {
                    PartType = type;
                    PartParameter = value;
                }
            }

            //================================================================================================//
            //
            // class SCRConditionBlock
            //
            //================================================================================================//
            public class SCRConditionBlock
            {
                public ArrayList Conditions { get; private set; }

                public SCRBlock IfBlock { get; private set; }

                public List<SCRBlock> ElseIfBlock { get; private set; }

                public SCRBlock ElseBlock { get; private set; }

                internal SCRConditionBlock(ConditionalBlock conditionalBlock, IDictionary<string, int> localFloats, IList<string> orSignalTypes, IList<string> orNormalSubtypes)
                {
                    //IF-Term
                    Conditions = ParseConditions(conditionalBlock.Tokens[0] as Enclosure, localFloats, orSignalTypes, orNormalSubtypes);
                    IfBlock = new SCRBlock(conditionalBlock.Tokens[1] as BlockBase, localFloats, orSignalTypes, orNormalSubtypes);
                    conditionalBlock.Tokens.RemoveRange(0, 2);

                    //ElseIf-Term
                    while ((conditionalBlock.Tokens.FirstOrDefault() as ConditionalBlock)?.IsAlternateCondition ?? false)
                    {
                        if (ElseIfBlock == null)
                            ElseIfBlock = new List<SCRBlock>();
                        ElseIfBlock.Add(new SCRBlock(conditionalBlock.Tokens[0] as ConditionalBlock, localFloats, orSignalTypes, orNormalSubtypes));
                        conditionalBlock.Tokens.RemoveAt(0);
                    }

                    // Else-Block
                    if (conditionalBlock.Tokens.Count > 0 && conditionalBlock.HasAlternate)
                    {
                        ElseBlock = new SCRBlock(conditionalBlock.Tokens[0] as BlockBase, localFloats, orSignalTypes, orNormalSubtypes);
                        conditionalBlock.Tokens.RemoveAt(0);
                    }
                }
            } // class SCRConditionBlock

            //================================================================================================//
            //
            // class SCRConditions
            //
            //================================================================================================//
            public class SCRConditions
            {
                public SCRStatTerm Term1 { get; private set; }

                public SCRStatTerm Term2 { get; private set; }

                public SCRTermCondition Condition { get; private set; }

                internal SCRConditions(Enclosure statement, IDictionary<string, int> localFloats, IList<string> orSignalTypes, IList<string> orNormalSubtypes)
                {
                    bool negated = false;

                    if ((statement.Tokens[0] as OperatorToken)?.OperatorType == OperatorType.Negator)
                    {
                        statement.Tokens.RemoveAt(0);
                        negated = true;
                    }
                    //substitute a trailing + or - operator token to become part of the (numeric) term 
                    if (statement.Tokens.Count > 1 && ((statement.Tokens[0] as OperatorToken)?.Token == "-" || (statement.Tokens[0] as OperatorToken)?.Token == "+"))
                    {
                        statement.Tokens[1].Token = statement.Tokens[0].Token + statement.Tokens[1].Token;
                        statement.Tokens.RemoveAt(0);
                    }
                    if (statement.Tokens.Count > 1 && Enum.TryParse(statement.Tokens[0].Token, out SCRExternalFunctions externalFunctionsResult) && statement.Tokens[1] is Enclosure)   //check if it is a Sub Function ()
                    {
                        Term1 = new SCRStatTerm(externalFunctionsResult, statement.Tokens[1] as Enclosure, 0, string.Empty, negated, localFloats, orSignalTypes, orNormalSubtypes);
                        statement.Tokens.RemoveAt(0);
                    }
                    else
                    {
                        Term1 = new SCRStatTerm(statement.Tokens[0], 0, string.Empty, statement.LineNumber, negated, localFloats, orSignalTypes, orNormalSubtypes);
                    }
                    statement.Tokens.RemoveAt(0);

                    if (statement.Tokens.Count > 0)
                    {
                        if ((statement.Tokens[0] as OperatorToken)?.OperatorType == OperatorType.Logical)
                        {
                            // if this is a unary (boolean)comparison
                            return;
                        }
                        //Comparison Operator
                        else if (TranslateConditions.TryGetValue(statement.Tokens[0].Token, out SCRTermCondition comparison))
                        {
                            Condition = comparison;
                        }
                        else
                        {
                            Trace.TraceWarning($"sigscr-file line {statement.LineNumber} : Invalid comparison operator in : {statement}");
#if DEBUG_PRINT_IN
                            File.AppendAllText(din_fileLoc + @"sigscr.txt", $"Invalid comparison operator in : {statement}\n"); ;
#endif
                        }
                        statement.Tokens.RemoveAt(0);
                        if (statement.Tokens.Count > 0)
                        {
                            //Term 2
                            if ((statement.Tokens[0] as OperatorToken)?.OperatorType == OperatorType.Negator)
                            {
                                statement.Tokens.RemoveAt(0);
                                negated = true;
                            }
                            //substitute a trailing + or - operator token to become part of the (numeric) term 
                            if (statement.Tokens.Count > 1 && ((statement.Tokens[0] as OperatorToken)?.Token == "-" || (statement.Tokens[0] as OperatorToken)?.Token == "+"))
                            {
                                statement.Tokens[1].Token = statement.Tokens[0].Token + statement.Tokens[1].Token;
                                statement.Tokens.RemoveAt(0);
                            }
                            if (statement.Tokens.Count > 1 && Enum.TryParse(statement.Tokens[0].Token, out SCRExternalFunctions externalFunctionsResult2) && statement.Tokens[1] is Enclosure)   //check if it is a Sub Function ()
                            {
                                Term2 = new SCRStatTerm(externalFunctionsResult2, statement.Tokens[1] as Enclosure, 0, string.Empty, negated, localFloats, orSignalTypes, orNormalSubtypes);
                                statement.Tokens.RemoveAt(0);
                            }
                            else
                            {
                                Term2 = new SCRStatTerm(statement.Tokens[0], 0, string.Empty, statement.LineNumber, negated, localFloats, orSignalTypes, orNormalSubtypes);
                            }
                            statement.Tokens.RemoveAt(0);
                        }
                        else
                        {
                            Trace.TraceWarning($"Invalid statement in line {statement.LineNumber}");
                        }
                    }
                }
            } // class SCRConditions

            internal static void ProcessBlock(BlockBase block, ArrayList statements, IDictionary<string, int> localFloats, IList<string> orSignalTypes, IList<string> orNormalSubtypes)
            {
                foreach (BlockBase statementBlock in block.Tokens)
                {
                    switch (statementBlock)
                    {
                        case ConditionalBlock nestedCondition:
                            SCRConditionBlock condition = new SCRConditionBlock(nestedCondition, localFloats, orSignalTypes, orNormalSubtypes);
                            statements.Add(condition);
                            break;
                        case Block nestedBlock:
                            ProcessBlock(nestedBlock, statements, localFloats, orSignalTypes, orNormalSubtypes);
                            break;
                        default:
                            SCRStatement scrStatement = new SCRStatement(statementBlock, localFloats, orSignalTypes, orNormalSubtypes);
                            statements.Add(scrStatement);
                            break;
                    }
                }
            }

            //================================================================================================//
            //
            // class SCRBlock
            //
            //================================================================================================//
            public class SCRBlock
            {
                public ArrayList Statements { get; private set; }

                internal SCRBlock(BlockBase block, IDictionary<string, int> localFloats, IList<string> orSignalTypes, IList<string> orNormalSubtypes)
                {
                    List<ScriptToken> statements;

                    if (block is ConditionalBlock || block is Statement)
                        block = new Block(null, block.LineNumber) { Tokens = { block } };      //if this is a single If-Statement or Statement, encapsulate as block

                    while ((statements = block.Tokens)?.Count == 1 && statements[0] is Block)    //remove nested empty blocks, primarily for legacy compatiblity
                        block = statements[0] as Block;

                    Statements = new ArrayList();

                    ProcessBlock(block, Statements, localFloats, orSignalTypes, orNormalSubtypes);
                }
            } // class SCRBlock
        } // class Scripts
    }
}
=======
﻿// COPYRIGHT 2013, 2014, 2015 by the Open Rails project.
// 
// This file is part of Open Rails.
// 
// Open Rails is free software: you can redistribute it and/or modify
// it under the terms of the GNU General Public License as published by
// the Free Software Foundation, either version 3 of the License, or
// (at your option) any later version.
// 
// Open Rails is distributed in the hope that it will be useful,
// but WITHOUT ANY WARRANTY; without even the implied warranty of
// MERCHANTABILITY or FITNESS FOR A PARTICULAR PURPOSE.  See the
// GNU General Public License for more details.
// 
// You should have received a copy of the GNU General Public License
// along with Open Rails.  If not, see <http://www.gnu.org/licenses/>.
#if DEBUG
// prints details of the file as read from input
// #define DEBUG_PRINT_IN

// prints details of the file as processed
// #define DEBUG_PRINT_OUT
#endif

using System;
using System.Collections;
using System.Collections.Generic;
using System.Diagnostics;
using System.IO;
using System.Linq;
using System.Text;
using Orts.Formats.Msts.Signalling;

namespace Orts.Formats.Msts
{
    public class SignalScripts
    {
        #region SCRExternalFunctions
        public enum SCRExternalFunctions
        {
            NONE,
            BLOCK_STATE,
            ROUTE_SET,
            NEXT_SIG_LR,
            NEXT_SIG_MR,
            THIS_SIG_LR,
            THIS_SIG_MR,
            OPP_SIG_LR,
            OPP_SIG_MR,
            NEXT_NSIG_LR,
            DIST_MULTI_SIG_MR,
            NEXT_SIG_ID,
            NEXT_NSIG_ID,
            OPP_SIG_ID,
            ID_SIG_ENABLED,
            ID_SIG_LR,
            SIG_FEATURE,
            DEF_DRAW_STATE,
            ALLOW_CLEAR_TO_PARTIAL_ROUTE,
            APPROACH_CONTROL_POSITION,
            APPROACH_CONTROL_POSITION_FORCED,
            APPROACH_CONTROL_SPEED,
            APPROACH_CONTROL_LOCK_CLAIM,
            APPROACH_CONTROL_NEXT_STOP,
            ACTIVATE_TIMING_TRIGGER,
            CHECK_TIMING_TRIGGER,
            TRAINHASCALLON,
            TRAINHASCALLON_RESTRICTED,
            TRAIN_REQUIRES_NEXT_SIGNAL,
            FIND_REQ_NORMAL_SIGNAL,
            ROUTE_CLEARED_TO_SIGNAL,
            ROUTE_CLEARED_TO_SIGNAL_CALLON,
            HASHEAD,
            INCREASE_SIGNALNUMCLEARAHEAD,
            DECREASE_SIGNALNUMCLEARAHEAD,
            SET_SIGNALNUMCLEARAHEAD,
            RESET_SIGNALNUMCLEARAHEAD,
            STORE_LVAR,
            THIS_SIG_LVAR,
            NEXT_SIG_LVAR,
            ID_SIG_LVAR,
            THIS_SIG_NOUPDATE,
            THIS_SIG_HASNORMALSUBTYPE,
            NEXT_SIG_HASNORMALSUBTYPE,
            ID_SIG_HASNORMALSUBTYPE,
            DEBUG_HEADER,
            DEBUG_OUT,
            RETURN,
        }
        #endregion

        #region SCRExternalFloats
        public enum SCRExternalFloats
        {
            STATE,
            DRAW_STATE,
            ENABLED,                         // read only
            BLOCK_STATE,                     // read only
            APPROACH_CONTROL_REQ_POSITION,   // read only
            APPROACH_CONTROL_REQ_SPEED,      // read only
        }
        #endregion

        #region SCRTermCondition
        public enum SCRTermCondition
        {
            GT,
            GE,
            LT,
            LE,
            EQ,
            NE,
            NONE,
        }
        #endregion

        #region SCRAndOr
        public enum SCRAndOr
        {
            AND,
            OR,
            NONE,
        }
        #endregion

        #region SCRNegate
        public enum SCRNegate
        {
            NEGATE,
        }
        #endregion

        #region SCRTermOperator
        public enum SCRTermOperator
        {
            NONE,        // used for first term
            MINUS,       // needs to come first to avoid it being interpreted as range separator
            MULTIPLY,
            PLUS,
            DIVIDE,
            MODULO,
        }
        #endregion

        #region SCRTermType
        public enum SCRTermType
        {
            ExternalFloat,
            LocalFloat,
            Sigasp,
            Sigfn,
            ORNormalSubtype,
            Sigfeat,
            Block,
            Constant,
            Invalid,
        }
        #endregion

        private static readonly IDictionary<string, SCRTermCondition> TranslateConditions = new Dictionary<string, SCRTermCondition>
            {
                { ">", SCRTermCondition.GT },
                { ">#", SCRTermCondition.GT },
                { ">=", SCRTermCondition.GE },
                { ">=#", SCRTermCondition.GE },
                { "<", SCRTermCondition.LT },
                { "<#", SCRTermCondition.LT },
                { "<=", SCRTermCondition.LE },
                { "<=#", SCRTermCondition.LE },
                { "==", SCRTermCondition.EQ },
                { "==#", SCRTermCondition.EQ },
                { "!=", SCRTermCondition.NE },
                { "!=#", SCRTermCondition.NE },
            };

        private static readonly IDictionary<string, SCRTermOperator> TranslateOperator = new Dictionary<string, SCRTermOperator>
            {
                { "?", SCRTermOperator.NONE },
                { "-", SCRTermOperator.MINUS },  // needs to come first to avoid it being interpreted as range separator
                { "*", SCRTermOperator.MULTIPLY },
                { "+", SCRTermOperator.PLUS },
                { "/", SCRTermOperator.DIVIDE },
                { "%", SCRTermOperator.MODULO }
            };

        private static readonly IDictionary<string, SCRAndOr> TranslateAndOr = new Dictionary<string, SCRAndOr>
            {
                { "&&", SCRAndOr.AND },
                { "||", SCRAndOr.OR },
                { "AND", SCRAndOr.AND },
                { "OR", SCRAndOr.OR },
                { "??", SCRAndOr.NONE }
            };

#if DEBUG_PRINT_IN
        public static string din_fileLoc = @"C:\temp\";     /* file path for debug files */
#endif

#if DEBUG_PRINT_OUT
        public static string dout_fileLoc = @"C:\temp\";    /* file path for debug files */
#endif

        public IDictionary<SignalType, SCRScripts> Scripts { get; private set; }

        //================================================================================================//
        //
        // Constructor
        //
        //================================================================================================//
        public SignalScripts(string routePath, IList<string> scriptFiles, IDictionary<string, SignalType> signalTypes, IList<string> orSignalTypes, IList<string> orNormalSubtypes)
        {
            Scripts = new Dictionary<SignalType, SCRScripts>();

#if DEBUG_PRINT_PROCESS
            TDB_debug_ref = new int[5] { 7305, 7307, 7308, 7309, 7310 };   /* signal tdb ref.no selected for print-out */
#endif
#if DEBUG_PRINT_IN
            File.Delete(din_fileLoc + @"sigscr.txt");
#endif        
#if DEBUG_PRINT_OUT            
            File.Delete(dout_fileLoc + @"scriptproc.txt");
#endif
#if DEBUG_PRINT_ENABLED
            File.Delete(dpe_fileLoc + @"printproc.txt");
#endif
#if DEBUG_PRINT_PROCESS
            File.Delete(dpr_fileLoc + @"printproc.txt");
#endif

            // Process all files listed in SIGCFG
            foreach (string fileName in scriptFiles)
            {
                string fullName = Path.Combine(routePath, fileName);
                try
                {
                    using (StreamReader stream = new StreamReader(fullName, true))
                    {
#if DEBUG_PRINT_IN
                        File.AppendAllText(din_fileLoc + @"sigscr.txt", "Reading file : " + fullName + "\n\n");
#endif
                        Parser parser = new Parser(stream);
                        foreach (Script script in parser)
                        {
                            #region DEBUG
#if DEBUG_PRINT_IN
                            File.AppendAllText(din_fileLoc + @"sigscr.txt", "\n===============================\n");
                            File.AppendAllText(din_fileLoc + @"sigscr.txt", "\nNew Script : " + script.ScriptName + "\n");
#endif
#if DEBUG_PRINT_OUT
                            File.AppendAllText(dout_fileLoc + @"scriptproc.txt", "\n===============================\n");
                            File.AppendAllText(dout_fileLoc + @"scriptproc.txt", "\nNew Script : " + script.ScriptName + "\n");
#endif
                            #endregion
                            AssignScriptToSignalType(new SCRScripts(script, orSignalTypes, orNormalSubtypes),
                                signalTypes, parser.LineNumber, fileName);

                            Trace.Write("s");
                        }
                        #region DEBUG
#if DEBUG_PRINT_OUT
                        // print processed details 
                        foreach (KeyValuePair<SignalType, SCRScripts> item in Scripts)
                        {
                            File.AppendAllText(dout_fileLoc + @"scriptproc.txt", "Script : " + item.Value.ScriptName + "\n\n");
                            File.AppendAllText(dout_fileLoc + @"scriptproc.txt", PrintScript(item.Value.Statements));
                            File.AppendAllText(dout_fileLoc + @"scriptproc.txt", "\n=====================\n");
                        }
#endif
                        #endregion
                    }
                }
                catch (Exception ex)
                {
                    Trace.TraceWarning($"Error reading signal script - {fullName} : {ex.ToString()}");
                }
            }
        }// Constructor

        //================================================================================================//
        //
        // overall script file routines
        //
        //================================================================================================//
        #region DEBUG_PRINT_OUT
#if DEBUG_PRINT_OUT
        //================================================================================================//
        //
        // print processed script - for DEBUG purposes only
        //
        //================================================================================================//

        private string PrintScript(ArrayList statements)
        {
            bool function = false;
            List<int> Sublevels = new List<int>();
            StringBuilder builder = new StringBuilder();

            foreach (object statement in statements)
            {

                // process statement lines

                if (statement is SCRScripts.SCRStatement scrStatement)
                {
                    builder.Append("Statement : \n");
                    builder.Append(scrStatement.AssignType.ToString() + "[" + scrStatement.AssignParameter.ToString() + "] = ");

                    foreach (SCRScripts.SCRStatTerm scrTerm in scrStatement.StatementTerms)
                    {
                        if (scrTerm.TermLevel > 0)
                        {
                            builder.Append(" <SUB" + scrTerm.TermLevel.ToString() + "> ");
                        }
                        function = false;
                        if (scrTerm.Function != SCRExternalFunctions.NONE)
                        {
                            builder.Append(scrTerm.Function.ToString() + "(");
                            function = true;
                        }

                        if (scrTerm.PartParameter != null)
                        {
                            foreach (SCRScripts.SCRParameterType scrParam in scrTerm.PartParameter)
                            {
                                builder.Append(scrParam.PartType + "[" + scrParam.PartParameter + "] ,");
                            }
                        }

                        if (scrTerm.TermNumber != 0)
                        {
                            builder.Append(" SUBTERM_" + scrTerm.TermNumber.ToString());
                        }

                        if (function)
                        {
                            builder.Append(")");
                        }
                        builder.Append(" -" + scrTerm.TermOperator.ToString() + "- \n");
                    }

                    builder.Append("\n\n");
                }

                // process conditions line

                if (statement is SCRScripts.SCRConditionBlock scrCondBlock)
                {
                    builder.Append("\nCondition : \n");

                    builder.Append(PrintConditionArray(scrCondBlock.Conditions));

                    builder.Append("\nIF Block : \n");
                    builder.Append(PrintScript(scrCondBlock.IfBlock.Statements));

                    if (scrCondBlock.ElseIfBlock != null)
                    {
                        foreach (SCRScripts.SCRBlock tempBlock in scrCondBlock.ElseIfBlock)
                        {
                            builder.Append("\nStatements in ELSEIF : " + tempBlock.Statements.Count + "\n");
                            builder.Append("Elseif Block : \n");
                            builder.Append(PrintScript(tempBlock.Statements));
                        }
                    }
                    if (scrCondBlock.ElseBlock != null)
                    {
                        builder.Append("\nElse Block : \n");
                        builder.Append(PrintScript(scrCondBlock.ElseBlock.Statements));
                    }
                    builder.Append("\nEnd IF Block : \n");
                }
            }
            return builder.ToString();
        }// printscript

        //================================================================================================//
        //
        // print condition info - for DEBUG purposes only
        //
        //================================================================================================//

        private string PrintConditionArray(ArrayList Conditions)
        {
            StringBuilder builder = new StringBuilder();

            foreach (object condition in Conditions)
            {
                if (condition is SCRScripts.SCRConditions)
                {
                    builder.Append(PrintCondition((SCRScripts.SCRConditions)condition));
                }
                else if (condition is SCRAndOr andor)
                {
                    builder.Append(andor.ToString() + "\n");
                }
                else if (condition is SCRNegate)
                {
                    builder.Append("NEGATED : \n");
                }
                else
                {
                    builder.Append(PrintConditionArray((ArrayList)condition));
                }
            }
            return builder.ToString();
        }// printConditionArray

        //================================================================================================//
        //
        // print condition statement - for DEBUG purposes only
        //
        //================================================================================================//

        private string PrintCondition(SCRScripts.SCRConditions condition)
        {
            StringBuilder builder = new StringBuilder();

            bool function = false;
            if (condition.Term1.Negated)
            {
                builder.Append("NOT : ");
            }
            if (condition.Term1.Function != SCRExternalFunctions.NONE)
            {
                builder.Append(condition.Term1.Function.ToString() + "(");
                function = true;
            }

            if (condition.Term1.PartParameter != null)
            {
                foreach (SCRScripts.SCRParameterType scrParam in condition.Term1.PartParameter)
                {
                    builder.Append(scrParam.PartType + "[" + scrParam.PartParameter + "] ,");
                }
            }
            else
            {
                builder.Append(" 0 , ");
            }

            if (function)
            {
                builder.Append(")");
            }

            builder.Append(" -- " + condition.Condition.ToString() + " --\n");

            if (condition.Term2 != null)
            {
                function = false;
                if (condition.Term2.Negated)
                {
                    builder.Append("NOT : ");
                }
                if (condition.Term2.Function != SCRExternalFunctions.NONE)
                {
                    builder.Append(condition.Term2.Function.ToString() + "(");
                    function = true;
                }

                if (condition.Term2.PartParameter != null)
                {
                    foreach (SCRScripts.SCRParameterType scrParam in condition.Term2.PartParameter)
                    {
                        builder.Append(scrParam.PartType + "[" + scrParam.PartParameter + "] ,");
                    }
                }
                else
                {
                    builder.Append(" 0 , ");
                }

                if (function)
                {
                    builder.Append(")");
                }
                builder.Append("\n");
            }
            return builder.ToString();
        }// printcondition
#endif
        #endregion

        /// <summary>
        /// Links the script to the required signal type
        /// </summary>
        private void AssignScriptToSignalType(SCRScripts script, IDictionary<string, SignalType> signalTypes, int currentLine, string fileName)
        {
#pragma warning disable 219     //variable only used for DEBUG output using DEBUG_PRINT_OUT or DEBUG_PRINT_IN
            bool isValid = false;
#pragma warning restore 210
            string scriptName = script.ScriptName;
            // try and find signal type with same name as script
            if (signalTypes.TryGetValue(script.ScriptName.ToLower(), out SignalType signalType))
            {
                if (Scripts.ContainsKey(signalType))
                {
                    Trace.TraceWarning($"Ignored duplicate SignalType script {scriptName} in {0} {fileName} before {currentLine}");
                }
                else
                {
                    #region DEBUG
#if DEBUG_PRINT_IN
                    File.AppendAllText(din_fileLoc + @"sigscr.txt", "Adding script : " + signalType.Name + "\n");
#endif
                    #endregion
                    Scripts.Add(signalType, script);
                    isValid = true;
                }
            }

            // try and find any other signal types which reference this script
            foreach (KeyValuePair<string, SignalType> currentSignal in signalTypes)
            {
                if (scriptName.Equals(currentSignal.Value.Script, StringComparison.InvariantCultureIgnoreCase))
                {
                    if (Scripts.ContainsKey(currentSignal.Value))
                    {
                        Trace.TraceWarning($"Ignored duplicate SignalType script {scriptName} in {fileName} before {currentLine}");
                    }
                    else
                    {
                        #region DEBUG
#if DEBUG_PRINT_IN
                        File.AppendAllText(din_fileLoc + @"sigscr.txt", "Adding script : " + currentSignal.Value.Script + " to " + currentSignal.Value.Name + "\n");
#endif
                        #endregion
                        Scripts.Add(currentSignal.Value, script);
                        isValid = true;
                    }
                }
            }
            #region DEBUG
#if DEBUG_PRINT_OUT
            if (!isValid)
            {
                File.AppendAllText(dout_fileLoc + @"scriptproc.txt", $"\nUnknown signal type : {scriptName}\n\n");
            }
#endif
#if DEBUG_PRINT_IN
            if (!isValid)
            {
                File.AppendAllText(din_fileLoc + @"sigscr.txt", $"\nUnknown signal type : {scriptName}\n\n");
            }
#endif
            #endregion
        }

        public class SCRScripts
        {
            private IDictionary<string, int> localFloats;

            public int TotalLocalFloats { get { return localFloats.Count; } }

            public ArrayList Statements { get; private set; }
            //public List<Statements> { get; private set; }

            public string ScriptName { get; private set; }

            internal SCRScripts(Script script, IList<string> orSignalTypes, IList<string> orNormalSubtypes)
            {
                localFloats = new Dictionary<string, int>();
                Statements = new ArrayList();
                ScriptName = script.ScriptName;
                int statementLine = 0;
                int maxCount = script.Tokens.Count;
                #region DEBUG_PRINT_IN
#if DEBUG_PRINT_IN
                // print inputlines
                File.AppendAllText(din_fileLoc + @"sigscr.txt", script.ToString() + '\n');
                File.AppendAllText(din_fileLoc + @"sigscr.txt", "\n+++++++++++++++++++++++++++++++++++\n\n");

#endif
                #endregion

                while ((script.Tokens[statementLine] as Statement)?.Tokens[0].Token == "EXTERN" || (script.Tokens[statementLine] as Statement)?.Tokens[0].Token == "FLOAT")
                {
                    // Skip external floats (exist automatically)
                    while ((script.Tokens[statementLine] as Statement)?.Tokens[0].Token == "EXTERN" && (script.Tokens[statementLine] as Statement)?.Tokens[1].Token == "FLOAT" && statementLine++ < maxCount) ;

                    //// Process floats : build list with internal floats
                    while (((script.Tokens[statementLine] as Statement)?.Tokens[0].Token == "FLOAT") && statementLine < maxCount)
                    {
                        string floatString = (script.Tokens[statementLine] as Statement)?.Tokens[1].Token;
                        if (!localFloats.ContainsKey(floatString))
                        {
                            localFloats.Add(floatString, localFloats.Count);
                        }
                        statementLine++;
                    }
                }

                #region DEBUG_PRINT_OUT
#if DEBUG_PRINT_OUT
                // print details of internal floats

                File.AppendAllText(dout_fileLoc + @"scriptproc.txt", "\n\nFloats : \n");
                foreach (KeyValuePair<string, int> item in localFloats)
                {
                    File.AppendAllText(dout_fileLoc + @"scriptproc.txt", $"Float : {item.Key} = {item.Value}\n");
                }
                File.AppendAllText(dout_fileLoc + @"scriptproc.txt", "Total : " + localFloats.Count.ToString() + "\n\n\n");
#endif
                #endregion
                script.Tokens.RemoveRange(0, statementLine);

                ProcessBlock(script, Statements, localFloats, orSignalTypes, orNormalSubtypes);
            }// constructor

            internal static SCRParameterType ParameterFromToken(ScriptToken token, int lineNumber, IDictionary<string, int> localFloats, IList<string> orSignalTypes, IList<string> orNormalSubtypes)
            {

                int index;

                // try constant
                if (int.TryParse(token.Token, out int constantInt))
                {
                    return new SCRParameterType(SCRTermType.Constant, constantInt);
                }
                // try external float
                else if (Enum.TryParse(token.Token, true, out SCRExternalFloats externalFloat))
                {
                    return new SCRParameterType(SCRTermType.ExternalFloat, (int)externalFloat);
                }
                // try local float
                else if (localFloats.TryGetValue(token.Token, out int localFloat))
                {
                    return new SCRParameterType(SCRTermType.LocalFloat, localFloat);
                }
                string[] definitions = token.Token.Split(new char[] { '_' }, 2);
                if (definitions.Length == 2)
                    switch (definitions[0])
                    {
                        // try blockstate
                        case "BLOCK":
                            if (Enum.TryParse(definitions[1], out MstsBlockState blockstate))
                            {
                                return new SCRParameterType(SCRTermType.Block, (int)blockstate);
                            }
                            else
                            {
                                Trace.TraceWarning($"sigscr-file line {lineNumber.ToString()} : Unknown Blockstate : {definitions[1]} \n");
#if DEBUG_PRINT_IN
                                File.AppendAllText(din_fileLoc + @"sigscr.txt", $"Unknown Blockstate : {token.Token} \n");
#endif
                            }
                            break;
                        // try SIGASP definition
                        case "SIGASP":
                            if (Enum.TryParse(definitions[1], out MstsSignalAspect aspect))
                            {
                                return new SCRParameterType(SCRTermType.Sigasp, (int)aspect);
                            }
                            else
                            {
                                Trace.TraceWarning($"sigscr-file line {lineNumber.ToString()} : Unknown Aspect : {definitions[1]} \n");
#if DEBUG_PRINT_IN
                                File.AppendAllText(din_fileLoc + @"sigscr.txt", $"Unknown Aspect : {token.Token} \n");
#endif
                            }
                            break;
                        // try SIGFN definition
                        case "SIGFN":
                            index = orSignalTypes.IndexOf(definitions[1]);
                            if (index != -1)
                            {
                                return new SCRParameterType(SCRTermType.Sigfn, index);
                            }
                            else
                            {
                                Trace.TraceWarning($"sigscr-file line {lineNumber.ToString()} : Unknown SIGFN Type : {definitions[1]} \n");
#if DEBUG_PRINT_IN
                                File.AppendAllText(din_fileLoc + @"sigscr.txt", $"Unknown Type : {token.Token} \n");
#endif
                            }
                            break;
                        // try ORSubtype definition
                        case "ORSUBTYPE":
                            index = orNormalSubtypes.IndexOf(definitions[1]);
                            if (index != -1)
                            {
                                return new SCRParameterType(SCRTermType.ORNormalSubtype, index);
                            }
                            else
                            {
                                Trace.TraceWarning($"sigscr-file line {lineNumber} : Unknown ORSUBTYPE : {definitions[1]} \n");
#if DEBUG_PRINT_IN
                                File.AppendAllText(din_fileLoc + @"sigscr.txt", $"Unknown Type : {token.Token} \n");
#endif
                            }
                            break;
                        // try SIGFEAT definition
                        case "SIGFEAT":
                            index = SignalShape.SignalSubObj.SignalSubTypes.IndexOf(definitions[1]);
                            if (index != -1)
                            {
                                return new SCRParameterType(SCRTermType.Sigfeat, index);
                            }
                            else
                            {
                                Trace.TraceWarning($"sigscr-file line {lineNumber} : Unknown SubType : {definitions[1]} \n");
#if DEBUG_PRINT_IN
                                File.AppendAllText(din_fileLoc + @"sigscr.txt", $"Unknown SubType : {token.Token} \n");
#endif
                            }
                            break;
                        default:
                            // nothing found - set error
                            Trace.TraceWarning($"sigscr-file line {lineNumber} : Unknown parameter in statement : {token.Token}");
#if DEBUG_PRINT_IN
                            File.AppendAllText(din_fileLoc + @"sigscr.txt", $"Unknown parameter : {token.Token} \n");
#endif
                            break;
                    }
                return new SCRParameterType(SCRTermType.Constant, 0);
            }//process_TermPart

            //================================================================================================//
            //
            // process IF condition line - split into logic parts
            //
            //================================================================================================//
            internal static ArrayList ParseConditions(Enclosure condition, IDictionary<string, int> localFloats, IList<string> orSignalTypes, IList<string> orNormalSubtypes)
            {
                ArrayList result = new ArrayList();
                SCRAndOr logicalOperator = SCRAndOr.NONE;
                while (condition.Tokens.Count > 0)
                {
                    if ((condition.Tokens[0] as OperatorToken)?.OperatorType == OperatorType.Logical)
                    {
                        if (TranslateAndOr.TryGetValue(condition.Tokens[0].Token, out logicalOperator))
                        {
                            result.Add(logicalOperator);
                        }
                        else
                        {
                            Trace.TraceWarning($"sigscr-file line {condition.LineNumber} : Invalid logical operator in : {condition.Token[0]}");
                        }
                        condition.Tokens.RemoveAt(0);
                    }
                    else if ((condition.Tokens[0] as OperatorToken)?.OperatorType == OperatorType.Negator && (condition.Tokens[1] is Enclosure || condition.Tokens[1] is ScriptToken))
                    {
                        result.Add(SCRNegate.NEGATE);
                        condition.Tokens.RemoveAt(0);
                    }
                    //Conditions are dedicated blocks, but always separated by logical operators
                    else if (condition.Tokens[0] is Enclosure) //process sub block
                    {
                        result.Add(ParseConditions((condition.Tokens[0] as Enclosure), localFloats, orSignalTypes, orNormalSubtypes));
                        //recurse in the block
                        condition.Tokens.RemoveAt(0);
                    }
                    else //single term
                    {
                        result.Add(new SCRConditions(condition, localFloats, orSignalTypes, orNormalSubtypes));
                    }
                }
                // TODO: This may be removed, only for debug output compatibility
                if (logicalOperator != SCRAndOr.NONE)
                    result.Add(logicalOperator);
                return result;
            }

            //================================================================================================//
            //
            // sub classes
            //
            //================================================================================================//
            //
            // class SCRStatement
            //
            //================================================================================================//

            public class SCRStatement
            {
                public List<SCRStatTerm> StatementTerms { get; private set; } = new List<SCRStatTerm>();

                public SCRTermType AssignType { get; private set; }

                public int AssignParameter { get; private set; }

                private int termNumber;

                internal SCRStatement(BlockBase statementBlock, IDictionary<string, int> localFloats, IList<string> orSignalTypes, IList<string> orNormalSubtypes)
                {
                    AssignType = SCRTermType.Invalid;

                    //TODO: may want to process other Assignment Operations as well (+=, -= etc)
                    Statement statement = statementBlock as Statement;
                    //there are some scripts misusing equality operators (==, ==#) for assignment (=, #=), so we are warning them and trying to correct adhoc
                    if (statement?.Tokens.Count > 1 && (statement?.Tokens[1] as OperatorToken)?.OperatorType == OperatorType.Equality && statement?.Tokens[1].Token[0] == '=')
                    {
                        Trace.TraceWarning($"Invalid equality operation {statement?.Tokens[1].Token} in line {statementBlock.LineNumber} - processing as {new OperatorToken(statement?.Tokens[1].Token.Substring(1).Replace("==", "=").Replace("=#", "#="), statement.LineNumber)} assignment operation.");
                        statement.Tokens[1] = new OperatorToken(statement?.Tokens[1].Token.Substring(1).Replace("==", "=").Replace("=#", "#="), statement.LineNumber);
                    }
                    if (statement?.Tokens.Count > 1 && (statement?.Tokens[1] as OperatorToken)?.OperatorType == OperatorType.Assignment)
                    {
                        if (Enum.TryParse(statement.Tokens[0].Token, out SCRExternalFloats result))
                        {
                            AssignParameter = (int)result;
                            AssignType = SCRTermType.ExternalFloat;
                        }
                        else if (localFloats.TryGetValue(statement.Tokens[0].Token, out int value))
                        {
                            AssignParameter = value;
                            AssignType = SCRTermType.LocalFloat;
                        }
                        else
                        {
                            Trace.TraceWarning($"Invalid Assignment target in line {statementBlock.LineNumber} - could not find {statement.Tokens[0].Token} as local or external float");
                        }
                        // Assignment term
                        statement.Tokens.RemoveRange(0, 2);
                    }
                    ProcessScriptStatement(statementBlock, 0, localFloats, orSignalTypes, orNormalSubtypes);
                }

                private void ProcessScriptStatement(BlockBase statementBlock, int level, IDictionary<string, int> localFloats, IList<string> orSignalTypes, IList<string> orNormalSubtypes)
                {
                    string operatorString = string.Empty;
                    bool negated = false;

                    while (statementBlock.Tokens.Count > 0)
                    {
                        negated = false;
                        if ((statementBlock.Tokens[0] as OperatorToken)?.OperatorType == OperatorType.Operation)
                        {
                            operatorString = statementBlock.Tokens[0].Token;
                            statementBlock.Tokens.RemoveAt(0);
                            if (statementBlock.Tokens.Count == 0)
                            {
                                Trace.TraceWarning($"sigscr-file line {statementBlock.LineNumber} : Invalid statement syntax : {statementBlock.ToString()}");
                                StatementTerms.Clear();
                                return;
                            }
                        }
                        else
                            operatorString = string.Empty;

                        if (statementBlock.Tokens[0] is Enclosure)
                        {
                            termNumber++;
                            //recurse through inner statemement
                            SCRStatTerm term = new SCRStatTerm(termNumber, level, operatorString);
                            StatementTerms.Add(term);

                            ProcessScriptStatement(statementBlock.Tokens[0] as Enclosure, level + 1, localFloats, orSignalTypes, orNormalSubtypes);
                        }
                        else
                        {
                            if ((statementBlock.Tokens[0] as OperatorToken)?.OperatorType == OperatorType.Negator)
                            {
                                statementBlock.Tokens.RemoveAt(0);
                                negated = true;
                            }
                            if (statementBlock.Tokens.Count > 1 && Enum.TryParse(statementBlock.Tokens[0].Token, out SCRExternalFunctions externalFunctionsResult) && statementBlock.Tokens[1] is Enclosure)   //check if it is a Sub Function ()
                            {
                                StatementTerms.Add(
                                    new SCRStatTerm(externalFunctionsResult, statementBlock.Tokens[1] as Enclosure, level, operatorString, negated, localFloats, orSignalTypes, orNormalSubtypes));
                                statementBlock.Tokens.RemoveAt(0);
                            }
                            else
                            {
                                StatementTerms.Add(
                                    new SCRStatTerm(statementBlock.Tokens[0], level, operatorString, statementBlock.LineNumber, negated, localFloats, orSignalTypes, orNormalSubtypes));
                            }

                        }
                        statementBlock.Tokens.RemoveAt(0);
                    }
                }
            }

            //================================================================================================//
            //
            // class SCRStatTerm
            //
            //================================================================================================//

            public class SCRStatTerm
            {
                public SCRExternalFunctions Function { get; private set; }

                public SCRParameterType[] PartParameter { get; private set; }

                public SCRTermOperator TermOperator { get; private set; }

                public bool Negated { get; private set; }

                public int TermNumber { get; private set; }

                public int TermLevel { get; private set; }

                // SubLevel term
                internal SCRStatTerm(int termNumber, int level, string operatorTerm)
                {
                    // sublevel definition
                    this.TermNumber = termNumber;
                    this.TermLevel = level;

                    TermOperator = TranslateOperator.TryGetValue(operatorTerm, out SCRTermOperator termOperator) ? termOperator : SCRTermOperator.NONE;
                } // constructor

                // Function term
                internal SCRStatTerm(SCRExternalFunctions externalFunction, BlockBase block, int subLevel, string operatorTerm, bool negated, IDictionary<string, int> localFloats, IList<string> orSignalTypes, IList<string> orNormalSubtypes)
                {
                    Negated = negated;
                    TermLevel = subLevel;
                    Function = externalFunction;
                    TermOperator = TranslateOperator.TryGetValue(operatorTerm, out SCRTermOperator tempOperator) ? tempOperator : SCRTermOperator.NONE;

                    List<SCRParameterType> result = new List<SCRParameterType>();

                    while (block.Tokens.Count > 0)
                    {
                        if (block.Tokens.Count > 1 && Enum.TryParse(block.Tokens[0].Token, out SCRExternalFunctions externalFunctionsResult) && block.Tokens[1] is Enclosure)   //check if it is a Function ()
                        {
                            // TODO Nested Function Call in Parameter not supported
                            throw new NotImplementedException($"Nested function call in parameter {block.Token} not supported at line {block.LineNumber}");
                            //SCRParameterType parameter = ParameterFromToken(statement.Tokens[0], lineNumber, localFloats, orSignalTypes, orNormalSubtypes);
                            //StatementTerms.Add(
                            //    new SCRStatTerm(externalFunctionsResult, statement.Tokens[1] as ScriptBlockBase, termNumber, operatorString, statement.LineNumber, localFloats, orSignalTypes, orNormalSubtypes));
                            //statement.Tokens.RemoveAt(0);
                        }
                        else
                        {
                            //substitute a trailing + or - operator token to become part of the (numeric) parameter 
                            if (block.Tokens.Count > 1 && ((block.Tokens[0] as OperatorToken)?.Token == "-" || (block.Tokens[0] as OperatorToken)?.Token == "+"))
                            {
                                block.Tokens[1].Token = block.Tokens[0].Token + block.Tokens[1].Token;
                                block.Tokens.RemoveAt(0);
                            }
                            SCRParameterType parameter = ParameterFromToken(block.Tokens[0], block.LineNumber, localFloats, orSignalTypes, orNormalSubtypes);
                            result.Add(parameter);
                        }
                        block.Tokens.RemoveAt(0);
                    }
                    PartParameter = result.Count > 0 ? result.ToArray() : null;
                }

                internal SCRStatTerm(ScriptToken token, int subLevel, string operatorTerm, int lineNumber, bool negated, IDictionary<string, int> localFloats, IList<string> orSignalTypes, IList<string> orNormalSubtypes)
                {
                    TermLevel = subLevel;
                    Negated = negated;

                    if (token.Token == "RETURN")
                    {
                        Function = SCRExternalFunctions.RETURN;
                    }
                    else
                    {
                        Function = SCRExternalFunctions.NONE;
                        PartParameter = new SCRParameterType[1];
                        PartParameter[0] = ParameterFromToken(token, lineNumber, localFloats, orSignalTypes, orNormalSubtypes);
                        TermOperator = TranslateOperator.TryGetValue(operatorTerm, out SCRTermOperator tempOperator) ? tempOperator : SCRTermOperator.NONE;
                    }
                } // constructor
            } // class SCRStatTerm

            //================================================================================================//
            //
            // class SCRParameterType
            //
            //================================================================================================//        
            public class SCRParameterType
            {
                public SCRTermType PartType { get; private set; }

                public int PartParameter { get; private set; }

                public SCRParameterType(SCRTermType type, int value)
                {
                    PartType = type;
                    PartParameter = value;
                }
            }

            //================================================================================================//
            //
            // class SCRConditionBlock
            //
            //================================================================================================//
            public class SCRConditionBlock
            {
                public ArrayList Conditions { get; private set; }

                public SCRBlock IfBlock { get; private set; }

                public List<SCRBlock> ElseIfBlock { get; private set; }

                public SCRBlock ElseBlock { get; private set; }

                internal SCRConditionBlock(ConditionalBlock conditionalBlock, IDictionary<string, int> localFloats, IList<string> orSignalTypes, IList<string> orNormalSubtypes)
                {
                    //IF-Term
                    Conditions = ParseConditions(conditionalBlock.Tokens[0] as Enclosure, localFloats, orSignalTypes, orNormalSubtypes);
                    IfBlock = new SCRBlock(conditionalBlock.Tokens[1] as BlockBase, localFloats, orSignalTypes, orNormalSubtypes);
                    conditionalBlock.Tokens.RemoveRange(0, 2);

                    //ElseIf-Term
                    while ((conditionalBlock.Tokens.FirstOrDefault() as ConditionalBlock)?.IsAlternateCondition ?? false)
                    {
                        if (ElseIfBlock == null)
                            ElseIfBlock = new List<SCRBlock>();
                        ElseIfBlock.Add(new SCRBlock(conditionalBlock.Tokens[0] as ConditionalBlock, localFloats, orSignalTypes, orNormalSubtypes));
                        conditionalBlock.Tokens.RemoveAt(0);
                    }

                    // Else-Block
                    if (conditionalBlock.Tokens.Count > 0 && conditionalBlock.HasAlternate)
                    {
                        ElseBlock = new SCRBlock(conditionalBlock.Tokens[0] as BlockBase, localFloats, orSignalTypes, orNormalSubtypes);
                        conditionalBlock.Tokens.RemoveAt(0);
                    }
                }
            } // class SCRConditionBlock

            //================================================================================================//
            //
            // class SCRConditions
            //
            //================================================================================================//
            public class SCRConditions
            {
                public SCRStatTerm Term1 { get; private set; }

                public SCRStatTerm Term2 { get; private set; }

                public SCRTermCondition Condition { get; private set; }

                internal SCRConditions(Enclosure statement, IDictionary<string, int> localFloats, IList<string> orSignalTypes, IList<string> orNormalSubtypes)
                {
                    bool negated = false;

                    if ((statement.Tokens[0] as OperatorToken)?.OperatorType == OperatorType.Negator)
                    {
                        statement.Tokens.RemoveAt(0);
                        negated = true;
                    }
                    //substitute a trailing + or - operator token to become part of the (numeric) term 
                    if (statement.Tokens.Count > 1 && ((statement.Tokens[0] as OperatorToken)?.Token == "-" || (statement.Tokens[0] as OperatorToken)?.Token == "+"))
                    {
                        statement.Tokens[1].Token = statement.Tokens[0].Token + statement.Tokens[1].Token;
                        statement.Tokens.RemoveAt(0);
                    }
                    if (statement.Tokens.Count > 1 && Enum.TryParse(statement.Tokens[0].Token, out SCRExternalFunctions externalFunctionsResult) && statement.Tokens[1] is Enclosure)   //check if it is a Sub Function ()
                    {
                        Term1 = new SCRStatTerm(externalFunctionsResult, statement.Tokens[1] as Enclosure, 0, string.Empty, negated, localFloats, orSignalTypes, orNormalSubtypes);
                        statement.Tokens.RemoveAt(0);
                    }
                    else
                    {
                        Term1 = new SCRStatTerm(statement.Tokens[0], 0, string.Empty, statement.LineNumber, negated, localFloats, orSignalTypes, orNormalSubtypes);
                    }
                    statement.Tokens.RemoveAt(0);

                    if (statement.Tokens.Count > 0)
                    {
                        if ((statement.Tokens[0] as OperatorToken)?.OperatorType == OperatorType.Logical)
                        {
                            // if this is a unary (boolean)comparison
                            return;
                        }
                        //Comparison Operator
                        else if (TranslateConditions.TryGetValue(statement.Tokens[0].Token, out SCRTermCondition comparison))
                        {
                            Condition = comparison;
                        }
                        else
                        {
                            Trace.TraceWarning($"sigscr-file line {statement.LineNumber} : Invalid comparison operator in : {statement}");
#if DEBUG_PRINT_IN
                            File.AppendAllText(din_fileLoc + @"sigscr.txt", $"Invalid comparison operator in : {statement}\n"); ;
#endif
                        }
                        statement.Tokens.RemoveAt(0);

                        if (statement.Tokens.Count > 0)
                        {
                            //Term 2
                            if ((statement.Tokens[0] as OperatorToken)?.OperatorType == OperatorType.Negator)
                            {
                                statement.Tokens.RemoveAt(0);
                                negated = true;
                            }
                            //substitute a trailing + or - operator token to become part of the (numeric) term 
                            if (statement.Tokens.Count > 1 && ((statement.Tokens[0] as OperatorToken)?.Token == "-" || (statement.Tokens[0] as OperatorToken)?.Token == "+"))
                            {
                                statement.Tokens[1].Token = statement.Tokens[0].Token + statement.Tokens[1].Token;
                                statement.Tokens.RemoveAt(0);
                            }
                            if (statement.Tokens.Count > 1 && Enum.TryParse(statement.Tokens[0].Token, out SCRExternalFunctions externalFunctionsResult2) && statement.Tokens[1] is Enclosure)   //check if it is a Sub Function ()
                            {
                                Term2 = new SCRStatTerm(externalFunctionsResult2, statement.Tokens[1] as Enclosure, 0, string.Empty, negated, localFloats, orSignalTypes, orNormalSubtypes);
                                statement.Tokens.RemoveAt(0);
                            }
                            else
                            {
                                Term2 = new SCRStatTerm(statement.Tokens[0], 0, string.Empty, statement.LineNumber, negated, localFloats, orSignalTypes, orNormalSubtypes);
                            }
                            statement.Tokens.RemoveAt(0);
                        }
                        else
                        {
                            Trace.TraceWarning($"Invalid statement in line {statement.LineNumber}");
                        }
                    }
                }
            } // class SCRConditions

            internal static void ProcessBlock(BlockBase block, ArrayList statements, IDictionary<string, int> localFloats, IList<string> orSignalTypes, IList<string> orNormalSubtypes)
            {
                foreach (BlockBase statementBlock in block.Tokens)
                {
                    switch (statementBlock)
                    {
                        case ConditionalBlock nestedCondition:
                            SCRConditionBlock condition = new SCRConditionBlock(nestedCondition, localFloats, orSignalTypes, orNormalSubtypes);
                            statements.Add(condition);
                            break;
                        case Block nestedBlock:
                            ProcessBlock(nestedBlock, statements, localFloats, orSignalTypes, orNormalSubtypes);
                            break;
                        default:
                            SCRStatement scrStatement = new SCRStatement(statementBlock, localFloats, orSignalTypes, orNormalSubtypes);
                            statements.Add(scrStatement);
                            break;
                    }
                }
            }

            //================================================================================================//
            //
            // class SCRBlock
            //
            //================================================================================================//
            public class SCRBlock
            {
                public ArrayList Statements { get; private set; }

                internal SCRBlock(BlockBase block, IDictionary<string, int> localFloats, IList<string> orSignalTypes, IList<string> orNormalSubtypes)
                {
                    List<ScriptToken> statements;

                    if (block is ConditionalBlock || block is Statement)
                        block = new Block(null, block.LineNumber) { Tokens = { block } };      //if this is a single If-Statement or Statement, encapsulate as block

                    while ((statements = block.Tokens)?.Count == 1 && statements[0] is Block)    //remove nested empty blocks, primarily for legacy compatiblity
                        block = statements[0] as Block;

                    Statements = new ArrayList();

                    ProcessBlock(block, Statements, localFloats, orSignalTypes, orNormalSubtypes);
                }
            } // class SCRBlock
        } // class Scripts
    }
}
>>>>>>> 6899ed8a
<|MERGE_RESOLUTION|>--- conflicted
+++ resolved
@@ -1,2318 +1,1158 @@
-<<<<<<< HEAD
-﻿// COPYRIGHT 2013, 2014, 2015 by the Open Rails project.
-// 
-// This file is part of Open Rails.
-// 
-// Open Rails is free software: you can redistribute it and/or modify
-// it under the terms of the GNU General Public License as published by
-// the Free Software Foundation, either version 3 of the License, or
-// (at your option) any later version.
-// 
-// Open Rails is distributed in the hope that it will be useful,
-// but WITHOUT ANY WARRANTY; without even the implied warranty of
-// MERCHANTABILITY or FITNESS FOR A PARTICULAR PURPOSE.  See the
-// GNU General Public License for more details.
-// 
-// You should have received a copy of the GNU General Public License
-// along with Open Rails.  If not, see <http://www.gnu.org/licenses/>.
-#if DEBUG
-// prints details of the file as read from input
-// #define DEBUG_PRINT_IN
-
-// prints details of the file as processed
-// #define DEBUG_PRINT_OUT
-#endif
-
-using System;
-using System.Collections;
-using System.Collections.Generic;
-using System.Diagnostics;
-using System.IO;
-using System.Linq;
-using System.Text;
-using Orts.Formats.Msts.Signalling;
-
-namespace Orts.Formats.Msts
-{
-    public class SignalScripts
-    {
-        #region SCRExternalFunctions
-        public enum SCRExternalFunctions
-        {
-            NONE,
-            BLOCK_STATE,
-            ROUTE_SET,
-            NEXT_SIG_LR,
-            NEXT_SIG_MR,
-            THIS_SIG_LR,
-            THIS_SIG_MR,
-            OPP_SIG_LR,
-            OPP_SIG_MR,
-            NEXT_NSIG_LR,
-            DIST_MULTI_SIG_MR,
-            NEXT_SIG_ID,
-            NEXT_NSIG_ID,
-            OPP_SIG_ID,
-            ID_SIG_ENABLED,
-            ID_SIG_LR,
-            SIG_FEATURE,
-            DEF_DRAW_STATE,
-            ALLOW_CLEAR_TO_PARTIAL_ROUTE,
-            APPROACH_CONTROL_POSITION,
-            APPROACH_CONTROL_POSITION_FORCED,
-            APPROACH_CONTROL_SPEED,
-            APPROACH_CONTROL_LOCK_CLAIM,
-            APPROACH_CONTROL_NEXT_STOP,
-            ACTIVATE_TIMING_TRIGGER,
-            CHECK_TIMING_TRIGGER,
-            TRAINHASCALLON,
-            TRAINHASCALLON_RESTRICTED,
-            TRAIN_REQUIRES_NEXT_SIGNAL,
-            FIND_REQ_NORMAL_SIGNAL,
-            ROUTE_CLEARED_TO_SIGNAL,
-            ROUTE_CLEARED_TO_SIGNAL_CALLON,
-            HASHEAD,
-            INCREASE_SIGNALNUMCLEARAHEAD,
-            DECREASE_SIGNALNUMCLEARAHEAD,
-            SET_SIGNALNUMCLEARAHEAD,
-            RESET_SIGNALNUMCLEARAHEAD,
-            STORE_LVAR,
-            THIS_SIG_LVAR,
-            NEXT_SIG_LVAR,
-            ID_SIG_LVAR,
-            THIS_SIG_NOUPDATE,
-            THIS_SIG_HASNORMALSUBTYPE,
-            NEXT_SIG_HASNORMALSUBTYPE,
-            ID_SIG_HASNORMALSUBTYPE,
-            DEBUG_HEADER,
-            DEBUG_OUT,
-            RETURN,
-        }
-        #endregion
-
-        #region SCRExternalFloats
-        public enum SCRExternalFloats
-        {
-            STATE,
-            DRAW_STATE,
-            ENABLED,                         // read only
-            BLOCK_STATE,                     // read only
-            APPROACH_CONTROL_REQ_POSITION,   // read only
-            APPROACH_CONTROL_REQ_SPEED,      // read only
-        }
-        #endregion
-
-        #region SCRTermCondition
-        public enum SCRTermCondition
-        {
-            GT,
-            GE,
-            LT,
-            LE,
-            EQ,
-            NE,
-            NONE,
-        }
-        #endregion
-
-        #region SCRAndOr
-        public enum SCRAndOr
-        {
-            AND,
-            OR,
-            NONE,
-        }
-        #endregion
-
-        #region SCRNegate
-        public enum SCRNegate
-        {
-            NEGATE,
-        }
-        #endregion
-
-        #region SCRTermOperator
-        public enum SCRTermOperator
-        {
-            NONE,        // used for first term
-            MINUS,       // needs to come first to avoid it being interpreted as range separator
-            MULTIPLY,
-            PLUS,
-            DIVIDE,
-            MODULO,
-        }
-        #endregion
-
-        #region SCRTermType
-        public enum SCRTermType
-        {
-            ExternalFloat,
-            LocalFloat,
-            Sigasp,
-            Sigfn,
-            ORNormalSubtype,
-            Sigfeat,
-            Block,
-            Constant,
-            Invalid,
-        }
-        #endregion
-
-        private static readonly IDictionary<string, SCRTermCondition> TranslateConditions = new Dictionary<string, SCRTermCondition>
-            {
-                { ">", SCRTermCondition.GT },
-                { ">#", SCRTermCondition.GT },
-                { ">=", SCRTermCondition.GE },
-                { ">=#", SCRTermCondition.GE },
-                { "<", SCRTermCondition.LT },
-                { "<#", SCRTermCondition.LT },
-                { "<=", SCRTermCondition.LE },
-                { "<=#", SCRTermCondition.LE },
-                { "==", SCRTermCondition.EQ },
-                { "==#", SCRTermCondition.EQ },
-                { "!=", SCRTermCondition.NE },
-                { "!=#", SCRTermCondition.NE },
-            };
-
-        private static readonly IDictionary<string, SCRTermOperator> TranslateOperator = new Dictionary<string, SCRTermOperator>
-            {
-                { "?", SCRTermOperator.NONE },
-                { "-", SCRTermOperator.MINUS },  // needs to come first to avoid it being interpreted as range separator
-                { "*", SCRTermOperator.MULTIPLY },
-                { "+", SCRTermOperator.PLUS },
-                { "/", SCRTermOperator.DIVIDE },
-                { "%", SCRTermOperator.MODULO }
-            };
-
-        private static readonly IDictionary<string, SCRAndOr> TranslateAndOr = new Dictionary<string, SCRAndOr>
-            {
-                { "&&", SCRAndOr.AND },
-                { "||", SCRAndOr.OR },
-                { "AND", SCRAndOr.AND },
-                { "OR", SCRAndOr.OR },
-                { "??", SCRAndOr.NONE }
-            };
-
-#if DEBUG_PRINT_IN
-        public static string din_fileLoc = @"C:\temp\";     /* file path for debug files */
-#endif
-
-#if DEBUG_PRINT_OUT
-        public static string dout_fileLoc = @"C:\temp\";    /* file path for debug files */
-#endif
-
-        public IDictionary<SignalType, SCRScripts> Scripts { get; private set; }
-
-        //================================================================================================//
-        //
-        // Constructor
-        //
-        //================================================================================================//
-        public SignalScripts(string routePath, IList<string> scriptFiles, IDictionary<string, SignalType> signalTypes, IList<string> orSignalTypes, IList<string> orNormalSubtypes)
-        {
-            Scripts = new Dictionary<SignalType, SCRScripts>();
-
-#if DEBUG_PRINT_PROCESS
-            TDB_debug_ref = new int[5] { 7305, 7307, 7308, 7309, 7310 };   /* signal tdb ref.no selected for print-out */
-#endif
-#if DEBUG_PRINT_IN
-            File.Delete(din_fileLoc + @"sigscr.txt");
-#endif        
-#if DEBUG_PRINT_OUT            
-            File.Delete(dout_fileLoc + @"scriptproc.txt");
-#endif
-#if DEBUG_PRINT_ENABLED
-            File.Delete(dpe_fileLoc + @"printproc.txt");
-#endif
-#if DEBUG_PRINT_PROCESS
-            File.Delete(dpr_fileLoc + @"printproc.txt");
-#endif
-            // Process all files listed in SIGCFG
-            foreach (string fileName in scriptFiles)
-            {
-                string fullName = Path.Combine(routePath, fileName);
-                try
-                {
-                    using (StreamReader stream = new StreamReader(fullName, true))
-                    {
-#if DEBUG_PRINT_IN
-                        File.AppendAllText(din_fileLoc + @"sigscr.txt", "Reading file : " + fullName + "\n\n");
-#endif
-                        Parser parser = new Parser(stream);
-                        foreach(Script script in parser)
-                        {
-                            #region DEBUG
-#if DEBUG_PRINT_IN
-                            File.AppendAllText(din_fileLoc + @"sigscr.txt", "\n===============================\n");
-                            File.AppendAllText(din_fileLoc + @"sigscr.txt", "\nNew Script : " + script.ScriptName + "\n");
-#endif
-#if DEBUG_PRINT_OUT
-                            File.AppendAllText(dout_fileLoc + @"scriptproc.txt", "\n===============================\n");
-                            File.AppendAllText(dout_fileLoc + @"scriptproc.txt", "\nNew Script : " + script.ScriptName + "\n");
-#endif
-                            #endregion
-                            AssignScriptToSignalType(new SCRScripts(script, orSignalTypes, orNormalSubtypes),
-                                signalTypes, parser.LineNumber, fileName);
-
-                            Trace.Write("s");
-                        }
-                        #region DEBUG
-#if DEBUG_PRINT_OUT
-                        // print processed details 
-                        foreach (KeyValuePair<SignalType, SCRScripts> item in Scripts)
-                        {
-                            File.AppendAllText(dout_fileLoc + @"scriptproc.txt", "Script : " + item.Value.ScriptName + "\n\n");
-                            File.AppendAllText(dout_fileLoc + @"scriptproc.txt", PrintScript(item.Value.Statements));
-                            File.AppendAllText(dout_fileLoc + @"scriptproc.txt", "\n=====================\n");
-                        }
-#endif
-                        #endregion
-                    }
-                }
-                catch (Exception ex)
-                {
-                    Trace.TraceWarning($"Error reading signal script - {fullName} : {ex.ToString()}");
-                }
-            }
-        }// Constructor
-
-        //================================================================================================//
-        //
-        // overall script file routines
-        //
-        //================================================================================================//
-        #region DEBUG_PRINT_OUT
-#if DEBUG_PRINT_OUT
-        //================================================================================================//
-        //
-        // print processed script - for DEBUG purposes only
-        //
-        //================================================================================================//
-
-        private string PrintScript(ArrayList statements)
-        {
-            bool function = false;
-            List<int> Sublevels = new List<int>();
-            StringBuilder builder = new StringBuilder();
-
-            foreach (object statement in statements)
-            {
-
-                // process statement lines
-
-                if (statement is SCRScripts.SCRStatement scrStatement)
-                {
-                    builder.Append("Statement : \n");
-                    builder.Append(scrStatement.AssignType.ToString() + "[" + scrStatement.AssignParameter.ToString() + "] = ");
-
-                    foreach (SCRScripts.SCRStatTerm scrTerm in scrStatement.StatementTerms)
-                    {
-                        if (scrTerm.TermLevel > 0)
-                        {
-                            builder.Append(" <SUB" + scrTerm.TermLevel.ToString() + "> ");
-                        }
-                        function = false;
-                        if (scrTerm.Function != SCRExternalFunctions.NONE)
-                        {
-                            builder.Append(scrTerm.Function.ToString() + "(");
-                            function = true;
-                        }
-
-                        if (scrTerm.PartParameter != null)
-                        {
-                            foreach (SCRScripts.SCRParameterType scrParam in scrTerm.PartParameter)
-                            {
-                                builder.Append(scrParam.PartType + "[" + scrParam.PartParameter + "] ,");
-                            }
-                        }
-
-                        if (scrTerm.TermNumber != 0)
-                        {
-                            builder.Append(" SUBTERM_" + scrTerm.TermNumber.ToString());
-                        }
-
-                        if (function)
-                        {
-                            builder.Append(")");
-                        }
-                        builder.Append(" -" + scrTerm.TermOperator.ToString() + "- \n");
-                    }
-
-                    builder.Append("\n\n");
-                }
-
-                // process conditions line
-
-                if (statement is SCRScripts.SCRConditionBlock scrCondBlock)
-                {
-                    builder.Append("\nCondition : \n");
-
-                    builder.Append(PrintConditionArray(scrCondBlock.Conditions));
-
-                    builder.Append("\nIF Block : \n");
-                    builder.Append(PrintScript(scrCondBlock.IfBlock.Statements));
-
-                    if (scrCondBlock.ElseIfBlock != null)
-                    {
-                        foreach (SCRScripts.SCRBlock tempBlock in scrCondBlock.ElseIfBlock)
-                        {
-                            builder.Append("\nStatements in ELSEIF : " + tempBlock.Statements.Count + "\n");
-                            builder.Append("Elseif Block : \n");
-                            builder.Append(PrintScript(tempBlock.Statements));
-                        }
-                    }
-                    if (scrCondBlock.ElseBlock != null)
-                    {
-                        builder.Append("\nElse Block : \n");
-                        builder.Append(PrintScript(scrCondBlock.ElseBlock.Statements));
-                    }
-                    builder.Append("\nEnd IF Block : \n");
-                }
-            }
-            return builder.ToString();
-        }// printscript
-
-        //================================================================================================//
-        //
-        // print condition info - for DEBUG purposes only
-        //
-        //================================================================================================//
-
-        private string PrintConditionArray(ArrayList Conditions)
-        {
-            StringBuilder builder = new StringBuilder();
-
-            foreach (object condition in Conditions)
-            {
-                if (condition is SCRScripts.SCRConditions)
-                {
-                    builder.Append(PrintCondition((SCRScripts.SCRConditions)condition));
-                }
-                else if (condition is SCRAndOr andor)
-                {
-                    builder.Append(andor.ToString() + "\n");
-                }
-                else if (condition is SCRNegate)
-                {
-                    builder.Append("NEGATED : \n");
-                }
-                else
-                {
-                    builder.Append(PrintConditionArray((ArrayList)condition));
-                }
-            }
-            return builder.ToString();
-        }// printConditionArray
-
-        //================================================================================================//
-        //
-        // print condition statement - for DEBUG purposes only
-        //
-        //================================================================================================//
-
-        private string PrintCondition(SCRScripts.SCRConditions condition)
-        {
-            StringBuilder builder = new StringBuilder();
-
-            bool function = false;
-            if (condition.Term1.Negated)
-            {
-                builder.Append("NOT : ");
-            }
-            if (condition.Term1.Function != SCRExternalFunctions.NONE)
-            {
-                builder.Append(condition.Term1.Function.ToString() + "(");
-                function = true;
-            }
-
-            if (condition.Term1.PartParameter != null)
-            {
-                foreach (SCRScripts.SCRParameterType scrParam in condition.Term1.PartParameter)
-                {
-                    builder.Append(scrParam.PartType + "[" + scrParam.PartParameter + "] ,");
-                }
-            }
-            else
-            {
-                builder.Append(" 0 , ");
-            }
-
-            if (function)
-            {
-                builder.Append(")");
-            }
-
-            builder.Append(" -- " + condition.Condition.ToString() + " --\n");
-
-            if (condition.Term2 != null)
-            {
-                function = false;
-                if (condition.Term2.Negated)
-                {
-                    builder.Append("NOT : ");
-                }
-                if (condition.Term2.Function != SCRExternalFunctions.NONE)
-                {
-                    builder.Append(condition.Term2.Function.ToString() + "(");
-                    function = true;
-                }
-
-                if (condition.Term2.PartParameter != null)
-                {
-                    foreach (SCRScripts.SCRParameterType scrParam in condition.Term2.PartParameter)
-                    {
-                        builder.Append(scrParam.PartType + "[" + scrParam.PartParameter + "] ,");
-                    }
-                }
-                else
-                {
-                    builder.Append(" 0 , ");
-                }
-
-                if (function)
-                {
-                    builder.Append(")");
-                }
-                builder.Append("\n");
-            }
-            return builder.ToString();
-        }// printcondition
-#endif
-        #endregion
-
-        /// <summary>
-        /// Links the script to the required signal type
-        /// </summary>
-        private void AssignScriptToSignalType(SCRScripts script, IDictionary<string, SignalType> signalTypes, int currentLine, string fileName)
-        {
-#pragma warning disable 219     //variable only used for DEBUG output using DEBUG_PRINT_OUT or DEBUG_PRINT_IN
-            bool isValid = false;
-#pragma warning restore 210
-            string scriptName = script.ScriptName;
-            // try and find signal type with same name as script
-            if (signalTypes.TryGetValue(script.ScriptName.ToLower(), out SignalType signalType))
-            {
-                if (Scripts.ContainsKey(signalType))
-                {
-                    Trace.TraceWarning($"Ignored duplicate SignalType script {scriptName} in {fileName} before {currentLine}");
-                }
-                else
-                {
-                    #region DEBUG
-#if DEBUG_PRINT_IN
-                    File.AppendAllText(din_fileLoc + @"sigscr.txt", "Adding script : " + signalType.Name + "\n");
-#endif
-                    #endregion
-                    Scripts.Add(signalType, script);
-                    isValid = true;
-                }
-            }
-
-            // try and find any other signal types which reference this script
-            foreach (KeyValuePair<string, SignalType> currentSignal in signalTypes)
-            {
-                if (scriptName.Equals(currentSignal.Value.Script, StringComparison.InvariantCultureIgnoreCase))
-                {
-                    if (Scripts.ContainsKey(currentSignal.Value))
-                    {
-                        Trace.TraceWarning($"Ignored duplicate SignalType script {scriptName} in {fileName} before {currentLine}");
-                    }
-                    else
-                    {
-                        #region DEBUG
-#if DEBUG_PRINT_IN
-                        File.AppendAllText(din_fileLoc + @"sigscr.txt", "Adding script : " + currentSignal.Value.Script + " to " + currentSignal.Value.Name + "\n");
-#endif
-                        #endregion
-                        Scripts.Add(currentSignal.Value, script);
-                        isValid = true;
-                    }
-                }
-            }
-            #region DEBUG
-#if DEBUG_PRINT_OUT
-            if (!isValid)
-            {
-                File.AppendAllText(dout_fileLoc + @"scriptproc.txt", $"\nUnknown signal type : {scriptName}\n\n");
-            }
-#endif
-#if DEBUG_PRINT_IN
-            if (!isValid)
-            {
-                File.AppendAllText(din_fileLoc + @"sigscr.txt", $"\nUnknown signal type : {scriptName}\n\n");
-            }
-#endif
-            #endregion
-        }
-
-        public class SCRScripts
-        {
-            private IDictionary<string, int> localFloats;
-
-            public int TotalLocalFloats { get { return localFloats.Count; } }
-
-            public ArrayList Statements { get; private set; }
-            //public List<Statements> { get; private set; }
-
-            public string ScriptName { get; private set; }
-
-            internal SCRScripts(Script script, IList<string> orSignalTypes, IList<string> orNormalSubtypes)
-            {
-                localFloats = new Dictionary<string, int>();
-                Statements = new ArrayList();
-                ScriptName = script.ScriptName;
-                int statementLine = 0;
-                int maxCount = script.Tokens.Count;
-                #region DEBUG_PRINT_IN
-#if DEBUG_PRINT_IN
-                // print inputlines
-                File.AppendAllText(din_fileLoc + @"sigscr.txt", script.ToString() + '\n');
-                File.AppendAllText(din_fileLoc + @"sigscr.txt", "\n+++++++++++++++++++++++++++++++++++\n\n");
-
-#endif
-                #endregion
-
-                while ((script.Tokens[statementLine] as Statement)?.Tokens[0].Token == "EXTERN" || (script.Tokens[statementLine] as Statement)?.Tokens[0].Token == "FLOAT")
-                {
-                    // Skip external floats (exist automatically)
-                    while ((script.Tokens[statementLine] as Statement)?.Tokens[0].Token == "EXTERN" && (script.Tokens[statementLine] as Statement)?.Tokens[1].Token == "FLOAT" && statementLine++ < maxCount) ;
-
-                    //// Process floats : build list with internal floats
-                    while (((script.Tokens[statementLine] as Statement)?.Tokens[0].Token == "FLOAT") && statementLine < maxCount)
-                    {
-                        string floatString = (script.Tokens[statementLine] as Statement)?.Tokens[1].Token;
-                        if (!localFloats.ContainsKey(floatString))
-                        {
-                            localFloats.Add(floatString, localFloats.Count);
-                        }
-                        statementLine++;
-                    }
-                }
-                #region DEBUG_PRINT_OUT
-#if DEBUG_PRINT_OUT
-                // print details of internal floats
-
-                File.AppendAllText(dout_fileLoc + @"scriptproc.txt", "\n\nFloats : \n");
-                foreach (KeyValuePair<string, int> item in localFloats)
-                {
-                    File.AppendAllText(dout_fileLoc + @"scriptproc.txt", $"Float : {item.Key} = {item.Value}\n");
-                }
-                File.AppendAllText(dout_fileLoc + @"scriptproc.txt", "Total : " + localFloats.Count.ToString() + "\n\n\n");
-#endif
-                #endregion
-                script.Tokens.RemoveRange(0, statementLine);
-
-                ProcessBlock(script, Statements, localFloats, orSignalTypes, orNormalSubtypes);
-            }// constructor
-
-            internal static SCRParameterType ParameterFromToken(ScriptToken token, int lineNumber, IDictionary<string, int> localFloats, IList<string> orSignalTypes, IList<string> orNormalSubtypes)
-            {
-
-                int index;
-
-                // try constant
-                if (int.TryParse(token.Token, out int constantInt))
-                {
-                    return new SCRParameterType(SCRTermType.Constant, constantInt);
-                }
-                // try external float
-                else if (Enum.TryParse(token.Token, true, out SCRExternalFloats externalFloat))
-                {
-                    return new SCRParameterType(SCRTermType.ExternalFloat, (int)externalFloat);
-                }
-                // try local float
-                else if (localFloats.TryGetValue(token.Token, out int localFloat))
-                {
-                    return new SCRParameterType(SCRTermType.LocalFloat, localFloat);
-                }
-                string[] definitions = token.Token.Split(new char[] { '_' }, 2);
-                if (definitions.Length == 2)
-                    switch (definitions[0])
-                    {
-                        // try blockstate
-                        case "BLOCK":
-                            if (Enum.TryParse(definitions[1], out MstsBlockState blockstate))
-                            {
-                                return new SCRParameterType(SCRTermType.Block, (int)blockstate);
-                            }
-                            else
-                            {
-                                Trace.TraceWarning($"sigscr-file line {lineNumber.ToString()} : Unknown Blockstate : {definitions[1]} \n");
-#if DEBUG_PRINT_IN
-                                File.AppendAllText(din_fileLoc + @"sigscr.txt", $"Unknown Blockstate : {token.Token} \n");
-#endif
-                            }
-                            break;
-                        // try SIGASP definition
-                        case "SIGASP":
-                            if (Enum.TryParse(definitions[1], out MstsSignalAspect aspect))
-                            {
-                                return new SCRParameterType(SCRTermType.Sigasp, (int)aspect);
-                            }
-                            else
-                            {
-                                Trace.TraceWarning($"sigscr-file line {lineNumber.ToString()} : Unknown Aspect : {definitions[1]} \n");
-#if DEBUG_PRINT_IN
-                                File.AppendAllText(din_fileLoc + @"sigscr.txt", $"Unknown Aspect : {token.Token} \n");
-#endif
-                            }
-                            break;
-                        // try SIGFN definition
-                        case "SIGFN":
-                            index = orSignalTypes.IndexOf(definitions[1]);
-                            if (index != -1)
-                            {
-                                return new SCRParameterType(SCRTermType.Sigfn, index);
-                            }
-                            else
-                            {
-                                Trace.TraceWarning($"sigscr-file line {lineNumber.ToString()} : Unknown SIGFN Type : {definitions[1]} \n");
-#if DEBUG_PRINT_IN
-                                File.AppendAllText(din_fileLoc + @"sigscr.txt", $"Unknown Type : {token.Token} \n");
-#endif
-                            }
-                            break;
-                        // try ORSubtype definition
-                        case "ORSUBTYPE":
-                            index = orNormalSubtypes.IndexOf(definitions[1]);
-                            if (index != -1)
-                            {
-                                return new SCRParameterType(SCRTermType.ORNormalSubtype, index);
-                            }
-                            else
-                            {
-                                Trace.TraceWarning($"sigscr-file line {lineNumber} : Unknown ORSUBTYPE : {definitions[1]} \n");
-#if DEBUG_PRINT_IN
-                                File.AppendAllText(din_fileLoc + @"sigscr.txt", $"Unknown Type : {token.Token} \n");
-#endif
-                            }
-                            break;
-                        // try SIGFEAT definition
-                        case "SIGFEAT":
-                            index = SignalShape.SignalSubObj.SignalSubTypes.IndexOf(definitions[1]);
-                            if (index != -1)
-                            {
-                                return new SCRParameterType(SCRTermType.Sigfeat, index);
-                            }
-                            else
-                            {
-                                Trace.TraceWarning($"sigscr-file line {lineNumber} : Unknown SubType : {definitions[1]} \n");
-#if DEBUG_PRINT_IN
-                                File.AppendAllText(din_fileLoc + @"sigscr.txt", $"Unknown SubType : {token.Token} \n");
-#endif
-                            }
-                            break;
-                        default:
-                            // nothing found - set error
-                            Trace.TraceWarning($"sigscr-file line {lineNumber} : Unknown parameter in statement : {token.Token}");
-#if DEBUG_PRINT_IN
-                            File.AppendAllText(din_fileLoc + @"sigscr.txt", $"Unknown parameter : {token.Token} \n");
-#endif
-                            break;
-                    }
-                return new SCRParameterType(SCRTermType.Constant, 0);
-            }//process_TermPart
-
-            //================================================================================================//
-            //
-            // process IF condition line - split into logic parts
-            //
-            //================================================================================================//
-            internal static ArrayList ParseConditions(Enclosure condition, IDictionary<string, int> localFloats, IList<string> orSignalTypes, IList<string> orNormalSubtypes)
-            {
-                ArrayList result = new ArrayList();
-                SCRAndOr logicalOperator = SCRAndOr.NONE;
-                while (condition.Tokens.Count > 0)
-                {
-                    if ((condition.Tokens[0] as OperatorToken)?.OperatorType == OperatorType.Logical)
-                    {
-                        if (TranslateAndOr.TryGetValue(condition.Tokens[0].Token, out logicalOperator))
-                        {
-                            result.Add(logicalOperator);
-                        }
-                        else
-                        {
-                            Trace.TraceWarning($"sigscr-file line {condition.LineNumber} : Invalid logical operator in : {condition.Token[0]}");
-                        }
-                        condition.Tokens.RemoveAt(0);
-                    }
-                    else if ((condition.Tokens[0] as OperatorToken)?.OperatorType == OperatorType.Negator && (condition.Tokens[1] is Enclosure || condition.Tokens[1] is ScriptToken))
-                    {
-                        result.Add(SCRNegate.NEGATE);
-                        condition.Tokens.RemoveAt(0);
-                    }
-                    //Conditions are dedicated blocks, but always separated by logical operators
-                    else if (condition.Tokens[0] is Enclosure) //process sub block
-                    {
-                        result.Add(ParseConditions((condition.Tokens[0] as Enclosure), localFloats, orSignalTypes, orNormalSubtypes));
-                        //recurse in the block
-                        condition.Tokens.RemoveAt(0);
-                    }
-                    else //single term
-                    {
-                        result.Add(new SCRConditions(condition, localFloats, orSignalTypes, orNormalSubtypes));
-                    }
-                }
-                // TODO: This may be removed, only for debug output compatibility
-                if (logicalOperator != SCRAndOr.NONE)
-                    result.Add(logicalOperator);
-                return result;
-            }
-
-            //================================================================================================//
-            //
-            // sub classes
-            //
-            //================================================================================================//
-            //
-            // class SCRStatement
-            //
-            //================================================================================================//
-
-            public class SCRStatement
-            {
-                public List<SCRStatTerm> StatementTerms { get; private set; } = new List<SCRStatTerm>();
-
-                public SCRTermType AssignType { get; private set; }
-
-                public int AssignParameter { get; private set; }
-
-                private int termNumber;
-
-                internal SCRStatement(BlockBase statementBlock, IDictionary<string, int> localFloats, IList<string> orSignalTypes, IList<string> orNormalSubtypes)
-                {
-                    AssignType = SCRTermType.Invalid;
-
-                    //TODO: may want to process other Assignment Operations as well (+=, -= etc)
-                    Statement statement = statementBlock as Statement;
-                    //there are some scripts misusing equality operators (==, ==#) for assignment (=, #=), so we are warning them and trying to correct adhoc
-                    if (statement?.Tokens.Count > 1 && (statement?.Tokens[1] as OperatorToken)?.OperatorType == OperatorType.Equality && statement?.Tokens[1].Token[0] == '=')
-                    {
-#if DEBUG
-                        Trace.TraceWarning($"Invalid equality operation {statement?.Tokens[1].Token} in line {statementBlock.LineNumber} - processing as {new OperatorToken(statement?.Tokens[1].Token.Substring(1).Replace("==", "=").Replace("=#", "#="), statement.LineNumber)} assignment operation.");
-                        statement.Tokens[1] = new OperatorToken(statement?.Tokens[1].Token.Substring(1).Replace("==", "=").Replace("=#", "#="), statement.LineNumber);
-#else
-                        Trace.TraceWarning($"Invalid equality operation {statement?.Tokens[1].Token} in line {statementBlock.LineNumber}");
-#endif
-                    }
-                    if (statement?.Tokens.Count > 1 && (statement?.Tokens[1] as OperatorToken)?.OperatorType == OperatorType.Assignment)
-                    {
-                        if (Enum.TryParse(statement.Tokens[0].Token, out SCRExternalFloats result))
-                        {
-                            AssignParameter = (int)result;
-                            AssignType = SCRTermType.ExternalFloat;
-                        }
-                        else if (localFloats.TryGetValue(statement.Tokens[0].Token, out int value))
-                        {
-                            AssignParameter = value;
-                            AssignType = SCRTermType.LocalFloat;
-                        }
-                        else
-                        {
-                            Trace.TraceWarning($"Invalid Assignment operation target in line {statementBlock.LineNumber} - could not find {statement.Tokens[0].Token} as local or external float");
-                        }
-                        // Assignment term
-                        statement.Tokens.RemoveRange(0, 2);
-                    }
-                    ProcessScriptStatement(statementBlock, 0, localFloats, orSignalTypes, orNormalSubtypes);
-                }
-
-                private void ProcessScriptStatement(BlockBase statementBlock, int level, IDictionary<string, int> localFloats, IList<string> orSignalTypes, IList<string> orNormalSubtypes)
-                {
-                    string operatorString = string.Empty;
-                    bool negated = false;
-
-                    while (statementBlock.Tokens.Count > 0)
-                    {
-                        negated = false;
-                        if ((statementBlock.Tokens[0] as OperatorToken)?.OperatorType == OperatorType.Operation)
-                        {
-                            operatorString = statementBlock.Tokens[0].Token;
-                            statementBlock.Tokens.RemoveAt(0);
-                            if (statementBlock.Tokens.Count == 0)
-                            {
-                                Trace.TraceWarning($"sigscr-file line {statementBlock.LineNumber} : Invalid statement syntax : {statementBlock.ToString()}");
-                                StatementTerms.Clear();
-                                return;
-                            }
-                        }
-                        else
-                            operatorString = string.Empty;
-
-                        if (statementBlock.Tokens[0] is Enclosure)
-                        {
-                            termNumber++;
-                            //recurse through inner statemement
-                            SCRStatTerm term = new SCRStatTerm(termNumber, level, operatorString);
-                            StatementTerms.Add(term);
-
-                            ProcessScriptStatement(statementBlock.Tokens[0] as Enclosure, level + 1, localFloats, orSignalTypes, orNormalSubtypes);
-                        }
-                        else
-                        {
-                            if ((statementBlock.Tokens[0] as OperatorToken)?.OperatorType == OperatorType.Negator)
-                            {
-                                statementBlock.Tokens.RemoveAt(0);
-                                negated = true;
-                            }
-                            if (statementBlock.Tokens.Count > 1 && Enum.TryParse(statementBlock.Tokens[0].Token, out SCRExternalFunctions externalFunctionsResult) && statementBlock.Tokens[1] is Enclosure)   //check if it is a Sub Function ()
-                            {
-                                StatementTerms.Add(
-                                    new SCRStatTerm(externalFunctionsResult, statementBlock.Tokens[1] as Enclosure, level, operatorString, negated, localFloats, orSignalTypes, orNormalSubtypes));
-                                statementBlock.Tokens.RemoveAt(0);
-                            }
-                            else 
-                            {
-                                StatementTerms.Add(
-                                    new SCRStatTerm(statementBlock.Tokens[0], level, operatorString, statementBlock.LineNumber, negated, localFloats, orSignalTypes, orNormalSubtypes));
-                            }
-
-                        }
-                        statementBlock.Tokens.RemoveAt(0);
-                    }
-                }
-            }
-
-            //================================================================================================//
-            //
-            // class SCRStatTerm
-            //
-            //================================================================================================//
-
-            public class SCRStatTerm
-            {
-                public SCRExternalFunctions Function { get; private set; }
-
-                public SCRParameterType[] PartParameter { get; private set; }
-
-                public SCRTermOperator TermOperator { get; private set; }
-
-                public bool Negated { get; private set; } 
-
-                public int TermNumber { get; private set; }
-
-                public int TermLevel { get; private set; }
-
-                // SubLevel term
-                internal SCRStatTerm(int termNumber, int level, string operatorTerm)
-                {
-                    // sublevel definition
-                    this.TermNumber = termNumber;
-                    this.TermLevel = level;
-
-                    TermOperator = TranslateOperator.TryGetValue(operatorTerm, out SCRTermOperator termOperator) ? termOperator : SCRTermOperator.NONE;
-                } // constructor
-
-                // Function term
-                internal SCRStatTerm(SCRExternalFunctions externalFunction, BlockBase block, int subLevel, string operatorTerm, bool negated, IDictionary<string, int> localFloats, IList<string> orSignalTypes, IList<string> orNormalSubtypes)
-                {
-                    Negated = negated;
-                    TermLevel = subLevel;
-                    Function = externalFunction;
-                    TermOperator = TranslateOperator.TryGetValue(operatorTerm, out SCRTermOperator tempOperator) ? tempOperator : SCRTermOperator.NONE;
-
-                    List<SCRParameterType> result = new List<SCRParameterType>();
-
-                    while (block.Tokens.Count > 0)
-                    {
-                        if (block.Tokens.Count > 1 && Enum.TryParse(block.Tokens[0].Token, out SCRExternalFunctions externalFunctionsResult) && block.Tokens[1] is Enclosure)   //check if it is a Function ()
-                        {
-                            // TODO Nested Function Call in Parameter not supported
-                            throw new NotImplementedException($"Nested function call in parameter {block.Token} not supported at line {block.LineNumber}");
-                            //SCRParameterType parameter = ParameterFromToken(statement.Tokens[0], lineNumber, localFloats, orSignalTypes, orNormalSubtypes);
-                            //StatementTerms.Add(
-                            //    new SCRStatTerm(externalFunctionsResult, statement.Tokens[1] as ScriptBlockBase, termNumber, operatorString, statement.LineNumber, localFloats, orSignalTypes, orNormalSubtypes));
-                            //statement.Tokens.RemoveAt(0);
-                        }
-                        else
-                        {
-                            //substitute a trailing + or - operator token to become part of the (numeric) parameter 
-                            if (block.Tokens.Count > 1 && ((block.Tokens[0] as OperatorToken)?.Token == "-" || (block.Tokens[0] as OperatorToken)?.Token == "+"))
-                            {
-                                block.Tokens[1].Token = block.Tokens[0].Token + block.Tokens[1].Token;
-                                block.Tokens.RemoveAt(0);
-                            }
-                            SCRParameterType parameter = ParameterFromToken(block.Tokens[0], block.LineNumber, localFloats, orSignalTypes, orNormalSubtypes);
-                            result.Add(parameter);
-                        }
-                        block.Tokens.RemoveAt(0);
-                    }
-                    PartParameter = result.Count > 0 ? result.ToArray() : null;
-                }
-
-                internal SCRStatTerm(ScriptToken token, int subLevel, string operatorTerm, int lineNumber, bool negated, IDictionary<string, int> localFloats, IList<string> orSignalTypes, IList<string> orNormalSubtypes)
-                {
-                    TermLevel = subLevel;
-                    Negated = negated;
-
-                    if (token.Token == "RETURN")
-                    {
-                        Function = SCRExternalFunctions.RETURN;
-                    }
-                    else
-                    {
-                        Function = SCRExternalFunctions.NONE;
-                        PartParameter = new SCRParameterType[1];
-                        PartParameter[0] = ParameterFromToken(token, lineNumber, localFloats, orSignalTypes, orNormalSubtypes);
-                        TermOperator = TranslateOperator.TryGetValue(operatorTerm, out SCRTermOperator tempOperator) ? tempOperator : SCRTermOperator.NONE;
-                    }
-                } // constructor
-            } // class SCRStatTerm
-
-            //================================================================================================//
-            //
-            // class SCRParameterType
-            //
-            //================================================================================================//        
-            public class SCRParameterType
-            {
-                public SCRTermType PartType { get; private set; }
-
-                public int PartParameter { get; private set; }
-
-                public SCRParameterType(SCRTermType type, int value)
-                {
-                    PartType = type;
-                    PartParameter = value;
-                }
-            }
-
-            //================================================================================================//
-            //
-            // class SCRConditionBlock
-            //
-            //================================================================================================//
-            public class SCRConditionBlock
-            {
-                public ArrayList Conditions { get; private set; }
-
-                public SCRBlock IfBlock { get; private set; }
-
-                public List<SCRBlock> ElseIfBlock { get; private set; }
-
-                public SCRBlock ElseBlock { get; private set; }
-
-                internal SCRConditionBlock(ConditionalBlock conditionalBlock, IDictionary<string, int> localFloats, IList<string> orSignalTypes, IList<string> orNormalSubtypes)
-                {
-                    //IF-Term
-                    Conditions = ParseConditions(conditionalBlock.Tokens[0] as Enclosure, localFloats, orSignalTypes, orNormalSubtypes);
-                    IfBlock = new SCRBlock(conditionalBlock.Tokens[1] as BlockBase, localFloats, orSignalTypes, orNormalSubtypes);
-                    conditionalBlock.Tokens.RemoveRange(0, 2);
-
-                    //ElseIf-Term
-                    while ((conditionalBlock.Tokens.FirstOrDefault() as ConditionalBlock)?.IsAlternateCondition ?? false)
-                    {
-                        if (ElseIfBlock == null)
-                            ElseIfBlock = new List<SCRBlock>();
-                        ElseIfBlock.Add(new SCRBlock(conditionalBlock.Tokens[0] as ConditionalBlock, localFloats, orSignalTypes, orNormalSubtypes));
-                        conditionalBlock.Tokens.RemoveAt(0);
-                    }
-
-                    // Else-Block
-                    if (conditionalBlock.Tokens.Count > 0 && conditionalBlock.HasAlternate)
-                    {
-                        ElseBlock = new SCRBlock(conditionalBlock.Tokens[0] as BlockBase, localFloats, orSignalTypes, orNormalSubtypes);
-                        conditionalBlock.Tokens.RemoveAt(0);
-                    }
-                }
-            } // class SCRConditionBlock
-
-            //================================================================================================//
-            //
-            // class SCRConditions
-            //
-            //================================================================================================//
-            public class SCRConditions
-            {
-                public SCRStatTerm Term1 { get; private set; }
-
-                public SCRStatTerm Term2 { get; private set; }
-
-                public SCRTermCondition Condition { get; private set; }
-
-                internal SCRConditions(Enclosure statement, IDictionary<string, int> localFloats, IList<string> orSignalTypes, IList<string> orNormalSubtypes)
-                {
-                    bool negated = false;
-
-                    if ((statement.Tokens[0] as OperatorToken)?.OperatorType == OperatorType.Negator)
-                    {
-                        statement.Tokens.RemoveAt(0);
-                        negated = true;
-                    }
-                    //substitute a trailing + or - operator token to become part of the (numeric) term 
-                    if (statement.Tokens.Count > 1 && ((statement.Tokens[0] as OperatorToken)?.Token == "-" || (statement.Tokens[0] as OperatorToken)?.Token == "+"))
-                    {
-                        statement.Tokens[1].Token = statement.Tokens[0].Token + statement.Tokens[1].Token;
-                        statement.Tokens.RemoveAt(0);
-                    }
-                    if (statement.Tokens.Count > 1 && Enum.TryParse(statement.Tokens[0].Token, out SCRExternalFunctions externalFunctionsResult) && statement.Tokens[1] is Enclosure)   //check if it is a Sub Function ()
-                    {
-                        Term1 = new SCRStatTerm(externalFunctionsResult, statement.Tokens[1] as Enclosure, 0, string.Empty, negated, localFloats, orSignalTypes, orNormalSubtypes);
-                        statement.Tokens.RemoveAt(0);
-                    }
-                    else
-                    {
-                        Term1 = new SCRStatTerm(statement.Tokens[0], 0, string.Empty, statement.LineNumber, negated, localFloats, orSignalTypes, orNormalSubtypes);
-                    }
-                    statement.Tokens.RemoveAt(0);
-
-                    if (statement.Tokens.Count > 0)
-                    {
-                        if ((statement.Tokens[0] as OperatorToken)?.OperatorType == OperatorType.Logical)
-                        {
-                            // if this is a unary (boolean)comparison
-                            return;
-                        }
-                        //Comparison Operator
-                        else if (TranslateConditions.TryGetValue(statement.Tokens[0].Token, out SCRTermCondition comparison))
-                        {
-                            Condition = comparison;
-                        }
-                        else
-                        {
-                            Trace.TraceWarning($"sigscr-file line {statement.LineNumber} : Invalid comparison operator in : {statement}");
-#if DEBUG_PRINT_IN
-                            File.AppendAllText(din_fileLoc + @"sigscr.txt", $"Invalid comparison operator in : {statement}\n"); ;
-#endif
-                        }
-                        statement.Tokens.RemoveAt(0);
-                        if (statement.Tokens.Count > 0)
-                        {
-                            //Term 2
-                            if ((statement.Tokens[0] as OperatorToken)?.OperatorType == OperatorType.Negator)
-                            {
-                                statement.Tokens.RemoveAt(0);
-                                negated = true;
-                            }
-                            //substitute a trailing + or - operator token to become part of the (numeric) term 
-                            if (statement.Tokens.Count > 1 && ((statement.Tokens[0] as OperatorToken)?.Token == "-" || (statement.Tokens[0] as OperatorToken)?.Token == "+"))
-                            {
-                                statement.Tokens[1].Token = statement.Tokens[0].Token + statement.Tokens[1].Token;
-                                statement.Tokens.RemoveAt(0);
-                            }
-                            if (statement.Tokens.Count > 1 && Enum.TryParse(statement.Tokens[0].Token, out SCRExternalFunctions externalFunctionsResult2) && statement.Tokens[1] is Enclosure)   //check if it is a Sub Function ()
-                            {
-                                Term2 = new SCRStatTerm(externalFunctionsResult2, statement.Tokens[1] as Enclosure, 0, string.Empty, negated, localFloats, orSignalTypes, orNormalSubtypes);
-                                statement.Tokens.RemoveAt(0);
-                            }
-                            else
-                            {
-                                Term2 = new SCRStatTerm(statement.Tokens[0], 0, string.Empty, statement.LineNumber, negated, localFloats, orSignalTypes, orNormalSubtypes);
-                            }
-                            statement.Tokens.RemoveAt(0);
-                        }
-                        else
-                        {
-                            Trace.TraceWarning($"Invalid statement in line {statement.LineNumber}");
-                        }
-                    }
-                }
-            } // class SCRConditions
-
-            internal static void ProcessBlock(BlockBase block, ArrayList statements, IDictionary<string, int> localFloats, IList<string> orSignalTypes, IList<string> orNormalSubtypes)
-            {
-                foreach (BlockBase statementBlock in block.Tokens)
-                {
-                    switch (statementBlock)
-                    {
-                        case ConditionalBlock nestedCondition:
-                            SCRConditionBlock condition = new SCRConditionBlock(nestedCondition, localFloats, orSignalTypes, orNormalSubtypes);
-                            statements.Add(condition);
-                            break;
-                        case Block nestedBlock:
-                            ProcessBlock(nestedBlock, statements, localFloats, orSignalTypes, orNormalSubtypes);
-                            break;
-                        default:
-                            SCRStatement scrStatement = new SCRStatement(statementBlock, localFloats, orSignalTypes, orNormalSubtypes);
-                            statements.Add(scrStatement);
-                            break;
-                    }
-                }
-            }
-
-            //================================================================================================//
-            //
-            // class SCRBlock
-            //
-            //================================================================================================//
-            public class SCRBlock
-            {
-                public ArrayList Statements { get; private set; }
-
-                internal SCRBlock(BlockBase block, IDictionary<string, int> localFloats, IList<string> orSignalTypes, IList<string> orNormalSubtypes)
-                {
-                    List<ScriptToken> statements;
-
-                    if (block is ConditionalBlock || block is Statement)
-                        block = new Block(null, block.LineNumber) { Tokens = { block } };      //if this is a single If-Statement or Statement, encapsulate as block
-
-                    while ((statements = block.Tokens)?.Count == 1 && statements[0] is Block)    //remove nested empty blocks, primarily for legacy compatiblity
-                        block = statements[0] as Block;
-
-                    Statements = new ArrayList();
-
-                    ProcessBlock(block, Statements, localFloats, orSignalTypes, orNormalSubtypes);
-                }
-            } // class SCRBlock
-        } // class Scripts
-    }
-}
-=======
-﻿// COPYRIGHT 2013, 2014, 2015 by the Open Rails project.
-// 
-// This file is part of Open Rails.
-// 
-// Open Rails is free software: you can redistribute it and/or modify
-// it under the terms of the GNU General Public License as published by
-// the Free Software Foundation, either version 3 of the License, or
-// (at your option) any later version.
-// 
-// Open Rails is distributed in the hope that it will be useful,
-// but WITHOUT ANY WARRANTY; without even the implied warranty of
-// MERCHANTABILITY or FITNESS FOR A PARTICULAR PURPOSE.  See the
-// GNU General Public License for more details.
-// 
-// You should have received a copy of the GNU General Public License
-// along with Open Rails.  If not, see <http://www.gnu.org/licenses/>.
-#if DEBUG
-// prints details of the file as read from input
-// #define DEBUG_PRINT_IN
-
-// prints details of the file as processed
-// #define DEBUG_PRINT_OUT
-#endif
-
-using System;
-using System.Collections;
-using System.Collections.Generic;
-using System.Diagnostics;
-using System.IO;
-using System.Linq;
-using System.Text;
-using Orts.Formats.Msts.Signalling;
-
-namespace Orts.Formats.Msts
-{
-    public class SignalScripts
-    {
-        #region SCRExternalFunctions
-        public enum SCRExternalFunctions
-        {
-            NONE,
-            BLOCK_STATE,
-            ROUTE_SET,
-            NEXT_SIG_LR,
-            NEXT_SIG_MR,
-            THIS_SIG_LR,
-            THIS_SIG_MR,
-            OPP_SIG_LR,
-            OPP_SIG_MR,
-            NEXT_NSIG_LR,
-            DIST_MULTI_SIG_MR,
-            NEXT_SIG_ID,
-            NEXT_NSIG_ID,
-            OPP_SIG_ID,
-            ID_SIG_ENABLED,
-            ID_SIG_LR,
-            SIG_FEATURE,
-            DEF_DRAW_STATE,
-            ALLOW_CLEAR_TO_PARTIAL_ROUTE,
-            APPROACH_CONTROL_POSITION,
-            APPROACH_CONTROL_POSITION_FORCED,
-            APPROACH_CONTROL_SPEED,
-            APPROACH_CONTROL_LOCK_CLAIM,
-            APPROACH_CONTROL_NEXT_STOP,
-            ACTIVATE_TIMING_TRIGGER,
-            CHECK_TIMING_TRIGGER,
-            TRAINHASCALLON,
-            TRAINHASCALLON_RESTRICTED,
-            TRAIN_REQUIRES_NEXT_SIGNAL,
-            FIND_REQ_NORMAL_SIGNAL,
-            ROUTE_CLEARED_TO_SIGNAL,
-            ROUTE_CLEARED_TO_SIGNAL_CALLON,
-            HASHEAD,
-            INCREASE_SIGNALNUMCLEARAHEAD,
-            DECREASE_SIGNALNUMCLEARAHEAD,
-            SET_SIGNALNUMCLEARAHEAD,
-            RESET_SIGNALNUMCLEARAHEAD,
-            STORE_LVAR,
-            THIS_SIG_LVAR,
-            NEXT_SIG_LVAR,
-            ID_SIG_LVAR,
-            THIS_SIG_NOUPDATE,
-            THIS_SIG_HASNORMALSUBTYPE,
-            NEXT_SIG_HASNORMALSUBTYPE,
-            ID_SIG_HASNORMALSUBTYPE,
-            DEBUG_HEADER,
-            DEBUG_OUT,
-            RETURN,
-        }
-        #endregion
-
-        #region SCRExternalFloats
-        public enum SCRExternalFloats
-        {
-            STATE,
-            DRAW_STATE,
-            ENABLED,                         // read only
-            BLOCK_STATE,                     // read only
-            APPROACH_CONTROL_REQ_POSITION,   // read only
-            APPROACH_CONTROL_REQ_SPEED,      // read only
-        }
-        #endregion
-
-        #region SCRTermCondition
-        public enum SCRTermCondition
-        {
-            GT,
-            GE,
-            LT,
-            LE,
-            EQ,
-            NE,
-            NONE,
-        }
-        #endregion
-
-        #region SCRAndOr
-        public enum SCRAndOr
-        {
-            AND,
-            OR,
-            NONE,
-        }
-        #endregion
-
-        #region SCRNegate
-        public enum SCRNegate
-        {
-            NEGATE,
-        }
-        #endregion
-
-        #region SCRTermOperator
-        public enum SCRTermOperator
-        {
-            NONE,        // used for first term
-            MINUS,       // needs to come first to avoid it being interpreted as range separator
-            MULTIPLY,
-            PLUS,
-            DIVIDE,
-            MODULO,
-        }
-        #endregion
-
-        #region SCRTermType
-        public enum SCRTermType
-        {
-            ExternalFloat,
-            LocalFloat,
-            Sigasp,
-            Sigfn,
-            ORNormalSubtype,
-            Sigfeat,
-            Block,
-            Constant,
-            Invalid,
-        }
-        #endregion
-
-        private static readonly IDictionary<string, SCRTermCondition> TranslateConditions = new Dictionary<string, SCRTermCondition>
-            {
-                { ">", SCRTermCondition.GT },
-                { ">#", SCRTermCondition.GT },
-                { ">=", SCRTermCondition.GE },
-                { ">=#", SCRTermCondition.GE },
-                { "<", SCRTermCondition.LT },
-                { "<#", SCRTermCondition.LT },
-                { "<=", SCRTermCondition.LE },
-                { "<=#", SCRTermCondition.LE },
-                { "==", SCRTermCondition.EQ },
-                { "==#", SCRTermCondition.EQ },
-                { "!=", SCRTermCondition.NE },
-                { "!=#", SCRTermCondition.NE },
-            };
-
-        private static readonly IDictionary<string, SCRTermOperator> TranslateOperator = new Dictionary<string, SCRTermOperator>
-            {
-                { "?", SCRTermOperator.NONE },
-                { "-", SCRTermOperator.MINUS },  // needs to come first to avoid it being interpreted as range separator
-                { "*", SCRTermOperator.MULTIPLY },
-                { "+", SCRTermOperator.PLUS },
-                { "/", SCRTermOperator.DIVIDE },
-                { "%", SCRTermOperator.MODULO }
-            };
-
-        private static readonly IDictionary<string, SCRAndOr> TranslateAndOr = new Dictionary<string, SCRAndOr>
-            {
-                { "&&", SCRAndOr.AND },
-                { "||", SCRAndOr.OR },
-                { "AND", SCRAndOr.AND },
-                { "OR", SCRAndOr.OR },
-                { "??", SCRAndOr.NONE }
-            };
-
-#if DEBUG_PRINT_IN
-        public static string din_fileLoc = @"C:\temp\";     /* file path for debug files */
-#endif
-
-#if DEBUG_PRINT_OUT
-        public static string dout_fileLoc = @"C:\temp\";    /* file path for debug files */
-#endif
-
-        public IDictionary<SignalType, SCRScripts> Scripts { get; private set; }
-
-        //================================================================================================//
-        //
-        // Constructor
-        //
-        //================================================================================================//
-        public SignalScripts(string routePath, IList<string> scriptFiles, IDictionary<string, SignalType> signalTypes, IList<string> orSignalTypes, IList<string> orNormalSubtypes)
-        {
-            Scripts = new Dictionary<SignalType, SCRScripts>();
-
-#if DEBUG_PRINT_PROCESS
-            TDB_debug_ref = new int[5] { 7305, 7307, 7308, 7309, 7310 };   /* signal tdb ref.no selected for print-out */
-#endif
-#if DEBUG_PRINT_IN
-            File.Delete(din_fileLoc + @"sigscr.txt");
-#endif        
-#if DEBUG_PRINT_OUT            
-            File.Delete(dout_fileLoc + @"scriptproc.txt");
-#endif
-#if DEBUG_PRINT_ENABLED
-            File.Delete(dpe_fileLoc + @"printproc.txt");
-#endif
-#if DEBUG_PRINT_PROCESS
-            File.Delete(dpr_fileLoc + @"printproc.txt");
-#endif
-
-            // Process all files listed in SIGCFG
-            foreach (string fileName in scriptFiles)
-            {
-                string fullName = Path.Combine(routePath, fileName);
-                try
-                {
-                    using (StreamReader stream = new StreamReader(fullName, true))
-                    {
-#if DEBUG_PRINT_IN
-                        File.AppendAllText(din_fileLoc + @"sigscr.txt", "Reading file : " + fullName + "\n\n");
-#endif
-                        Parser parser = new Parser(stream);
-                        foreach (Script script in parser)
-                        {
-                            #region DEBUG
-#if DEBUG_PRINT_IN
-                            File.AppendAllText(din_fileLoc + @"sigscr.txt", "\n===============================\n");
-                            File.AppendAllText(din_fileLoc + @"sigscr.txt", "\nNew Script : " + script.ScriptName + "\n");
-#endif
-#if DEBUG_PRINT_OUT
-                            File.AppendAllText(dout_fileLoc + @"scriptproc.txt", "\n===============================\n");
-                            File.AppendAllText(dout_fileLoc + @"scriptproc.txt", "\nNew Script : " + script.ScriptName + "\n");
-#endif
-                            #endregion
-                            AssignScriptToSignalType(new SCRScripts(script, orSignalTypes, orNormalSubtypes),
-                                signalTypes, parser.LineNumber, fileName);
-
-                            Trace.Write("s");
-                        }
-                        #region DEBUG
-#if DEBUG_PRINT_OUT
-                        // print processed details 
-                        foreach (KeyValuePair<SignalType, SCRScripts> item in Scripts)
-                        {
-                            File.AppendAllText(dout_fileLoc + @"scriptproc.txt", "Script : " + item.Value.ScriptName + "\n\n");
-                            File.AppendAllText(dout_fileLoc + @"scriptproc.txt", PrintScript(item.Value.Statements));
-                            File.AppendAllText(dout_fileLoc + @"scriptproc.txt", "\n=====================\n");
-                        }
-#endif
-                        #endregion
-                    }
-                }
-                catch (Exception ex)
-                {
-                    Trace.TraceWarning($"Error reading signal script - {fullName} : {ex.ToString()}");
-                }
-            }
-        }// Constructor
-
-        //================================================================================================//
-        //
-        // overall script file routines
-        //
-        //================================================================================================//
-        #region DEBUG_PRINT_OUT
-#if DEBUG_PRINT_OUT
-        //================================================================================================//
-        //
-        // print processed script - for DEBUG purposes only
-        //
-        //================================================================================================//
-
-        private string PrintScript(ArrayList statements)
-        {
-            bool function = false;
-            List<int> Sublevels = new List<int>();
-            StringBuilder builder = new StringBuilder();
-
-            foreach (object statement in statements)
-            {
-
-                // process statement lines
-
-                if (statement is SCRScripts.SCRStatement scrStatement)
-                {
-                    builder.Append("Statement : \n");
-                    builder.Append(scrStatement.AssignType.ToString() + "[" + scrStatement.AssignParameter.ToString() + "] = ");
-
-                    foreach (SCRScripts.SCRStatTerm scrTerm in scrStatement.StatementTerms)
-                    {
-                        if (scrTerm.TermLevel > 0)
-                        {
-                            builder.Append(" <SUB" + scrTerm.TermLevel.ToString() + "> ");
-                        }
-                        function = false;
-                        if (scrTerm.Function != SCRExternalFunctions.NONE)
-                        {
-                            builder.Append(scrTerm.Function.ToString() + "(");
-                            function = true;
-                        }
-
-                        if (scrTerm.PartParameter != null)
-                        {
-                            foreach (SCRScripts.SCRParameterType scrParam in scrTerm.PartParameter)
-                            {
-                                builder.Append(scrParam.PartType + "[" + scrParam.PartParameter + "] ,");
-                            }
-                        }
-
-                        if (scrTerm.TermNumber != 0)
-                        {
-                            builder.Append(" SUBTERM_" + scrTerm.TermNumber.ToString());
-                        }
-
-                        if (function)
-                        {
-                            builder.Append(")");
-                        }
-                        builder.Append(" -" + scrTerm.TermOperator.ToString() + "- \n");
-                    }
-
-                    builder.Append("\n\n");
-                }
-
-                // process conditions line
-
-                if (statement is SCRScripts.SCRConditionBlock scrCondBlock)
-                {
-                    builder.Append("\nCondition : \n");
-
-                    builder.Append(PrintConditionArray(scrCondBlock.Conditions));
-
-                    builder.Append("\nIF Block : \n");
-                    builder.Append(PrintScript(scrCondBlock.IfBlock.Statements));
-
-                    if (scrCondBlock.ElseIfBlock != null)
-                    {
-                        foreach (SCRScripts.SCRBlock tempBlock in scrCondBlock.ElseIfBlock)
-                        {
-                            builder.Append("\nStatements in ELSEIF : " + tempBlock.Statements.Count + "\n");
-                            builder.Append("Elseif Block : \n");
-                            builder.Append(PrintScript(tempBlock.Statements));
-                        }
-                    }
-                    if (scrCondBlock.ElseBlock != null)
-                    {
-                        builder.Append("\nElse Block : \n");
-                        builder.Append(PrintScript(scrCondBlock.ElseBlock.Statements));
-                    }
-                    builder.Append("\nEnd IF Block : \n");
-                }
-            }
-            return builder.ToString();
-        }// printscript
-
-        //================================================================================================//
-        //
-        // print condition info - for DEBUG purposes only
-        //
-        //================================================================================================//
-
-        private string PrintConditionArray(ArrayList Conditions)
-        {
-            StringBuilder builder = new StringBuilder();
-
-            foreach (object condition in Conditions)
-            {
-                if (condition is SCRScripts.SCRConditions)
-                {
-                    builder.Append(PrintCondition((SCRScripts.SCRConditions)condition));
-                }
-                else if (condition is SCRAndOr andor)
-                {
-                    builder.Append(andor.ToString() + "\n");
-                }
-                else if (condition is SCRNegate)
-                {
-                    builder.Append("NEGATED : \n");
-                }
-                else
-                {
-                    builder.Append(PrintConditionArray((ArrayList)condition));
-                }
-            }
-            return builder.ToString();
-        }// printConditionArray
-
-        //================================================================================================//
-        //
-        // print condition statement - for DEBUG purposes only
-        //
-        //================================================================================================//
-
-        private string PrintCondition(SCRScripts.SCRConditions condition)
-        {
-            StringBuilder builder = new StringBuilder();
-
-            bool function = false;
-            if (condition.Term1.Negated)
-            {
-                builder.Append("NOT : ");
-            }
-            if (condition.Term1.Function != SCRExternalFunctions.NONE)
-            {
-                builder.Append(condition.Term1.Function.ToString() + "(");
-                function = true;
-            }
-
-            if (condition.Term1.PartParameter != null)
-            {
-                foreach (SCRScripts.SCRParameterType scrParam in condition.Term1.PartParameter)
-                {
-                    builder.Append(scrParam.PartType + "[" + scrParam.PartParameter + "] ,");
-                }
-            }
-            else
-            {
-                builder.Append(" 0 , ");
-            }
-
-            if (function)
-            {
-                builder.Append(")");
-            }
-
-            builder.Append(" -- " + condition.Condition.ToString() + " --\n");
-
-            if (condition.Term2 != null)
-            {
-                function = false;
-                if (condition.Term2.Negated)
-                {
-                    builder.Append("NOT : ");
-                }
-                if (condition.Term2.Function != SCRExternalFunctions.NONE)
-                {
-                    builder.Append(condition.Term2.Function.ToString() + "(");
-                    function = true;
-                }
-
-                if (condition.Term2.PartParameter != null)
-                {
-                    foreach (SCRScripts.SCRParameterType scrParam in condition.Term2.PartParameter)
-                    {
-                        builder.Append(scrParam.PartType + "[" + scrParam.PartParameter + "] ,");
-                    }
-                }
-                else
-                {
-                    builder.Append(" 0 , ");
-                }
-
-                if (function)
-                {
-                    builder.Append(")");
-                }
-                builder.Append("\n");
-            }
-            return builder.ToString();
-        }// printcondition
-#endif
-        #endregion
-
-        /// <summary>
-        /// Links the script to the required signal type
-        /// </summary>
-        private void AssignScriptToSignalType(SCRScripts script, IDictionary<string, SignalType> signalTypes, int currentLine, string fileName)
-        {
-#pragma warning disable 219     //variable only used for DEBUG output using DEBUG_PRINT_OUT or DEBUG_PRINT_IN
-            bool isValid = false;
-#pragma warning restore 210
-            string scriptName = script.ScriptName;
-            // try and find signal type with same name as script
-            if (signalTypes.TryGetValue(script.ScriptName.ToLower(), out SignalType signalType))
-            {
-                if (Scripts.ContainsKey(signalType))
-                {
-                    Trace.TraceWarning($"Ignored duplicate SignalType script {scriptName} in {0} {fileName} before {currentLine}");
-                }
-                else
-                {
-                    #region DEBUG
-#if DEBUG_PRINT_IN
-                    File.AppendAllText(din_fileLoc + @"sigscr.txt", "Adding script : " + signalType.Name + "\n");
-#endif
-                    #endregion
-                    Scripts.Add(signalType, script);
-                    isValid = true;
-                }
-            }
-
-            // try and find any other signal types which reference this script
-            foreach (KeyValuePair<string, SignalType> currentSignal in signalTypes)
-            {
-                if (scriptName.Equals(currentSignal.Value.Script, StringComparison.InvariantCultureIgnoreCase))
-                {
-                    if (Scripts.ContainsKey(currentSignal.Value))
-                    {
-                        Trace.TraceWarning($"Ignored duplicate SignalType script {scriptName} in {fileName} before {currentLine}");
-                    }
-                    else
-                    {
-                        #region DEBUG
-#if DEBUG_PRINT_IN
-                        File.AppendAllText(din_fileLoc + @"sigscr.txt", "Adding script : " + currentSignal.Value.Script + " to " + currentSignal.Value.Name + "\n");
-#endif
-                        #endregion
-                        Scripts.Add(currentSignal.Value, script);
-                        isValid = true;
-                    }
-                }
-            }
-            #region DEBUG
-#if DEBUG_PRINT_OUT
-            if (!isValid)
-            {
-                File.AppendAllText(dout_fileLoc + @"scriptproc.txt", $"\nUnknown signal type : {scriptName}\n\n");
-            }
-#endif
-#if DEBUG_PRINT_IN
-            if (!isValid)
-            {
-                File.AppendAllText(din_fileLoc + @"sigscr.txt", $"\nUnknown signal type : {scriptName}\n\n");
-            }
-#endif
-            #endregion
-        }
-
-        public class SCRScripts
-        {
-            private IDictionary<string, int> localFloats;
-
-            public int TotalLocalFloats { get { return localFloats.Count; } }
-
-            public ArrayList Statements { get; private set; }
-            //public List<Statements> { get; private set; }
-
-            public string ScriptName { get; private set; }
-
-            internal SCRScripts(Script script, IList<string> orSignalTypes, IList<string> orNormalSubtypes)
-            {
-                localFloats = new Dictionary<string, int>();
-                Statements = new ArrayList();
-                ScriptName = script.ScriptName;
-                int statementLine = 0;
-                int maxCount = script.Tokens.Count;
-                #region DEBUG_PRINT_IN
-#if DEBUG_PRINT_IN
-                // print inputlines
-                File.AppendAllText(din_fileLoc + @"sigscr.txt", script.ToString() + '\n');
-                File.AppendAllText(din_fileLoc + @"sigscr.txt", "\n+++++++++++++++++++++++++++++++++++\n\n");
-
-#endif
-                #endregion
-
-                while ((script.Tokens[statementLine] as Statement)?.Tokens[0].Token == "EXTERN" || (script.Tokens[statementLine] as Statement)?.Tokens[0].Token == "FLOAT")
-                {
-                    // Skip external floats (exist automatically)
-                    while ((script.Tokens[statementLine] as Statement)?.Tokens[0].Token == "EXTERN" && (script.Tokens[statementLine] as Statement)?.Tokens[1].Token == "FLOAT" && statementLine++ < maxCount) ;
-
-                    //// Process floats : build list with internal floats
-                    while (((script.Tokens[statementLine] as Statement)?.Tokens[0].Token == "FLOAT") && statementLine < maxCount)
-                    {
-                        string floatString = (script.Tokens[statementLine] as Statement)?.Tokens[1].Token;
-                        if (!localFloats.ContainsKey(floatString))
-                        {
-                            localFloats.Add(floatString, localFloats.Count);
-                        }
-                        statementLine++;
-                    }
-                }
-
-                #region DEBUG_PRINT_OUT
-#if DEBUG_PRINT_OUT
-                // print details of internal floats
-
-                File.AppendAllText(dout_fileLoc + @"scriptproc.txt", "\n\nFloats : \n");
-                foreach (KeyValuePair<string, int> item in localFloats)
-                {
-                    File.AppendAllText(dout_fileLoc + @"scriptproc.txt", $"Float : {item.Key} = {item.Value}\n");
-                }
-                File.AppendAllText(dout_fileLoc + @"scriptproc.txt", "Total : " + localFloats.Count.ToString() + "\n\n\n");
-#endif
-                #endregion
-                script.Tokens.RemoveRange(0, statementLine);
-
-                ProcessBlock(script, Statements, localFloats, orSignalTypes, orNormalSubtypes);
-            }// constructor
-
-            internal static SCRParameterType ParameterFromToken(ScriptToken token, int lineNumber, IDictionary<string, int> localFloats, IList<string> orSignalTypes, IList<string> orNormalSubtypes)
-            {
-
-                int index;
-
-                // try constant
-                if (int.TryParse(token.Token, out int constantInt))
-                {
-                    return new SCRParameterType(SCRTermType.Constant, constantInt);
-                }
-                // try external float
-                else if (Enum.TryParse(token.Token, true, out SCRExternalFloats externalFloat))
-                {
-                    return new SCRParameterType(SCRTermType.ExternalFloat, (int)externalFloat);
-                }
-                // try local float
-                else if (localFloats.TryGetValue(token.Token, out int localFloat))
-                {
-                    return new SCRParameterType(SCRTermType.LocalFloat, localFloat);
-                }
-                string[] definitions = token.Token.Split(new char[] { '_' }, 2);
-                if (definitions.Length == 2)
-                    switch (definitions[0])
-                    {
-                        // try blockstate
-                        case "BLOCK":
-                            if (Enum.TryParse(definitions[1], out MstsBlockState blockstate))
-                            {
-                                return new SCRParameterType(SCRTermType.Block, (int)blockstate);
-                            }
-                            else
-                            {
-                                Trace.TraceWarning($"sigscr-file line {lineNumber.ToString()} : Unknown Blockstate : {definitions[1]} \n");
-#if DEBUG_PRINT_IN
-                                File.AppendAllText(din_fileLoc + @"sigscr.txt", $"Unknown Blockstate : {token.Token} \n");
-#endif
-                            }
-                            break;
-                        // try SIGASP definition
-                        case "SIGASP":
-                            if (Enum.TryParse(definitions[1], out MstsSignalAspect aspect))
-                            {
-                                return new SCRParameterType(SCRTermType.Sigasp, (int)aspect);
-                            }
-                            else
-                            {
-                                Trace.TraceWarning($"sigscr-file line {lineNumber.ToString()} : Unknown Aspect : {definitions[1]} \n");
-#if DEBUG_PRINT_IN
-                                File.AppendAllText(din_fileLoc + @"sigscr.txt", $"Unknown Aspect : {token.Token} \n");
-#endif
-                            }
-                            break;
-                        // try SIGFN definition
-                        case "SIGFN":
-                            index = orSignalTypes.IndexOf(definitions[1]);
-                            if (index != -1)
-                            {
-                                return new SCRParameterType(SCRTermType.Sigfn, index);
-                            }
-                            else
-                            {
-                                Trace.TraceWarning($"sigscr-file line {lineNumber.ToString()} : Unknown SIGFN Type : {definitions[1]} \n");
-#if DEBUG_PRINT_IN
-                                File.AppendAllText(din_fileLoc + @"sigscr.txt", $"Unknown Type : {token.Token} \n");
-#endif
-                            }
-                            break;
-                        // try ORSubtype definition
-                        case "ORSUBTYPE":
-                            index = orNormalSubtypes.IndexOf(definitions[1]);
-                            if (index != -1)
-                            {
-                                return new SCRParameterType(SCRTermType.ORNormalSubtype, index);
-                            }
-                            else
-                            {
-                                Trace.TraceWarning($"sigscr-file line {lineNumber} : Unknown ORSUBTYPE : {definitions[1]} \n");
-#if DEBUG_PRINT_IN
-                                File.AppendAllText(din_fileLoc + @"sigscr.txt", $"Unknown Type : {token.Token} \n");
-#endif
-                            }
-                            break;
-                        // try SIGFEAT definition
-                        case "SIGFEAT":
-                            index = SignalShape.SignalSubObj.SignalSubTypes.IndexOf(definitions[1]);
-                            if (index != -1)
-                            {
-                                return new SCRParameterType(SCRTermType.Sigfeat, index);
-                            }
-                            else
-                            {
-                                Trace.TraceWarning($"sigscr-file line {lineNumber} : Unknown SubType : {definitions[1]} \n");
-#if DEBUG_PRINT_IN
-                                File.AppendAllText(din_fileLoc + @"sigscr.txt", $"Unknown SubType : {token.Token} \n");
-#endif
-                            }
-                            break;
-                        default:
-                            // nothing found - set error
-                            Trace.TraceWarning($"sigscr-file line {lineNumber} : Unknown parameter in statement : {token.Token}");
-#if DEBUG_PRINT_IN
-                            File.AppendAllText(din_fileLoc + @"sigscr.txt", $"Unknown parameter : {token.Token} \n");
-#endif
-                            break;
-                    }
-                return new SCRParameterType(SCRTermType.Constant, 0);
-            }//process_TermPart
-
-            //================================================================================================//
-            //
-            // process IF condition line - split into logic parts
-            //
-            //================================================================================================//
-            internal static ArrayList ParseConditions(Enclosure condition, IDictionary<string, int> localFloats, IList<string> orSignalTypes, IList<string> orNormalSubtypes)
-            {
-                ArrayList result = new ArrayList();
-                SCRAndOr logicalOperator = SCRAndOr.NONE;
-                while (condition.Tokens.Count > 0)
-                {
-                    if ((condition.Tokens[0] as OperatorToken)?.OperatorType == OperatorType.Logical)
-                    {
-                        if (TranslateAndOr.TryGetValue(condition.Tokens[0].Token, out logicalOperator))
-                        {
-                            result.Add(logicalOperator);
-                        }
-                        else
-                        {
-                            Trace.TraceWarning($"sigscr-file line {condition.LineNumber} : Invalid logical operator in : {condition.Token[0]}");
-                        }
-                        condition.Tokens.RemoveAt(0);
-                    }
-                    else if ((condition.Tokens[0] as OperatorToken)?.OperatorType == OperatorType.Negator && (condition.Tokens[1] is Enclosure || condition.Tokens[1] is ScriptToken))
-                    {
-                        result.Add(SCRNegate.NEGATE);
-                        condition.Tokens.RemoveAt(0);
-                    }
-                    //Conditions are dedicated blocks, but always separated by logical operators
-                    else if (condition.Tokens[0] is Enclosure) //process sub block
-                    {
-                        result.Add(ParseConditions((condition.Tokens[0] as Enclosure), localFloats, orSignalTypes, orNormalSubtypes));
-                        //recurse in the block
-                        condition.Tokens.RemoveAt(0);
-                    }
-                    else //single term
-                    {
-                        result.Add(new SCRConditions(condition, localFloats, orSignalTypes, orNormalSubtypes));
-                    }
-                }
-                // TODO: This may be removed, only for debug output compatibility
-                if (logicalOperator != SCRAndOr.NONE)
-                    result.Add(logicalOperator);
-                return result;
-            }
-
-            //================================================================================================//
-            //
-            // sub classes
-            //
-            //================================================================================================//
-            //
-            // class SCRStatement
-            //
-            //================================================================================================//
-
-            public class SCRStatement
-            {
-                public List<SCRStatTerm> StatementTerms { get; private set; } = new List<SCRStatTerm>();
-
-                public SCRTermType AssignType { get; private set; }
-
-                public int AssignParameter { get; private set; }
-
-                private int termNumber;
-
-                internal SCRStatement(BlockBase statementBlock, IDictionary<string, int> localFloats, IList<string> orSignalTypes, IList<string> orNormalSubtypes)
-                {
-                    AssignType = SCRTermType.Invalid;
-
-                    //TODO: may want to process other Assignment Operations as well (+=, -= etc)
-                    Statement statement = statementBlock as Statement;
-                    //there are some scripts misusing equality operators (==, ==#) for assignment (=, #=), so we are warning them and trying to correct adhoc
-                    if (statement?.Tokens.Count > 1 && (statement?.Tokens[1] as OperatorToken)?.OperatorType == OperatorType.Equality && statement?.Tokens[1].Token[0] == '=')
-                    {
-                        Trace.TraceWarning($"Invalid equality operation {statement?.Tokens[1].Token} in line {statementBlock.LineNumber} - processing as {new OperatorToken(statement?.Tokens[1].Token.Substring(1).Replace("==", "=").Replace("=#", "#="), statement.LineNumber)} assignment operation.");
-                        statement.Tokens[1] = new OperatorToken(statement?.Tokens[1].Token.Substring(1).Replace("==", "=").Replace("=#", "#="), statement.LineNumber);
-                    }
-                    if (statement?.Tokens.Count > 1 && (statement?.Tokens[1] as OperatorToken)?.OperatorType == OperatorType.Assignment)
-                    {
-                        if (Enum.TryParse(statement.Tokens[0].Token, out SCRExternalFloats result))
-                        {
-                            AssignParameter = (int)result;
-                            AssignType = SCRTermType.ExternalFloat;
-                        }
-                        else if (localFloats.TryGetValue(statement.Tokens[0].Token, out int value))
-                        {
-                            AssignParameter = value;
-                            AssignType = SCRTermType.LocalFloat;
-                        }
-                        else
-                        {
-                            Trace.TraceWarning($"Invalid Assignment target in line {statementBlock.LineNumber} - could not find {statement.Tokens[0].Token} as local or external float");
-                        }
-                        // Assignment term
-                        statement.Tokens.RemoveRange(0, 2);
-                    }
-                    ProcessScriptStatement(statementBlock, 0, localFloats, orSignalTypes, orNormalSubtypes);
-                }
-
-                private void ProcessScriptStatement(BlockBase statementBlock, int level, IDictionary<string, int> localFloats, IList<string> orSignalTypes, IList<string> orNormalSubtypes)
-                {
-                    string operatorString = string.Empty;
-                    bool negated = false;
-
-                    while (statementBlock.Tokens.Count > 0)
-                    {
-                        negated = false;
-                        if ((statementBlock.Tokens[0] as OperatorToken)?.OperatorType == OperatorType.Operation)
-                        {
-                            operatorString = statementBlock.Tokens[0].Token;
-                            statementBlock.Tokens.RemoveAt(0);
-                            if (statementBlock.Tokens.Count == 0)
-                            {
-                                Trace.TraceWarning($"sigscr-file line {statementBlock.LineNumber} : Invalid statement syntax : {statementBlock.ToString()}");
-                                StatementTerms.Clear();
-                                return;
-                            }
-                        }
-                        else
-                            operatorString = string.Empty;
-
-                        if (statementBlock.Tokens[0] is Enclosure)
-                        {
-                            termNumber++;
-                            //recurse through inner statemement
-                            SCRStatTerm term = new SCRStatTerm(termNumber, level, operatorString);
-                            StatementTerms.Add(term);
-
-                            ProcessScriptStatement(statementBlock.Tokens[0] as Enclosure, level + 1, localFloats, orSignalTypes, orNormalSubtypes);
-                        }
-                        else
-                        {
-                            if ((statementBlock.Tokens[0] as OperatorToken)?.OperatorType == OperatorType.Negator)
-                            {
-                                statementBlock.Tokens.RemoveAt(0);
-                                negated = true;
-                            }
-                            if (statementBlock.Tokens.Count > 1 && Enum.TryParse(statementBlock.Tokens[0].Token, out SCRExternalFunctions externalFunctionsResult) && statementBlock.Tokens[1] is Enclosure)   //check if it is a Sub Function ()
-                            {
-                                StatementTerms.Add(
-                                    new SCRStatTerm(externalFunctionsResult, statementBlock.Tokens[1] as Enclosure, level, operatorString, negated, localFloats, orSignalTypes, orNormalSubtypes));
-                                statementBlock.Tokens.RemoveAt(0);
-                            }
-                            else
-                            {
-                                StatementTerms.Add(
-                                    new SCRStatTerm(statementBlock.Tokens[0], level, operatorString, statementBlock.LineNumber, negated, localFloats, orSignalTypes, orNormalSubtypes));
-                            }
-
-                        }
-                        statementBlock.Tokens.RemoveAt(0);
-                    }
-                }
-            }
-
-            //================================================================================================//
-            //
-            // class SCRStatTerm
-            //
-            //================================================================================================//
-
-            public class SCRStatTerm
-            {
-                public SCRExternalFunctions Function { get; private set; }
-
-                public SCRParameterType[] PartParameter { get; private set; }
-
-                public SCRTermOperator TermOperator { get; private set; }
-
-                public bool Negated { get; private set; }
-
-                public int TermNumber { get; private set; }
-
-                public int TermLevel { get; private set; }
-
-                // SubLevel term
-                internal SCRStatTerm(int termNumber, int level, string operatorTerm)
-                {
-                    // sublevel definition
-                    this.TermNumber = termNumber;
-                    this.TermLevel = level;
-
-                    TermOperator = TranslateOperator.TryGetValue(operatorTerm, out SCRTermOperator termOperator) ? termOperator : SCRTermOperator.NONE;
-                } // constructor
-
-                // Function term
-                internal SCRStatTerm(SCRExternalFunctions externalFunction, BlockBase block, int subLevel, string operatorTerm, bool negated, IDictionary<string, int> localFloats, IList<string> orSignalTypes, IList<string> orNormalSubtypes)
-                {
-                    Negated = negated;
-                    TermLevel = subLevel;
-                    Function = externalFunction;
-                    TermOperator = TranslateOperator.TryGetValue(operatorTerm, out SCRTermOperator tempOperator) ? tempOperator : SCRTermOperator.NONE;
-
-                    List<SCRParameterType> result = new List<SCRParameterType>();
-
-                    while (block.Tokens.Count > 0)
-                    {
-                        if (block.Tokens.Count > 1 && Enum.TryParse(block.Tokens[0].Token, out SCRExternalFunctions externalFunctionsResult) && block.Tokens[1] is Enclosure)   //check if it is a Function ()
-                        {
-                            // TODO Nested Function Call in Parameter not supported
-                            throw new NotImplementedException($"Nested function call in parameter {block.Token} not supported at line {block.LineNumber}");
-                            //SCRParameterType parameter = ParameterFromToken(statement.Tokens[0], lineNumber, localFloats, orSignalTypes, orNormalSubtypes);
-                            //StatementTerms.Add(
-                            //    new SCRStatTerm(externalFunctionsResult, statement.Tokens[1] as ScriptBlockBase, termNumber, operatorString, statement.LineNumber, localFloats, orSignalTypes, orNormalSubtypes));
-                            //statement.Tokens.RemoveAt(0);
-                        }
-                        else
-                        {
-                            //substitute a trailing + or - operator token to become part of the (numeric) parameter 
-                            if (block.Tokens.Count > 1 && ((block.Tokens[0] as OperatorToken)?.Token == "-" || (block.Tokens[0] as OperatorToken)?.Token == "+"))
-                            {
-                                block.Tokens[1].Token = block.Tokens[0].Token + block.Tokens[1].Token;
-                                block.Tokens.RemoveAt(0);
-                            }
-                            SCRParameterType parameter = ParameterFromToken(block.Tokens[0], block.LineNumber, localFloats, orSignalTypes, orNormalSubtypes);
-                            result.Add(parameter);
-                        }
-                        block.Tokens.RemoveAt(0);
-                    }
-                    PartParameter = result.Count > 0 ? result.ToArray() : null;
-                }
-
-                internal SCRStatTerm(ScriptToken token, int subLevel, string operatorTerm, int lineNumber, bool negated, IDictionary<string, int> localFloats, IList<string> orSignalTypes, IList<string> orNormalSubtypes)
-                {
-                    TermLevel = subLevel;
-                    Negated = negated;
-
-                    if (token.Token == "RETURN")
-                    {
-                        Function = SCRExternalFunctions.RETURN;
-                    }
-                    else
-                    {
-                        Function = SCRExternalFunctions.NONE;
-                        PartParameter = new SCRParameterType[1];
-                        PartParameter[0] = ParameterFromToken(token, lineNumber, localFloats, orSignalTypes, orNormalSubtypes);
-                        TermOperator = TranslateOperator.TryGetValue(operatorTerm, out SCRTermOperator tempOperator) ? tempOperator : SCRTermOperator.NONE;
-                    }
-                } // constructor
-            } // class SCRStatTerm
-
-            //================================================================================================//
-            //
-            // class SCRParameterType
-            //
-            //================================================================================================//        
-            public class SCRParameterType
-            {
-                public SCRTermType PartType { get; private set; }
-
-                public int PartParameter { get; private set; }
-
-                public SCRParameterType(SCRTermType type, int value)
-                {
-                    PartType = type;
-                    PartParameter = value;
-                }
-            }
-
-            //================================================================================================//
-            //
-            // class SCRConditionBlock
-            //
-            //================================================================================================//
-            public class SCRConditionBlock
-            {
-                public ArrayList Conditions { get; private set; }
-
-                public SCRBlock IfBlock { get; private set; }
-
-                public List<SCRBlock> ElseIfBlock { get; private set; }
-
-                public SCRBlock ElseBlock { get; private set; }
-
-                internal SCRConditionBlock(ConditionalBlock conditionalBlock, IDictionary<string, int> localFloats, IList<string> orSignalTypes, IList<string> orNormalSubtypes)
-                {
-                    //IF-Term
-                    Conditions = ParseConditions(conditionalBlock.Tokens[0] as Enclosure, localFloats, orSignalTypes, orNormalSubtypes);
-                    IfBlock = new SCRBlock(conditionalBlock.Tokens[1] as BlockBase, localFloats, orSignalTypes, orNormalSubtypes);
-                    conditionalBlock.Tokens.RemoveRange(0, 2);
-
-                    //ElseIf-Term
-                    while ((conditionalBlock.Tokens.FirstOrDefault() as ConditionalBlock)?.IsAlternateCondition ?? false)
-                    {
-                        if (ElseIfBlock == null)
-                            ElseIfBlock = new List<SCRBlock>();
-                        ElseIfBlock.Add(new SCRBlock(conditionalBlock.Tokens[0] as ConditionalBlock, localFloats, orSignalTypes, orNormalSubtypes));
-                        conditionalBlock.Tokens.RemoveAt(0);
-                    }
-
-                    // Else-Block
-                    if (conditionalBlock.Tokens.Count > 0 && conditionalBlock.HasAlternate)
-                    {
-                        ElseBlock = new SCRBlock(conditionalBlock.Tokens[0] as BlockBase, localFloats, orSignalTypes, orNormalSubtypes);
-                        conditionalBlock.Tokens.RemoveAt(0);
-                    }
-                }
-            } // class SCRConditionBlock
-
-            //================================================================================================//
-            //
-            // class SCRConditions
-            //
-            //================================================================================================//
-            public class SCRConditions
-            {
-                public SCRStatTerm Term1 { get; private set; }
-
-                public SCRStatTerm Term2 { get; private set; }
-
-                public SCRTermCondition Condition { get; private set; }
-
-                internal SCRConditions(Enclosure statement, IDictionary<string, int> localFloats, IList<string> orSignalTypes, IList<string> orNormalSubtypes)
-                {
-                    bool negated = false;
-
-                    if ((statement.Tokens[0] as OperatorToken)?.OperatorType == OperatorType.Negator)
-                    {
-                        statement.Tokens.RemoveAt(0);
-                        negated = true;
-                    }
-                    //substitute a trailing + or - operator token to become part of the (numeric) term 
-                    if (statement.Tokens.Count > 1 && ((statement.Tokens[0] as OperatorToken)?.Token == "-" || (statement.Tokens[0] as OperatorToken)?.Token == "+"))
-                    {
-                        statement.Tokens[1].Token = statement.Tokens[0].Token + statement.Tokens[1].Token;
-                        statement.Tokens.RemoveAt(0);
-                    }
-                    if (statement.Tokens.Count > 1 && Enum.TryParse(statement.Tokens[0].Token, out SCRExternalFunctions externalFunctionsResult) && statement.Tokens[1] is Enclosure)   //check if it is a Sub Function ()
-                    {
-                        Term1 = new SCRStatTerm(externalFunctionsResult, statement.Tokens[1] as Enclosure, 0, string.Empty, negated, localFloats, orSignalTypes, orNormalSubtypes);
-                        statement.Tokens.RemoveAt(0);
-                    }
-                    else
-                    {
-                        Term1 = new SCRStatTerm(statement.Tokens[0], 0, string.Empty, statement.LineNumber, negated, localFloats, orSignalTypes, orNormalSubtypes);
-                    }
-                    statement.Tokens.RemoveAt(0);
-
-                    if (statement.Tokens.Count > 0)
-                    {
-                        if ((statement.Tokens[0] as OperatorToken)?.OperatorType == OperatorType.Logical)
-                        {
-                            // if this is a unary (boolean)comparison
-                            return;
-                        }
-                        //Comparison Operator
-                        else if (TranslateConditions.TryGetValue(statement.Tokens[0].Token, out SCRTermCondition comparison))
-                        {
-                            Condition = comparison;
-                        }
-                        else
-                        {
-                            Trace.TraceWarning($"sigscr-file line {statement.LineNumber} : Invalid comparison operator in : {statement}");
-#if DEBUG_PRINT_IN
-                            File.AppendAllText(din_fileLoc + @"sigscr.txt", $"Invalid comparison operator in : {statement}\n"); ;
-#endif
-                        }
-                        statement.Tokens.RemoveAt(0);
-
-                        if (statement.Tokens.Count > 0)
-                        {
-                            //Term 2
-                            if ((statement.Tokens[0] as OperatorToken)?.OperatorType == OperatorType.Negator)
-                            {
-                                statement.Tokens.RemoveAt(0);
-                                negated = true;
-                            }
-                            //substitute a trailing + or - operator token to become part of the (numeric) term 
-                            if (statement.Tokens.Count > 1 && ((statement.Tokens[0] as OperatorToken)?.Token == "-" || (statement.Tokens[0] as OperatorToken)?.Token == "+"))
-                            {
-                                statement.Tokens[1].Token = statement.Tokens[0].Token + statement.Tokens[1].Token;
-                                statement.Tokens.RemoveAt(0);
-                            }
-                            if (statement.Tokens.Count > 1 && Enum.TryParse(statement.Tokens[0].Token, out SCRExternalFunctions externalFunctionsResult2) && statement.Tokens[1] is Enclosure)   //check if it is a Sub Function ()
-                            {
-                                Term2 = new SCRStatTerm(externalFunctionsResult2, statement.Tokens[1] as Enclosure, 0, string.Empty, negated, localFloats, orSignalTypes, orNormalSubtypes);
-                                statement.Tokens.RemoveAt(0);
-                            }
-                            else
-                            {
-                                Term2 = new SCRStatTerm(statement.Tokens[0], 0, string.Empty, statement.LineNumber, negated, localFloats, orSignalTypes, orNormalSubtypes);
-                            }
-                            statement.Tokens.RemoveAt(0);
-                        }
-                        else
-                        {
-                            Trace.TraceWarning($"Invalid statement in line {statement.LineNumber}");
-                        }
-                    }
-                }
-            } // class SCRConditions
-
-            internal static void ProcessBlock(BlockBase block, ArrayList statements, IDictionary<string, int> localFloats, IList<string> orSignalTypes, IList<string> orNormalSubtypes)
-            {
-                foreach (BlockBase statementBlock in block.Tokens)
-                {
-                    switch (statementBlock)
-                    {
-                        case ConditionalBlock nestedCondition:
-                            SCRConditionBlock condition = new SCRConditionBlock(nestedCondition, localFloats, orSignalTypes, orNormalSubtypes);
-                            statements.Add(condition);
-                            break;
-                        case Block nestedBlock:
-                            ProcessBlock(nestedBlock, statements, localFloats, orSignalTypes, orNormalSubtypes);
-                            break;
-                        default:
-                            SCRStatement scrStatement = new SCRStatement(statementBlock, localFloats, orSignalTypes, orNormalSubtypes);
-                            statements.Add(scrStatement);
-                            break;
-                    }
-                }
-            }
-
-            //================================================================================================//
-            //
-            // class SCRBlock
-            //
-            //================================================================================================//
-            public class SCRBlock
-            {
-                public ArrayList Statements { get; private set; }
-
-                internal SCRBlock(BlockBase block, IDictionary<string, int> localFloats, IList<string> orSignalTypes, IList<string> orNormalSubtypes)
-                {
-                    List<ScriptToken> statements;
-
-                    if (block is ConditionalBlock || block is Statement)
-                        block = new Block(null, block.LineNumber) { Tokens = { block } };      //if this is a single If-Statement or Statement, encapsulate as block
-
-                    while ((statements = block.Tokens)?.Count == 1 && statements[0] is Block)    //remove nested empty blocks, primarily for legacy compatiblity
-                        block = statements[0] as Block;
-
-                    Statements = new ArrayList();
-
-                    ProcessBlock(block, Statements, localFloats, orSignalTypes, orNormalSubtypes);
-                }
-            } // class SCRBlock
-        } // class Scripts
-    }
-}
->>>>>>> 6899ed8a
+﻿// COPYRIGHT 2013, 2014, 2015 by the Open Rails project.
+// 
+// This file is part of Open Rails.
+// 
+// Open Rails is free software: you can redistribute it and/or modify
+// it under the terms of the GNU General Public License as published by
+// the Free Software Foundation, either version 3 of the License, or
+// (at your option) any later version.
+// 
+// Open Rails is distributed in the hope that it will be useful,
+// but WITHOUT ANY WARRANTY; without even the implied warranty of
+// MERCHANTABILITY or FITNESS FOR A PARTICULAR PURPOSE.  See the
+// GNU General Public License for more details.
+// 
+// You should have received a copy of the GNU General Public License
+// along with Open Rails.  If not, see <http://www.gnu.org/licenses/>.
+#if DEBUG
+// prints details of the file as read from input
+// #define DEBUG_PRINT_IN
+
+// prints details of the file as processed
+// #define DEBUG_PRINT_OUT
+#endif
+
+using System;
+using System.Collections;
+using System.Collections.Generic;
+using System.Diagnostics;
+using System.IO;
+using System.Linq;
+using System.Text;
+using Orts.Formats.Msts.Signalling;
+
+namespace Orts.Formats.Msts
+{
+    public class SignalScripts
+    {
+        #region SCRExternalFunctions
+        public enum SCRExternalFunctions
+        {
+            NONE,
+            BLOCK_STATE,
+            ROUTE_SET,
+            NEXT_SIG_LR,
+            NEXT_SIG_MR,
+            THIS_SIG_LR,
+            THIS_SIG_MR,
+            OPP_SIG_LR,
+            OPP_SIG_MR,
+            NEXT_NSIG_LR,
+            DIST_MULTI_SIG_MR,
+            NEXT_SIG_ID,
+            NEXT_NSIG_ID,
+            OPP_SIG_ID,
+            ID_SIG_ENABLED,
+            ID_SIG_LR,
+            SIG_FEATURE,
+            DEF_DRAW_STATE,
+            ALLOW_CLEAR_TO_PARTIAL_ROUTE,
+            APPROACH_CONTROL_POSITION,
+            APPROACH_CONTROL_POSITION_FORCED,
+            APPROACH_CONTROL_SPEED,
+            APPROACH_CONTROL_LOCK_CLAIM,
+            APPROACH_CONTROL_NEXT_STOP,
+            ACTIVATE_TIMING_TRIGGER,
+            CHECK_TIMING_TRIGGER,
+            TRAINHASCALLON,
+            TRAINHASCALLON_RESTRICTED,
+            TRAIN_REQUIRES_NEXT_SIGNAL,
+            FIND_REQ_NORMAL_SIGNAL,
+            ROUTE_CLEARED_TO_SIGNAL,
+            ROUTE_CLEARED_TO_SIGNAL_CALLON,
+            HASHEAD,
+            INCREASE_SIGNALNUMCLEARAHEAD,
+            DECREASE_SIGNALNUMCLEARAHEAD,
+            SET_SIGNALNUMCLEARAHEAD,
+            RESET_SIGNALNUMCLEARAHEAD,
+            STORE_LVAR,
+            THIS_SIG_LVAR,
+            NEXT_SIG_LVAR,
+            ID_SIG_LVAR,
+            THIS_SIG_NOUPDATE,
+            THIS_SIG_HASNORMALSUBTYPE,
+            NEXT_SIG_HASNORMALSUBTYPE,
+            ID_SIG_HASNORMALSUBTYPE,
+            DEBUG_HEADER,
+            DEBUG_OUT,
+            RETURN,
+        }
+        #endregion
+
+        #region SCRExternalFloats
+        public enum SCRExternalFloats
+        {
+            STATE,
+            DRAW_STATE,
+            ENABLED,                         // read only
+            BLOCK_STATE,                     // read only
+            APPROACH_CONTROL_REQ_POSITION,   // read only
+            APPROACH_CONTROL_REQ_SPEED,      // read only
+        }
+        #endregion
+
+        #region SCRTermCondition
+        public enum SCRTermCondition
+        {
+            GT,
+            GE,
+            LT,
+            LE,
+            EQ,
+            NE,
+            NONE,
+        }
+        #endregion
+
+        #region SCRAndOr
+        public enum SCRAndOr
+        {
+            AND,
+            OR,
+            NONE,
+        }
+        #endregion
+
+        #region SCRNegate
+        public enum SCRNegate
+        {
+            NEGATE,
+        }
+        #endregion
+
+        #region SCRTermOperator
+        public enum SCRTermOperator
+        {
+            NONE,        // used for first term
+            MINUS,       // needs to come first to avoid it being interpreted as range separator
+            MULTIPLY,
+            PLUS,
+            DIVIDE,
+            MODULO,
+        }
+        #endregion
+
+        #region SCRTermType
+        public enum SCRTermType
+        {
+            ExternalFloat,
+            LocalFloat,
+            Sigasp,
+            Sigfn,
+            ORNormalSubtype,
+            Sigfeat,
+            Block,
+            Constant,
+            Invalid,
+        }
+        #endregion
+
+        private static readonly IDictionary<string, SCRTermCondition> TranslateConditions = new Dictionary<string, SCRTermCondition>
+            {
+                { ">", SCRTermCondition.GT },
+                { ">#", SCRTermCondition.GT },
+                { ">=", SCRTermCondition.GE },
+                { ">=#", SCRTermCondition.GE },
+                { "<", SCRTermCondition.LT },
+                { "<#", SCRTermCondition.LT },
+                { "<=", SCRTermCondition.LE },
+                { "<=#", SCRTermCondition.LE },
+                { "==", SCRTermCondition.EQ },
+                { "==#", SCRTermCondition.EQ },
+                { "!=", SCRTermCondition.NE },
+                { "!=#", SCRTermCondition.NE },
+            };
+
+        private static readonly IDictionary<string, SCRTermOperator> TranslateOperator = new Dictionary<string, SCRTermOperator>
+            {
+                { "?", SCRTermOperator.NONE },
+                { "-", SCRTermOperator.MINUS },  // needs to come first to avoid it being interpreted as range separator
+                { "*", SCRTermOperator.MULTIPLY },
+                { "+", SCRTermOperator.PLUS },
+                { "/", SCRTermOperator.DIVIDE },
+                { "%", SCRTermOperator.MODULO }
+            };
+
+        private static readonly IDictionary<string, SCRAndOr> TranslateAndOr = new Dictionary<string, SCRAndOr>
+            {
+                { "&&", SCRAndOr.AND },
+                { "||", SCRAndOr.OR },
+                { "AND", SCRAndOr.AND },
+                { "OR", SCRAndOr.OR },
+                { "??", SCRAndOr.NONE }
+            };
+
+#if DEBUG_PRINT_IN
+        public static string din_fileLoc = @"C:\temp\";     /* file path for debug files */
+#endif
+
+#if DEBUG_PRINT_OUT
+        public static string dout_fileLoc = @"C:\temp\";    /* file path for debug files */
+#endif
+
+        public IDictionary<SignalType, SCRScripts> Scripts { get; private set; }
+
+        //================================================================================================//
+        //
+        // Constructor
+        //
+        //================================================================================================//
+        public SignalScripts(string routePath, IList<string> scriptFiles, IDictionary<string, SignalType> signalTypes, IList<string> orSignalTypes, IList<string> orNormalSubtypes)
+        {
+            Scripts = new Dictionary<SignalType, SCRScripts>();
+
+#if DEBUG_PRINT_PROCESS
+            TDB_debug_ref = new int[5] { 7305, 7307, 7308, 7309, 7310 };   /* signal tdb ref.no selected for print-out */
+#endif
+#if DEBUG_PRINT_IN
+            File.Delete(din_fileLoc + @"sigscr.txt");
+#endif        
+#if DEBUG_PRINT_OUT            
+            File.Delete(dout_fileLoc + @"scriptproc.txt");
+#endif
+#if DEBUG_PRINT_ENABLED
+            File.Delete(dpe_fileLoc + @"printproc.txt");
+#endif
+#if DEBUG_PRINT_PROCESS
+            File.Delete(dpr_fileLoc + @"printproc.txt");
+#endif
+            // Process all files listed in SIGCFG
+            foreach (string fileName in scriptFiles)
+            {
+                string fullName = Path.Combine(routePath, fileName);
+                try
+                {
+                    using (StreamReader stream = new StreamReader(fullName, true))
+                    {
+#if DEBUG_PRINT_IN
+                        File.AppendAllText(din_fileLoc + @"sigscr.txt", "Reading file : " + fullName + "\n\n");
+#endif
+                        Parser parser = new Parser(stream);
+                        foreach (Script script in parser)
+                        {
+                            #region DEBUG
+#if DEBUG_PRINT_IN
+                            File.AppendAllText(din_fileLoc + @"sigscr.txt", "\n===============================\n");
+                            File.AppendAllText(din_fileLoc + @"sigscr.txt", "\nNew Script : " + script.ScriptName + "\n");
+#endif
+#if DEBUG_PRINT_OUT
+                            File.AppendAllText(dout_fileLoc + @"scriptproc.txt", "\n===============================\n");
+                            File.AppendAllText(dout_fileLoc + @"scriptproc.txt", "\nNew Script : " + script.ScriptName + "\n");
+#endif
+                            #endregion
+                            AssignScriptToSignalType(new SCRScripts(script, orSignalTypes, orNormalSubtypes),
+                                signalTypes, parser.LineNumber, fileName);
+
+                            Trace.Write("s");
+                        }
+                        #region DEBUG
+#if DEBUG_PRINT_OUT
+                        // print processed details 
+                        foreach (KeyValuePair<SignalType, SCRScripts> item in Scripts)
+                        {
+                            File.AppendAllText(dout_fileLoc + @"scriptproc.txt", "Script : " + item.Value.ScriptName + "\n\n");
+                            File.AppendAllText(dout_fileLoc + @"scriptproc.txt", PrintScript(item.Value.Statements));
+                            File.AppendAllText(dout_fileLoc + @"scriptproc.txt", "\n=====================\n");
+                        }
+#endif
+                        #endregion
+                    }
+                }
+                catch (Exception ex)
+                {
+                    Trace.TraceWarning($"Error reading signal script - {fullName} : {ex.ToString()}");
+                }
+            }
+        }// Constructor
+
+        //================================================================================================//
+        //
+        // overall script file routines
+        //
+        //================================================================================================//
+        #region DEBUG_PRINT_OUT
+#if DEBUG_PRINT_OUT
+        //================================================================================================//
+        //
+        // print processed script - for DEBUG purposes only
+        //
+        //================================================================================================//
+
+        private string PrintScript(ArrayList statements)
+        {
+            bool function = false;
+            List<int> Sublevels = new List<int>();
+            StringBuilder builder = new StringBuilder();
+
+            foreach (object statement in statements)
+            {
+
+                // process statement lines
+
+                if (statement is SCRScripts.SCRStatement scrStatement)
+                {
+                    builder.Append("Statement : \n");
+                    builder.Append(scrStatement.AssignType.ToString() + "[" + scrStatement.AssignParameter.ToString() + "] = ");
+
+                    foreach (SCRScripts.SCRStatTerm scrTerm in scrStatement.StatementTerms)
+                    {
+                        if (scrTerm.TermLevel > 0)
+                        {
+                            builder.Append(" <SUB" + scrTerm.TermLevel.ToString() + "> ");
+                        }
+                        function = false;
+                        if (scrTerm.Function != SCRExternalFunctions.NONE)
+                        {
+                            builder.Append(scrTerm.Function.ToString() + "(");
+                            function = true;
+                        }
+
+                        if (scrTerm.PartParameter != null)
+                        {
+                            foreach (SCRScripts.SCRParameterType scrParam in scrTerm.PartParameter)
+                            {
+                                builder.Append(scrParam.PartType + "[" + scrParam.PartParameter + "] ,");
+                            }
+                        }
+
+                        if (scrTerm.TermNumber != 0)
+                        {
+                            builder.Append(" SUBTERM_" + scrTerm.TermNumber.ToString());
+                        }
+
+                        if (function)
+                        {
+                            builder.Append(")");
+                        }
+                        builder.Append(" -" + scrTerm.TermOperator.ToString() + "- \n");
+                    }
+
+                    builder.Append("\n\n");
+                }
+
+                // process conditions line
+
+                if (statement is SCRScripts.SCRConditionBlock scrCondBlock)
+                {
+                    builder.Append("\nCondition : \n");
+
+                    builder.Append(PrintConditionArray(scrCondBlock.Conditions));
+
+                    builder.Append("\nIF Block : \n");
+                    builder.Append(PrintScript(scrCondBlock.IfBlock.Statements));
+
+                    if (scrCondBlock.ElseIfBlock != null)
+                    {
+                        foreach (SCRScripts.SCRBlock tempBlock in scrCondBlock.ElseIfBlock)
+                        {
+                            builder.Append("\nStatements in ELSEIF : " + tempBlock.Statements.Count + "\n");
+                            builder.Append("Elseif Block : \n");
+                            builder.Append(PrintScript(tempBlock.Statements));
+                        }
+                    }
+                    if (scrCondBlock.ElseBlock != null)
+                    {
+                        builder.Append("\nElse Block : \n");
+                        builder.Append(PrintScript(scrCondBlock.ElseBlock.Statements));
+                    }
+                    builder.Append("\nEnd IF Block : \n");
+                }
+            }
+            return builder.ToString();
+        }// printscript
+
+        //================================================================================================//
+        //
+        // print condition info - for DEBUG purposes only
+        //
+        //================================================================================================//
+
+        private string PrintConditionArray(ArrayList Conditions)
+        {
+            StringBuilder builder = new StringBuilder();
+
+            foreach (object condition in Conditions)
+            {
+                if (condition is SCRScripts.SCRConditions)
+                {
+                    builder.Append(PrintCondition((SCRScripts.SCRConditions)condition));
+                }
+                else if (condition is SCRAndOr andor)
+                {
+                    builder.Append(andor.ToString() + "\n");
+                }
+                else if (condition is SCRNegate)
+                {
+                    builder.Append("NEGATED : \n");
+                }
+                else
+                {
+                    builder.Append(PrintConditionArray((ArrayList)condition));
+                }
+            }
+            return builder.ToString();
+        }// printConditionArray
+
+        //================================================================================================//
+        //
+        // print condition statement - for DEBUG purposes only
+        //
+        //================================================================================================//
+
+        private string PrintCondition(SCRScripts.SCRConditions condition)
+        {
+            StringBuilder builder = new StringBuilder();
+
+            bool function = false;
+            if (condition.Term1.Negated)
+            {
+                builder.Append("NOT : ");
+            }
+            if (condition.Term1.Function != SCRExternalFunctions.NONE)
+            {
+                builder.Append(condition.Term1.Function.ToString() + "(");
+                function = true;
+            }
+
+            if (condition.Term1.PartParameter != null)
+            {
+                foreach (SCRScripts.SCRParameterType scrParam in condition.Term1.PartParameter)
+                {
+                    builder.Append(scrParam.PartType + "[" + scrParam.PartParameter + "] ,");
+                }
+            }
+            else
+            {
+                builder.Append(" 0 , ");
+            }
+
+            if (function)
+            {
+                builder.Append(")");
+            }
+
+            builder.Append(" -- " + condition.Condition.ToString() + " --\n");
+
+            if (condition.Term2 != null)
+            {
+                function = false;
+                if (condition.Term2.Negated)
+                {
+                    builder.Append("NOT : ");
+                }
+                if (condition.Term2.Function != SCRExternalFunctions.NONE)
+                {
+                    builder.Append(condition.Term2.Function.ToString() + "(");
+                    function = true;
+                }
+
+                if (condition.Term2.PartParameter != null)
+                {
+                    foreach (SCRScripts.SCRParameterType scrParam in condition.Term2.PartParameter)
+                    {
+                        builder.Append(scrParam.PartType + "[" + scrParam.PartParameter + "] ,");
+                    }
+                }
+                else
+                {
+                    builder.Append(" 0 , ");
+                }
+
+                if (function)
+                {
+                    builder.Append(")");
+                }
+                builder.Append("\n");
+            }
+            return builder.ToString();
+        }// printcondition
+#endif
+        #endregion
+
+        /// <summary>
+        /// Links the script to the required signal type
+        /// </summary>
+        private void AssignScriptToSignalType(SCRScripts script, IDictionary<string, SignalType> signalTypes, int currentLine, string fileName)
+        {
+#pragma warning disable 219     //variable only used for DEBUG output using DEBUG_PRINT_OUT or DEBUG_PRINT_IN
+            bool isValid = false;
+#pragma warning restore 210
+            string scriptName = script.ScriptName;
+            // try and find signal type with same name as script
+            if (signalTypes.TryGetValue(script.ScriptName.ToLower(), out SignalType signalType))
+            {
+                if (Scripts.ContainsKey(signalType))
+                {
+                    Trace.TraceWarning($"Ignored duplicate SignalType script {scriptName} in {fileName} before {currentLine}");
+                }
+                else
+                {
+                    #region DEBUG
+#if DEBUG_PRINT_IN
+                    File.AppendAllText(din_fileLoc + @"sigscr.txt", "Adding script : " + signalType.Name + "\n");
+#endif
+                    #endregion
+                    Scripts.Add(signalType, script);
+                    isValid = true;
+                }
+            }
+
+            // try and find any other signal types which reference this script
+            foreach (KeyValuePair<string, SignalType> currentSignal in signalTypes)
+            {
+                if (scriptName.Equals(currentSignal.Value.Script, StringComparison.InvariantCultureIgnoreCase))
+                {
+                    if (Scripts.ContainsKey(currentSignal.Value))
+                    {
+                        Trace.TraceWarning($"Ignored duplicate SignalType script {scriptName} in {fileName} before {currentLine}");
+                    }
+                    else
+                    {
+                        #region DEBUG
+#if DEBUG_PRINT_IN
+                        File.AppendAllText(din_fileLoc + @"sigscr.txt", "Adding script : " + currentSignal.Value.Script + " to " + currentSignal.Value.Name + "\n");
+#endif
+                        #endregion
+                        Scripts.Add(currentSignal.Value, script);
+                        isValid = true;
+                    }
+                }
+            }
+            #region DEBUG
+#if DEBUG_PRINT_OUT
+            if (!isValid)
+            {
+                File.AppendAllText(dout_fileLoc + @"scriptproc.txt", $"\nUnknown signal type : {scriptName}\n\n");
+            }
+#endif
+#if DEBUG_PRINT_IN
+            if (!isValid)
+            {
+                File.AppendAllText(din_fileLoc + @"sigscr.txt", $"\nUnknown signal type : {scriptName}\n\n");
+            }
+#endif
+            #endregion
+        }
+
+        public class SCRScripts
+        {
+            private IDictionary<string, int> localFloats;
+
+            public int TotalLocalFloats { get { return localFloats.Count; } }
+
+            public ArrayList Statements { get; private set; }
+            //public List<Statements> { get; private set; }
+
+            public string ScriptName { get; private set; }
+
+            internal SCRScripts(Script script, IList<string> orSignalTypes, IList<string> orNormalSubtypes)
+            {
+                localFloats = new Dictionary<string, int>();
+                Statements = new ArrayList();
+                ScriptName = script.ScriptName;
+                int statementLine = 0;
+                int maxCount = script.Tokens.Count;
+                #region DEBUG_PRINT_IN
+#if DEBUG_PRINT_IN
+                // print inputlines
+                File.AppendAllText(din_fileLoc + @"sigscr.txt", script.ToString() + '\n');
+                File.AppendAllText(din_fileLoc + @"sigscr.txt", "\n+++++++++++++++++++++++++++++++++++\n\n");
+
+#endif
+                #endregion
+
+                while ((script.Tokens[statementLine] as Statement)?.Tokens[0].Token == "EXTERN" || (script.Tokens[statementLine] as Statement)?.Tokens[0].Token == "FLOAT")
+                {
+                    // Skip external floats (exist automatically)
+                    while ((script.Tokens[statementLine] as Statement)?.Tokens[0].Token == "EXTERN" && (script.Tokens[statementLine] as Statement)?.Tokens[1].Token == "FLOAT" && statementLine++ < maxCount) ;
+
+                    //// Process floats : build list with internal floats
+                    while (((script.Tokens[statementLine] as Statement)?.Tokens[0].Token == "FLOAT") && statementLine < maxCount)
+                    {
+                        string floatString = (script.Tokens[statementLine] as Statement)?.Tokens[1].Token;
+                        if (!localFloats.ContainsKey(floatString))
+                        {
+                            localFloats.Add(floatString, localFloats.Count);
+                        }
+                        statementLine++;
+                    }
+                }
+                #region DEBUG_PRINT_OUT
+#if DEBUG_PRINT_OUT
+                // print details of internal floats
+
+                File.AppendAllText(dout_fileLoc + @"scriptproc.txt", "\n\nFloats : \n");
+                foreach (KeyValuePair<string, int> item in localFloats)
+                {
+                    File.AppendAllText(dout_fileLoc + @"scriptproc.txt", $"Float : {item.Key} = {item.Value}\n");
+                }
+                File.AppendAllText(dout_fileLoc + @"scriptproc.txt", "Total : " + localFloats.Count.ToString() + "\n\n\n");
+#endif
+                #endregion
+                script.Tokens.RemoveRange(0, statementLine);
+
+                ProcessBlock(script, Statements, localFloats, orSignalTypes, orNormalSubtypes);
+            }// constructor
+
+            internal static SCRParameterType ParameterFromToken(ScriptToken token, int lineNumber, IDictionary<string, int> localFloats, IList<string> orSignalTypes, IList<string> orNormalSubtypes)
+            {
+
+                int index;
+
+                // try constant
+                if (int.TryParse(token.Token, out int constantInt))
+                {
+                    return new SCRParameterType(SCRTermType.Constant, constantInt);
+                }
+                // try external float
+                else if (Enum.TryParse(token.Token, true, out SCRExternalFloats externalFloat))
+                {
+                    return new SCRParameterType(SCRTermType.ExternalFloat, (int)externalFloat);
+                }
+                // try local float
+                else if (localFloats.TryGetValue(token.Token, out int localFloat))
+                {
+                    return new SCRParameterType(SCRTermType.LocalFloat, localFloat);
+                }
+                string[] definitions = token.Token.Split(new char[] { '_' }, 2);
+                if (definitions.Length == 2)
+                    switch (definitions[0])
+                    {
+                        // try blockstate
+                        case "BLOCK":
+                            if (Enum.TryParse(definitions[1], out MstsBlockState blockstate))
+                            {
+                                return new SCRParameterType(SCRTermType.Block, (int)blockstate);
+                            }
+                            else
+                            {
+                                Trace.TraceWarning($"sigscr-file line {lineNumber.ToString()} : Unknown Blockstate : {definitions[1]} \n");
+#if DEBUG_PRINT_IN
+                                File.AppendAllText(din_fileLoc + @"sigscr.txt", $"Unknown Blockstate : {token.Token} \n");
+#endif
+                            }
+                            break;
+                        // try SIGASP definition
+                        case "SIGASP":
+                            if (Enum.TryParse(definitions[1], out MstsSignalAspect aspect))
+                            {
+                                return new SCRParameterType(SCRTermType.Sigasp, (int)aspect);
+                            }
+                            else
+                            {
+                                Trace.TraceWarning($"sigscr-file line {lineNumber.ToString()} : Unknown Aspect : {definitions[1]} \n");
+#if DEBUG_PRINT_IN
+                                File.AppendAllText(din_fileLoc + @"sigscr.txt", $"Unknown Aspect : {token.Token} \n");
+#endif
+                            }
+                            break;
+                        // try SIGFN definition
+                        case "SIGFN":
+                            index = orSignalTypes.IndexOf(definitions[1]);
+                            if (index != -1)
+                            {
+                                return new SCRParameterType(SCRTermType.Sigfn, index);
+                            }
+                            else
+                            {
+                                Trace.TraceWarning($"sigscr-file line {lineNumber.ToString()} : Unknown SIGFN Type : {definitions[1]} \n");
+#if DEBUG_PRINT_IN
+                                File.AppendAllText(din_fileLoc + @"sigscr.txt", $"Unknown Type : {token.Token} \n");
+#endif
+                            }
+                            break;
+                        // try ORSubtype definition
+                        case "ORSUBTYPE":
+                            index = orNormalSubtypes.IndexOf(definitions[1]);
+                            if (index != -1)
+                            {
+                                return new SCRParameterType(SCRTermType.ORNormalSubtype, index);
+                            }
+                            else
+                            {
+                                Trace.TraceWarning($"sigscr-file line {lineNumber} : Unknown ORSUBTYPE : {definitions[1]} \n");
+#if DEBUG_PRINT_IN
+                                File.AppendAllText(din_fileLoc + @"sigscr.txt", $"Unknown Type : {token.Token} \n");
+#endif
+                            }
+                            break;
+                        // try SIGFEAT definition
+                        case "SIGFEAT":
+                            index = SignalShape.SignalSubObj.SignalSubTypes.IndexOf(definitions[1]);
+                            if (index != -1)
+                            {
+                                return new SCRParameterType(SCRTermType.Sigfeat, index);
+                            }
+                            else
+                            {
+                                Trace.TraceWarning($"sigscr-file line {lineNumber} : Unknown SubType : {definitions[1]} \n");
+#if DEBUG_PRINT_IN
+                                File.AppendAllText(din_fileLoc + @"sigscr.txt", $"Unknown SubType : {token.Token} \n");
+#endif
+                            }
+                            break;
+                        default:
+                            // nothing found - set error
+                            Trace.TraceWarning($"sigscr-file line {lineNumber} : Unknown parameter in statement : {token.Token}");
+#if DEBUG_PRINT_IN
+                            File.AppendAllText(din_fileLoc + @"sigscr.txt", $"Unknown parameter : {token.Token} \n");
+#endif
+                            break;
+                    }
+                return new SCRParameterType(SCRTermType.Constant, 0);
+            }//process_TermPart
+
+            //================================================================================================//
+            //
+            // process IF condition line - split into logic parts
+            //
+            //================================================================================================//
+            internal static ArrayList ParseConditions(Enclosure condition, IDictionary<string, int> localFloats, IList<string> orSignalTypes, IList<string> orNormalSubtypes)
+            {
+                ArrayList result = new ArrayList();
+                SCRAndOr logicalOperator = SCRAndOr.NONE;
+                while (condition.Tokens.Count > 0)
+                {
+                    if ((condition.Tokens[0] as OperatorToken)?.OperatorType == OperatorType.Logical)
+                    {
+                        if (TranslateAndOr.TryGetValue(condition.Tokens[0].Token, out logicalOperator))
+                        {
+                            result.Add(logicalOperator);
+                        }
+                        else
+                        {
+                            Trace.TraceWarning($"sigscr-file line {condition.LineNumber} : Invalid logical operator in : {condition.Token[0]}");
+                        }
+                        condition.Tokens.RemoveAt(0);
+                    }
+                    else if ((condition.Tokens[0] as OperatorToken)?.OperatorType == OperatorType.Negator && (condition.Tokens[1] is Enclosure || condition.Tokens[1] is ScriptToken))
+                    {
+                        result.Add(SCRNegate.NEGATE);
+                        condition.Tokens.RemoveAt(0);
+                    }
+                    //Conditions are dedicated blocks, but always separated by logical operators
+                    else if (condition.Tokens[0] is Enclosure) //process sub block
+                    {
+                        result.Add(ParseConditions((condition.Tokens[0] as Enclosure), localFloats, orSignalTypes, orNormalSubtypes));
+                        //recurse in the block
+                        condition.Tokens.RemoveAt(0);
+                    }
+                    else //single term
+                    {
+                        result.Add(new SCRConditions(condition, localFloats, orSignalTypes, orNormalSubtypes));
+                    }
+                }
+                // TODO: This may be removed, only for debug output compatibility
+                if (logicalOperator != SCRAndOr.NONE)
+                    result.Add(logicalOperator);
+                return result;
+            }
+
+            //================================================================================================//
+            //
+            // sub classes
+            //
+            //================================================================================================//
+            //
+            // class SCRStatement
+            //
+            //================================================================================================//
+
+            public class SCRStatement
+            {
+                public List<SCRStatTerm> StatementTerms { get; private set; } = new List<SCRStatTerm>();
+
+                public SCRTermType AssignType { get; private set; }
+
+                public int AssignParameter { get; private set; }
+
+                private int termNumber;
+
+                internal SCRStatement(BlockBase statementBlock, IDictionary<string, int> localFloats, IList<string> orSignalTypes, IList<string> orNormalSubtypes)
+                {
+                    AssignType = SCRTermType.Invalid;
+
+                    //TODO: may want to process other Assignment Operations as well (+=, -= etc)
+                    Statement statement = statementBlock as Statement;
+                    //there are some scripts misusing equality operators (==, ==#) for assignment (=, #=), so we are warning them and trying to correct adhoc
+                    if (statement?.Tokens.Count > 1 && (statement?.Tokens[1] as OperatorToken)?.OperatorType == OperatorType.Equality && statement?.Tokens[1].Token[0] == '=')
+                    {
+#if DEBUG
+                        Trace.TraceWarning($"Invalid equality operation {statement?.Tokens[1].Token} in line {statementBlock.LineNumber} - processing as {new OperatorToken(statement?.Tokens[1].Token.Substring(1).Replace("==", "=").Replace("=#", "#="), statement.LineNumber)} assignment operation.");
+                        statement.Tokens[1] = new OperatorToken(statement?.Tokens[1].Token.Substring(1).Replace("==", "=").Replace("=#", "#="), statement.LineNumber);
+#else
+                        Trace.TraceWarning($"Invalid equality operation {statement?.Tokens[1].Token} in line {statementBlock.LineNumber}");
+#endif
+                    }
+                    if (statement?.Tokens.Count > 1 && (statement?.Tokens[1] as OperatorToken)?.OperatorType == OperatorType.Assignment)
+                    {
+                        if (Enum.TryParse(statement.Tokens[0].Token, out SCRExternalFloats result))
+                        {
+                            AssignParameter = (int)result;
+                            AssignType = SCRTermType.ExternalFloat;
+                        }
+                        else if (localFloats.TryGetValue(statement.Tokens[0].Token, out int value))
+                        {
+                            AssignParameter = value;
+                            AssignType = SCRTermType.LocalFloat;
+                        }
+                        else
+                        {
+                            Trace.TraceWarning($"Invalid target for assignment operation in line {statementBlock.LineNumber} - could not find {statement.Tokens[0].Token} as local or external float");
+                        }
+                        // Assignment term
+                        statement.Tokens.RemoveRange(0, 2);
+                    }
+                    ProcessScriptStatement(statementBlock, 0, localFloats, orSignalTypes, orNormalSubtypes);
+                }
+
+                private void ProcessScriptStatement(BlockBase statementBlock, int level, IDictionary<string, int> localFloats, IList<string> orSignalTypes, IList<string> orNormalSubtypes)
+                {
+                    string operatorString = string.Empty;
+                    bool negated = false;
+
+                    while (statementBlock.Tokens.Count > 0)
+                    {
+                        negated = false;
+                        if ((statementBlock.Tokens[0] as OperatorToken)?.OperatorType == OperatorType.Operation)
+                        {
+                            operatorString = statementBlock.Tokens[0].Token;
+                            statementBlock.Tokens.RemoveAt(0);
+                            if (statementBlock.Tokens.Count == 0)
+                            {
+                                Trace.TraceWarning($"sigscr-file line {statementBlock.LineNumber} : Invalid statement syntax : {statementBlock.ToString()}");
+                                StatementTerms.Clear();
+                                return;
+                            }
+                        }
+                        else
+                            operatorString = string.Empty;
+
+                        if (statementBlock.Tokens[0] is Enclosure)
+                        {
+                            termNumber++;
+                            //recurse through inner statemement
+                            SCRStatTerm term = new SCRStatTerm(termNumber, level, operatorString);
+                            StatementTerms.Add(term);
+
+                            ProcessScriptStatement(statementBlock.Tokens[0] as Enclosure, level + 1, localFloats, orSignalTypes, orNormalSubtypes);
+                        }
+                        else
+                        {
+                            if ((statementBlock.Tokens[0] as OperatorToken)?.OperatorType == OperatorType.Negator)
+                            {
+                                statementBlock.Tokens.RemoveAt(0);
+                                negated = true;
+                            }
+                            if (statementBlock.Tokens.Count > 1 && Enum.TryParse(statementBlock.Tokens[0].Token, out SCRExternalFunctions externalFunctionsResult) && statementBlock.Tokens[1] is Enclosure)   //check if it is a Sub Function ()
+                            {
+                                StatementTerms.Add(
+                                    new SCRStatTerm(externalFunctionsResult, statementBlock.Tokens[1] as Enclosure, level, operatorString, negated, localFloats, orSignalTypes, orNormalSubtypes));
+                                statementBlock.Tokens.RemoveAt(0);
+                            }
+                            else
+                            {
+                                StatementTerms.Add(
+                                    new SCRStatTerm(statementBlock.Tokens[0], level, operatorString, statementBlock.LineNumber, negated, localFloats, orSignalTypes, orNormalSubtypes));
+                            }
+
+                        }
+                        statementBlock.Tokens.RemoveAt(0);
+                    }
+                }
+            }
+
+            //================================================================================================//
+            //
+            // class SCRStatTerm
+            //
+            //================================================================================================//
+
+            public class SCRStatTerm
+            {
+                public SCRExternalFunctions Function { get; private set; }
+
+                public SCRParameterType[] PartParameter { get; private set; }
+
+                public SCRTermOperator TermOperator { get; private set; }
+
+                public bool Negated { get; private set; }
+
+                public int TermNumber { get; private set; }
+
+                public int TermLevel { get; private set; }
+
+                // SubLevel term
+                internal SCRStatTerm(int termNumber, int level, string operatorTerm)
+                {
+                    // sublevel definition
+                    this.TermNumber = termNumber;
+                    this.TermLevel = level;
+
+                    TermOperator = TranslateOperator.TryGetValue(operatorTerm, out SCRTermOperator termOperator) ? termOperator : SCRTermOperator.NONE;
+                } // constructor
+
+                // Function term
+                internal SCRStatTerm(SCRExternalFunctions externalFunction, BlockBase block, int subLevel, string operatorTerm, bool negated, IDictionary<string, int> localFloats, IList<string> orSignalTypes, IList<string> orNormalSubtypes)
+                {
+                    Negated = negated;
+                    TermLevel = subLevel;
+                    Function = externalFunction;
+                    TermOperator = TranslateOperator.TryGetValue(operatorTerm, out SCRTermOperator tempOperator) ? tempOperator : SCRTermOperator.NONE;
+
+                    List<SCRParameterType> result = new List<SCRParameterType>();
+
+                    while (block.Tokens.Count > 0)
+                    {
+                        if (block.Tokens.Count > 1 && Enum.TryParse(block.Tokens[0].Token, out SCRExternalFunctions externalFunctionsResult) && block.Tokens[1] is Enclosure)   //check if it is a Function ()
+                        {
+                            // TODO Nested Function Call in Parameter not supported
+                            throw new NotImplementedException($"Nested function call in parameter {block.Token} not supported at line {block.LineNumber}");
+                            //SCRParameterType parameter = ParameterFromToken(statement.Tokens[0], lineNumber, localFloats, orSignalTypes, orNormalSubtypes);
+                            //StatementTerms.Add(
+                            //    new SCRStatTerm(externalFunctionsResult, statement.Tokens[1] as ScriptBlockBase, termNumber, operatorString, statement.LineNumber, localFloats, orSignalTypes, orNormalSubtypes));
+                            //statement.Tokens.RemoveAt(0);
+                        }
+                        else
+                        {
+                            //substitute a trailing + or - operator token to become part of the (numeric) parameter 
+                            if (block.Tokens.Count > 1 && ((block.Tokens[0] as OperatorToken)?.Token == "-" || (block.Tokens[0] as OperatorToken)?.Token == "+"))
+                            {
+                                block.Tokens[1].Token = block.Tokens[0].Token + block.Tokens[1].Token;
+                                block.Tokens.RemoveAt(0);
+                            }
+                            SCRParameterType parameter = ParameterFromToken(block.Tokens[0], block.LineNumber, localFloats, orSignalTypes, orNormalSubtypes);
+                            result.Add(parameter);
+                        }
+                        block.Tokens.RemoveAt(0);
+                    }
+                    PartParameter = result.Count > 0 ? result.ToArray() : null;
+                }
+
+                internal SCRStatTerm(ScriptToken token, int subLevel, string operatorTerm, int lineNumber, bool negated, IDictionary<string, int> localFloats, IList<string> orSignalTypes, IList<string> orNormalSubtypes)
+                {
+                    TermLevel = subLevel;
+                    Negated = negated;
+
+                    if (token.Token == "RETURN")
+                    {
+                        Function = SCRExternalFunctions.RETURN;
+                    }
+                    else
+                    {
+                        Function = SCRExternalFunctions.NONE;
+                        PartParameter = new SCRParameterType[1];
+                        PartParameter[0] = ParameterFromToken(token, lineNumber, localFloats, orSignalTypes, orNormalSubtypes);
+                        TermOperator = TranslateOperator.TryGetValue(operatorTerm, out SCRTermOperator tempOperator) ? tempOperator : SCRTermOperator.NONE;
+                    }
+                } // constructor
+            } // class SCRStatTerm
+
+            //================================================================================================//
+            //
+            // class SCRParameterType
+            //
+            //================================================================================================//        
+            public class SCRParameterType
+            {
+                public SCRTermType PartType { get; private set; }
+
+                public int PartParameter { get; private set; }
+
+                public SCRParameterType(SCRTermType type, int value)
+                {
+                    PartType = type;
+                    PartParameter = value;
+                }
+            }
+
+            //================================================================================================//
+            //
+            // class SCRConditionBlock
+            //
+            //================================================================================================//
+            public class SCRConditionBlock
+            {
+                public ArrayList Conditions { get; private set; }
+
+                public SCRBlock IfBlock { get; private set; }
+
+                public List<SCRBlock> ElseIfBlock { get; private set; }
+
+                public SCRBlock ElseBlock { get; private set; }
+
+                internal SCRConditionBlock(ConditionalBlock conditionalBlock, IDictionary<string, int> localFloats, IList<string> orSignalTypes, IList<string> orNormalSubtypes)
+                {
+                    //IF-Term
+                    Conditions = ParseConditions(conditionalBlock.Tokens[0] as Enclosure, localFloats, orSignalTypes, orNormalSubtypes);
+                    IfBlock = new SCRBlock(conditionalBlock.Tokens[1] as BlockBase, localFloats, orSignalTypes, orNormalSubtypes);
+                    conditionalBlock.Tokens.RemoveRange(0, 2);
+
+                    //ElseIf-Term
+                    while ((conditionalBlock.Tokens.FirstOrDefault() as ConditionalBlock)?.IsAlternateCondition ?? false)
+                    {
+                        if (ElseIfBlock == null)
+                            ElseIfBlock = new List<SCRBlock>();
+                        ElseIfBlock.Add(new SCRBlock(conditionalBlock.Tokens[0] as ConditionalBlock, localFloats, orSignalTypes, orNormalSubtypes));
+                        conditionalBlock.Tokens.RemoveAt(0);
+                    }
+
+                    // Else-Block
+                    if (conditionalBlock.Tokens.Count > 0 && conditionalBlock.HasAlternate)
+                    {
+                        ElseBlock = new SCRBlock(conditionalBlock.Tokens[0] as BlockBase, localFloats, orSignalTypes, orNormalSubtypes);
+                        conditionalBlock.Tokens.RemoveAt(0);
+                    }
+                }
+            } // class SCRConditionBlock
+
+            //================================================================================================//
+            //
+            // class SCRConditions
+            //
+            //================================================================================================//
+            public class SCRConditions
+            {
+                public SCRStatTerm Term1 { get; private set; }
+
+                public SCRStatTerm Term2 { get; private set; }
+
+                public SCRTermCondition Condition { get; private set; }
+
+                internal SCRConditions(Enclosure statement, IDictionary<string, int> localFloats, IList<string> orSignalTypes, IList<string> orNormalSubtypes)
+                {
+                    bool negated = false;
+
+                    if ((statement.Tokens[0] as OperatorToken)?.OperatorType == OperatorType.Negator)
+                    {
+                        statement.Tokens.RemoveAt(0);
+                        negated = true;
+                    }
+                    //substitute a trailing + or - operator token to become part of the (numeric) term 
+                    if (statement.Tokens.Count > 1 && ((statement.Tokens[0] as OperatorToken)?.Token == "-" || (statement.Tokens[0] as OperatorToken)?.Token == "+"))
+                    {
+                        statement.Tokens[1].Token = statement.Tokens[0].Token + statement.Tokens[1].Token;
+                        statement.Tokens.RemoveAt(0);
+                    }
+                    if (statement.Tokens.Count > 1 && Enum.TryParse(statement.Tokens[0].Token, out SCRExternalFunctions externalFunctionsResult) && statement.Tokens[1] is Enclosure)   //check if it is a Sub Function ()
+                    {
+                        Term1 = new SCRStatTerm(externalFunctionsResult, statement.Tokens[1] as Enclosure, 0, string.Empty, negated, localFloats, orSignalTypes, orNormalSubtypes);
+                        statement.Tokens.RemoveAt(0);
+                    }
+                    else
+                    {
+                        Term1 = new SCRStatTerm(statement.Tokens[0], 0, string.Empty, statement.LineNumber, negated, localFloats, orSignalTypes, orNormalSubtypes);
+                    }
+                    statement.Tokens.RemoveAt(0);
+
+                    if (statement.Tokens.Count > 0)
+                    {
+                        if ((statement.Tokens[0] as OperatorToken)?.OperatorType == OperatorType.Logical)
+                        {
+                            // if this is a unary (boolean)comparison
+                            return;
+                        }
+                        //Comparison Operator
+                        else if (TranslateConditions.TryGetValue(statement.Tokens[0].Token, out SCRTermCondition comparison))
+                        {
+                            Condition = comparison;
+                        }
+                        else
+                        {
+                            Trace.TraceWarning($"sigscr-file line {statement.LineNumber} : Invalid comparison operator in : {statement}");
+#if DEBUG_PRINT_IN
+                            File.AppendAllText(din_fileLoc + @"sigscr.txt", $"Invalid comparison operator in : {statement}\n"); ;
+#endif
+                        }
+                        statement.Tokens.RemoveAt(0);
+                        if (statement.Tokens.Count > 0)
+                        {
+                            //Term 2
+                            if ((statement.Tokens[0] as OperatorToken)?.OperatorType == OperatorType.Negator)
+                            {
+                                statement.Tokens.RemoveAt(0);
+                                negated = true;
+                            }
+                            //substitute a trailing + or - operator token to become part of the (numeric) term 
+                            if (statement.Tokens.Count > 1 && ((statement.Tokens[0] as OperatorToken)?.Token == "-" || (statement.Tokens[0] as OperatorToken)?.Token == "+"))
+                            {
+                                statement.Tokens[1].Token = statement.Tokens[0].Token + statement.Tokens[1].Token;
+                                statement.Tokens.RemoveAt(0);
+                            }
+                            if (statement.Tokens.Count > 1 && Enum.TryParse(statement.Tokens[0].Token, out SCRExternalFunctions externalFunctionsResult2) && statement.Tokens[1] is Enclosure)   //check if it is a Sub Function ()
+                            {
+                                Term2 = new SCRStatTerm(externalFunctionsResult2, statement.Tokens[1] as Enclosure, 0, string.Empty, negated, localFloats, orSignalTypes, orNormalSubtypes);
+                                statement.Tokens.RemoveAt(0);
+                            }
+                            else
+                            {
+                                Term2 = new SCRStatTerm(statement.Tokens[0], 0, string.Empty, statement.LineNumber, negated, localFloats, orSignalTypes, orNormalSubtypes);
+                            }
+                            statement.Tokens.RemoveAt(0);
+                        }
+                        else
+                        {
+                            Trace.TraceWarning($"Invalid statement in line {statement.LineNumber}");
+                        }
+                    }
+                }
+            } // class SCRConditions
+
+            internal static void ProcessBlock(BlockBase block, ArrayList statements, IDictionary<string, int> localFloats, IList<string> orSignalTypes, IList<string> orNormalSubtypes)
+            {
+                foreach (BlockBase statementBlock in block.Tokens)
+                {
+                    switch (statementBlock)
+                    {
+                        case ConditionalBlock nestedCondition:
+                            SCRConditionBlock condition = new SCRConditionBlock(nestedCondition, localFloats, orSignalTypes, orNormalSubtypes);
+                            statements.Add(condition);
+                            break;
+                        case Block nestedBlock:
+                            ProcessBlock(nestedBlock, statements, localFloats, orSignalTypes, orNormalSubtypes);
+                            break;
+                        default:
+                            SCRStatement scrStatement = new SCRStatement(statementBlock, localFloats, orSignalTypes, orNormalSubtypes);
+                            statements.Add(scrStatement);
+                            break;
+                    }
+                }
+            }
+
+            //================================================================================================//
+            //
+            // class SCRBlock
+            //
+            //================================================================================================//
+            public class SCRBlock
+            {
+                public ArrayList Statements { get; private set; }
+
+                internal SCRBlock(BlockBase block, IDictionary<string, int> localFloats, IList<string> orSignalTypes, IList<string> orNormalSubtypes)
+                {
+                    List<ScriptToken> statements;
+
+                    if (block is ConditionalBlock || block is Statement)
+                        block = new Block(null, block.LineNumber) { Tokens = { block } };      //if this is a single If-Statement or Statement, encapsulate as block
+
+                    while ((statements = block.Tokens)?.Count == 1 && statements[0] is Block)    //remove nested empty blocks, primarily for legacy compatiblity
+                        block = statements[0] as Block;
+
+                    Statements = new ArrayList();
+
+                    ProcessBlock(block, Statements, localFloats, orSignalTypes, orNormalSubtypes);
+                }
+            } // class SCRBlock
+        } // class Scripts
+    }
+}