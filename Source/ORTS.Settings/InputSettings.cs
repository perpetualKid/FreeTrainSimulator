<<<<<<< HEAD
﻿// COPYRIGHT 2012, 2013, 2014 by the Open Rails project.
// 
// This file is part of Open Rails.
// 
// Open Rails is free software: you can redistribute it and/or modify
// it under the terms of the GNU General Public License as published by
// the Free Software Foundation, either version 3 of the License, or
// (at your option) any later version.
// 
// Open Rails is distributed in the hope that it will be useful,
// but WITHOUT ANY WARRANTY; without even the implied warranty of
// MERCHANTABILITY or FITNESS FOR A PARTICULAR PURPOSE.  See the
// GNU General Public License for more details.
// 
// You should have received a copy of the GNU General Public License
// along with Open Rails.  If not, see <http://www.gnu.org/licenses/>.

using System;
using System.Collections.Generic;
using System.Diagnostics;
using System.Globalization;
using System.IO;
using System.Linq;
using System.Runtime.InteropServices;
using System.Text;
using GNU.Gettext;
using Microsoft.Xna.Framework;
using Microsoft.Xna.Framework.Input;
using ORTS.Common;

namespace ORTS.Settings
{
    /// <summary>
    /// Loads, stores and manages keyboard input settings for all available <see cref="UserCommands"/>.
    /// </summary>
    /// <remarks>
    /// <para>Keyboard input is processed by associating specific combinations of keys (either scan codes or virtual keys) and modifiers with each <see cref="UserCommands"/>.</para>
    /// <para>There are three kinds of <see cref="UserCommands"/>, each using a different <see cref="UserCommandInput"/>:</para>
    /// <list type="bullet">
    /// <item><description><see cref="UserCommandModifierInput"/> represents a specific combination of keyboard modifiers (Shift, Control and Alt). E.g. Shift.</description></item>
    /// <item><description><see cref="UserCommandKeyInput"/> represents a key (scan code or virtual key) and a specific combination of keyboard modifiers. E.g. Alt-F4.</description></item>
    /// <item><description><see cref="UserCommandModifiableKeyInput"/> represents a key (scan code or virtual key), a specific combination of keyboard modifiers and a set of keyboard modifiers to ignore. E.g. Up Arrow (+ Shift) (+ Control).</description></item>
    /// </list>
    /// <para>Keyboard input is identified in two distinct ways:</para>
    /// <list>
    /// <item><term>Scan code</term><description>A scan code represents a specific location on the physical keyboard, irrespective of the user's locale, keyboard layout and other enviromental settings. For this reason, this is the preferred way to refer to the "main" area of the keyboard - this area varies significantly by locale and usually it is the physical location that matters.</description></item>
    /// <item><term>Virtual key</term><description>A virtual key represents a logical key on the keyboard, irrespective of where it might be located. For keys outside the "main" area, this is much the same as scan codes and is preferred when refering to logical keys like "Up Arrow".</description></item>
    /// </list>
    /// </remarks>
    public class InputSettings : SettingsBase
    {
        static GettextResourceManager catalog = new GettextResourceManager("ORTS.Settings");

        public static readonly UserCommandInput[] DefaultCommands = new UserCommandInput[Enum.GetNames(typeof(UserCommand)).Length];
        public readonly UserCommandInput[] Commands = new UserCommandInput[Enum.GetNames(typeof(UserCommand)).Length];

        static InputSettings()
        {
            InitializeCommands(DefaultCommands);
        }

        /// <summary>
        /// Initializes a new instances of the <see cref="InputSettings"/> class with the specified options.
        /// </summary>
        /// <param name="options">The list of one-time options to override persisted settings, if any.</param>
        public InputSettings(IEnumerable<string> options)
        : base(SettingsStore.GetSettingStore(UserSettings.SettingsFilePath, UserSettings.RegistryKey, "Keys"))
        {
            InitializeCommands(Commands);
            Load(options);
        }

        UserCommand GetCommand(string name)
        {
            return (UserCommand)Enum.Parse(typeof(UserCommand), name);
        }

        UserCommand[] GetCommands()
        {
            return (UserCommand[])Enum.GetValues(typeof(UserCommand));
        }

        public override object GetDefaultValue(string name)
        {
            return DefaultCommands[(int)GetCommand(name)].PersistentDescriptor;
        }

        protected override object GetValue(string name)
        {
            return Commands[(int)GetCommand(name)].PersistentDescriptor;
        }

        protected override void SetValue(string name, object value)
        {
            Commands[(int)GetCommand(name)].PersistentDescriptor = (string)value;
        }

        protected override void Load(bool allowUserSettings, Dictionary<string, string> optionsDictionary)
        {
            foreach (var command in EnumExtension.GetValues<UserCommand>())
                Load(allowUserSettings, optionsDictionary, command.ToString(), typeof(string));
        }

        public override void Save()
        {
            foreach (var command in EnumExtension.GetValues<UserCommand>())
                Save(command.ToString());
        }

        public override void Save(string name)
        {
            Save(name, typeof(string));
        }

        public override void Reset()
        {
            foreach (var command in EnumExtension.GetValues<UserCommand>())
                Reset(command.ToString());
        }

        #region External APIs
        enum MapVirtualKeyType
        {
            VirtualToCharacter = 2,
            VirtualToScan = 0,
            VirtualToScanEx = 4,
            ScanToVirtual = 1,
            ScanToVirtualEx = 3,
        }

        [DllImport("user32.dll")]
        static extern int MapVirtualKey(int code, MapVirtualKeyType type);

        [DllImport("user32.dll", CharSet = CharSet.Unicode)]
        static extern int GetKeyNameText(int scanCode, [Out] string name, int nameLength);
        #endregion

        // Keyboard scancodes are basically constant; some keyboards have extra buttons (e.g. UK ones tend to have an
        // extra button next to Left Shift) or move one or two around (e.g. UK ones tend to move 0x2B down one row)
        // but generally this layout is right. Numeric keypad omitted as most keys are just duplicates of the main
        // keys (in two sets, based on Num Lock) and we don't use them. Scancodes are in hex.
        //
        // Break/Pause (0x11D) is handled specially and doesn't use the expect 0x45 scancode.
        //
        public static readonly string[] KeyboardLayout = new[] {
            "[01 ]   [3B ][3C ][3D ][3E ]   [3F ][40 ][41 ][42 ]   [43 ][44 ][57 ][58 ]   [37 ][46 ][11D]",
            "                                                                                            ",
            "[29 ][02 ][03 ][04 ][05 ][06 ][07 ][08 ][09 ][0A ][0B ][0C ][0D ][0E     ]   [52 ][47 ][49 ]",
            "[0F   ][10 ][11 ][12 ][13 ][14 ][15 ][16 ][17 ][18 ][19 ][1A ][1B ][2B   ]   [53 ][4F ][51 ]",
            "[3A     ][1E ][1F ][20 ][21 ][22 ][23 ][24 ][25 ][26 ][27 ][28 ][1C      ]                  ",
            "[2A       ][2C ][2D ][2E ][2F ][30 ][31 ][32 ][33 ][34 ][35 ][36         ]        [48 ]     ",
            "[1D   ][    ][38  ][39                          ][    ][    ][    ][1D   ]   [4B ][50 ][4D ]",
        };

        public static void DrawKeyboardMap(Action<Rectangle> drawRow, Action<Rectangle, int, string> drawKey)
        {
            for (var y = 0; y < KeyboardLayout.Length; y++)
            {
                var keyboardLine = KeyboardLayout[y];
                if (drawRow != null)
                    drawRow(new Rectangle(0, y, keyboardLine.Length, 1));

                var x = keyboardLine.IndexOf('[');
                while (x != -1)
                {
                    var x2 = keyboardLine.IndexOf(']', x);

                    var scanCodeString = keyboardLine.Substring(x + 1, 3).Trim();
                    var keyScanCode = scanCodeString.Length > 0 ? int.Parse(scanCodeString, NumberStyles.HexNumber) : 0;

                    var keyName = GetScanCodeKeyName(keyScanCode);
                    // Only allow F-keys to show >1 character names. The rest we'll remove for now.
                    if ((keyName.Length > 1) && !new[] { 0x3B, 0x3C, 0x3D, 0x3E, 0x3F, 0x40, 0x41, 0x42, 0x43, 0x44, 0x57, 0x58 }.Contains(keyScanCode))
                        keyName = "";

                    if (drawKey != null)
                        drawKey(new Rectangle(x, y, x2 - x + 1, 1), keyScanCode, keyName);

                    x = keyboardLine.IndexOf('[', x2);
                }
            }
        }

        IEnumerable<UserCommand> GetScanCodeCommands(int scanCode)
        {
            return EnumExtension.GetValues<UserCommand>().Where(uc => (Commands[(int)uc] is UserCommandKeyInput) && ((Commands[(int)uc] as UserCommandKeyInput).ScanCode == scanCode));
        }

        public Color GetScanCodeColor(int scanCode)
        {
            // These should be placed in order of priority - the first found match is used.
            var prefixesToColors = new List<KeyValuePair<string, Color>>()
            {
                new KeyValuePair<string, Color>("ControlReverser", Color.DarkGreen),
                new KeyValuePair<string, Color>("ControlThrottle", Color.DarkGreen),
                new KeyValuePair<string, Color>("ControlTrainBrake", Color.DarkRed),
                new KeyValuePair<string, Color>("ControlEngineBrake", Color.DarkRed),
                new KeyValuePair<string, Color>("ControlDynamicBrake", Color.DarkRed),
                new KeyValuePair<string, Color>("ControlBrakeHose", Color.DarkRed),
                new KeyValuePair<string, Color>("ControlEmergency", Color.DarkRed),
                new KeyValuePair<string, Color>("ControlBailOff", Color.DarkRed),
                new KeyValuePair<string, Color>("ControlInitializeBrakes", Color.DarkRed),
                new KeyValuePair<string, Color>("Control", Color.DarkBlue),
                new KeyValuePair<string, Color>("Camera", Color.Orange),
                new KeyValuePair<string, Color>("Display", Color.DarkGoldenrod),
                //new KeyValuePair<string, Color>("Game", Color.Blue),
                new KeyValuePair<string, Color>("", Color.Gray),
            };

            foreach (var prefixToColor in prefixesToColors)
                foreach (var command in GetScanCodeCommands(scanCode))
                    if (command.ToString().StartsWith(prefixToColor.Key))
                        return prefixToColor.Value;

            return Color.TransparentBlack;
        }

        public void DumpToText(string filePath)
        {
            using (var writer = new StreamWriter(File.OpenWrite(filePath)))
            {
                writer.WriteLine("{0,-40}{1,-40}{2}", "Command", "Key", "Unique Inputs");
                writer.WriteLine(new String('=', 40 * 3));
                foreach (var command in EnumExtension.GetValues<UserCommand>())
                    writer.WriteLine("{0,-40}{1,-40}{2}", GetPrettyCommandName(command), Commands[(int)command], String.Join(", ", Commands[(int)command].GetUniqueInputs().OrderBy(s => s).ToArray()));
            }
        }

        public void DumpToGraphic(string filePath)
        {
            var keyWidth = 50;
            var keyHeight = 4 * keyWidth;
            var keySpacing = 5;
            var keyFontLabel = new System.Drawing.Font(System.Drawing.SystemFonts.MessageBoxFont.FontFamily, keyHeight * 0.33f, System.Drawing.GraphicsUnit.Pixel);
            var keyFontCommand = new System.Drawing.Font(System.Drawing.SystemFonts.MessageBoxFont.FontFamily, keyHeight * 0.22f, System.Drawing.GraphicsUnit.Pixel);
            var keyboardLayoutBitmap = new System.Drawing.Bitmap(KeyboardLayout[0].Length * keyWidth, KeyboardLayout.Length * keyHeight);
            using (var g = System.Drawing.Graphics.FromImage(keyboardLayoutBitmap))
            {
                DrawKeyboardMap(null, (keyBox, keyScanCode, keyName) =>
                {
                    var keyCommands = GetScanCodeCommands(keyScanCode);
                    var keyCommandNames = String.Join("\n", keyCommands.Select(c => String.Join(" ", GetPrettyCommandName(c).Split(' ').Skip(1).ToArray())).ToArray());

                    var keyColor = GetScanCodeColor(keyScanCode);
                    var keyTextColor = System.Drawing.Brushes.Black;
                    if (keyColor == Color.TransparentBlack)
                    {
                        keyColor = Color.White;
                    }
                    else
                    {
                        keyColor.R += (byte)((255 - keyColor.R) * 2 / 3);
                        keyColor.G += (byte)((255 - keyColor.G) * 2 / 3);
                        keyColor.B += (byte)((255 - keyColor.B) * 2 / 3);
                    }

                    Scale(ref keyBox, keyWidth, keyHeight);
                    keyBox.Inflate(-keySpacing, -keySpacing);

                    g.FillRectangle(new System.Drawing.SolidBrush(System.Drawing.Color.FromArgb((int)keyColor.PackedValue)), keyBox.Left, keyBox.Top, keyBox.Width, keyBox.Height);
                    g.DrawRectangle(System.Drawing.Pens.Black, keyBox.Left, keyBox.Top, keyBox.Width, keyBox.Height);
                    g.DrawString(keyName, keyFontLabel, keyTextColor, keyBox.Right - g.MeasureString(keyName, keyFontLabel).Width + keySpacing, keyBox.Top - 3 * keySpacing);
                    g.DrawString(keyCommandNames, keyFontCommand, keyTextColor, keyBox.Left, keyBox.Bottom - keyCommands.Count() * keyFontCommand.Height);
                });
            }
            keyboardLayoutBitmap.Save(filePath, System.Drawing.Imaging.ImageFormat.Png);
        }

        public static void Scale(ref Rectangle rectangle, int scaleX, int scaleY)
        {
            rectangle.X *= scaleX;
            rectangle.Y *= scaleY;
            rectangle.Width *= scaleX;
            rectangle.Height *= scaleY;
        }

        #region Default Input Settings
        static void InitializeCommands(UserCommandInput[] Commands)
        {
            // All UserCommandModifierInput commands go here.
            Commands[(int)UserCommand.GameSwitchWithMouse] = new UserCommandModifierInput(KeyModifiers.Alt);
            Commands[(int)UserCommand.DisplayNextWindowTab] = new UserCommandModifierInput(KeyModifiers.Shift);
            Commands[(int)UserCommand.CameraMoveFast] = new UserCommandModifierInput(KeyModifiers.Shift);
            Commands[(int)UserCommand.GameSuspendOldPlayer] = new UserCommandModifierInput(KeyModifiers.Shift);
            Commands[(int)UserCommand.CameraMoveSlow] = new UserCommandModifierInput(KeyModifiers.Control);

            // Everything else goes here, sorted alphabetically please (and grouped by first word of name).
            Commands[(int)UserCommand.CameraBrakeman] = new UserCommandKeyInput(0x07);
			Commands[(int)UserCommand.CameraCab] = new UserCommandKeyInput(0x02);
			Commands[(int)UserCommand.CameraThreeDimensionalCab] = new UserCommandKeyInput(0x02, KeyModifiers.Alt);
            Commands[(int)UserCommand.CameraCarFirst] = new UserCommandKeyInput(0x47, KeyModifiers.Alt);
            Commands[(int)UserCommand.CameraCarLast] = new UserCommandKeyInput(0x4F, KeyModifiers.Alt);
            Commands[(int)UserCommand.CameraCarNext] = new UserCommandKeyInput(0x49, KeyModifiers.Alt);
            Commands[(int)UserCommand.CameraCarPrevious] = new UserCommandKeyInput(0x51, KeyModifiers.Alt);
            Commands[(int)UserCommand.CameraFree] = new UserCommandKeyInput(0x09);
            Commands[(int)UserCommand.CameraHeadOutBackward] = new UserCommandKeyInput(0x4F);
            Commands[(int)UserCommand.CameraHeadOutForward] = new UserCommandKeyInput(0x47);
            Commands[(int)UserCommand.CameraJumpBackPlayer] = new UserCommandKeyInput(0x0A);
            Commands[(int)UserCommand.CameraJumpingTrains] = new UserCommandKeyInput(0x0A, KeyModifiers.Alt);
            Commands[(int)UserCommand.CameraJumpSeeSwitch] = new UserCommandKeyInput(0x22, KeyModifiers.Control | KeyModifiers.Alt);
            Commands[(int)UserCommand.CameraOutsideFront] = new UserCommandKeyInput(0x03);
            Commands[(int)UserCommand.CameraOutsideRear] = new UserCommandKeyInput(0x04);
            Commands[(int)UserCommand.CameraPanDown] = new UserCommandModifiableKeyInput(0x50, Commands[(int)UserCommand.CameraMoveFast], Commands[(int)UserCommand.CameraMoveSlow]);
            Commands[(int)UserCommand.CameraPanLeft] = new UserCommandModifiableKeyInput(0x4B, Commands[(int)UserCommand.CameraMoveFast], Commands[(int)UserCommand.CameraMoveSlow]);
            Commands[(int)UserCommand.CameraPanRight] = new UserCommandModifiableKeyInput(0x4D, Commands[(int)UserCommand.CameraMoveFast], Commands[(int)UserCommand.CameraMoveSlow]);
            Commands[(int)UserCommand.CameraPanUp] = new UserCommandModifiableKeyInput(0x48, Commands[(int)UserCommand.CameraMoveFast], Commands[(int)UserCommand.CameraMoveSlow]);
            Commands[(int)UserCommand.CameraPassenger] = new UserCommandKeyInput(0x06);
            Commands[(int)UserCommand.CameraPreviousFree] = new UserCommandKeyInput(0x09, KeyModifiers.Shift);
            Commands[(int)UserCommand.CameraReset] = new UserCommandKeyInput(0x09, KeyModifiers.Control);
            Commands[(int)UserCommand.CameraRotateDown] = new UserCommandModifiableKeyInput(0x50, KeyModifiers.Alt, Commands[(int)UserCommand.CameraMoveFast], Commands[(int)UserCommand.CameraMoveSlow]);
            Commands[(int)UserCommand.CameraRotateLeft] = new UserCommandModifiableKeyInput(0x4B, KeyModifiers.Alt, Commands[(int)UserCommand.CameraMoveFast], Commands[(int)UserCommand.CameraMoveSlow]);
            Commands[(int)UserCommand.CameraRotateRight] = new UserCommandModifiableKeyInput(0x4D, KeyModifiers.Alt, Commands[(int)UserCommand.CameraMoveFast], Commands[(int)UserCommand.CameraMoveSlow]);
            Commands[(int)UserCommand.CameraRotateUp] = new UserCommandModifiableKeyInput(0x48, KeyModifiers.Alt, Commands[(int)UserCommand.CameraMoveFast], Commands[(int)UserCommand.CameraMoveSlow]);
            Commands[(int)UserCommand.CameraScrollLeft] = new UserCommandModifiableKeyInput(0x4B, KeyModifiers.Alt);
            Commands[(int)UserCommand.CameraScrollRight] = new UserCommandModifiableKeyInput(0x4D, KeyModifiers.Alt);
            Commands[(int)UserCommand.CameraChangePassengerViewPoint] = new UserCommandKeyInput(0x06, KeyModifiers.Shift);
            Commands[(int)UserCommand.CameraToggleShowCab] = new UserCommandKeyInput(0x02, KeyModifiers.Shift);
            Commands[(int)UserCommand.CameraTrackside] = new UserCommandKeyInput(0x05); ;
            Commands[(int)UserCommand.CameraSpecialTracksidePoint] = new UserCommandKeyInput(0x05, KeyModifiers.Shift);
            Commands[(int)UserCommand.CameraVibrate] = new UserCommandKeyInput(0x2F, KeyModifiers.Control);
            Commands[(int)UserCommand.CameraZoomIn] = new UserCommandModifiableKeyInput(0x49, Commands[(int)UserCommand.CameraMoveFast], Commands[(int)UserCommand.CameraMoveSlow]);
            Commands[(int)UserCommand.CameraZoomOut] = new UserCommandModifiableKeyInput(0x51, Commands[(int)UserCommand.CameraMoveFast], Commands[(int)UserCommand.CameraMoveSlow]);

            Commands[(int)UserCommand.ControlAlerter] = new UserCommandKeyInput(0x2C);
            Commands[(int)UserCommand.ControlBackwards] = new UserCommandKeyInput(0x1F);
            Commands[(int)UserCommand.ControlBailOff] = new UserCommandKeyInput(0x35);
            Commands[(int)UserCommand.ControlBell] = new UserCommandKeyInput(0x30);
            Commands[(int)UserCommand.ControlBellToggle] = new UserCommandKeyInput(0x30, KeyModifiers.Shift);
            Commands[(int)UserCommand.ControlBlowerDecrease] = new UserCommandKeyInput(0x31, KeyModifiers.Shift);
            Commands[(int)UserCommand.ControlBlowerIncrease] = new UserCommandKeyInput(0x31);
            Commands[(int)UserCommand.ControlSteamHeatDecrease] = new UserCommandKeyInput(0x20, KeyModifiers.Alt);
            Commands[(int)UserCommand.ControlSteamHeatIncrease] = new UserCommandKeyInput(0x16, KeyModifiers.Alt);
            Commands[(int)UserCommand.ControlBrakeHoseConnect] = new UserCommandKeyInput(0x2B);
            Commands[(int)UserCommand.ControlBrakeHoseDisconnect] = new UserCommandKeyInput(0x2B, KeyModifiers.Shift);
            Commands[(int)UserCommand.ControlCabRadio] = new UserCommandKeyInput(0x13, KeyModifiers.Alt);
            Commands[(int)UserCommand.ControlCircuitBreakerClosingOrder] = new UserCommandKeyInput(0x18);
            Commands[(int)UserCommand.ControlCircuitBreakerOpeningOrder] = new UserCommandKeyInput(0x17);
            Commands[(int)UserCommand.ControlCircuitBreakerClosingAuthorization] = new UserCommandKeyInput(0x18, KeyModifiers.Shift);
            Commands[(int)UserCommand.ControlCylinderCocks] = new UserCommandKeyInput(0x2E);
            Commands[(int)UserCommand.ControlSmallEjectorIncrease] = new UserCommandKeyInput(0x24);
            Commands[(int)UserCommand.ControlSmallEjectorDecrease] = new UserCommandKeyInput(0x24, KeyModifiers.Shift);
            Commands[(int)UserCommand.ControlCylinderCompound] = new UserCommandKeyInput(0x19);
            Commands[(int)UserCommand.ControlDamperDecrease] = new UserCommandKeyInput(0x32, KeyModifiers.Shift);
            Commands[(int)UserCommand.ControlDamperIncrease] = new UserCommandKeyInput(0x32);
            Commands[(int)UserCommand.ControlDieselHelper] = new UserCommandKeyInput(0x15, KeyModifiers.Control);
            Commands[(int)UserCommand.ControlDieselPlayer] = new UserCommandKeyInput(0x15, KeyModifiers.Shift);
            Commands[(int)UserCommand.ControlDoorLeft] = new UserCommandKeyInput(0x10);
            Commands[(int)UserCommand.ControlDoorRight] = new UserCommandKeyInput(0x10, KeyModifiers.Shift);
            Commands[(int)UserCommand.ControlDynamicBrakeDecrease] = new UserCommandKeyInput(0x33);
            Commands[(int)UserCommand.ControlDynamicBrakeIncrease] = new UserCommandKeyInput(0x34);
            Commands[(int)UserCommand.ControlEmergencyPushButton] = new UserCommandKeyInput(0x0E);
            Commands[(int)UserCommand.ControlEngineBrakeDecrease] = new UserCommandKeyInput(0x1A);
            Commands[(int)UserCommand.ControlEngineBrakeIncrease] = new UserCommandKeyInput(0x1B);
            Commands[(int)UserCommand.ControlFireboxClose] = new UserCommandKeyInput(0x21, KeyModifiers.Shift);
            Commands[(int)UserCommand.ControlFireboxOpen] = new UserCommandKeyInput(0x21);
            Commands[(int)UserCommand.ControlFireShovelFull] = new UserCommandKeyInput(0x13, KeyModifiers.Control);
            Commands[(int)UserCommand.ControlFiring] = new UserCommandKeyInput(0x21, KeyModifiers.Control);
            Commands[(int)UserCommand.ControlFiringRateDecrease] = new UserCommandKeyInput(0x13, KeyModifiers.Shift);
            Commands[(int)UserCommand.ControlFiringRateIncrease] = new UserCommandKeyInput(0x13);
            Commands[(int)UserCommand.ControlForwards] = new UserCommandKeyInput(0x11);
            Commands[(int)UserCommand.ControlGearDown] = new UserCommandKeyInput(0x12, KeyModifiers.Shift);
            Commands[(int)UserCommand.ControlGearUp] = new UserCommandKeyInput(0x12);
            Commands[(int)UserCommand.ControlHandbrakeFull] = new UserCommandKeyInput(0x28, KeyModifiers.Shift);
            Commands[(int)UserCommand.ControlHandbrakeNone] = new UserCommandKeyInput(0x27, KeyModifiers.Shift);
            Commands[(int)UserCommand.ControlHeadlightDecrease] = new UserCommandKeyInput(0x23, KeyModifiers.Shift);
            Commands[(int)UserCommand.ControlHeadlightIncrease] = new UserCommandKeyInput(0x23);
            Commands[(int)UserCommand.ControlHorn] = new UserCommandKeyInput(0x39);
            Commands[(int)UserCommand.ControlImmediateRefill] = new UserCommandKeyInput(0x14, KeyModifiers.Shift);
            Commands[(int)UserCommand.ControlInitializeBrakes] = new UserCommandKeyInput(0x35, KeyModifiers.Shift);
            Commands[(int)UserCommand.ControlInjector1] = new UserCommandKeyInput(0x17);
            Commands[(int)UserCommand.ControlInjector1Decrease] = new UserCommandKeyInput(0x25, KeyModifiers.Shift);
            Commands[(int)UserCommand.ControlInjector1Increase] = new UserCommandKeyInput(0x25);
            Commands[(int)UserCommand.ControlInjector2] = new UserCommandKeyInput(0x18);
            Commands[(int)UserCommand.ControlInjector2Decrease] = new UserCommandKeyInput(0x26, KeyModifiers.Shift);
            Commands[(int)UserCommand.ControlInjector2Increase] = new UserCommandKeyInput(0x26);
            Commands[(int)UserCommand.ControlLight] = new UserCommandKeyInput(0x26);
            Commands[(int)UserCommand.ControlMirror] = new UserCommandKeyInput(0x2F, KeyModifiers.Shift);
            Commands[(int)UserCommand.ControlPantograph1] = new UserCommandKeyInput(0x19);
            Commands[(int)UserCommand.ControlPantograph2] = new UserCommandKeyInput(0x19, KeyModifiers.Shift);
            Commands[(int)UserCommand.ControlPantograph3] = new UserCommandKeyInput(0x19, KeyModifiers.Control);
            Commands[(int)UserCommand.ControlPantograph4] = new UserCommandKeyInput(0x19, KeyModifiers.Shift | KeyModifiers.Control);
            Commands[(int)UserCommand.ControlOdoMeterShowHide] = new UserCommandKeyInput(0x2C, KeyModifiers.Shift);
            Commands[(int)UserCommand.ControlOdoMeterReset] = new UserCommandKeyInput(0x2C, KeyModifiers.Control);
            Commands[(int)UserCommand.ControlOdoMeterDirection] = new UserCommandKeyInput(0x2C, KeyModifiers.Control | KeyModifiers.Shift);
            Commands[(int)UserCommand.ControlRefill] = new UserCommandKeyInput(0x14);
            Commands[(int)UserCommand.ControlRetainersOff] = new UserCommandKeyInput(0x1A, KeyModifiers.Shift);
            Commands[(int)UserCommand.ControlRetainersOn] = new UserCommandKeyInput(0x1B, KeyModifiers.Shift);
            Commands[(int)UserCommand.ControlSander] = new UserCommandKeyInput(0x2D);
            Commands[(int)UserCommand.ControlSanderToggle] = new UserCommandKeyInput(0x2D, KeyModifiers.Shift);
            Commands[(int)UserCommand.ControlThrottleDecrease] = new UserCommandKeyInput(0x1E);
            Commands[(int)UserCommand.ControlThrottleIncrease] = new UserCommandKeyInput(0x20);
            Commands[(int)UserCommand.ControlThrottleZero] = new UserCommandKeyInput(0x1E, KeyModifiers.Control);
            Commands[(int)UserCommand.ControlTrainBrakeDecrease] = new UserCommandKeyInput(0x27);
            Commands[(int)UserCommand.ControlTrainBrakeIncrease] = new UserCommandKeyInput(0x28);
            Commands[(int)UserCommand.ControlTrainBrakeZero] = new UserCommandKeyInput(0x27, KeyModifiers.Control);
            Commands[(int)UserCommand.ControlTroughRefill] = new UserCommandKeyInput(0x15);
            Commands[(int)UserCommand.ControlTurntableClockwise] = new UserCommandKeyInput(0x2E, KeyModifiers.Alt);
            Commands[(int)UserCommand.ControlTurntableCounterclockwise] = new UserCommandKeyInput(0x2E, KeyModifiers.Control);
            Commands[(int)UserCommand.ControlAIFireOn] = new UserCommandKeyInput(0x23, KeyModifiers.Alt);
            Commands[(int)UserCommand.ControlAIFireOff] = new UserCommandKeyInput(0x23, KeyModifiers.Control);
            Commands[(int)UserCommand.ControlAIFireReset] = new UserCommandKeyInput(0x23, KeyModifiers.Control | KeyModifiers.Alt);

            Commands[(int)UserCommand.ControlWiper] = new UserCommandKeyInput(0x2F);

            Commands[(int)UserCommand.DebugClockBackwards] = new UserCommandKeyInput(0x0C);
            Commands[(int)UserCommand.DebugClockForwards] = new UserCommandKeyInput(0x0D);
            Commands[(int)UserCommand.DebugDumpKeymap] = new UserCommandKeyInput(0x3B, KeyModifiers.Alt);
            Commands[(int)UserCommand.DebugFogDecrease] = new UserCommandKeyInput(0x0C, KeyModifiers.Shift);
            Commands[(int)UserCommand.DebugFogIncrease] = new UserCommandKeyInput(0x0D, KeyModifiers.Shift);
            Commands[(int)UserCommand.DebugLockShadows] = new UserCommandKeyInput(0x1F, KeyModifiers.Control | KeyModifiers.Alt);
            Commands[(int)UserCommand.DebugLogger] = new UserCommandKeyInput(0x58);
            Commands[(int)UserCommand.DebugLogRenderFrame] = new UserCommandKeyInput(0x58, KeyModifiers.Alt);
            Commands[(int)UserCommand.DebugOvercastDecrease] = new UserCommandKeyInput(0x0C, KeyModifiers.Control);
            Commands[(int)UserCommand.DebugOvercastIncrease] = new UserCommandKeyInput(0x0D, KeyModifiers.Control);
            Commands[(int)UserCommand.DebugPhysicsForm] = new UserCommandKeyInput(0x3D, KeyModifiers.Alt);
            Commands[(int)UserCommand.DebugPrecipitationDecrease] = new UserCommandKeyInput(0x0C, KeyModifiers.Alt);
            Commands[(int)UserCommand.DebugPrecipitationIncrease] = new UserCommandKeyInput(0x0D, KeyModifiers.Alt);
            Commands[(int)UserCommand.DebugPrecipitationLiquidityDecrease] = new UserCommandKeyInput(0x0C, KeyModifiers.Control | KeyModifiers.Alt);
            Commands[(int)UserCommand.DebugPrecipitationLiquidityIncrease] = new UserCommandKeyInput(0x0D, KeyModifiers.Control | KeyModifiers.Alt);
            Commands[(int)UserCommand.DebugResetWheelSlip] = new UserCommandKeyInput(0x2D, KeyModifiers.Alt);
            Commands[(int)UserCommand.DebugSignalling] = new UserCommandKeyInput(0x57, KeyModifiers.Control | KeyModifiers.Alt);
            Commands[(int)UserCommand.DebugSoundForm] = new UserCommandKeyInput(0x1F, KeyModifiers.Alt);
            Commands[(int)UserCommand.DebugSpeedDown] = new UserCommandKeyInput(0x51, KeyModifiers.Control | KeyModifiers.Alt);
            Commands[(int)UserCommand.DebugSpeedReset] = new UserCommandKeyInput(0x47, KeyModifiers.Control | KeyModifiers.Alt);
            Commands[(int)UserCommand.DebugSpeedUp] = new UserCommandKeyInput(0x49, KeyModifiers.Control | KeyModifiers.Alt);
            Commands[(int)UserCommand.DebugToggleAdvancedAdhesion] = new UserCommandKeyInput(0x2D, KeyModifiers.Control | KeyModifiers.Alt);
            Commands[(int)UserCommand.DebugTracks] = new UserCommandKeyInput(0x40, KeyModifiers.Control | KeyModifiers.Alt);
            Commands[(int)UserCommand.DebugWeatherChange] = new UserCommandKeyInput(0x19, KeyModifiers.Alt);

            Commands[(int)UserCommand.DisplayTrainListWindow] = new UserCommandKeyInput(0x43, KeyModifiers.Alt);
            Commands[(int)UserCommand.DisplayBasicHUDToggle] = new UserCommandKeyInput(0x3F, KeyModifiers.Alt);
            Commands[(int)UserCommand.DisplayCarLabels] = new UserCommandModifiableKeyInput(0x41, Commands[(int)UserCommand.DisplayNextWindowTab]);
            Commands[(int)UserCommand.DisplayCompassWindow] = new UserCommandKeyInput(0x0B);
            Commands[(int)UserCommand.DisplayHelpWindow] = new UserCommandModifiableKeyInput(0x3B, Commands[(int)UserCommand.DisplayNextWindowTab]);
            Commands[(int)UserCommand.DisplayHUD] = new UserCommandModifiableKeyInput(0x3F, Commands[(int)UserCommand.DisplayNextWindowTab]);
            Commands[(int)UserCommand.DisplayNextStationWindow] = new UserCommandKeyInput(0x44);
            Commands[(int)UserCommand.DisplayStationLabels] = new UserCommandModifiableKeyInput(0x40, Commands[(int)UserCommand.DisplayNextWindowTab]);
            Commands[(int)UserCommand.DisplaySwitchWindow] = new UserCommandKeyInput(0x42);
            Commands[(int)UserCommand.DisplayTrackMonitorWindow] = new UserCommandKeyInput(0x3E);
            Commands[(int)UserCommand.DisplayTrainOperationsWindow] = new UserCommandKeyInput(0x43);

            Commands[(int)UserCommand.GameAutopilotMode] = new UserCommandKeyInput(0x1E, KeyModifiers.Alt);
            Commands[(int)UserCommand.GameChangeCab] = new UserCommandKeyInput(0x12, KeyModifiers.Control);
            Commands[(int)UserCommand.GameClearSignalBackward] = new UserCommandKeyInput(0x0F, KeyModifiers.Shift);
            Commands[(int)UserCommand.GameClearSignalForward] = new UserCommandKeyInput(0x0F);
            Commands[(int)UserCommand.GameExternalCabController] = new UserCommandKeyInput(0x29);
            Commands[(int)UserCommand.GameFullscreen] = new UserCommandKeyInput(0x1C, KeyModifiers.Alt);
            Commands[(int)UserCommand.GameMultiPlayerDispatcher] = new UserCommandKeyInput(0x0A, KeyModifiers.Control);
            Commands[(int)UserCommand.GameMultiPlayerTexting] = new UserCommandKeyInput(0x14, KeyModifiers.Control);
            Commands[(int)UserCommand.GamePause] = new UserCommandKeyInput(Keys.Pause);
            Commands[(int)UserCommand.GamePauseMenu] = new UserCommandKeyInput(0x01);
            Commands[(int)UserCommand.GameQuit] = new UserCommandKeyInput(0x3E, KeyModifiers.Alt);
            Commands[(int)UserCommand.GameRequestControl] = new UserCommandKeyInput(0x12, KeyModifiers.Alt);
            Commands[(int)UserCommand.GameResetSignalBackward] = new UserCommandKeyInput(0x0F, KeyModifiers.Control | KeyModifiers.Shift);
            Commands[(int)UserCommand.GameResetSignalForward] = new UserCommandKeyInput(0x0F, KeyModifiers.Control);
            Commands[(int)UserCommand.GameSave] = new UserCommandKeyInput(0x3C);
            Commands[(int)UserCommand.GameScreenshot] = new UserCommandKeyInput(Keys.PrintScreen);
            Commands[(int)UserCommand.GameSignalPicked] = new UserCommandKeyInput(0x22, KeyModifiers.Control);
            Commands[(int)UserCommand.GameSwitchAhead] = new UserCommandKeyInput(0x22);
            Commands[(int)UserCommand.GameSwitchBehind] = new UserCommandKeyInput(0x22, KeyModifiers.Shift);
            Commands[(int)UserCommand.GameSwitchManualMode] = new UserCommandKeyInput(0x32, KeyModifiers.Control);
            Commands[(int)UserCommand.GameSwitchPicked] = new UserCommandKeyInput(0x22, KeyModifiers.Alt);
            Commands[(int)UserCommand.GameUncoupleWithMouse] = new UserCommandKeyInput(0x16);
        }
        #endregion

        bool IsModifier(UserCommand command)
        {
            return Commands[(int)command].GetType() == typeof(UserCommandModifierInput);
        }

        public string CheckForErrors()
        {
            // Make sure all modifiable input commands are synchronized first.
            foreach (var command in Commands)
                if (command is UserCommandModifiableKeyInput)
                    (command as UserCommandModifiableKeyInput).SynchronizeCombine();

            StringBuilder errors = new StringBuilder();

            // Check for commands which both require a particular modifier, and ignore it.
            foreach (var command in EnumExtension.GetValues<UserCommand>())
            {
                var input = Commands[(int)command];
                var modInput = input as UserCommandModifiableKeyInput;
                if (modInput != null)
                {
                    if (modInput.Shift && modInput.IgnoreShift)
                        errors.AppendLine(catalog.GetStringFmt("{0} requires and is modified by Shift", catalog.GetString(command.GetDescription())));
                    if (modInput.Control && modInput.IgnoreControl)
                        errors.AppendLine(catalog.GetStringFmt("{0} requires and is modified by Control", catalog.GetString(command.GetDescription())));
                    if (modInput.Alt && modInput.IgnoreAlt)
                        errors.AppendLine(catalog.GetStringFmt("{0} requires and is modified by Alt", catalog.GetString(command.GetDescription())));
                }
            }

            // Check for two commands assigned to the same key
            var firstCommand = EnumExtension.GetValues<UserCommand>().Min();
            var lastCommand = EnumExtension.GetValues<UserCommand>().Max();
            for (var command1 = firstCommand; command1 <= lastCommand; command1++)
            {
                var input1 = Commands[(int)command1];

                // Modifier inputs don't matter as they don't represent any key.
                if (input1 is UserCommandModifierInput)
                    continue;

                for (var command2 = command1 + 1; command2 <= lastCommand; command2++)
                {
                    var input2 = Commands[(int)command2];

                    // Modifier inputs don't matter as they don't represent any key.
                    if (input2 is UserCommandModifierInput)
                        continue;

                    // Ignore problems when both inputs are on defaults. (This protects the user somewhat but leaves developers in the dark.)
                    if (input1.PersistentDescriptor == InputSettings.DefaultCommands[(int)command1].PersistentDescriptor && input2.PersistentDescriptor == InputSettings.DefaultCommands[(int)command2].PersistentDescriptor)
                        continue;

                    var unique1 = input1.GetUniqueInputs();
                    var unique2 = input2.GetUniqueInputs();
                    var sharedUnique = unique1.Where(id => unique2.Contains(id));
                    foreach (var uniqueInput in sharedUnique)
                        errors.AppendLine(catalog.GetStringFmt("{0} and {1} both match {2}", catalog.GetString(command1.GetDescription()), catalog.GetString(command2.GetDescription()), GetPrettyUniqueInput(uniqueInput)));
                }
            }

            return errors.ToString();
        }

        public static string GetPrettyCommandName(UserCommand command)
        {
            var name = command.ToString();
            var nameU = name.ToUpperInvariant();
            var nameL = name.ToLowerInvariant();
            for (var i = name.Length - 1; i > 0; i--)
            {
                if (((name[i - 1] != nameU[i - 1]) && (name[i] == nameU[i])) ||
                    (name[i - 1] == nameL[i - 1]) && (name[i] != nameL[i]))
                {
                    name = name.Insert(i, " ");
                    nameL = nameL.Insert(i, " ");
                }
            }
            return name;
        }

        public static string GetPrettyUniqueInput(string uniqueInput)
        {
            var parts = uniqueInput.Split('+');
            if (parts[parts.Length - 1].StartsWith("0x"))
            {
                var key = int.Parse(parts[parts.Length - 1].Substring(2), NumberStyles.AllowHexSpecifier);
                parts[parts.Length - 1] = GetScanCodeKeyName(key);
            }
            return String.Join(" + ", parts);
        }

        public static Keys GetScanCodeKeys(int scanCode)
        {
            var sc = scanCode;
            if (scanCode >= 0x0100)
                sc = 0xE100 | (scanCode & 0x7F);
            else if (scanCode >= 0x0080)
                sc = 0xE000 | (scanCode & 0x7F);
            return (Keys)MapVirtualKey(sc, MapVirtualKeyType.ScanToVirtualEx);
        }

        public static string GetScanCodeKeyName(int scanCode)
        {
            var xnaName = Enum.GetName(typeof(Keys), GetScanCodeKeys(scanCode));
            var keyName = new String('\0', 32);
            var keyNameLength = GetKeyNameText(scanCode << 16, keyName, keyName.Length);
            keyName = keyName.Substring(0, keyNameLength);

            if (keyName.Length > 0)
            {
                // Pick the XNA key name because:
                //   Pause (0x11D) is mapped to "Right Control".
                //   GetKeyNameText prefers "NUM 9" to "PAGE UP".
                if (!String.IsNullOrEmpty(xnaName) && ((scanCode == 0x11D) || keyName.StartsWith("NUM ", StringComparison.OrdinalIgnoreCase) || keyName.StartsWith(xnaName, StringComparison.OrdinalIgnoreCase) || xnaName.StartsWith(keyName, StringComparison.OrdinalIgnoreCase)))
                    return xnaName;

                return keyName;
            }

            // If we failed to convert the scan code to a name, show the scan code for debugging.
            return String.Format(" [sc=0x{0:X2}]", scanCode);
        }
    }

    /// <summary>
    /// Represents a single user-triggerable keyboard input command.
    /// </summary>
    public abstract class UserCommandInput
    {
        public abstract string PersistentDescriptor { get; set; }

        public virtual bool IsModifier { get { return false; } }

        public abstract bool IsKeyDown(KeyboardState keyboardState);

        public abstract IEnumerable<string> GetUniqueInputs();

        public override string ToString()
        {
            return "";
        }
    }

    /// <summary>
    /// Stores a specific combination of keyboard modifiers for comparison with a <see cref="KeyboardState"/>.
    /// </summary>
    public class UserCommandModifierInput : UserCommandInput
    {
        public bool Shift { get; private set; }
        public bool Control { get; private set; }
        public bool Alt { get; private set; }

        protected UserCommandModifierInput(bool shift, bool control, bool alt)
        {
            Shift = shift;
            Control = control;
            Alt = alt;
        }

        public UserCommandModifierInput(KeyModifiers modifiers)
        : this((modifiers & KeyModifiers.Shift) != 0, (modifiers & KeyModifiers.Control) != 0, (modifiers & KeyModifiers.Alt) != 0)
        {
        }

        protected static bool IsModifiersMatching(KeyboardState keyboardState, bool shift, bool control, bool alt)
        {
            return (!shift || keyboardState.IsKeyDown(Keys.LeftShift) || keyboardState.IsKeyDown(Keys.RightShift)) &&
                (!control || keyboardState.IsKeyDown(Keys.LeftControl) || keyboardState.IsKeyDown(Keys.RightControl)) &&
                (!alt || keyboardState.IsKeyDown(Keys.LeftAlt) || keyboardState.IsKeyDown(Keys.RightAlt));
        }

        public override string PersistentDescriptor
        {
            get
            {
                return String.Format("0,0,{0},{1},{2}", Shift ? 1 : 0, Control ? 1 : 0, Alt ? 1 : 0);
            }
            set
            {
                var parts = value.Split(',');
                if (parts.Length >= 5)
                {
                    Shift = parts[2] != "0";
                    Control = parts[3] != "0";
                    Alt = parts[4] != "0";
                }
            }
        }

        public override bool IsModifier { get { return true; } }

        public override bool IsKeyDown(KeyboardState keyboardState)
        {
            return IsModifiersMatching(keyboardState, Shift, Control, Alt);
        }

        public override IEnumerable<string> GetUniqueInputs()
        {
            var key = new StringBuilder();
            if (Shift) key = key.Append("Shift+");
            if (Control) key = key.Append("Control+");
            if (Alt) key = key.Append("Alt+");
            if (key.Length > 0) key.Length -= 1;
            return new[] { key.ToString() };
        }

        public override string ToString()
        {
            var key = new StringBuilder();
            if (Shift) key = key.Append("Shift + ");
            if (Control) key = key.Append("Control + ");
            if (Alt) key = key.Append("Alt + ");
            if (key.Length > 0) key.Length -= 3;
            return key.ToString();
        }
    }

    /// <summary>
    /// Stores a key and specific combination of keyboard modifiers for comparison with a <see cref="KeyboardState"/>.
    /// </summary>
    public class UserCommandKeyInput : UserCommandInput
    {
        public int ScanCode { get; private set; }
        public Keys VirtualKey { get; private set; }
        public bool Shift { get; private set; }
        public bool Control { get; private set; }
        public bool Alt { get; private set; }

        protected UserCommandKeyInput(int scanCode, Keys virtualKey, bool shift, bool control, bool alt)
        {
            Debug.Assert((scanCode >= 1 && scanCode <= 127) || (virtualKey != Keys.None), "Scan code for keyboard input is outside the allowed range of 1-127.");
            ScanCode = scanCode;
            VirtualKey = virtualKey;
            Shift = shift;
            Control = control;
            Alt = alt;
        }

        public UserCommandKeyInput(int scancode)
        : this(scancode, KeyModifiers.None)
        {
        }

        public UserCommandKeyInput(Keys virtualKey)
        : this(virtualKey, KeyModifiers.None)
        {
        }

        public UserCommandKeyInput(int scancode, KeyModifiers modifiers)
        : this(scancode, Keys.None, (modifiers & KeyModifiers.Shift) != 0, (modifiers & KeyModifiers.Control) != 0, (modifiers & KeyModifiers.Alt) != 0)
        {
        }

        public UserCommandKeyInput(Keys virtualKey, KeyModifiers modifiers)
        : this(0, virtualKey, (modifiers & KeyModifiers.Shift) != 0, (modifiers & KeyModifiers.Control) != 0, (modifiers & KeyModifiers.Alt) != 0)
        {
        }

        protected Keys Key
        {
            get
            {
                return VirtualKey == Keys.None ? InputSettings.GetScanCodeKeys(ScanCode) : VirtualKey;
            }
        }

        protected static bool IsKeyMatching(KeyboardState keyboardState, Keys key)
        {
            return keyboardState.IsKeyDown(key);
        }

        protected static bool IsModifiersMatching(KeyboardState keyboardState, bool shift, bool control, bool alt)
        {
            return ((keyboardState.IsKeyDown(Keys.LeftShift) || keyboardState.IsKeyDown(Keys.RightShift)) == shift) &&
                ((keyboardState.IsKeyDown(Keys.LeftControl) || keyboardState.IsKeyDown(Keys.RightControl)) == control) &&
                ((keyboardState.IsKeyDown(Keys.LeftAlt) || keyboardState.IsKeyDown(Keys.RightAlt)) == alt);
        }

        public override string PersistentDescriptor
        {
            get
            {
                return String.Format("{0},{1},{2},{3},{4}", ScanCode, (int)VirtualKey, Shift ? 1 : 0, Control ? 1 : 0, Alt ? 1 : 0);
            }
            set
            {
                var parts = value.Split(',');
                if (parts.Length >= 5)
                {
                    ScanCode = int.Parse(parts[0]);
                    VirtualKey = (Keys)int.Parse(parts[1]);
                    Shift = parts[2] != "0";
                    Control = parts[3] != "0";
                    Alt = parts[4] != "0";
                }
            }
        }

        public override bool IsKeyDown(KeyboardState keyboardState)
        {
            return IsKeyMatching(keyboardState, Key) && IsModifiersMatching(keyboardState, Shift, Control, Alt);
        }

        public override IEnumerable<string> GetUniqueInputs()
        {
            var key = new StringBuilder();
            if (Shift) key = key.Append("Shift+");
            if (Control) key = key.Append("Control+");
            if (Alt) key = key.Append("Alt+");
            if (VirtualKey == Keys.None)
                key.AppendFormat("0x{0:X2}", ScanCode);
            else
                key.Append(VirtualKey);
            return new[] { key.ToString() };
        }

        public override string ToString()
        {
            var key = new StringBuilder();
            if (Shift) key.Append("Shift + ");
            if (Control) key.Append("Control + ");
            if (Alt) key.Append("Alt + ");
            if (VirtualKey == Keys.None)
                key.Append(InputSettings.GetScanCodeKeyName(ScanCode));
            else
                key.Append(VirtualKey);
            return key.ToString();
        }
    }

    /// <summary>
    /// Stores a key, specific combination of keyboard modifiers and a set of keyboard modifiers to ignore for comparison with a <see cref="KeyboardState"/>.
    /// </summary>
    public class UserCommandModifiableKeyInput : UserCommandKeyInput
    {
        public bool IgnoreShift { get; private set; }
        public bool IgnoreControl { get; private set; }
        public bool IgnoreAlt { get; private set; }

        UserCommandModifierInput[] Combine;

        UserCommandModifiableKeyInput(int scanCode, Keys virtualKey, KeyModifiers modifiers, IEnumerable<UserCommandInput> combine)
            : base(scanCode, virtualKey, (modifiers & KeyModifiers.Shift) != 0, (modifiers & KeyModifiers.Control) != 0, (modifiers & KeyModifiers.Alt) != 0)
        {
            Combine = combine.Cast<UserCommandModifierInput>().ToArray();
            SynchronizeCombine();
        }

        public UserCommandModifiableKeyInput(int scanCode, KeyModifiers modifiers, params UserCommandInput[] combine)
            : this(scanCode, Keys.None, modifiers, combine)
        {
        }

        public UserCommandModifiableKeyInput(int scanCode, params UserCommandInput[] combine)
            : this(scanCode, KeyModifiers.None, combine)
        {
        }

        public override string PersistentDescriptor
        {
            get
            {
                return String.Format("{0},{1},{2},{3}", base.PersistentDescriptor, IgnoreShift ? 1 : 0, IgnoreControl ? 1 : 0, IgnoreAlt ? 1 : 0);
            }
            set
            {
                base.PersistentDescriptor = value;
                var parts = value.Split(',');
                if (parts.Length >= 8)
                {
                    IgnoreShift = parts[5] != "0";
                    IgnoreControl = parts[6] != "0";
                    IgnoreAlt = parts[7] != "0";
                }
            }
        }

        public override bool IsKeyDown(KeyboardState keyboardState)
        {
            var shiftState = IgnoreShift ? keyboardState.IsKeyDown(Keys.LeftShift) || keyboardState.IsKeyDown(Keys.RightShift) : Shift;
            var controlState = IgnoreControl ? keyboardState.IsKeyDown(Keys.LeftControl) || keyboardState.IsKeyDown(Keys.RightControl) : Control;
            var altState = IgnoreAlt ? keyboardState.IsKeyDown(Keys.LeftAlt) || keyboardState.IsKeyDown(Keys.RightAlt) : Alt;
            return IsKeyMatching(keyboardState, Key) && IsModifiersMatching(keyboardState, shiftState, controlState, altState);
        }

        public override IEnumerable<string> GetUniqueInputs()
        {
            IEnumerable<string> inputs = new[] { Key.ToString() };

            // This must result in the output being Shift+Control+Alt+key.

            if (IgnoreAlt)
                inputs = inputs.SelectMany(i => new[] { i, "Alt+" + i });
            else if (Alt)
                inputs = inputs.Select(i => "Alt+" + i);

            if (IgnoreControl)
                inputs = inputs.SelectMany(i => new[] { i, "Control+" + i });
            else if (Control)
                inputs = inputs.Select(i => "Control+" + i);

            if (IgnoreShift)
                inputs = inputs.SelectMany(i => new[] { i, "Shift+" + i });
            else if (Shift)
                inputs = inputs.Select(i => "Shift+" + i);

            return inputs;
        }

        public override string ToString()
        {
            var key = new StringBuilder(base.ToString());
            if (IgnoreShift) key.Append(" (+ Shift)");
            if (IgnoreControl) key.Append(" (+ Control)");
            if (IgnoreAlt) key.Append(" (+ Alt)");
            return key.ToString();
        }

        public void SynchronizeCombine()
        {
            IgnoreShift = Combine.Any(c => c.Shift);
            IgnoreControl = Combine.Any(c => c.Control);
            IgnoreAlt = Combine.Any(c => c.Alt);
        }
    }
}
=======
﻿// COPYRIGHT 2012, 2013, 2014 by the Open Rails project.
// 
// This file is part of Open Rails.
// 
// Open Rails is free software: you can redistribute it and/or modify
// it under the terms of the GNU General Public License as published by
// the Free Software Foundation, either version 3 of the License, or
// (at your option) any later version.
// 
// Open Rails is distributed in the hope that it will be useful,
// but WITHOUT ANY WARRANTY; without even the implied warranty of
// MERCHANTABILITY or FITNESS FOR A PARTICULAR PURPOSE.  See the
// GNU General Public License for more details.
// 
// You should have received a copy of the GNU General Public License
// along with Open Rails.  If not, see <http://www.gnu.org/licenses/>.

using System;
using System.Collections.Generic;
using System.Diagnostics;
using System.Globalization;
using System.IO;
using System.Linq;
using System.Runtime.InteropServices;
using System.Text;
using Microsoft.Xna.Framework;
using Microsoft.Xna.Framework.Graphics;
using Microsoft.Xna.Framework.Input;
using ORTS.Common;
using GNU.Gettext;

namespace ORTS.Settings
{
    /// <summary>
    /// Specifies game commands.
    /// </summary>
    /// <remarks>
    /// <para>The ordering and naming of these commands is important. They are listed in the UI in the order they are defined in the code, and the first word of each command is the "group" to which it belongs.</para>
    /// </remarks>
    public enum UserCommands
    {
        [GetString("Game Pause Menu")] GamePauseMenu,
        [GetString("Game Save")] GameSave,
        [GetString("Game Quit")] GameQuit,
        [GetString("Game Pause")] GamePause,
        [GetString("Game Screenshot")] GameScreenshot,
        [GetString("Game Fullscreen")] GameFullscreen,
        [GetString("Game Switch Ahead")] GameSwitchAhead,
        [GetString("Game Switch Behind")] GameSwitchBehind,
        [GetString("Game Switch Picked")] GameSwitchPicked,
        [GetString("Game Signal Picked")] GameSignalPicked,
        [GetString("Game Switch With Mouse")] GameSwitchWithMouse,
        [GetString("Game Uncouple With Mouse")] GameUncoupleWithMouse,
        [GetString("Game Change Cab")] GameChangeCab,
        [GetString("Game Request Control")] GameRequestControl,
        [GetString("Game Multi Player Dispatcher")] GameMultiPlayerDispatcher,
        [GetString("Game Multi Player Texting")] GameMultiPlayerTexting,
        [GetString("Game Switch Manual Mode")] GameSwitchManualMode,
        [GetString("Game Clear Signal Forward")] GameClearSignalForward,
        [GetString("Game Clear Signal Backward")] GameClearSignalBackward,
        [GetString("Game Reset Signal Forward")] GameResetSignalForward,
        [GetString("Game Reset Signal Backward")] GameResetSignalBackward,
        [GetString("Game Autopilot Mode")] GameAutopilotMode,
        [GetString("Game Suspend Old Player")] GameSuspendOldPlayer,

        [GetString("Display Next Window Tab")] DisplayNextWindowTab,
        [GetString("Display Help Window")] DisplayHelpWindow,
        [GetString("Display Track Monitor Window")] DisplayTrackMonitorWindow,
        [GetString("Display HUD")] DisplayHUD,
        [GetString("Display Car Labels")] DisplayCarLabels,
        [GetString("Display Station Labels")] DisplayStationLabels,
        [GetString("Display Switch Window")] DisplaySwitchWindow,
        [GetString("Display Train Operations Window")] DisplayTrainOperationsWindow,
        [GetString("Display Next Station Window")] DisplayNextStationWindow,
        [GetString("Display Compass Window")] DisplayCompassWindow,
        [GetString("Display Basic HUD Toggle")] DisplayBasicHUDToggle,
        [GetString("Display Train List Window")] DisplayTrainListWindow,

        [GetString("Debug Speed Up")] DebugSpeedUp,
        [GetString("Debug Speed Down")] DebugSpeedDown,
        [GetString("Debug Speed Reset")] DebugSpeedReset,
        [GetString("Debug Overcast Increase")] DebugOvercastIncrease,
        [GetString("Debug Overcast Decrease")] DebugOvercastDecrease,
        [GetString("Debug Fog Increase")] DebugFogIncrease,
        [GetString("Debug Fog Decrease")] DebugFogDecrease,
        [GetString("Debug Precipitation Increase")] DebugPrecipitationIncrease,
        [GetString("Debug Precipitation Decrease")] DebugPrecipitationDecrease,
        [GetString("Debug Precipitation Liquidity Increase")] DebugPrecipitationLiquidityIncrease,
        [GetString("Debug Precipitation Liquidity Decrease")] DebugPrecipitationLiquidityDecrease,
        [GetString("Debug Weather Change")] DebugWeatherChange,
        [GetString("Debug Clock Forwards")] DebugClockForwards,
        [GetString("Debug Clock Backwards")] DebugClockBackwards,
        [GetString("Debug Logger")] DebugLogger,
        [GetString("Debug Lock Shadows")] DebugLockShadows,
        [GetString("Debug Dump Keyboard Map")] DebugDumpKeymap,
        [GetString("Debug Log Render Frame")] DebugLogRenderFrame,
        [GetString("Debug Tracks")] DebugTracks,
        [GetString("Debug Signalling")] DebugSignalling,
        [GetString("Debug Reset Wheel Slip")] DebugResetWheelSlip,
        [GetString("Debug Toggle Advanced Adhesion")] DebugToggleAdvancedAdhesion,
        [GetString("Debug Sound Form")] DebugSoundForm,
        [GetString("Debug Physics Form")] DebugPhysicsForm,

        [GetString("Camera Cab")] CameraCab,
        [GetString("Camera Change Passenger Viewpoint")] CameraChangePassengerViewPoint,
        [GetString("Camera 3D Cab")] CameraThreeDimensionalCab,
        [GetString("Camera Toggle Show Cab")] CameraToggleShowCab,
        [GetString("Camera Head Out Forward")] CameraHeadOutForward,
        [GetString("Camera Head Out Backward")] CameraHeadOutBackward,
        [GetString("Camera Outside Front")] CameraOutsideFront,
        [GetString("Camera Outside Rear")] CameraOutsideRear,
        [GetString("Camera Trackside")] CameraTrackside,
        [GetString("Camera SpecialTracksidePoint")] CameraSpecialTracksidePoint,
        [GetString("Camera Passenger")] CameraPassenger,
        [GetString("Camera Brakeman")] CameraBrakeman,
        [GetString("Camera Free")] CameraFree,
        [GetString("Camera Previous Free")] CameraPreviousFree,
        [GetString("Camera Reset")] CameraReset,
        [GetString("Camera Move Fast")] CameraMoveFast,
        [GetString("Camera Move Slow")] CameraMoveSlow,
        [GetString("Camera Pan (Rotate) Left")] CameraPanLeft,
        [GetString("Camera Pan (Rotate) Right")] CameraPanRight,
        [GetString("Camera Pan (Rotate) Up")] CameraPanUp,
        [GetString("Camera Pan (Rotate) Down")] CameraPanDown,
        [GetString("Camera Zoom In (Move Z)")] CameraZoomIn,
        [GetString("Camera Zoom Out (Move Z)")] CameraZoomOut,
        [GetString("Camera Rotate (Pan) Left")] CameraRotateLeft,
        [GetString("Camera Rotate (Pan) Right")] CameraRotateRight,
        [GetString("Camera Rotate (Pan) Up")] CameraRotateUp,
        [GetString("Camera Rotate (Pan) Down")] CameraRotateDown,
        [GetString("Camera Car Next")] CameraCarNext,
        [GetString("Camera Car Previous")] CameraCarPrevious,
        [GetString("Camera Car First")] CameraCarFirst,
        [GetString("Camera Car Last")] CameraCarLast,
        [GetString("Camera Jumping Trains")] CameraJumpingTrains,
        [GetString("Camera Jump Back Player")] CameraJumpBackPlayer,
        [GetString("Camera Jump See Switch")] CameraJumpSeeSwitch,
        [GetString("Camera Vibrate")] CameraVibrate,
        [GetString("Camera Scroll Right")] CameraScrollRight,
        [GetString("Camera Scroll Left")] CameraScrollLeft,

        [GetString("Control Forwards")] ControlForwards,
        [GetString("Control Backwards")] ControlBackwards,
        [GetString("Control Throttle Increase")] ControlThrottleIncrease,
        [GetString("Control Throttle Decrease")] ControlThrottleDecrease,
        [GetString("Control Throttle Zero")] ControlThrottleZero,
        [GetString("Control Gear Up")] ControlGearUp,
        [GetString("Control Gear Down")] ControlGearDown,
        [GetString("Control Train Brake Increase")] ControlTrainBrakeIncrease,
        [GetString("Control Train Brake Decrease")] ControlTrainBrakeDecrease,
        [GetString("Control Train Brake Zero")] ControlTrainBrakeZero,
        [GetString("Control Engine Brake Increase")] ControlEngineBrakeIncrease,
        [GetString("Control Engine Brake Decrease")] ControlEngineBrakeDecrease,
        [GetString("Control Dynamic Brake Increase")] ControlDynamicBrakeIncrease,
        [GetString("Control Dynamic Brake Decrease")] ControlDynamicBrakeDecrease,
        [GetString("Control Bail Off")] ControlBailOff,
        [GetString("Control Initialize Brakes")] ControlInitializeBrakes,
        [GetString("Control Handbrake Full")] ControlHandbrakeFull,
        [GetString("Control Handbrake None")] ControlHandbrakeNone,
        [GetString("Control Odometer Show/Hide")] ControlOdoMeterShowHide,
        [GetString("Control Odometer Reset")] ControlOdoMeterReset,
        [GetString("Control Odometer Direction")] ControlOdoMeterDirection,
        [GetString("Control Retainers On")] ControlRetainersOn,
        [GetString("Control Retainers Off")] ControlRetainersOff,
        [GetString("Control Brake Hose Connect")] ControlBrakeHoseConnect,
        [GetString("Control Brake Hose Disconnect")] ControlBrakeHoseDisconnect,
        [GetString("Control Alerter")] ControlAlerter,
        [GetString("Control Emergency Push Button")] ControlEmergencyPushButton,
        [GetString("Control Sander")] ControlSander,
        [GetString("Control Sander Toggle")] ControlSanderToggle,
        [GetString("Control Wiper")] ControlWiper,
        [GetString("Control Horn")] ControlHorn,
        [GetString("Control Bell")] ControlBell,
        [GetString("Control Bell Toggle")] ControlBellToggle,
        [GetString("Control Door Left")] ControlDoorLeft,
        [GetString("Control Door Right")] ControlDoorRight,
        [GetString("Control Mirror")] ControlMirror,
        [GetString("Control Light")] ControlLight,
        [GetString("Control Pantograph 1")] ControlPantograph1,
        [GetString("Control Pantograph 2")] ControlPantograph2,
        [GetString("Control Pantograph 3")] ControlPantograph3,
        [GetString("Control Pantograph 4")] ControlPantograph4,
        [GetString("Control Circuit Breaker Closing Order")] ControlCircuitBreakerClosingOrder,
        [GetString("Control Circuit Breaker Opening Order")] ControlCircuitBreakerOpeningOrder,
        [GetString("Control Circuit Breaker Closing Authorization")] ControlCircuitBreakerClosingAuthorization,
        [GetString("Control Diesel Player")] ControlDieselPlayer,
        [GetString("Control Diesel Helper")] ControlDieselHelper,
        [GetString("Control Headlight Increase")] ControlHeadlightIncrease,
        [GetString("Control Headlight Decrease")] ControlHeadlightDecrease,
        [GetString("Control Injector 1 Increase")] ControlInjector1Increase,
        [GetString("Control Injector 1 Decrease")] ControlInjector1Decrease,
        [GetString("Control Injector 1")] ControlInjector1,
        [GetString("Control Injector 2 Increase")] ControlInjector2Increase,
        [GetString("Control Injector 2 Decrease")] ControlInjector2Decrease,
        [GetString("Control Injector 2")] ControlInjector2,
        [GetString("Control Blower Increase")] ControlBlowerIncrease,
        [GetString("Control Blower Decrease")] ControlBlowerDecrease,
        [GetString("Control Steam Heat Increase")] ControlSteamHeatIncrease,
        [GetString("Control Steam Heat Decrease")] ControlSteamHeatDecrease,
        [GetString("Control Damper Increase")] ControlDamperIncrease,
        [GetString("Control Damper Decrease")] ControlDamperDecrease,
        [GetString("Control Firebox Open")] ControlFireboxOpen,
        [GetString("Control Firebox Close")] ControlFireboxClose,
        [GetString("Control Firing Rate Increase")] ControlFiringRateIncrease,
        [GetString("Control Firing Rate Decrease")] ControlFiringRateDecrease,
        [GetString("Control Fire Shovel Full")] ControlFireShovelFull,
        [GetString("Control Cylinder Cocks")] ControlCylinderCocks,
        [GetString("Control Small Ejector Increase")] ControlSmallEjectorIncrease,
        [GetString("Control Small Ejector Decrease")] ControlSmallEjectorDecrease,
        [GetString("Control Cylinder Compound")] ControlCylinderCompound,
        [GetString("Control Firing")] ControlFiring,
        [GetString("Control Refill")] ControlRefill,
        [GetString("Control TroughRefill")] ControlTroughRefill,
        [GetString("Control ImmediateRefill")]ControlImmediateRefill,
        [GetString("Control Turntable Clockwise")]ControlTurntableClockwise,
        [GetString("Control Turntable Counterclockwise")]ControlTurntableCounterclockwise,
        [GetString("Control Cab Radio")] ControlCabRadio,
        [GetString("Control AI Fire On")] ControlAIFireOn,
        [GetString("Control AI Fire Off")] ControlAIFireOff,
        [GetString("Control AI Fire Reset")] ControlAIFireReset,
    }

    /// <summary>
    /// Specifies the keyboard modifiers for <see cref="UserCommands"/>.
    /// </summary>
    [Flags]
    public enum KeyModifiers
    {
        None = 0,
        Shift = 1,
        Control = 2,
        Alt = 4
    }

    /// <summary>
    /// Loads, stores and manages keyboard input settings for all available <see cref="UserCommands"/>.
    /// </summary>
    /// <remarks>
    /// <para>Keyboard input is processed by associating specific combinations of keys (either scan codes or virtual keys) and modifiers with each <see cref="UserCommands"/>.</para>
    /// <para>There are three kinds of <see cref="UserCommands"/>, each using a different <see cref="UserCommandInput"/>:</para>
    /// <list type="bullet">
    /// <item><description><see cref="UserCommandModifierInput"/> represents a specific combination of keyboard modifiers (Shift, Control and Alt). E.g. Shift.</description></item>
    /// <item><description><see cref="UserCommandKeyInput"/> represents a key (scan code or virtual key) and a specific combination of keyboard modifiers. E.g. Alt-F4.</description></item>
    /// <item><description><see cref="UserCommandModifiableKeyInput"/> represents a key (scan code or virtual key), a specific combination of keyboard modifiers and a set of keyboard modifiers to ignore. E.g. Up Arrow (+ Shift) (+ Control).</description></item>
    /// </list>
    /// <para>Keyboard input is identified in two distinct ways:</para>
    /// <list>
    /// <item><term>Scan code</term><description>A scan code represents a specific location on the physical keyboard, irrespective of the user's locale, keyboard layout and other enviromental settings. For this reason, this is the preferred way to refer to the "main" area of the keyboard - this area varies significantly by locale and usually it is the physical location that matters.</description></item>
    /// <item><term>Virtual key</term><description>A virtual key represents a logical key on the keyboard, irrespective of where it might be located. For keys outside the "main" area, this is much the same as scan codes and is preferred when refering to logical keys like "Up Arrow".</description></item>
    /// </list>
    /// </remarks>
    public class InputSettings : SettingsBase
    {
        static GettextResourceManager catalog = new GettextResourceManager("ORTS.Settings");

        public static readonly UserCommandInput[] DefaultCommands = new UserCommandInput[Enum.GetNames(typeof(UserCommands)).Length];
        public readonly UserCommandInput[] Commands = new UserCommandInput[Enum.GetNames(typeof(UserCommands)).Length];

        static InputSettings()
        {
            InitializeCommands(DefaultCommands);
        }

        /// <summary>
        /// Initializes a new instances of the <see cref="InputSettings"/> class with the specified options.
        /// </summary>
        /// <param name="options">The list of one-time options to override persisted settings, if any.</param>
        public InputSettings(IEnumerable<string> options)
        : base(SettingsStore.GetSettingStore(UserSettings.SettingsFilePath, UserSettings.RegistryKey, "Keys"))
        {
            InitializeCommands(Commands);
            Load(options);
        }

        UserCommands GetCommand(string name)
        {
            return (UserCommands)Enum.Parse(typeof(UserCommands), name);
        }

        UserCommands[] GetCommands()
        {
            return (UserCommands[])Enum.GetValues(typeof(UserCommands));
        }

        public override object GetDefaultValue(string name)
        {
            return DefaultCommands[(int)GetCommand(name)].PersistentDescriptor;
        }

        protected override object GetValue(string name)
        {
            return Commands[(int)GetCommand(name)].PersistentDescriptor;
        }

        protected override void SetValue(string name, object value)
        {
            Commands[(int)GetCommand(name)].PersistentDescriptor = (string)value;
        }

        protected override void Load(bool allowUserSettings, Dictionary<string, string> optionsDictionary)
        {
            foreach (var command in GetCommands())
                Load(allowUserSettings, optionsDictionary, command.ToString(), typeof(string));
        }

        public override void Save()
        {
            foreach (var command in GetCommands())
                Save(command.ToString());
        }

        public override void Save(string name)
        {
            Save(name, typeof(string));
        }

        public override void Reset()
        {
            foreach (var command in GetCommands())
                Reset(command.ToString());
        }

        #region External APIs
        enum MapVirtualKeyType
        {
            VirtualToCharacter = 2,
            VirtualToScan = 0,
            VirtualToScanEx = 4,
            ScanToVirtual = 1,
            ScanToVirtualEx = 3,
        }

        [DllImport("user32.dll")]
        static extern int MapVirtualKey(int code, MapVirtualKeyType type);

        [DllImport("user32.dll", CharSet = CharSet.Unicode)]
        static extern int GetKeyNameText(int scanCode, [Out] string name, int nameLength);
        #endregion

        // Keyboard scancodes are basically constant; some keyboards have extra buttons (e.g. UK ones tend to have an
        // extra button next to Left Shift) or move one or two around (e.g. UK ones tend to move 0x2B down one row)
        // but generally this layout is right. Numeric keypad omitted as most keys are just duplicates of the main
        // keys (in two sets, based on Num Lock) and we don't use them. Scancodes are in hex.
        //
        // Break/Pause (0x11D) is handled specially and doesn't use the expect 0x45 scancode.
        //
        public static readonly string[] KeyboardLayout = new[] {
            "[01 ]   [3B ][3C ][3D ][3E ]   [3F ][40 ][41 ][42 ]   [43 ][44 ][57 ][58 ]   [37 ][46 ][11D]",
            "                                                                                            ",
            "[29 ][02 ][03 ][04 ][05 ][06 ][07 ][08 ][09 ][0A ][0B ][0C ][0D ][0E     ]   [52 ][47 ][49 ]",
            "[0F   ][10 ][11 ][12 ][13 ][14 ][15 ][16 ][17 ][18 ][19 ][1A ][1B ][2B   ]   [53 ][4F ][51 ]",
            "[3A     ][1E ][1F ][20 ][21 ][22 ][23 ][24 ][25 ][26 ][27 ][28 ][1C      ]                  ",
            "[2A       ][2C ][2D ][2E ][2F ][30 ][31 ][32 ][33 ][34 ][35 ][36         ]        [48 ]     ",
            "[1D   ][    ][38  ][39                          ][    ][    ][    ][1D   ]   [4B ][50 ][4D ]",
        };

        public static void DrawKeyboardMap(Action<Rectangle> drawRow, Action<Rectangle, int, string> drawKey)
        {
            for (var y = 0; y < KeyboardLayout.Length; y++)
            {
                var keyboardLine = KeyboardLayout[y];
                if (drawRow != null)
                    drawRow(new Rectangle(0, y, keyboardLine.Length, 1));

                var x = keyboardLine.IndexOf('[');
                while (x != -1)
                {
                    var x2 = keyboardLine.IndexOf(']', x);

                    var scanCodeString = keyboardLine.Substring(x + 1, 3).Trim();
                    var keyScanCode = scanCodeString.Length > 0 ? int.Parse(scanCodeString, NumberStyles.HexNumber) : 0;

                    var keyName = GetScanCodeKeyName(keyScanCode);
                    // Only allow F-keys to show >1 character names. The rest we'll remove for now.
                    if ((keyName.Length > 1) && !new[] { 0x3B, 0x3C, 0x3D, 0x3E, 0x3F, 0x40, 0x41, 0x42, 0x43, 0x44, 0x57, 0x58 }.Contains(keyScanCode))
                        keyName = "";

                    if (drawKey != null)
                        drawKey(new Rectangle(x, y, x2 - x + 1, 1), keyScanCode, keyName);

                    x = keyboardLine.IndexOf('[', x2);
                }
            }
        }

        IEnumerable<UserCommands> GetScanCodeCommands(int scanCode)
        {
            return GetCommands().Where(uc => (Commands[(int)uc] is UserCommandKeyInput) && ((Commands[(int)uc] as UserCommandKeyInput).ScanCode == scanCode));
        }

        public Color GetScanCodeColor(int scanCode)
        {
            // These should be placed in order of priority - the first found match is used.
            var prefixesToColors = new List<KeyValuePair<string, Color>>()
            {
                new KeyValuePair<string, Color>("ControlReverser", Color.DarkGreen),
                new KeyValuePair<string, Color>("ControlThrottle", Color.DarkGreen),
                new KeyValuePair<string, Color>("ControlTrainBrake", Color.DarkRed),
                new KeyValuePair<string, Color>("ControlEngineBrake", Color.DarkRed),
                new KeyValuePair<string, Color>("ControlDynamicBrake", Color.DarkRed),
                new KeyValuePair<string, Color>("ControlBrakeHose", Color.DarkRed),
                new KeyValuePair<string, Color>("ControlEmergency", Color.DarkRed),
                new KeyValuePair<string, Color>("ControlBailOff", Color.DarkRed),
                new KeyValuePair<string, Color>("ControlInitializeBrakes", Color.DarkRed),
                new KeyValuePair<string, Color>("Control", Color.DarkBlue),
                new KeyValuePair<string, Color>("Camera", Color.Orange),
                new KeyValuePair<string, Color>("Display", Color.DarkGoldenrod),
                //new KeyValuePair<string, Color>("Game", Color.Blue),
                new KeyValuePair<string, Color>("", Color.Gray),
            };

            foreach (var prefixToColor in prefixesToColors)
                foreach (var command in GetScanCodeCommands(scanCode))
                    if (command.ToString().StartsWith(prefixToColor.Key))
                        return prefixToColor.Value;

            return Color.TransparentBlack;
        }

        public void DumpToText(string filePath)
        {
            using (var writer = new StreamWriter(File.OpenWrite(filePath)))
            {
                writer.WriteLine("{0,-40}{1,-40}{2}", "Command", "Key", "Unique Inputs");
                writer.WriteLine(new String('=', 40 * 3));
                foreach (var command in GetCommands())
                    writer.WriteLine("{0,-40}{1,-40}{2}", GetPrettyCommandName(command), Commands[(int)command], String.Join(", ", Commands[(int)command].GetUniqueInputs().OrderBy(s => s).ToArray()));
            }
        }

        public void DumpToGraphic(string filePath)
        {
            var keyWidth = 50;
            var keyHeight = 4 * keyWidth;
            var keySpacing = 5;
            var keyFontLabel = new System.Drawing.Font(System.Drawing.SystemFonts.MessageBoxFont.FontFamily, keyHeight * 0.33f, System.Drawing.GraphicsUnit.Pixel);
            var keyFontCommand = new System.Drawing.Font(System.Drawing.SystemFonts.MessageBoxFont.FontFamily, keyHeight * 0.22f, System.Drawing.GraphicsUnit.Pixel);
            var keyboardLayoutBitmap = new System.Drawing.Bitmap(KeyboardLayout[0].Length * keyWidth, KeyboardLayout.Length * keyHeight);
            using (var g = System.Drawing.Graphics.FromImage(keyboardLayoutBitmap))
            {
                DrawKeyboardMap(null, (keyBox, keyScanCode, keyName) =>
                {
                    var keyCommands = GetScanCodeCommands(keyScanCode);
                    var keyCommandNames = String.Join("\n", keyCommands.Select(c => String.Join(" ", GetPrettyCommandName(c).Split(' ').Skip(1).ToArray())).ToArray());

                    var keyColor = GetScanCodeColor(keyScanCode);
                    var keyTextColor = System.Drawing.Brushes.Black;
                    if (keyColor == Color.TransparentBlack)
                    {
                        keyColor = Color.White;
                    }
                    else
                    {
                        keyColor.R += (byte)((255 - keyColor.R) * 2 / 3);
                        keyColor.G += (byte)((255 - keyColor.G) * 2 / 3);
                        keyColor.B += (byte)((255 - keyColor.B) * 2 / 3);
                    }

                    Scale(ref keyBox, keyWidth, keyHeight);
                    keyBox.Inflate(-keySpacing, -keySpacing);

                    g.FillRectangle(new System.Drawing.SolidBrush(System.Drawing.Color.FromArgb((int)keyColor.PackedValue)), keyBox.Left, keyBox.Top, keyBox.Width, keyBox.Height);
                    g.DrawRectangle(System.Drawing.Pens.Black, keyBox.Left, keyBox.Top, keyBox.Width, keyBox.Height);
                    g.DrawString(keyName, keyFontLabel, keyTextColor, keyBox.Right - g.MeasureString(keyName, keyFontLabel).Width + keySpacing, keyBox.Top - 3 * keySpacing);
                    g.DrawString(keyCommandNames, keyFontCommand, keyTextColor, keyBox.Left, keyBox.Bottom - keyCommands.Count() * keyFontCommand.Height);
                });
            }
            keyboardLayoutBitmap.Save(filePath, System.Drawing.Imaging.ImageFormat.Png);
        }

        public static void Scale(ref Rectangle rectangle, int scaleX, int scaleY)
        {
            rectangle.X *= scaleX;
            rectangle.Y *= scaleY;
            rectangle.Width *= scaleX;
            rectangle.Height *= scaleY;
        }

        #region Default Input Settings
        static void InitializeCommands(UserCommandInput[] Commands)
        {
            // All UserCommandModifierInput commands go here.
            Commands[(int)UserCommands.GameSwitchWithMouse] = new UserCommandModifierInput(KeyModifiers.Alt);
            Commands[(int)UserCommands.DisplayNextWindowTab] = new UserCommandModifierInput(KeyModifiers.Shift);
            Commands[(int)UserCommands.CameraMoveFast] = new UserCommandModifierInput(KeyModifiers.Shift);
            Commands[(int)UserCommands.GameSuspendOldPlayer] = new UserCommandModifierInput(KeyModifiers.Shift);
            Commands[(int)UserCommands.CameraMoveSlow] = new UserCommandModifierInput(KeyModifiers.Control);

            // Everything else goes here, sorted alphabetically please (and grouped by first word of name).
            Commands[(int)UserCommands.CameraBrakeman] = new UserCommandKeyInput(0x07);
			Commands[(int)UserCommands.CameraCab] = new UserCommandKeyInput(0x02);
			Commands[(int)UserCommands.CameraThreeDimensionalCab] = new UserCommandKeyInput(0x02, KeyModifiers.Alt);
            Commands[(int)UserCommands.CameraCarFirst] = new UserCommandKeyInput(0x47, KeyModifiers.Alt);
            Commands[(int)UserCommands.CameraCarLast] = new UserCommandKeyInput(0x4F, KeyModifiers.Alt);
            Commands[(int)UserCommands.CameraCarNext] = new UserCommandKeyInput(0x49, KeyModifiers.Alt);
            Commands[(int)UserCommands.CameraCarPrevious] = new UserCommandKeyInput(0x51, KeyModifiers.Alt);
            Commands[(int)UserCommands.CameraFree] = new UserCommandKeyInput(0x09);
            Commands[(int)UserCommands.CameraHeadOutBackward] = new UserCommandKeyInput(0x4F);
            Commands[(int)UserCommands.CameraHeadOutForward] = new UserCommandKeyInput(0x47);
            Commands[(int)UserCommands.CameraJumpBackPlayer] = new UserCommandKeyInput(0x0A);
            Commands[(int)UserCommands.CameraJumpingTrains] = new UserCommandKeyInput(0x0A, KeyModifiers.Alt);
            Commands[(int)UserCommands.CameraJumpSeeSwitch] = new UserCommandKeyInput(0x22, KeyModifiers.Control | KeyModifiers.Alt);
            Commands[(int)UserCommands.CameraOutsideFront] = new UserCommandKeyInput(0x03);
            Commands[(int)UserCommands.CameraOutsideRear] = new UserCommandKeyInput(0x04);
            Commands[(int)UserCommands.CameraPanDown] = new UserCommandModifiableKeyInput(0x50, Commands[(int)UserCommands.CameraMoveFast], Commands[(int)UserCommands.CameraMoveSlow]);
            Commands[(int)UserCommands.CameraPanLeft] = new UserCommandModifiableKeyInput(0x4B, Commands[(int)UserCommands.CameraMoveFast], Commands[(int)UserCommands.CameraMoveSlow]);
            Commands[(int)UserCommands.CameraPanRight] = new UserCommandModifiableKeyInput(0x4D, Commands[(int)UserCommands.CameraMoveFast], Commands[(int)UserCommands.CameraMoveSlow]);
            Commands[(int)UserCommands.CameraPanUp] = new UserCommandModifiableKeyInput(0x48, Commands[(int)UserCommands.CameraMoveFast], Commands[(int)UserCommands.CameraMoveSlow]);
            Commands[(int)UserCommands.CameraPassenger] = new UserCommandKeyInput(0x06);
            Commands[(int)UserCommands.CameraPreviousFree] = new UserCommandKeyInput(0x09, KeyModifiers.Shift);
            Commands[(int)UserCommands.CameraReset] = new UserCommandKeyInput(0x09, KeyModifiers.Control);
            Commands[(int)UserCommands.CameraRotateDown] = new UserCommandModifiableKeyInput(0x50, KeyModifiers.Alt, Commands[(int)UserCommands.CameraMoveFast], Commands[(int)UserCommands.CameraMoveSlow]);
            Commands[(int)UserCommands.CameraRotateLeft] = new UserCommandModifiableKeyInput(0x4B, KeyModifiers.Alt, Commands[(int)UserCommands.CameraMoveFast], Commands[(int)UserCommands.CameraMoveSlow]);
            Commands[(int)UserCommands.CameraRotateRight] = new UserCommandModifiableKeyInput(0x4D, KeyModifiers.Alt, Commands[(int)UserCommands.CameraMoveFast], Commands[(int)UserCommands.CameraMoveSlow]);
            Commands[(int)UserCommands.CameraRotateUp] = new UserCommandModifiableKeyInput(0x48, KeyModifiers.Alt, Commands[(int)UserCommands.CameraMoveFast], Commands[(int)UserCommands.CameraMoveSlow]);
            Commands[(int)UserCommands.CameraScrollLeft] = new UserCommandModifiableKeyInput(0x4B, KeyModifiers.Alt);
            Commands[(int)UserCommands.CameraScrollRight] = new UserCommandModifiableKeyInput(0x4D, KeyModifiers.Alt);
            Commands[(int)UserCommands.CameraChangePassengerViewPoint] = new UserCommandKeyInput(0x06, KeyModifiers.Shift);
            Commands[(int)UserCommands.CameraToggleShowCab] = new UserCommandKeyInput(0x02, KeyModifiers.Shift);
            Commands[(int)UserCommands.CameraTrackside] = new UserCommandKeyInput(0x05);
            Commands[(int)UserCommands.CameraSpecialTracksidePoint] = new UserCommandKeyInput(0x05, KeyModifiers.Shift);
            Commands[(int)UserCommands.CameraVibrate] = new UserCommandKeyInput(0x2F, KeyModifiers.Control);
            Commands[(int)UserCommands.CameraZoomIn] = new UserCommandModifiableKeyInput(0x49, Commands[(int)UserCommands.CameraMoveFast], Commands[(int)UserCommands.CameraMoveSlow]);
            Commands[(int)UserCommands.CameraZoomOut] = new UserCommandModifiableKeyInput(0x51, Commands[(int)UserCommands.CameraMoveFast], Commands[(int)UserCommands.CameraMoveSlow]);

            Commands[(int)UserCommands.ControlAlerter] = new UserCommandKeyInput(0x2C);
            Commands[(int)UserCommands.ControlBackwards] = new UserCommandKeyInput(0x1F);
            Commands[(int)UserCommands.ControlBailOff] = new UserCommandKeyInput(0x35);
            Commands[(int)UserCommands.ControlBell] = new UserCommandKeyInput(0x30);
            Commands[(int)UserCommands.ControlBellToggle] = new UserCommandKeyInput(0x30, KeyModifiers.Shift);
            Commands[(int)UserCommands.ControlBlowerDecrease] = new UserCommandKeyInput(0x31, KeyModifiers.Shift);
            Commands[(int)UserCommands.ControlBlowerIncrease] = new UserCommandKeyInput(0x31);
            Commands[(int)UserCommands.ControlSteamHeatDecrease] = new UserCommandKeyInput(0x20, KeyModifiers.Alt);
            Commands[(int)UserCommands.ControlSteamHeatIncrease] = new UserCommandKeyInput(0x16, KeyModifiers.Alt);
            Commands[(int)UserCommands.ControlBrakeHoseConnect] = new UserCommandKeyInput(0x2B);
            Commands[(int)UserCommands.ControlBrakeHoseDisconnect] = new UserCommandKeyInput(0x2B, KeyModifiers.Shift);
            Commands[(int)UserCommands.ControlCabRadio] = new UserCommandKeyInput(0x13, KeyModifiers.Alt);
            Commands[(int)UserCommands.ControlCircuitBreakerClosingOrder] = new UserCommandKeyInput(0x18);
            Commands[(int)UserCommands.ControlCircuitBreakerOpeningOrder] = new UserCommandKeyInput(0x17);
            Commands[(int)UserCommands.ControlCircuitBreakerClosingAuthorization] = new UserCommandKeyInput(0x18, KeyModifiers.Shift);
            Commands[(int)UserCommands.ControlCylinderCocks] = new UserCommandKeyInput(0x2E);
            Commands[(int)UserCommands.ControlSmallEjectorIncrease] = new UserCommandKeyInput(0x24);
            Commands[(int)UserCommands.ControlSmallEjectorDecrease] = new UserCommandKeyInput(0x24, KeyModifiers.Shift);
            Commands[(int)UserCommands.ControlCylinderCompound] = new UserCommandKeyInput(0x19);
            Commands[(int)UserCommands.ControlDamperDecrease] = new UserCommandKeyInput(0x32, KeyModifiers.Shift);
            Commands[(int)UserCommands.ControlDamperIncrease] = new UserCommandKeyInput(0x32);
            Commands[(int)UserCommands.ControlDieselHelper] = new UserCommandKeyInput(0x15, KeyModifiers.Control);
            Commands[(int)UserCommands.ControlDieselPlayer] = new UserCommandKeyInput(0x15, KeyModifiers.Shift);
            Commands[(int)UserCommands.ControlDoorLeft] = new UserCommandKeyInput(0x10);
            Commands[(int)UserCommands.ControlDoorRight] = new UserCommandKeyInput(0x10, KeyModifiers.Shift);
            Commands[(int)UserCommands.ControlDynamicBrakeDecrease] = new UserCommandKeyInput(0x33);
            Commands[(int)UserCommands.ControlDynamicBrakeIncrease] = new UserCommandKeyInput(0x34);
            Commands[(int)UserCommands.ControlEmergencyPushButton] = new UserCommandKeyInput(0x0E);
            Commands[(int)UserCommands.ControlEngineBrakeDecrease] = new UserCommandKeyInput(0x1A);
            Commands[(int)UserCommands.ControlEngineBrakeIncrease] = new UserCommandKeyInput(0x1B);
            Commands[(int)UserCommands.ControlFireboxClose] = new UserCommandKeyInput(0x21, KeyModifiers.Shift);
            Commands[(int)UserCommands.ControlFireboxOpen] = new UserCommandKeyInput(0x21);
            Commands[(int)UserCommands.ControlFireShovelFull] = new UserCommandKeyInput(0x13, KeyModifiers.Control);
            Commands[(int)UserCommands.ControlFiring] = new UserCommandKeyInput(0x21, KeyModifiers.Control);
            Commands[(int)UserCommands.ControlFiringRateDecrease] = new UserCommandKeyInput(0x13, KeyModifiers.Shift);
            Commands[(int)UserCommands.ControlFiringRateIncrease] = new UserCommandKeyInput(0x13);
            Commands[(int)UserCommands.ControlForwards] = new UserCommandKeyInput(0x11);
            Commands[(int)UserCommands.ControlGearDown] = new UserCommandKeyInput(0x12, KeyModifiers.Shift);
            Commands[(int)UserCommands.ControlGearUp] = new UserCommandKeyInput(0x12);
            Commands[(int)UserCommands.ControlHandbrakeFull] = new UserCommandKeyInput(0x28, KeyModifiers.Shift);
            Commands[(int)UserCommands.ControlHandbrakeNone] = new UserCommandKeyInput(0x27, KeyModifiers.Shift);
            Commands[(int)UserCommands.ControlHeadlightDecrease] = new UserCommandKeyInput(0x23, KeyModifiers.Shift);
            Commands[(int)UserCommands.ControlHeadlightIncrease] = new UserCommandKeyInput(0x23);
            Commands[(int)UserCommands.ControlHorn] = new UserCommandKeyInput(0x39);
            Commands[(int)UserCommands.ControlImmediateRefill] = new UserCommandKeyInput(0x14, KeyModifiers.Shift);
            Commands[(int)UserCommands.ControlInitializeBrakes] = new UserCommandKeyInput(0x35, KeyModifiers.Shift);
            Commands[(int)UserCommands.ControlInjector1] = new UserCommandKeyInput(0x17);
            Commands[(int)UserCommands.ControlInjector1Decrease] = new UserCommandKeyInput(0x25, KeyModifiers.Shift);
            Commands[(int)UserCommands.ControlInjector1Increase] = new UserCommandKeyInput(0x25);
            Commands[(int)UserCommands.ControlInjector2] = new UserCommandKeyInput(0x18);
            Commands[(int)UserCommands.ControlInjector2Decrease] = new UserCommandKeyInput(0x26, KeyModifiers.Shift);
            Commands[(int)UserCommands.ControlInjector2Increase] = new UserCommandKeyInput(0x26);
            Commands[(int)UserCommands.ControlLight] = new UserCommandKeyInput(0x26);
            Commands[(int)UserCommands.ControlMirror] = new UserCommandKeyInput(0x2F, KeyModifiers.Shift);
            Commands[(int)UserCommands.ControlPantograph1] = new UserCommandKeyInput(0x19);
            Commands[(int)UserCommands.ControlPantograph2] = new UserCommandKeyInput(0x19, KeyModifiers.Shift);
            Commands[(int)UserCommands.ControlPantograph3] = new UserCommandKeyInput(0x19, KeyModifiers.Control);
            Commands[(int)UserCommands.ControlPantograph4] = new UserCommandKeyInput(0x19, KeyModifiers.Shift | KeyModifiers.Control);
            Commands[(int)UserCommands.ControlOdoMeterShowHide] = new UserCommandKeyInput(0x2C, KeyModifiers.Shift);
            Commands[(int)UserCommands.ControlOdoMeterReset] = new UserCommandKeyInput(0x2C, KeyModifiers.Control);
            Commands[(int)UserCommands.ControlOdoMeterDirection] = new UserCommandKeyInput(0x2C, KeyModifiers.Control | KeyModifiers.Shift);
            Commands[(int)UserCommands.ControlRefill] = new UserCommandKeyInput(0x14);
            Commands[(int)UserCommands.ControlRetainersOff] = new UserCommandKeyInput(0x1A, KeyModifiers.Shift);
            Commands[(int)UserCommands.ControlRetainersOn] = new UserCommandKeyInput(0x1B, KeyModifiers.Shift);
            Commands[(int)UserCommands.ControlSander] = new UserCommandKeyInput(0x2D);
            Commands[(int)UserCommands.ControlSanderToggle] = new UserCommandKeyInput(0x2D, KeyModifiers.Shift);
            Commands[(int)UserCommands.ControlThrottleDecrease] = new UserCommandKeyInput(0x1E);
            Commands[(int)UserCommands.ControlThrottleIncrease] = new UserCommandKeyInput(0x20);
            Commands[(int)UserCommands.ControlThrottleZero] = new UserCommandKeyInput(0x1E, KeyModifiers.Control);
            Commands[(int)UserCommands.ControlTrainBrakeDecrease] = new UserCommandKeyInput(0x27);
            Commands[(int)UserCommands.ControlTrainBrakeIncrease] = new UserCommandKeyInput(0x28);
            Commands[(int)UserCommands.ControlTrainBrakeZero] = new UserCommandKeyInput(0x27, KeyModifiers.Control);
            Commands[(int)UserCommands.ControlTroughRefill] = new UserCommandKeyInput(0x15);
            Commands[(int)UserCommands.ControlTurntableClockwise] = new UserCommandKeyInput(0x2E, KeyModifiers.Alt);
            Commands[(int)UserCommands.ControlTurntableCounterclockwise] = new UserCommandKeyInput(0x2E, KeyModifiers.Control);
            Commands[(int)UserCommands.ControlAIFireOn] = new UserCommandKeyInput(0x23, KeyModifiers.Alt);
            Commands[(int)UserCommands.ControlAIFireOff] = new UserCommandKeyInput(0x23, KeyModifiers.Control);
            Commands[(int)UserCommands.ControlAIFireReset] = new UserCommandKeyInput(0x23, KeyModifiers.Control | KeyModifiers.Alt);

            Commands[(int)UserCommands.ControlWiper] = new UserCommandKeyInput(0x2F);

            Commands[(int)UserCommands.DebugClockBackwards] = new UserCommandKeyInput(0x0C);
            Commands[(int)UserCommands.DebugClockForwards] = new UserCommandKeyInput(0x0D);
            Commands[(int)UserCommands.DebugDumpKeymap] = new UserCommandKeyInput(0x3B, KeyModifiers.Alt);
            Commands[(int)UserCommands.DebugFogDecrease] = new UserCommandKeyInput(0x0C, KeyModifiers.Shift);
            Commands[(int)UserCommands.DebugFogIncrease] = new UserCommandKeyInput(0x0D, KeyModifiers.Shift);
            Commands[(int)UserCommands.DebugLockShadows] = new UserCommandKeyInput(0x1F, KeyModifiers.Control | KeyModifiers.Alt);
            Commands[(int)UserCommands.DebugLogger] = new UserCommandKeyInput(0x58);
            Commands[(int)UserCommands.DebugLogRenderFrame] = new UserCommandKeyInput(0x58, KeyModifiers.Alt);
            Commands[(int)UserCommands.DebugOvercastDecrease] = new UserCommandKeyInput(0x0C, KeyModifiers.Control);
            Commands[(int)UserCommands.DebugOvercastIncrease] = new UserCommandKeyInput(0x0D, KeyModifiers.Control);
            Commands[(int)UserCommands.DebugPhysicsForm] = new UserCommandKeyInput(0x3D, KeyModifiers.Alt);
            Commands[(int)UserCommands.DebugPrecipitationDecrease] = new UserCommandKeyInput(0x0C, KeyModifiers.Alt);
            Commands[(int)UserCommands.DebugPrecipitationIncrease] = new UserCommandKeyInput(0x0D, KeyModifiers.Alt);
            Commands[(int)UserCommands.DebugPrecipitationLiquidityDecrease] = new UserCommandKeyInput(0x0C, KeyModifiers.Control | KeyModifiers.Alt);
            Commands[(int)UserCommands.DebugPrecipitationLiquidityIncrease] = new UserCommandKeyInput(0x0D, KeyModifiers.Control | KeyModifiers.Alt);
            Commands[(int)UserCommands.DebugResetWheelSlip] = new UserCommandKeyInput(0x2D, KeyModifiers.Alt);
            Commands[(int)UserCommands.DebugSignalling] = new UserCommandKeyInput(0x57, KeyModifiers.Control | KeyModifiers.Alt);
            Commands[(int)UserCommands.DebugSoundForm] = new UserCommandKeyInput(0x1F, KeyModifiers.Alt);
            Commands[(int)UserCommands.DebugSpeedDown] = new UserCommandKeyInput(0x51, KeyModifiers.Control | KeyModifiers.Alt);
            Commands[(int)UserCommands.DebugSpeedReset] = new UserCommandKeyInput(0x47, KeyModifiers.Control | KeyModifiers.Alt);
            Commands[(int)UserCommands.DebugSpeedUp] = new UserCommandKeyInput(0x49, KeyModifiers.Control | KeyModifiers.Alt);
            Commands[(int)UserCommands.DebugToggleAdvancedAdhesion] = new UserCommandKeyInput(0x2D, KeyModifiers.Control | KeyModifiers.Alt);
            Commands[(int)UserCommands.DebugTracks] = new UserCommandKeyInput(0x40, KeyModifiers.Control | KeyModifiers.Alt);
            Commands[(int)UserCommands.DebugWeatherChange] = new UserCommandKeyInput(0x19, KeyModifiers.Alt);

            Commands[(int)UserCommands.DisplayTrainListWindow] = new UserCommandKeyInput(0x43, KeyModifiers.Alt);
            Commands[(int)UserCommands.DisplayBasicHUDToggle] = new UserCommandKeyInput(0x3F, KeyModifiers.Alt);
            Commands[(int)UserCommands.DisplayCarLabels] = new UserCommandModifiableKeyInput(0x41, Commands[(int)UserCommands.DisplayNextWindowTab]);
            Commands[(int)UserCommands.DisplayCompassWindow] = new UserCommandKeyInput(0x0B);
            Commands[(int)UserCommands.DisplayHelpWindow] = new UserCommandModifiableKeyInput(0x3B, Commands[(int)UserCommands.DisplayNextWindowTab]);
            Commands[(int)UserCommands.DisplayHUD] = new UserCommandModifiableKeyInput(0x3F, Commands[(int)UserCommands.DisplayNextWindowTab]);
            Commands[(int)UserCommands.DisplayNextStationWindow] = new UserCommandKeyInput(0x44);
            Commands[(int)UserCommands.DisplayStationLabels] = new UserCommandModifiableKeyInput(0x40, Commands[(int)UserCommands.DisplayNextWindowTab]);
            Commands[(int)UserCommands.DisplaySwitchWindow] = new UserCommandKeyInput(0x42);
            Commands[(int)UserCommands.DisplayTrackMonitorWindow] = new UserCommandKeyInput(0x3E);
            Commands[(int)UserCommands.DisplayTrainOperationsWindow] = new UserCommandKeyInput(0x43);

            Commands[(int)UserCommands.GameAutopilotMode] = new UserCommandKeyInput(0x1E, KeyModifiers.Alt);
            Commands[(int)UserCommands.GameChangeCab] = new UserCommandKeyInput(0x12, KeyModifiers.Control);
            Commands[(int)UserCommands.GameClearSignalBackward] = new UserCommandKeyInput(0x0F, KeyModifiers.Shift);
            Commands[(int)UserCommands.GameClearSignalForward] = new UserCommandKeyInput(0x0F);
            Commands[(int)UserCommands.GameFullscreen] = new UserCommandKeyInput(0x1C, KeyModifiers.Alt);
            Commands[(int)UserCommands.GameMultiPlayerDispatcher] = new UserCommandKeyInput(0x0A, KeyModifiers.Control);
            Commands[(int)UserCommands.GameMultiPlayerTexting] = new UserCommandKeyInput(0x14, KeyModifiers.Control);
            Commands[(int)UserCommands.GamePause] = new UserCommandKeyInput(Keys.Pause);
            Commands[(int)UserCommands.GamePauseMenu] = new UserCommandKeyInput(0x01);
            Commands[(int)UserCommands.GameQuit] = new UserCommandKeyInput(0x3E, KeyModifiers.Alt);
            Commands[(int)UserCommands.GameRequestControl] = new UserCommandKeyInput(0x12, KeyModifiers.Alt);
            Commands[(int)UserCommands.GameResetSignalBackward] = new UserCommandKeyInput(0x0F, KeyModifiers.Control | KeyModifiers.Shift);
            Commands[(int)UserCommands.GameResetSignalForward] = new UserCommandKeyInput(0x0F, KeyModifiers.Control);
            Commands[(int)UserCommands.GameSave] = new UserCommandKeyInput(0x3C);
            Commands[(int)UserCommands.GameScreenshot] = new UserCommandKeyInput(Keys.PrintScreen);
            Commands[(int)UserCommands.GameSignalPicked] = new UserCommandKeyInput(0x22, KeyModifiers.Control);
            Commands[(int)UserCommands.GameSwitchAhead] = new UserCommandKeyInput(0x22);
            Commands[(int)UserCommands.GameSwitchBehind] = new UserCommandKeyInput(0x22, KeyModifiers.Shift);
            Commands[(int)UserCommands.GameSwitchManualMode] = new UserCommandKeyInput(0x32, KeyModifiers.Control);
            Commands[(int)UserCommands.GameSwitchPicked] = new UserCommandKeyInput(0x22, KeyModifiers.Alt);
            Commands[(int)UserCommands.GameUncoupleWithMouse] = new UserCommandKeyInput(0x16);
        }
        #endregion

        bool IsModifier(UserCommands command)
        {
            return Commands[(int)command].GetType() == typeof(UserCommandModifierInput);
        }

        public string CheckForErrors()
        {
            // Make sure all modifiable input commands are synchronized first.
            foreach (var command in Commands)
                if (command is UserCommandModifiableKeyInput)
                    (command as UserCommandModifiableKeyInput).SynchronizeCombine();

            var errors = new List<String>();

            // Check for commands which both require a particular modifier, and ignore it.
            foreach (var command in GetCommands())
            {
                var input = Commands[(int)command];
                var modInput = input as UserCommandModifiableKeyInput;
                if (modInput != null)
                {
                    if (modInput.Shift && modInput.IgnoreShift)
                        errors.Add(catalog.GetStringFmt("{0} requires and is modified by Shift", GetPrettyLocalizedName(command)));
                    if (modInput.Control && modInput.IgnoreControl)
                        errors.Add(catalog.GetStringFmt("{0} requires and is modified by Control", GetPrettyLocalizedName(command)));
                    if (modInput.Alt && modInput.IgnoreAlt)
                        errors.Add(catalog.GetStringFmt("{0} requires and is modified by Alt", GetPrettyLocalizedName(command)));
                }
            }

            // Check for two commands assigned to the same key
            var firstCommand = GetCommands().Min();
            var lastCommand = GetCommands().Max();
            for (var command1 = firstCommand; command1 <= lastCommand; command1++)
            {
                var input1 = Commands[(int)command1];

                // Modifier inputs don't matter as they don't represent any key.
                if (input1 is UserCommandModifierInput)
                    continue;

                for (var command2 = command1 + 1; command2 <= lastCommand; command2++)
                {
                    var input2 = Commands[(int)command2];

                    // Modifier inputs don't matter as they don't represent any key.
                    if (input2 is UserCommandModifierInput)
                        continue;

                    // Ignore problems when both inputs are on defaults. (This protects the user somewhat but leaves developers in the dark.)
                    if (input1.PersistentDescriptor == InputSettings.DefaultCommands[(int)command1].PersistentDescriptor && input2.PersistentDescriptor == InputSettings.DefaultCommands[(int)command2].PersistentDescriptor)
                        continue;

                    var unique1 = input1.GetUniqueInputs();
                    var unique2 = input2.GetUniqueInputs();
                    var sharedUnique = unique1.Where(id => unique2.Contains(id));
                    foreach (var uniqueInput in sharedUnique)
                        errors.Add(catalog.GetStringFmt("{0} and {1} both match {2}", GetPrettyLocalizedName(command1), GetPrettyLocalizedName(command2), GetPrettyUniqueInput(uniqueInput)));
                }
            }

            return String.Join("\n", errors.ToArray());
        }

        public static string GetPrettyLocalizedName(Enum value)
        {
            return catalog.GetString(GetStringAttribute.GetPrettyName(value));
        }

        public static string GetPrettyCommandName(UserCommands command)
        {
            var name = command.ToString();
            var nameU = name.ToUpperInvariant();
            var nameL = name.ToLowerInvariant();
            for (var i = name.Length - 1; i > 0; i--)
            {
                if (((name[i - 1] != nameU[i - 1]) && (name[i] == nameU[i])) ||
                    (name[i - 1] == nameL[i - 1]) && (name[i] != nameL[i]))
                {
                    name = name.Insert(i, " ");
                    nameL = nameL.Insert(i, " ");
                }
            }
            return name;
        }

        public static string GetPrettyUniqueInput(string uniqueInput)
        {
            var parts = uniqueInput.Split('+');
            if (parts[parts.Length - 1].StartsWith("0x"))
            {
                var key = int.Parse(parts[parts.Length - 1].Substring(2), NumberStyles.AllowHexSpecifier);
                parts[parts.Length - 1] = GetScanCodeKeyName(key);
            }
            return String.Join(" + ", parts);
        }

        public static Keys GetScanCodeKeys(int scanCode)
        {
            var sc = scanCode;
            if (scanCode >= 0x0100)
                sc = 0xE100 | (scanCode & 0x7F);
            else if (scanCode >= 0x0080)
                sc = 0xE000 | (scanCode & 0x7F);
            return (Keys)MapVirtualKey(sc, MapVirtualKeyType.ScanToVirtualEx);
        }

        public static string GetScanCodeKeyName(int scanCode)
        {
            var xnaName = Enum.GetName(typeof(Keys), GetScanCodeKeys(scanCode));
            var keyName = new String('\0', 32);
            var keyNameLength = GetKeyNameText(scanCode << 16, keyName, keyName.Length);
            keyName = keyName.Substring(0, keyNameLength);

            if (keyName.Length > 0)
            {
                // Pick the XNA key name because:
                //   Pause (0x11D) is mapped to "Right Control".
                //   GetKeyNameText prefers "NUM 9" to "PAGE UP".
                if (!String.IsNullOrEmpty(xnaName) && ((scanCode == 0x11D) || keyName.StartsWith("NUM ", StringComparison.OrdinalIgnoreCase) || keyName.StartsWith(xnaName, StringComparison.OrdinalIgnoreCase) || xnaName.StartsWith(keyName, StringComparison.OrdinalIgnoreCase)))
                    return xnaName;

                return keyName;
            }

            // If we failed to convert the scan code to a name, show the scan code for debugging.
            return String.Format(" [sc=0x{0:X2}]", scanCode);
        }
    }

    /// <summary>
    /// Represents a single user-triggerable keyboard input command.
    /// </summary>
    public abstract class UserCommandInput
    {
        public abstract string PersistentDescriptor { get; set; }

        public virtual bool IsModifier { get { return false; } }

        public abstract bool IsKeyDown(KeyboardState keyboardState);

        public abstract IEnumerable<string> GetUniqueInputs();

        public override string ToString()
        {
            return "";
        }
    }

    /// <summary>
    /// Stores a specific combination of keyboard modifiers for comparison with a <see cref="KeyboardState"/>.
    /// </summary>
    public class UserCommandModifierInput : UserCommandInput
    {
        public bool Shift { get; private set; }
        public bool Control { get; private set; }
        public bool Alt { get; private set; }

        protected UserCommandModifierInput(bool shift, bool control, bool alt)
        {
            Shift = shift;
            Control = control;
            Alt = alt;
        }

        public UserCommandModifierInput(KeyModifiers modifiers)
        : this((modifiers & KeyModifiers.Shift) != 0, (modifiers & KeyModifiers.Control) != 0, (modifiers & KeyModifiers.Alt) != 0)
        {
        }

        protected static bool IsModifiersMatching(KeyboardState keyboardState, bool shift, bool control, bool alt)
        {
            return (!shift || keyboardState.IsKeyDown(Keys.LeftShift) || keyboardState.IsKeyDown(Keys.RightShift)) &&
                (!control || keyboardState.IsKeyDown(Keys.LeftControl) || keyboardState.IsKeyDown(Keys.RightControl)) &&
                (!alt || keyboardState.IsKeyDown(Keys.LeftAlt) || keyboardState.IsKeyDown(Keys.RightAlt));
        }

        public override string PersistentDescriptor
        {
            get
            {
                return String.Format("0,0,{0},{1},{2}", Shift ? 1 : 0, Control ? 1 : 0, Alt ? 1 : 0);
            }
            set
            {
                var parts = value.Split(',');
                if (parts.Length >= 5)
                {
                    Shift = parts[2] != "0";
                    Control = parts[3] != "0";
                    Alt = parts[4] != "0";
                }
            }
        }

        public override bool IsModifier { get { return true; } }

        public override bool IsKeyDown(KeyboardState keyboardState)
        {
            return IsModifiersMatching(keyboardState, Shift, Control, Alt);
        }

        public override IEnumerable<string> GetUniqueInputs()
        {
            var key = new StringBuilder();
            if (Shift) key = key.Append("Shift+");
            if (Control) key = key.Append("Control+");
            if (Alt) key = key.Append("Alt+");
            if (key.Length > 0) key.Length -= 1;
            return new[] { key.ToString() };
        }

        public override string ToString()
        {
            var key = new StringBuilder();
            if (Shift) key = key.Append("Shift + ");
            if (Control) key = key.Append("Control + ");
            if (Alt) key = key.Append("Alt + ");
            if (key.Length > 0) key.Length -= 3;
            return key.ToString();
        }
    }

    /// <summary>
    /// Stores a key and specific combination of keyboard modifiers for comparison with a <see cref="KeyboardState"/>.
    /// </summary>
    public class UserCommandKeyInput : UserCommandInput
    {
        public int ScanCode { get; private set; }
        public Keys VirtualKey { get; private set; }
        public bool Shift { get; private set; }
        public bool Control { get; private set; }
        public bool Alt { get; private set; }

        protected UserCommandKeyInput(int scanCode, Keys virtualKey, bool shift, bool control, bool alt)
        {
            Debug.Assert((scanCode >= 1 && scanCode <= 127) || (virtualKey != Keys.None), "Scan code for keyboard input is outside the allowed range of 1-127.");
            ScanCode = scanCode;
            VirtualKey = virtualKey;
            Shift = shift;
            Control = control;
            Alt = alt;
        }

        public UserCommandKeyInput(int scancode)
        : this(scancode, KeyModifiers.None)
        {
        }

        public UserCommandKeyInput(Keys virtualKey)
        : this(virtualKey, KeyModifiers.None)
        {
        }

        public UserCommandKeyInput(int scancode, KeyModifiers modifiers)
        : this(scancode, Keys.None, (modifiers & KeyModifiers.Shift) != 0, (modifiers & KeyModifiers.Control) != 0, (modifiers & KeyModifiers.Alt) != 0)
        {
        }

        public UserCommandKeyInput(Keys virtualKey, KeyModifiers modifiers)
        : this(0, virtualKey, (modifiers & KeyModifiers.Shift) != 0, (modifiers & KeyModifiers.Control) != 0, (modifiers & KeyModifiers.Alt) != 0)
        {
        }

        protected Keys Key
        {
            get
            {
                return VirtualKey == Keys.None ? InputSettings.GetScanCodeKeys(ScanCode) : VirtualKey;
            }
        }

        protected static bool IsKeyMatching(KeyboardState keyboardState, Keys key)
        {
            return keyboardState.IsKeyDown(key);
        }

        protected static bool IsModifiersMatching(KeyboardState keyboardState, bool shift, bool control, bool alt)
        {
            return ((keyboardState.IsKeyDown(Keys.LeftShift) || keyboardState.IsKeyDown(Keys.RightShift)) == shift) &&
                ((keyboardState.IsKeyDown(Keys.LeftControl) || keyboardState.IsKeyDown(Keys.RightControl)) == control) &&
                ((keyboardState.IsKeyDown(Keys.LeftAlt) || keyboardState.IsKeyDown(Keys.RightAlt)) == alt);
        }

        public override string PersistentDescriptor
        {
            get
            {
                return String.Format("{0},{1},{2},{3},{4}", ScanCode, (int)VirtualKey, Shift ? 1 : 0, Control ? 1 : 0, Alt ? 1 : 0);
            }
            set
            {
                var parts = value.Split(',');
                if (parts.Length >= 5)
                {
                    ScanCode = int.Parse(parts[0]);
                    VirtualKey = (Keys)int.Parse(parts[1]);
                    Shift = parts[2] != "0";
                    Control = parts[3] != "0";
                    Alt = parts[4] != "0";
                }
            }
        }

        public override bool IsKeyDown(KeyboardState keyboardState)
        {
            return IsKeyMatching(keyboardState, Key) && IsModifiersMatching(keyboardState, Shift, Control, Alt);
        }

        public override IEnumerable<string> GetUniqueInputs()
        {
            var key = new StringBuilder();
            if (Shift) key = key.Append("Shift+");
            if (Control) key = key.Append("Control+");
            if (Alt) key = key.Append("Alt+");
            if (VirtualKey == Keys.None)
                key.AppendFormat("0x{0:X2}", ScanCode);
            else
                key.Append(VirtualKey);
            return new[] { key.ToString() };
        }

        public override string ToString()
        {
            var key = new StringBuilder();
            if (Shift) key.Append("Shift + ");
            if (Control) key.Append("Control + ");
            if (Alt) key.Append("Alt + ");
            if (VirtualKey == Keys.None)
                key.Append(InputSettings.GetScanCodeKeyName(ScanCode));
            else
                key.Append(VirtualKey);
            return key.ToString();
        }
    }

    /// <summary>
    /// Stores a key, specific combination of keyboard modifiers and a set of keyboard modifiers to ignore for comparison with a <see cref="KeyboardState"/>.
    /// </summary>
    public class UserCommandModifiableKeyInput : UserCommandKeyInput
    {
        public bool IgnoreShift { get; private set; }
        public bool IgnoreControl { get; private set; }
        public bool IgnoreAlt { get; private set; }

        UserCommandModifierInput[] Combine;

        UserCommandModifiableKeyInput(int scanCode, Keys virtualKey, KeyModifiers modifiers, IEnumerable<UserCommandInput> combine)
            : base(scanCode, virtualKey, (modifiers & KeyModifiers.Shift) != 0, (modifiers & KeyModifiers.Control) != 0, (modifiers & KeyModifiers.Alt) != 0)
        {
            Combine = combine.Cast<UserCommandModifierInput>().ToArray();
            SynchronizeCombine();
        }

        public UserCommandModifiableKeyInput(int scanCode, KeyModifiers modifiers, params UserCommandInput[] combine)
            : this(scanCode, Keys.None, modifiers, combine)
        {
        }

        public UserCommandModifiableKeyInput(int scanCode, params UserCommandInput[] combine)
            : this(scanCode, KeyModifiers.None, combine)
        {
        }

        public override string PersistentDescriptor
        {
            get
            {
                return String.Format("{0},{1},{2},{3}", base.PersistentDescriptor, IgnoreShift ? 1 : 0, IgnoreControl ? 1 : 0, IgnoreAlt ? 1 : 0);
            }
            set
            {
                base.PersistentDescriptor = value;
                var parts = value.Split(',');
                if (parts.Length >= 8)
                {
                    IgnoreShift = parts[5] != "0";
                    IgnoreControl = parts[6] != "0";
                    IgnoreAlt = parts[7] != "0";
                }
            }
        }

        public override bool IsKeyDown(KeyboardState keyboardState)
        {
            var shiftState = IgnoreShift ? keyboardState.IsKeyDown(Keys.LeftShift) || keyboardState.IsKeyDown(Keys.RightShift) : Shift;
            var controlState = IgnoreControl ? keyboardState.IsKeyDown(Keys.LeftControl) || keyboardState.IsKeyDown(Keys.RightControl) : Control;
            var altState = IgnoreAlt ? keyboardState.IsKeyDown(Keys.LeftAlt) || keyboardState.IsKeyDown(Keys.RightAlt) : Alt;
            return IsKeyMatching(keyboardState, Key) && IsModifiersMatching(keyboardState, shiftState, controlState, altState);
        }

        public override IEnumerable<string> GetUniqueInputs()
        {
            IEnumerable<string> inputs = new[] { Key.ToString() };

            // This must result in the output being Shift+Control+Alt+key.

            if (IgnoreAlt)
                inputs = inputs.SelectMany(i => new[] { i, "Alt+" + i });
            else if (Alt)
                inputs = inputs.Select(i => "Alt+" + i);

            if (IgnoreControl)
                inputs = inputs.SelectMany(i => new[] { i, "Control+" + i });
            else if (Control)
                inputs = inputs.Select(i => "Control+" + i);

            if (IgnoreShift)
                inputs = inputs.SelectMany(i => new[] { i, "Shift+" + i });
            else if (Shift)
                inputs = inputs.Select(i => "Shift+" + i);

            return inputs;
        }

        public override string ToString()
        {
            var key = new StringBuilder(base.ToString());
            if (IgnoreShift) key.Append(" (+ Shift)");
            if (IgnoreControl) key.Append(" (+ Control)");
            if (IgnoreAlt) key.Append(" (+ Alt)");
            return key.ToString();
        }

        public void SynchronizeCombine()
        {
            IgnoreShift = Combine.Any(c => c.Shift);
            IgnoreControl = Combine.Any(c => c.Control);
            IgnoreAlt = Combine.Any(c => c.Alt);
        }
    }
}
>>>>>>> 6db2e434
<|MERGE_RESOLUTION|>--- conflicted
+++ resolved
@@ -1,1995 +1,894 @@
-<<<<<<< HEAD
-﻿// COPYRIGHT 2012, 2013, 2014 by the Open Rails project.
-// 
-// This file is part of Open Rails.
-// 
-// Open Rails is free software: you can redistribute it and/or modify
-// it under the terms of the GNU General Public License as published by
-// the Free Software Foundation, either version 3 of the License, or
-// (at your option) any later version.
-// 
-// Open Rails is distributed in the hope that it will be useful,
-// but WITHOUT ANY WARRANTY; without even the implied warranty of
-// MERCHANTABILITY or FITNESS FOR A PARTICULAR PURPOSE.  See the
-// GNU General Public License for more details.
-// 
-// You should have received a copy of the GNU General Public License
-// along with Open Rails.  If not, see <http://www.gnu.org/licenses/>.
-
-using System;
-using System.Collections.Generic;
-using System.Diagnostics;
-using System.Globalization;
-using System.IO;
-using System.Linq;
-using System.Runtime.InteropServices;
-using System.Text;
-using GNU.Gettext;
-using Microsoft.Xna.Framework;
-using Microsoft.Xna.Framework.Input;
-using ORTS.Common;
-
-namespace ORTS.Settings
-{
-    /// <summary>
-    /// Loads, stores and manages keyboard input settings for all available <see cref="UserCommands"/>.
-    /// </summary>
-    /// <remarks>
-    /// <para>Keyboard input is processed by associating specific combinations of keys (either scan codes or virtual keys) and modifiers with each <see cref="UserCommands"/>.</para>
-    /// <para>There are three kinds of <see cref="UserCommands"/>, each using a different <see cref="UserCommandInput"/>:</para>
-    /// <list type="bullet">
-    /// <item><description><see cref="UserCommandModifierInput"/> represents a specific combination of keyboard modifiers (Shift, Control and Alt). E.g. Shift.</description></item>
-    /// <item><description><see cref="UserCommandKeyInput"/> represents a key (scan code or virtual key) and a specific combination of keyboard modifiers. E.g. Alt-F4.</description></item>
-    /// <item><description><see cref="UserCommandModifiableKeyInput"/> represents a key (scan code or virtual key), a specific combination of keyboard modifiers and a set of keyboard modifiers to ignore. E.g. Up Arrow (+ Shift) (+ Control).</description></item>
-    /// </list>
-    /// <para>Keyboard input is identified in two distinct ways:</para>
-    /// <list>
-    /// <item><term>Scan code</term><description>A scan code represents a specific location on the physical keyboard, irrespective of the user's locale, keyboard layout and other enviromental settings. For this reason, this is the preferred way to refer to the "main" area of the keyboard - this area varies significantly by locale and usually it is the physical location that matters.</description></item>
-    /// <item><term>Virtual key</term><description>A virtual key represents a logical key on the keyboard, irrespective of where it might be located. For keys outside the "main" area, this is much the same as scan codes and is preferred when refering to logical keys like "Up Arrow".</description></item>
-    /// </list>
-    /// </remarks>
-    public class InputSettings : SettingsBase
-    {
-        static GettextResourceManager catalog = new GettextResourceManager("ORTS.Settings");
-
-        public static readonly UserCommandInput[] DefaultCommands = new UserCommandInput[Enum.GetNames(typeof(UserCommand)).Length];
-        public readonly UserCommandInput[] Commands = new UserCommandInput[Enum.GetNames(typeof(UserCommand)).Length];
-
-        static InputSettings()
-        {
-            InitializeCommands(DefaultCommands);
-        }
-
-        /// <summary>
-        /// Initializes a new instances of the <see cref="InputSettings"/> class with the specified options.
-        /// </summary>
-        /// <param name="options">The list of one-time options to override persisted settings, if any.</param>
-        public InputSettings(IEnumerable<string> options)
-        : base(SettingsStore.GetSettingStore(UserSettings.SettingsFilePath, UserSettings.RegistryKey, "Keys"))
-        {
-            InitializeCommands(Commands);
-            Load(options);
-        }
-
-        UserCommand GetCommand(string name)
-        {
-            return (UserCommand)Enum.Parse(typeof(UserCommand), name);
-        }
-
-        UserCommand[] GetCommands()
-        {
-            return (UserCommand[])Enum.GetValues(typeof(UserCommand));
-        }
-
-        public override object GetDefaultValue(string name)
-        {
-            return DefaultCommands[(int)GetCommand(name)].PersistentDescriptor;
-        }
-
-        protected override object GetValue(string name)
-        {
-            return Commands[(int)GetCommand(name)].PersistentDescriptor;
-        }
-
-        protected override void SetValue(string name, object value)
-        {
-            Commands[(int)GetCommand(name)].PersistentDescriptor = (string)value;
-        }
-
-        protected override void Load(bool allowUserSettings, Dictionary<string, string> optionsDictionary)
-        {
-            foreach (var command in EnumExtension.GetValues<UserCommand>())
-                Load(allowUserSettings, optionsDictionary, command.ToString(), typeof(string));
-        }
-
-        public override void Save()
-        {
-            foreach (var command in EnumExtension.GetValues<UserCommand>())
-                Save(command.ToString());
-        }
-
-        public override void Save(string name)
-        {
-            Save(name, typeof(string));
-        }
-
-        public override void Reset()
-        {
-            foreach (var command in EnumExtension.GetValues<UserCommand>())
-                Reset(command.ToString());
-        }
-
-        #region External APIs
-        enum MapVirtualKeyType
-        {
-            VirtualToCharacter = 2,
-            VirtualToScan = 0,
-            VirtualToScanEx = 4,
-            ScanToVirtual = 1,
-            ScanToVirtualEx = 3,
-        }
-
-        [DllImport("user32.dll")]
-        static extern int MapVirtualKey(int code, MapVirtualKeyType type);
-
-        [DllImport("user32.dll", CharSet = CharSet.Unicode)]
-        static extern int GetKeyNameText(int scanCode, [Out] string name, int nameLength);
-        #endregion
-
-        // Keyboard scancodes are basically constant; some keyboards have extra buttons (e.g. UK ones tend to have an
-        // extra button next to Left Shift) or move one or two around (e.g. UK ones tend to move 0x2B down one row)
-        // but generally this layout is right. Numeric keypad omitted as most keys are just duplicates of the main
-        // keys (in two sets, based on Num Lock) and we don't use them. Scancodes are in hex.
-        //
-        // Break/Pause (0x11D) is handled specially and doesn't use the expect 0x45 scancode.
-        //
-        public static readonly string[] KeyboardLayout = new[] {
-            "[01 ]   [3B ][3C ][3D ][3E ]   [3F ][40 ][41 ][42 ]   [43 ][44 ][57 ][58 ]   [37 ][46 ][11D]",
-            "                                                                                            ",
-            "[29 ][02 ][03 ][04 ][05 ][06 ][07 ][08 ][09 ][0A ][0B ][0C ][0D ][0E     ]   [52 ][47 ][49 ]",
-            "[0F   ][10 ][11 ][12 ][13 ][14 ][15 ][16 ][17 ][18 ][19 ][1A ][1B ][2B   ]   [53 ][4F ][51 ]",
-            "[3A     ][1E ][1F ][20 ][21 ][22 ][23 ][24 ][25 ][26 ][27 ][28 ][1C      ]                  ",
-            "[2A       ][2C ][2D ][2E ][2F ][30 ][31 ][32 ][33 ][34 ][35 ][36         ]        [48 ]     ",
-            "[1D   ][    ][38  ][39                          ][    ][    ][    ][1D   ]   [4B ][50 ][4D ]",
-        };
-
-        public static void DrawKeyboardMap(Action<Rectangle> drawRow, Action<Rectangle, int, string> drawKey)
-        {
-            for (var y = 0; y < KeyboardLayout.Length; y++)
-            {
-                var keyboardLine = KeyboardLayout[y];
-                if (drawRow != null)
-                    drawRow(new Rectangle(0, y, keyboardLine.Length, 1));
-
-                var x = keyboardLine.IndexOf('[');
-                while (x != -1)
-                {
-                    var x2 = keyboardLine.IndexOf(']', x);
-
-                    var scanCodeString = keyboardLine.Substring(x + 1, 3).Trim();
-                    var keyScanCode = scanCodeString.Length > 0 ? int.Parse(scanCodeString, NumberStyles.HexNumber) : 0;
-
-                    var keyName = GetScanCodeKeyName(keyScanCode);
-                    // Only allow F-keys to show >1 character names. The rest we'll remove for now.
-                    if ((keyName.Length > 1) && !new[] { 0x3B, 0x3C, 0x3D, 0x3E, 0x3F, 0x40, 0x41, 0x42, 0x43, 0x44, 0x57, 0x58 }.Contains(keyScanCode))
-                        keyName = "";
-
-                    if (drawKey != null)
-                        drawKey(new Rectangle(x, y, x2 - x + 1, 1), keyScanCode, keyName);
-
-                    x = keyboardLine.IndexOf('[', x2);
-                }
-            }
-        }
-
-        IEnumerable<UserCommand> GetScanCodeCommands(int scanCode)
-        {
-            return EnumExtension.GetValues<UserCommand>().Where(uc => (Commands[(int)uc] is UserCommandKeyInput) && ((Commands[(int)uc] as UserCommandKeyInput).ScanCode == scanCode));
-        }
-
-        public Color GetScanCodeColor(int scanCode)
-        {
-            // These should be placed in order of priority - the first found match is used.
-            var prefixesToColors = new List<KeyValuePair<string, Color>>()
-            {
-                new KeyValuePair<string, Color>("ControlReverser", Color.DarkGreen),
-                new KeyValuePair<string, Color>("ControlThrottle", Color.DarkGreen),
-                new KeyValuePair<string, Color>("ControlTrainBrake", Color.DarkRed),
-                new KeyValuePair<string, Color>("ControlEngineBrake", Color.DarkRed),
-                new KeyValuePair<string, Color>("ControlDynamicBrake", Color.DarkRed),
-                new KeyValuePair<string, Color>("ControlBrakeHose", Color.DarkRed),
-                new KeyValuePair<string, Color>("ControlEmergency", Color.DarkRed),
-                new KeyValuePair<string, Color>("ControlBailOff", Color.DarkRed),
-                new KeyValuePair<string, Color>("ControlInitializeBrakes", Color.DarkRed),
-                new KeyValuePair<string, Color>("Control", Color.DarkBlue),
-                new KeyValuePair<string, Color>("Camera", Color.Orange),
-                new KeyValuePair<string, Color>("Display", Color.DarkGoldenrod),
-                //new KeyValuePair<string, Color>("Game", Color.Blue),
-                new KeyValuePair<string, Color>("", Color.Gray),
-            };
-
-            foreach (var prefixToColor in prefixesToColors)
-                foreach (var command in GetScanCodeCommands(scanCode))
-                    if (command.ToString().StartsWith(prefixToColor.Key))
-                        return prefixToColor.Value;
-
-            return Color.TransparentBlack;
-        }
-
-        public void DumpToText(string filePath)
-        {
-            using (var writer = new StreamWriter(File.OpenWrite(filePath)))
-            {
-                writer.WriteLine("{0,-40}{1,-40}{2}", "Command", "Key", "Unique Inputs");
-                writer.WriteLine(new String('=', 40 * 3));
-                foreach (var command in EnumExtension.GetValues<UserCommand>())
-                    writer.WriteLine("{0,-40}{1,-40}{2}", GetPrettyCommandName(command), Commands[(int)command], String.Join(", ", Commands[(int)command].GetUniqueInputs().OrderBy(s => s).ToArray()));
-            }
-        }
-
-        public void DumpToGraphic(string filePath)
-        {
-            var keyWidth = 50;
-            var keyHeight = 4 * keyWidth;
-            var keySpacing = 5;
-            var keyFontLabel = new System.Drawing.Font(System.Drawing.SystemFonts.MessageBoxFont.FontFamily, keyHeight * 0.33f, System.Drawing.GraphicsUnit.Pixel);
-            var keyFontCommand = new System.Drawing.Font(System.Drawing.SystemFonts.MessageBoxFont.FontFamily, keyHeight * 0.22f, System.Drawing.GraphicsUnit.Pixel);
-            var keyboardLayoutBitmap = new System.Drawing.Bitmap(KeyboardLayout[0].Length * keyWidth, KeyboardLayout.Length * keyHeight);
-            using (var g = System.Drawing.Graphics.FromImage(keyboardLayoutBitmap))
-            {
-                DrawKeyboardMap(null, (keyBox, keyScanCode, keyName) =>
-                {
-                    var keyCommands = GetScanCodeCommands(keyScanCode);
-                    var keyCommandNames = String.Join("\n", keyCommands.Select(c => String.Join(" ", GetPrettyCommandName(c).Split(' ').Skip(1).ToArray())).ToArray());
-
-                    var keyColor = GetScanCodeColor(keyScanCode);
-                    var keyTextColor = System.Drawing.Brushes.Black;
-                    if (keyColor == Color.TransparentBlack)
-                    {
-                        keyColor = Color.White;
-                    }
-                    else
-                    {
-                        keyColor.R += (byte)((255 - keyColor.R) * 2 / 3);
-                        keyColor.G += (byte)((255 - keyColor.G) * 2 / 3);
-                        keyColor.B += (byte)((255 - keyColor.B) * 2 / 3);
-                    }
-
-                    Scale(ref keyBox, keyWidth, keyHeight);
-                    keyBox.Inflate(-keySpacing, -keySpacing);
-
-                    g.FillRectangle(new System.Drawing.SolidBrush(System.Drawing.Color.FromArgb((int)keyColor.PackedValue)), keyBox.Left, keyBox.Top, keyBox.Width, keyBox.Height);
-                    g.DrawRectangle(System.Drawing.Pens.Black, keyBox.Left, keyBox.Top, keyBox.Width, keyBox.Height);
-                    g.DrawString(keyName, keyFontLabel, keyTextColor, keyBox.Right - g.MeasureString(keyName, keyFontLabel).Width + keySpacing, keyBox.Top - 3 * keySpacing);
-                    g.DrawString(keyCommandNames, keyFontCommand, keyTextColor, keyBox.Left, keyBox.Bottom - keyCommands.Count() * keyFontCommand.Height);
-                });
-            }
-            keyboardLayoutBitmap.Save(filePath, System.Drawing.Imaging.ImageFormat.Png);
-        }
-
-        public static void Scale(ref Rectangle rectangle, int scaleX, int scaleY)
-        {
-            rectangle.X *= scaleX;
-            rectangle.Y *= scaleY;
-            rectangle.Width *= scaleX;
-            rectangle.Height *= scaleY;
-        }
-
-        #region Default Input Settings
-        static void InitializeCommands(UserCommandInput[] Commands)
-        {
-            // All UserCommandModifierInput commands go here.
-            Commands[(int)UserCommand.GameSwitchWithMouse] = new UserCommandModifierInput(KeyModifiers.Alt);
-            Commands[(int)UserCommand.DisplayNextWindowTab] = new UserCommandModifierInput(KeyModifiers.Shift);
-            Commands[(int)UserCommand.CameraMoveFast] = new UserCommandModifierInput(KeyModifiers.Shift);
-            Commands[(int)UserCommand.GameSuspendOldPlayer] = new UserCommandModifierInput(KeyModifiers.Shift);
-            Commands[(int)UserCommand.CameraMoveSlow] = new UserCommandModifierInput(KeyModifiers.Control);
-
-            // Everything else goes here, sorted alphabetically please (and grouped by first word of name).
-            Commands[(int)UserCommand.CameraBrakeman] = new UserCommandKeyInput(0x07);
-			Commands[(int)UserCommand.CameraCab] = new UserCommandKeyInput(0x02);
-			Commands[(int)UserCommand.CameraThreeDimensionalCab] = new UserCommandKeyInput(0x02, KeyModifiers.Alt);
-            Commands[(int)UserCommand.CameraCarFirst] = new UserCommandKeyInput(0x47, KeyModifiers.Alt);
-            Commands[(int)UserCommand.CameraCarLast] = new UserCommandKeyInput(0x4F, KeyModifiers.Alt);
-            Commands[(int)UserCommand.CameraCarNext] = new UserCommandKeyInput(0x49, KeyModifiers.Alt);
-            Commands[(int)UserCommand.CameraCarPrevious] = new UserCommandKeyInput(0x51, KeyModifiers.Alt);
-            Commands[(int)UserCommand.CameraFree] = new UserCommandKeyInput(0x09);
-            Commands[(int)UserCommand.CameraHeadOutBackward] = new UserCommandKeyInput(0x4F);
-            Commands[(int)UserCommand.CameraHeadOutForward] = new UserCommandKeyInput(0x47);
-            Commands[(int)UserCommand.CameraJumpBackPlayer] = new UserCommandKeyInput(0x0A);
-            Commands[(int)UserCommand.CameraJumpingTrains] = new UserCommandKeyInput(0x0A, KeyModifiers.Alt);
-            Commands[(int)UserCommand.CameraJumpSeeSwitch] = new UserCommandKeyInput(0x22, KeyModifiers.Control | KeyModifiers.Alt);
-            Commands[(int)UserCommand.CameraOutsideFront] = new UserCommandKeyInput(0x03);
-            Commands[(int)UserCommand.CameraOutsideRear] = new UserCommandKeyInput(0x04);
-            Commands[(int)UserCommand.CameraPanDown] = new UserCommandModifiableKeyInput(0x50, Commands[(int)UserCommand.CameraMoveFast], Commands[(int)UserCommand.CameraMoveSlow]);
-            Commands[(int)UserCommand.CameraPanLeft] = new UserCommandModifiableKeyInput(0x4B, Commands[(int)UserCommand.CameraMoveFast], Commands[(int)UserCommand.CameraMoveSlow]);
-            Commands[(int)UserCommand.CameraPanRight] = new UserCommandModifiableKeyInput(0x4D, Commands[(int)UserCommand.CameraMoveFast], Commands[(int)UserCommand.CameraMoveSlow]);
-            Commands[(int)UserCommand.CameraPanUp] = new UserCommandModifiableKeyInput(0x48, Commands[(int)UserCommand.CameraMoveFast], Commands[(int)UserCommand.CameraMoveSlow]);
-            Commands[(int)UserCommand.CameraPassenger] = new UserCommandKeyInput(0x06);
-            Commands[(int)UserCommand.CameraPreviousFree] = new UserCommandKeyInput(0x09, KeyModifiers.Shift);
-            Commands[(int)UserCommand.CameraReset] = new UserCommandKeyInput(0x09, KeyModifiers.Control);
-            Commands[(int)UserCommand.CameraRotateDown] = new UserCommandModifiableKeyInput(0x50, KeyModifiers.Alt, Commands[(int)UserCommand.CameraMoveFast], Commands[(int)UserCommand.CameraMoveSlow]);
-            Commands[(int)UserCommand.CameraRotateLeft] = new UserCommandModifiableKeyInput(0x4B, KeyModifiers.Alt, Commands[(int)UserCommand.CameraMoveFast], Commands[(int)UserCommand.CameraMoveSlow]);
-            Commands[(int)UserCommand.CameraRotateRight] = new UserCommandModifiableKeyInput(0x4D, KeyModifiers.Alt, Commands[(int)UserCommand.CameraMoveFast], Commands[(int)UserCommand.CameraMoveSlow]);
-            Commands[(int)UserCommand.CameraRotateUp] = new UserCommandModifiableKeyInput(0x48, KeyModifiers.Alt, Commands[(int)UserCommand.CameraMoveFast], Commands[(int)UserCommand.CameraMoveSlow]);
-            Commands[(int)UserCommand.CameraScrollLeft] = new UserCommandModifiableKeyInput(0x4B, KeyModifiers.Alt);
-            Commands[(int)UserCommand.CameraScrollRight] = new UserCommandModifiableKeyInput(0x4D, KeyModifiers.Alt);
-            Commands[(int)UserCommand.CameraChangePassengerViewPoint] = new UserCommandKeyInput(0x06, KeyModifiers.Shift);
-            Commands[(int)UserCommand.CameraToggleShowCab] = new UserCommandKeyInput(0x02, KeyModifiers.Shift);
-            Commands[(int)UserCommand.CameraTrackside] = new UserCommandKeyInput(0x05); ;
-            Commands[(int)UserCommand.CameraSpecialTracksidePoint] = new UserCommandKeyInput(0x05, KeyModifiers.Shift);
-            Commands[(int)UserCommand.CameraVibrate] = new UserCommandKeyInput(0x2F, KeyModifiers.Control);
-            Commands[(int)UserCommand.CameraZoomIn] = new UserCommandModifiableKeyInput(0x49, Commands[(int)UserCommand.CameraMoveFast], Commands[(int)UserCommand.CameraMoveSlow]);
-            Commands[(int)UserCommand.CameraZoomOut] = new UserCommandModifiableKeyInput(0x51, Commands[(int)UserCommand.CameraMoveFast], Commands[(int)UserCommand.CameraMoveSlow]);
-
-            Commands[(int)UserCommand.ControlAlerter] = new UserCommandKeyInput(0x2C);
-            Commands[(int)UserCommand.ControlBackwards] = new UserCommandKeyInput(0x1F);
-            Commands[(int)UserCommand.ControlBailOff] = new UserCommandKeyInput(0x35);
-            Commands[(int)UserCommand.ControlBell] = new UserCommandKeyInput(0x30);
-            Commands[(int)UserCommand.ControlBellToggle] = new UserCommandKeyInput(0x30, KeyModifiers.Shift);
-            Commands[(int)UserCommand.ControlBlowerDecrease] = new UserCommandKeyInput(0x31, KeyModifiers.Shift);
-            Commands[(int)UserCommand.ControlBlowerIncrease] = new UserCommandKeyInput(0x31);
-            Commands[(int)UserCommand.ControlSteamHeatDecrease] = new UserCommandKeyInput(0x20, KeyModifiers.Alt);
-            Commands[(int)UserCommand.ControlSteamHeatIncrease] = new UserCommandKeyInput(0x16, KeyModifiers.Alt);
-            Commands[(int)UserCommand.ControlBrakeHoseConnect] = new UserCommandKeyInput(0x2B);
-            Commands[(int)UserCommand.ControlBrakeHoseDisconnect] = new UserCommandKeyInput(0x2B, KeyModifiers.Shift);
-            Commands[(int)UserCommand.ControlCabRadio] = new UserCommandKeyInput(0x13, KeyModifiers.Alt);
-            Commands[(int)UserCommand.ControlCircuitBreakerClosingOrder] = new UserCommandKeyInput(0x18);
-            Commands[(int)UserCommand.ControlCircuitBreakerOpeningOrder] = new UserCommandKeyInput(0x17);
-            Commands[(int)UserCommand.ControlCircuitBreakerClosingAuthorization] = new UserCommandKeyInput(0x18, KeyModifiers.Shift);
-            Commands[(int)UserCommand.ControlCylinderCocks] = new UserCommandKeyInput(0x2E);
-            Commands[(int)UserCommand.ControlSmallEjectorIncrease] = new UserCommandKeyInput(0x24);
-            Commands[(int)UserCommand.ControlSmallEjectorDecrease] = new UserCommandKeyInput(0x24, KeyModifiers.Shift);
-            Commands[(int)UserCommand.ControlCylinderCompound] = new UserCommandKeyInput(0x19);
-            Commands[(int)UserCommand.ControlDamperDecrease] = new UserCommandKeyInput(0x32, KeyModifiers.Shift);
-            Commands[(int)UserCommand.ControlDamperIncrease] = new UserCommandKeyInput(0x32);
-            Commands[(int)UserCommand.ControlDieselHelper] = new UserCommandKeyInput(0x15, KeyModifiers.Control);
-            Commands[(int)UserCommand.ControlDieselPlayer] = new UserCommandKeyInput(0x15, KeyModifiers.Shift);
-            Commands[(int)UserCommand.ControlDoorLeft] = new UserCommandKeyInput(0x10);
-            Commands[(int)UserCommand.ControlDoorRight] = new UserCommandKeyInput(0x10, KeyModifiers.Shift);
-            Commands[(int)UserCommand.ControlDynamicBrakeDecrease] = new UserCommandKeyInput(0x33);
-            Commands[(int)UserCommand.ControlDynamicBrakeIncrease] = new UserCommandKeyInput(0x34);
-            Commands[(int)UserCommand.ControlEmergencyPushButton] = new UserCommandKeyInput(0x0E);
-            Commands[(int)UserCommand.ControlEngineBrakeDecrease] = new UserCommandKeyInput(0x1A);
-            Commands[(int)UserCommand.ControlEngineBrakeIncrease] = new UserCommandKeyInput(0x1B);
-            Commands[(int)UserCommand.ControlFireboxClose] = new UserCommandKeyInput(0x21, KeyModifiers.Shift);
-            Commands[(int)UserCommand.ControlFireboxOpen] = new UserCommandKeyInput(0x21);
-            Commands[(int)UserCommand.ControlFireShovelFull] = new UserCommandKeyInput(0x13, KeyModifiers.Control);
-            Commands[(int)UserCommand.ControlFiring] = new UserCommandKeyInput(0x21, KeyModifiers.Control);
-            Commands[(int)UserCommand.ControlFiringRateDecrease] = new UserCommandKeyInput(0x13, KeyModifiers.Shift);
-            Commands[(int)UserCommand.ControlFiringRateIncrease] = new UserCommandKeyInput(0x13);
-            Commands[(int)UserCommand.ControlForwards] = new UserCommandKeyInput(0x11);
-            Commands[(int)UserCommand.ControlGearDown] = new UserCommandKeyInput(0x12, KeyModifiers.Shift);
-            Commands[(int)UserCommand.ControlGearUp] = new UserCommandKeyInput(0x12);
-            Commands[(int)UserCommand.ControlHandbrakeFull] = new UserCommandKeyInput(0x28, KeyModifiers.Shift);
-            Commands[(int)UserCommand.ControlHandbrakeNone] = new UserCommandKeyInput(0x27, KeyModifiers.Shift);
-            Commands[(int)UserCommand.ControlHeadlightDecrease] = new UserCommandKeyInput(0x23, KeyModifiers.Shift);
-            Commands[(int)UserCommand.ControlHeadlightIncrease] = new UserCommandKeyInput(0x23);
-            Commands[(int)UserCommand.ControlHorn] = new UserCommandKeyInput(0x39);
-            Commands[(int)UserCommand.ControlImmediateRefill] = new UserCommandKeyInput(0x14, KeyModifiers.Shift);
-            Commands[(int)UserCommand.ControlInitializeBrakes] = new UserCommandKeyInput(0x35, KeyModifiers.Shift);
-            Commands[(int)UserCommand.ControlInjector1] = new UserCommandKeyInput(0x17);
-            Commands[(int)UserCommand.ControlInjector1Decrease] = new UserCommandKeyInput(0x25, KeyModifiers.Shift);
-            Commands[(int)UserCommand.ControlInjector1Increase] = new UserCommandKeyInput(0x25);
-            Commands[(int)UserCommand.ControlInjector2] = new UserCommandKeyInput(0x18);
-            Commands[(int)UserCommand.ControlInjector2Decrease] = new UserCommandKeyInput(0x26, KeyModifiers.Shift);
-            Commands[(int)UserCommand.ControlInjector2Increase] = new UserCommandKeyInput(0x26);
-            Commands[(int)UserCommand.ControlLight] = new UserCommandKeyInput(0x26);
-            Commands[(int)UserCommand.ControlMirror] = new UserCommandKeyInput(0x2F, KeyModifiers.Shift);
-            Commands[(int)UserCommand.ControlPantograph1] = new UserCommandKeyInput(0x19);
-            Commands[(int)UserCommand.ControlPantograph2] = new UserCommandKeyInput(0x19, KeyModifiers.Shift);
-            Commands[(int)UserCommand.ControlPantograph3] = new UserCommandKeyInput(0x19, KeyModifiers.Control);
-            Commands[(int)UserCommand.ControlPantograph4] = new UserCommandKeyInput(0x19, KeyModifiers.Shift | KeyModifiers.Control);
-            Commands[(int)UserCommand.ControlOdoMeterShowHide] = new UserCommandKeyInput(0x2C, KeyModifiers.Shift);
-            Commands[(int)UserCommand.ControlOdoMeterReset] = new UserCommandKeyInput(0x2C, KeyModifiers.Control);
-            Commands[(int)UserCommand.ControlOdoMeterDirection] = new UserCommandKeyInput(0x2C, KeyModifiers.Control | KeyModifiers.Shift);
-            Commands[(int)UserCommand.ControlRefill] = new UserCommandKeyInput(0x14);
-            Commands[(int)UserCommand.ControlRetainersOff] = new UserCommandKeyInput(0x1A, KeyModifiers.Shift);
-            Commands[(int)UserCommand.ControlRetainersOn] = new UserCommandKeyInput(0x1B, KeyModifiers.Shift);
-            Commands[(int)UserCommand.ControlSander] = new UserCommandKeyInput(0x2D);
-            Commands[(int)UserCommand.ControlSanderToggle] = new UserCommandKeyInput(0x2D, KeyModifiers.Shift);
-            Commands[(int)UserCommand.ControlThrottleDecrease] = new UserCommandKeyInput(0x1E);
-            Commands[(int)UserCommand.ControlThrottleIncrease] = new UserCommandKeyInput(0x20);
-            Commands[(int)UserCommand.ControlThrottleZero] = new UserCommandKeyInput(0x1E, KeyModifiers.Control);
-            Commands[(int)UserCommand.ControlTrainBrakeDecrease] = new UserCommandKeyInput(0x27);
-            Commands[(int)UserCommand.ControlTrainBrakeIncrease] = new UserCommandKeyInput(0x28);
-            Commands[(int)UserCommand.ControlTrainBrakeZero] = new UserCommandKeyInput(0x27, KeyModifiers.Control);
-            Commands[(int)UserCommand.ControlTroughRefill] = new UserCommandKeyInput(0x15);
-            Commands[(int)UserCommand.ControlTurntableClockwise] = new UserCommandKeyInput(0x2E, KeyModifiers.Alt);
-            Commands[(int)UserCommand.ControlTurntableCounterclockwise] = new UserCommandKeyInput(0x2E, KeyModifiers.Control);
-            Commands[(int)UserCommand.ControlAIFireOn] = new UserCommandKeyInput(0x23, KeyModifiers.Alt);
-            Commands[(int)UserCommand.ControlAIFireOff] = new UserCommandKeyInput(0x23, KeyModifiers.Control);
-            Commands[(int)UserCommand.ControlAIFireReset] = new UserCommandKeyInput(0x23, KeyModifiers.Control | KeyModifiers.Alt);
-
-            Commands[(int)UserCommand.ControlWiper] = new UserCommandKeyInput(0x2F);
-
-            Commands[(int)UserCommand.DebugClockBackwards] = new UserCommandKeyInput(0x0C);
-            Commands[(int)UserCommand.DebugClockForwards] = new UserCommandKeyInput(0x0D);
-            Commands[(int)UserCommand.DebugDumpKeymap] = new UserCommandKeyInput(0x3B, KeyModifiers.Alt);
-            Commands[(int)UserCommand.DebugFogDecrease] = new UserCommandKeyInput(0x0C, KeyModifiers.Shift);
-            Commands[(int)UserCommand.DebugFogIncrease] = new UserCommandKeyInput(0x0D, KeyModifiers.Shift);
-            Commands[(int)UserCommand.DebugLockShadows] = new UserCommandKeyInput(0x1F, KeyModifiers.Control | KeyModifiers.Alt);
-            Commands[(int)UserCommand.DebugLogger] = new UserCommandKeyInput(0x58);
-            Commands[(int)UserCommand.DebugLogRenderFrame] = new UserCommandKeyInput(0x58, KeyModifiers.Alt);
-            Commands[(int)UserCommand.DebugOvercastDecrease] = new UserCommandKeyInput(0x0C, KeyModifiers.Control);
-            Commands[(int)UserCommand.DebugOvercastIncrease] = new UserCommandKeyInput(0x0D, KeyModifiers.Control);
-            Commands[(int)UserCommand.DebugPhysicsForm] = new UserCommandKeyInput(0x3D, KeyModifiers.Alt);
-            Commands[(int)UserCommand.DebugPrecipitationDecrease] = new UserCommandKeyInput(0x0C, KeyModifiers.Alt);
-            Commands[(int)UserCommand.DebugPrecipitationIncrease] = new UserCommandKeyInput(0x0D, KeyModifiers.Alt);
-            Commands[(int)UserCommand.DebugPrecipitationLiquidityDecrease] = new UserCommandKeyInput(0x0C, KeyModifiers.Control | KeyModifiers.Alt);
-            Commands[(int)UserCommand.DebugPrecipitationLiquidityIncrease] = new UserCommandKeyInput(0x0D, KeyModifiers.Control | KeyModifiers.Alt);
-            Commands[(int)UserCommand.DebugResetWheelSlip] = new UserCommandKeyInput(0x2D, KeyModifiers.Alt);
-            Commands[(int)UserCommand.DebugSignalling] = new UserCommandKeyInput(0x57, KeyModifiers.Control | KeyModifiers.Alt);
-            Commands[(int)UserCommand.DebugSoundForm] = new UserCommandKeyInput(0x1F, KeyModifiers.Alt);
-            Commands[(int)UserCommand.DebugSpeedDown] = new UserCommandKeyInput(0x51, KeyModifiers.Control | KeyModifiers.Alt);
-            Commands[(int)UserCommand.DebugSpeedReset] = new UserCommandKeyInput(0x47, KeyModifiers.Control | KeyModifiers.Alt);
-            Commands[(int)UserCommand.DebugSpeedUp] = new UserCommandKeyInput(0x49, KeyModifiers.Control | KeyModifiers.Alt);
-            Commands[(int)UserCommand.DebugToggleAdvancedAdhesion] = new UserCommandKeyInput(0x2D, KeyModifiers.Control | KeyModifiers.Alt);
-            Commands[(int)UserCommand.DebugTracks] = new UserCommandKeyInput(0x40, KeyModifiers.Control | KeyModifiers.Alt);
-            Commands[(int)UserCommand.DebugWeatherChange] = new UserCommandKeyInput(0x19, KeyModifiers.Alt);
-
-            Commands[(int)UserCommand.DisplayTrainListWindow] = new UserCommandKeyInput(0x43, KeyModifiers.Alt);
-            Commands[(int)UserCommand.DisplayBasicHUDToggle] = new UserCommandKeyInput(0x3F, KeyModifiers.Alt);
-            Commands[(int)UserCommand.DisplayCarLabels] = new UserCommandModifiableKeyInput(0x41, Commands[(int)UserCommand.DisplayNextWindowTab]);
-            Commands[(int)UserCommand.DisplayCompassWindow] = new UserCommandKeyInput(0x0B);
-            Commands[(int)UserCommand.DisplayHelpWindow] = new UserCommandModifiableKeyInput(0x3B, Commands[(int)UserCommand.DisplayNextWindowTab]);
-            Commands[(int)UserCommand.DisplayHUD] = new UserCommandModifiableKeyInput(0x3F, Commands[(int)UserCommand.DisplayNextWindowTab]);
-            Commands[(int)UserCommand.DisplayNextStationWindow] = new UserCommandKeyInput(0x44);
-            Commands[(int)UserCommand.DisplayStationLabels] = new UserCommandModifiableKeyInput(0x40, Commands[(int)UserCommand.DisplayNextWindowTab]);
-            Commands[(int)UserCommand.DisplaySwitchWindow] = new UserCommandKeyInput(0x42);
-            Commands[(int)UserCommand.DisplayTrackMonitorWindow] = new UserCommandKeyInput(0x3E);
-            Commands[(int)UserCommand.DisplayTrainOperationsWindow] = new UserCommandKeyInput(0x43);
-
-            Commands[(int)UserCommand.GameAutopilotMode] = new UserCommandKeyInput(0x1E, KeyModifiers.Alt);
-            Commands[(int)UserCommand.GameChangeCab] = new UserCommandKeyInput(0x12, KeyModifiers.Control);
-            Commands[(int)UserCommand.GameClearSignalBackward] = new UserCommandKeyInput(0x0F, KeyModifiers.Shift);
-            Commands[(int)UserCommand.GameClearSignalForward] = new UserCommandKeyInput(0x0F);
-            Commands[(int)UserCommand.GameExternalCabController] = new UserCommandKeyInput(0x29);
-            Commands[(int)UserCommand.GameFullscreen] = new UserCommandKeyInput(0x1C, KeyModifiers.Alt);
-            Commands[(int)UserCommand.GameMultiPlayerDispatcher] = new UserCommandKeyInput(0x0A, KeyModifiers.Control);
-            Commands[(int)UserCommand.GameMultiPlayerTexting] = new UserCommandKeyInput(0x14, KeyModifiers.Control);
-            Commands[(int)UserCommand.GamePause] = new UserCommandKeyInput(Keys.Pause);
-            Commands[(int)UserCommand.GamePauseMenu] = new UserCommandKeyInput(0x01);
-            Commands[(int)UserCommand.GameQuit] = new UserCommandKeyInput(0x3E, KeyModifiers.Alt);
-            Commands[(int)UserCommand.GameRequestControl] = new UserCommandKeyInput(0x12, KeyModifiers.Alt);
-            Commands[(int)UserCommand.GameResetSignalBackward] = new UserCommandKeyInput(0x0F, KeyModifiers.Control | KeyModifiers.Shift);
-            Commands[(int)UserCommand.GameResetSignalForward] = new UserCommandKeyInput(0x0F, KeyModifiers.Control);
-            Commands[(int)UserCommand.GameSave] = new UserCommandKeyInput(0x3C);
-            Commands[(int)UserCommand.GameScreenshot] = new UserCommandKeyInput(Keys.PrintScreen);
-            Commands[(int)UserCommand.GameSignalPicked] = new UserCommandKeyInput(0x22, KeyModifiers.Control);
-            Commands[(int)UserCommand.GameSwitchAhead] = new UserCommandKeyInput(0x22);
-            Commands[(int)UserCommand.GameSwitchBehind] = new UserCommandKeyInput(0x22, KeyModifiers.Shift);
-            Commands[(int)UserCommand.GameSwitchManualMode] = new UserCommandKeyInput(0x32, KeyModifiers.Control);
-            Commands[(int)UserCommand.GameSwitchPicked] = new UserCommandKeyInput(0x22, KeyModifiers.Alt);
-            Commands[(int)UserCommand.GameUncoupleWithMouse] = new UserCommandKeyInput(0x16);
-        }
-        #endregion
-
-        bool IsModifier(UserCommand command)
-        {
-            return Commands[(int)command].GetType() == typeof(UserCommandModifierInput);
-        }
-
-        public string CheckForErrors()
-        {
-            // Make sure all modifiable input commands are synchronized first.
-            foreach (var command in Commands)
-                if (command is UserCommandModifiableKeyInput)
-                    (command as UserCommandModifiableKeyInput).SynchronizeCombine();
-
-            StringBuilder errors = new StringBuilder();
-
-            // Check for commands which both require a particular modifier, and ignore it.
-            foreach (var command in EnumExtension.GetValues<UserCommand>())
-            {
-                var input = Commands[(int)command];
-                var modInput = input as UserCommandModifiableKeyInput;
-                if (modInput != null)
-                {
-                    if (modInput.Shift && modInput.IgnoreShift)
-                        errors.AppendLine(catalog.GetStringFmt("{0} requires and is modified by Shift", catalog.GetString(command.GetDescription())));
-                    if (modInput.Control && modInput.IgnoreControl)
-                        errors.AppendLine(catalog.GetStringFmt("{0} requires and is modified by Control", catalog.GetString(command.GetDescription())));
-                    if (modInput.Alt && modInput.IgnoreAlt)
-                        errors.AppendLine(catalog.GetStringFmt("{0} requires and is modified by Alt", catalog.GetString(command.GetDescription())));
-                }
-            }
-
-            // Check for two commands assigned to the same key
-            var firstCommand = EnumExtension.GetValues<UserCommand>().Min();
-            var lastCommand = EnumExtension.GetValues<UserCommand>().Max();
-            for (var command1 = firstCommand; command1 <= lastCommand; command1++)
-            {
-                var input1 = Commands[(int)command1];
-
-                // Modifier inputs don't matter as they don't represent any key.
-                if (input1 is UserCommandModifierInput)
-                    continue;
-
-                for (var command2 = command1 + 1; command2 <= lastCommand; command2++)
-                {
-                    var input2 = Commands[(int)command2];
-
-                    // Modifier inputs don't matter as they don't represent any key.
-                    if (input2 is UserCommandModifierInput)
-                        continue;
-
-                    // Ignore problems when both inputs are on defaults. (This protects the user somewhat but leaves developers in the dark.)
-                    if (input1.PersistentDescriptor == InputSettings.DefaultCommands[(int)command1].PersistentDescriptor && input2.PersistentDescriptor == InputSettings.DefaultCommands[(int)command2].PersistentDescriptor)
-                        continue;
-
-                    var unique1 = input1.GetUniqueInputs();
-                    var unique2 = input2.GetUniqueInputs();
-                    var sharedUnique = unique1.Where(id => unique2.Contains(id));
-                    foreach (var uniqueInput in sharedUnique)
-                        errors.AppendLine(catalog.GetStringFmt("{0} and {1} both match {2}", catalog.GetString(command1.GetDescription()), catalog.GetString(command2.GetDescription()), GetPrettyUniqueInput(uniqueInput)));
-                }
-            }
-
-            return errors.ToString();
-        }
-
-        public static string GetPrettyCommandName(UserCommand command)
-        {
-            var name = command.ToString();
-            var nameU = name.ToUpperInvariant();
-            var nameL = name.ToLowerInvariant();
-            for (var i = name.Length - 1; i > 0; i--)
-            {
-                if (((name[i - 1] != nameU[i - 1]) && (name[i] == nameU[i])) ||
-                    (name[i - 1] == nameL[i - 1]) && (name[i] != nameL[i]))
-                {
-                    name = name.Insert(i, " ");
-                    nameL = nameL.Insert(i, " ");
-                }
-            }
-            return name;
-        }
-
-        public static string GetPrettyUniqueInput(string uniqueInput)
-        {
-            var parts = uniqueInput.Split('+');
-            if (parts[parts.Length - 1].StartsWith("0x"))
-            {
-                var key = int.Parse(parts[parts.Length - 1].Substring(2), NumberStyles.AllowHexSpecifier);
-                parts[parts.Length - 1] = GetScanCodeKeyName(key);
-            }
-            return String.Join(" + ", parts);
-        }
-
-        public static Keys GetScanCodeKeys(int scanCode)
-        {
-            var sc = scanCode;
-            if (scanCode >= 0x0100)
-                sc = 0xE100 | (scanCode & 0x7F);
-            else if (scanCode >= 0x0080)
-                sc = 0xE000 | (scanCode & 0x7F);
-            return (Keys)MapVirtualKey(sc, MapVirtualKeyType.ScanToVirtualEx);
-        }
-
-        public static string GetScanCodeKeyName(int scanCode)
-        {
-            var xnaName = Enum.GetName(typeof(Keys), GetScanCodeKeys(scanCode));
-            var keyName = new String('\0', 32);
-            var keyNameLength = GetKeyNameText(scanCode << 16, keyName, keyName.Length);
-            keyName = keyName.Substring(0, keyNameLength);
-
-            if (keyName.Length > 0)
-            {
-                // Pick the XNA key name because:
-                //   Pause (0x11D) is mapped to "Right Control".
-                //   GetKeyNameText prefers "NUM 9" to "PAGE UP".
-                if (!String.IsNullOrEmpty(xnaName) && ((scanCode == 0x11D) || keyName.StartsWith("NUM ", StringComparison.OrdinalIgnoreCase) || keyName.StartsWith(xnaName, StringComparison.OrdinalIgnoreCase) || xnaName.StartsWith(keyName, StringComparison.OrdinalIgnoreCase)))
-                    return xnaName;
-
-                return keyName;
-            }
-
-            // If we failed to convert the scan code to a name, show the scan code for debugging.
-            return String.Format(" [sc=0x{0:X2}]", scanCode);
-        }
-    }
-
-    /// <summary>
-    /// Represents a single user-triggerable keyboard input command.
-    /// </summary>
-    public abstract class UserCommandInput
-    {
-        public abstract string PersistentDescriptor { get; set; }
-
-        public virtual bool IsModifier { get { return false; } }
-
-        public abstract bool IsKeyDown(KeyboardState keyboardState);
-
-        public abstract IEnumerable<string> GetUniqueInputs();
-
-        public override string ToString()
-        {
-            return "";
-        }
-    }
-
-    /// <summary>
-    /// Stores a specific combination of keyboard modifiers for comparison with a <see cref="KeyboardState"/>.
-    /// </summary>
-    public class UserCommandModifierInput : UserCommandInput
-    {
-        public bool Shift { get; private set; }
-        public bool Control { get; private set; }
-        public bool Alt { get; private set; }
-
-        protected UserCommandModifierInput(bool shift, bool control, bool alt)
-        {
-            Shift = shift;
-            Control = control;
-            Alt = alt;
-        }
-
-        public UserCommandModifierInput(KeyModifiers modifiers)
-        : this((modifiers & KeyModifiers.Shift) != 0, (modifiers & KeyModifiers.Control) != 0, (modifiers & KeyModifiers.Alt) != 0)
-        {
-        }
-
-        protected static bool IsModifiersMatching(KeyboardState keyboardState, bool shift, bool control, bool alt)
-        {
-            return (!shift || keyboardState.IsKeyDown(Keys.LeftShift) || keyboardState.IsKeyDown(Keys.RightShift)) &&
-                (!control || keyboardState.IsKeyDown(Keys.LeftControl) || keyboardState.IsKeyDown(Keys.RightControl)) &&
-                (!alt || keyboardState.IsKeyDown(Keys.LeftAlt) || keyboardState.IsKeyDown(Keys.RightAlt));
-        }
-
-        public override string PersistentDescriptor
-        {
-            get
-            {
-                return String.Format("0,0,{0},{1},{2}", Shift ? 1 : 0, Control ? 1 : 0, Alt ? 1 : 0);
-            }
-            set
-            {
-                var parts = value.Split(',');
-                if (parts.Length >= 5)
-                {
-                    Shift = parts[2] != "0";
-                    Control = parts[3] != "0";
-                    Alt = parts[4] != "0";
-                }
-            }
-        }
-
-        public override bool IsModifier { get { return true; } }
-
-        public override bool IsKeyDown(KeyboardState keyboardState)
-        {
-            return IsModifiersMatching(keyboardState, Shift, Control, Alt);
-        }
-
-        public override IEnumerable<string> GetUniqueInputs()
-        {
-            var key = new StringBuilder();
-            if (Shift) key = key.Append("Shift+");
-            if (Control) key = key.Append("Control+");
-            if (Alt) key = key.Append("Alt+");
-            if (key.Length > 0) key.Length -= 1;
-            return new[] { key.ToString() };
-        }
-
-        public override string ToString()
-        {
-            var key = new StringBuilder();
-            if (Shift) key = key.Append("Shift + ");
-            if (Control) key = key.Append("Control + ");
-            if (Alt) key = key.Append("Alt + ");
-            if (key.Length > 0) key.Length -= 3;
-            return key.ToString();
-        }
-    }
-
-    /// <summary>
-    /// Stores a key and specific combination of keyboard modifiers for comparison with a <see cref="KeyboardState"/>.
-    /// </summary>
-    public class UserCommandKeyInput : UserCommandInput
-    {
-        public int ScanCode { get; private set; }
-        public Keys VirtualKey { get; private set; }
-        public bool Shift { get; private set; }
-        public bool Control { get; private set; }
-        public bool Alt { get; private set; }
-
-        protected UserCommandKeyInput(int scanCode, Keys virtualKey, bool shift, bool control, bool alt)
-        {
-            Debug.Assert((scanCode >= 1 && scanCode <= 127) || (virtualKey != Keys.None), "Scan code for keyboard input is outside the allowed range of 1-127.");
-            ScanCode = scanCode;
-            VirtualKey = virtualKey;
-            Shift = shift;
-            Control = control;
-            Alt = alt;
-        }
-
-        public UserCommandKeyInput(int scancode)
-        : this(scancode, KeyModifiers.None)
-        {
-        }
-
-        public UserCommandKeyInput(Keys virtualKey)
-        : this(virtualKey, KeyModifiers.None)
-        {
-        }
-
-        public UserCommandKeyInput(int scancode, KeyModifiers modifiers)
-        : this(scancode, Keys.None, (modifiers & KeyModifiers.Shift) != 0, (modifiers & KeyModifiers.Control) != 0, (modifiers & KeyModifiers.Alt) != 0)
-        {
-        }
-
-        public UserCommandKeyInput(Keys virtualKey, KeyModifiers modifiers)
-        : this(0, virtualKey, (modifiers & KeyModifiers.Shift) != 0, (modifiers & KeyModifiers.Control) != 0, (modifiers & KeyModifiers.Alt) != 0)
-        {
-        }
-
-        protected Keys Key
-        {
-            get
-            {
-                return VirtualKey == Keys.None ? InputSettings.GetScanCodeKeys(ScanCode) : VirtualKey;
-            }
-        }
-
-        protected static bool IsKeyMatching(KeyboardState keyboardState, Keys key)
-        {
-            return keyboardState.IsKeyDown(key);
-        }
-
-        protected static bool IsModifiersMatching(KeyboardState keyboardState, bool shift, bool control, bool alt)
-        {
-            return ((keyboardState.IsKeyDown(Keys.LeftShift) || keyboardState.IsKeyDown(Keys.RightShift)) == shift) &&
-                ((keyboardState.IsKeyDown(Keys.LeftControl) || keyboardState.IsKeyDown(Keys.RightControl)) == control) &&
-                ((keyboardState.IsKeyDown(Keys.LeftAlt) || keyboardState.IsKeyDown(Keys.RightAlt)) == alt);
-        }
-
-        public override string PersistentDescriptor
-        {
-            get
-            {
-                return String.Format("{0},{1},{2},{3},{4}", ScanCode, (int)VirtualKey, Shift ? 1 : 0, Control ? 1 : 0, Alt ? 1 : 0);
-            }
-            set
-            {
-                var parts = value.Split(',');
-                if (parts.Length >= 5)
-                {
-                    ScanCode = int.Parse(parts[0]);
-                    VirtualKey = (Keys)int.Parse(parts[1]);
-                    Shift = parts[2] != "0";
-                    Control = parts[3] != "0";
-                    Alt = parts[4] != "0";
-                }
-            }
-        }
-
-        public override bool IsKeyDown(KeyboardState keyboardState)
-        {
-            return IsKeyMatching(keyboardState, Key) && IsModifiersMatching(keyboardState, Shift, Control, Alt);
-        }
-
-        public override IEnumerable<string> GetUniqueInputs()
-        {
-            var key = new StringBuilder();
-            if (Shift) key = key.Append("Shift+");
-            if (Control) key = key.Append("Control+");
-            if (Alt) key = key.Append("Alt+");
-            if (VirtualKey == Keys.None)
-                key.AppendFormat("0x{0:X2}", ScanCode);
-            else
-                key.Append(VirtualKey);
-            return new[] { key.ToString() };
-        }
-
-        public override string ToString()
-        {
-            var key = new StringBuilder();
-            if (Shift) key.Append("Shift + ");
-            if (Control) key.Append("Control + ");
-            if (Alt) key.Append("Alt + ");
-            if (VirtualKey == Keys.None)
-                key.Append(InputSettings.GetScanCodeKeyName(ScanCode));
-            else
-                key.Append(VirtualKey);
-            return key.ToString();
-        }
-    }
-
-    /// <summary>
-    /// Stores a key, specific combination of keyboard modifiers and a set of keyboard modifiers to ignore for comparison with a <see cref="KeyboardState"/>.
-    /// </summary>
-    public class UserCommandModifiableKeyInput : UserCommandKeyInput
-    {
-        public bool IgnoreShift { get; private set; }
-        public bool IgnoreControl { get; private set; }
-        public bool IgnoreAlt { get; private set; }
-
-        UserCommandModifierInput[] Combine;
-
-        UserCommandModifiableKeyInput(int scanCode, Keys virtualKey, KeyModifiers modifiers, IEnumerable<UserCommandInput> combine)
-            : base(scanCode, virtualKey, (modifiers & KeyModifiers.Shift) != 0, (modifiers & KeyModifiers.Control) != 0, (modifiers & KeyModifiers.Alt) != 0)
-        {
-            Combine = combine.Cast<UserCommandModifierInput>().ToArray();
-            SynchronizeCombine();
-        }
-
-        public UserCommandModifiableKeyInput(int scanCode, KeyModifiers modifiers, params UserCommandInput[] combine)
-            : this(scanCode, Keys.None, modifiers, combine)
-        {
-        }
-
-        public UserCommandModifiableKeyInput(int scanCode, params UserCommandInput[] combine)
-            : this(scanCode, KeyModifiers.None, combine)
-        {
-        }
-
-        public override string PersistentDescriptor
-        {
-            get
-            {
-                return String.Format("{0},{1},{2},{3}", base.PersistentDescriptor, IgnoreShift ? 1 : 0, IgnoreControl ? 1 : 0, IgnoreAlt ? 1 : 0);
-            }
-            set
-            {
-                base.PersistentDescriptor = value;
-                var parts = value.Split(',');
-                if (parts.Length >= 8)
-                {
-                    IgnoreShift = parts[5] != "0";
-                    IgnoreControl = parts[6] != "0";
-                    IgnoreAlt = parts[7] != "0";
-                }
-            }
-        }
-
-        public override bool IsKeyDown(KeyboardState keyboardState)
-        {
-            var shiftState = IgnoreShift ? keyboardState.IsKeyDown(Keys.LeftShift) || keyboardState.IsKeyDown(Keys.RightShift) : Shift;
-            var controlState = IgnoreControl ? keyboardState.IsKeyDown(Keys.LeftControl) || keyboardState.IsKeyDown(Keys.RightControl) : Control;
-            var altState = IgnoreAlt ? keyboardState.IsKeyDown(Keys.LeftAlt) || keyboardState.IsKeyDown(Keys.RightAlt) : Alt;
-            return IsKeyMatching(keyboardState, Key) && IsModifiersMatching(keyboardState, shiftState, controlState, altState);
-        }
-
-        public override IEnumerable<string> GetUniqueInputs()
-        {
-            IEnumerable<string> inputs = new[] { Key.ToString() };
-
-            // This must result in the output being Shift+Control+Alt+key.
-
-            if (IgnoreAlt)
-                inputs = inputs.SelectMany(i => new[] { i, "Alt+" + i });
-            else if (Alt)
-                inputs = inputs.Select(i => "Alt+" + i);
-
-            if (IgnoreControl)
-                inputs = inputs.SelectMany(i => new[] { i, "Control+" + i });
-            else if (Control)
-                inputs = inputs.Select(i => "Control+" + i);
-
-            if (IgnoreShift)
-                inputs = inputs.SelectMany(i => new[] { i, "Shift+" + i });
-            else if (Shift)
-                inputs = inputs.Select(i => "Shift+" + i);
-
-            return inputs;
-        }
-
-        public override string ToString()
-        {
-            var key = new StringBuilder(base.ToString());
-            if (IgnoreShift) key.Append(" (+ Shift)");
-            if (IgnoreControl) key.Append(" (+ Control)");
-            if (IgnoreAlt) key.Append(" (+ Alt)");
-            return key.ToString();
-        }
-
-        public void SynchronizeCombine()
-        {
-            IgnoreShift = Combine.Any(c => c.Shift);
-            IgnoreControl = Combine.Any(c => c.Control);
-            IgnoreAlt = Combine.Any(c => c.Alt);
-        }
-    }
-}
-=======
-﻿// COPYRIGHT 2012, 2013, 2014 by the Open Rails project.
-// 
-// This file is part of Open Rails.
-// 
-// Open Rails is free software: you can redistribute it and/or modify
-// it under the terms of the GNU General Public License as published by
-// the Free Software Foundation, either version 3 of the License, or
-// (at your option) any later version.
-// 
-// Open Rails is distributed in the hope that it will be useful,
-// but WITHOUT ANY WARRANTY; without even the implied warranty of
-// MERCHANTABILITY or FITNESS FOR A PARTICULAR PURPOSE.  See the
-// GNU General Public License for more details.
-// 
-// You should have received a copy of the GNU General Public License
-// along with Open Rails.  If not, see <http://www.gnu.org/licenses/>.
-
-using System;
-using System.Collections.Generic;
-using System.Diagnostics;
-using System.Globalization;
-using System.IO;
-using System.Linq;
-using System.Runtime.InteropServices;
-using System.Text;
-using Microsoft.Xna.Framework;
-using Microsoft.Xna.Framework.Graphics;
-using Microsoft.Xna.Framework.Input;
-using ORTS.Common;
-using GNU.Gettext;
-
-namespace ORTS.Settings
-{
-    /// <summary>
-    /// Specifies game commands.
-    /// </summary>
-    /// <remarks>
-    /// <para>The ordering and naming of these commands is important. They are listed in the UI in the order they are defined in the code, and the first word of each command is the "group" to which it belongs.</para>
-    /// </remarks>
-    public enum UserCommands
-    {
-        [GetString("Game Pause Menu")] GamePauseMenu,
-        [GetString("Game Save")] GameSave,
-        [GetString("Game Quit")] GameQuit,
-        [GetString("Game Pause")] GamePause,
-        [GetString("Game Screenshot")] GameScreenshot,
-        [GetString("Game Fullscreen")] GameFullscreen,
-        [GetString("Game Switch Ahead")] GameSwitchAhead,
-        [GetString("Game Switch Behind")] GameSwitchBehind,
-        [GetString("Game Switch Picked")] GameSwitchPicked,
-        [GetString("Game Signal Picked")] GameSignalPicked,
-        [GetString("Game Switch With Mouse")] GameSwitchWithMouse,
-        [GetString("Game Uncouple With Mouse")] GameUncoupleWithMouse,
-        [GetString("Game Change Cab")] GameChangeCab,
-        [GetString("Game Request Control")] GameRequestControl,
-        [GetString("Game Multi Player Dispatcher")] GameMultiPlayerDispatcher,
-        [GetString("Game Multi Player Texting")] GameMultiPlayerTexting,
-        [GetString("Game Switch Manual Mode")] GameSwitchManualMode,
-        [GetString("Game Clear Signal Forward")] GameClearSignalForward,
-        [GetString("Game Clear Signal Backward")] GameClearSignalBackward,
-        [GetString("Game Reset Signal Forward")] GameResetSignalForward,
-        [GetString("Game Reset Signal Backward")] GameResetSignalBackward,
-        [GetString("Game Autopilot Mode")] GameAutopilotMode,
-        [GetString("Game Suspend Old Player")] GameSuspendOldPlayer,
-
-        [GetString("Display Next Window Tab")] DisplayNextWindowTab,
-        [GetString("Display Help Window")] DisplayHelpWindow,
-        [GetString("Display Track Monitor Window")] DisplayTrackMonitorWindow,
-        [GetString("Display HUD")] DisplayHUD,
-        [GetString("Display Car Labels")] DisplayCarLabels,
-        [GetString("Display Station Labels")] DisplayStationLabels,
-        [GetString("Display Switch Window")] DisplaySwitchWindow,
-        [GetString("Display Train Operations Window")] DisplayTrainOperationsWindow,
-        [GetString("Display Next Station Window")] DisplayNextStationWindow,
-        [GetString("Display Compass Window")] DisplayCompassWindow,
-        [GetString("Display Basic HUD Toggle")] DisplayBasicHUDToggle,
-        [GetString("Display Train List Window")] DisplayTrainListWindow,
-
-        [GetString("Debug Speed Up")] DebugSpeedUp,
-        [GetString("Debug Speed Down")] DebugSpeedDown,
-        [GetString("Debug Speed Reset")] DebugSpeedReset,
-        [GetString("Debug Overcast Increase")] DebugOvercastIncrease,
-        [GetString("Debug Overcast Decrease")] DebugOvercastDecrease,
-        [GetString("Debug Fog Increase")] DebugFogIncrease,
-        [GetString("Debug Fog Decrease")] DebugFogDecrease,
-        [GetString("Debug Precipitation Increase")] DebugPrecipitationIncrease,
-        [GetString("Debug Precipitation Decrease")] DebugPrecipitationDecrease,
-        [GetString("Debug Precipitation Liquidity Increase")] DebugPrecipitationLiquidityIncrease,
-        [GetString("Debug Precipitation Liquidity Decrease")] DebugPrecipitationLiquidityDecrease,
-        [GetString("Debug Weather Change")] DebugWeatherChange,
-        [GetString("Debug Clock Forwards")] DebugClockForwards,
-        [GetString("Debug Clock Backwards")] DebugClockBackwards,
-        [GetString("Debug Logger")] DebugLogger,
-        [GetString("Debug Lock Shadows")] DebugLockShadows,
-        [GetString("Debug Dump Keyboard Map")] DebugDumpKeymap,
-        [GetString("Debug Log Render Frame")] DebugLogRenderFrame,
-        [GetString("Debug Tracks")] DebugTracks,
-        [GetString("Debug Signalling")] DebugSignalling,
-        [GetString("Debug Reset Wheel Slip")] DebugResetWheelSlip,
-        [GetString("Debug Toggle Advanced Adhesion")] DebugToggleAdvancedAdhesion,
-        [GetString("Debug Sound Form")] DebugSoundForm,
-        [GetString("Debug Physics Form")] DebugPhysicsForm,
-
-        [GetString("Camera Cab")] CameraCab,
-        [GetString("Camera Change Passenger Viewpoint")] CameraChangePassengerViewPoint,
-        [GetString("Camera 3D Cab")] CameraThreeDimensionalCab,
-        [GetString("Camera Toggle Show Cab")] CameraToggleShowCab,
-        [GetString("Camera Head Out Forward")] CameraHeadOutForward,
-        [GetString("Camera Head Out Backward")] CameraHeadOutBackward,
-        [GetString("Camera Outside Front")] CameraOutsideFront,
-        [GetString("Camera Outside Rear")] CameraOutsideRear,
-        [GetString("Camera Trackside")] CameraTrackside,
-        [GetString("Camera SpecialTracksidePoint")] CameraSpecialTracksidePoint,
-        [GetString("Camera Passenger")] CameraPassenger,
-        [GetString("Camera Brakeman")] CameraBrakeman,
-        [GetString("Camera Free")] CameraFree,
-        [GetString("Camera Previous Free")] CameraPreviousFree,
-        [GetString("Camera Reset")] CameraReset,
-        [GetString("Camera Move Fast")] CameraMoveFast,
-        [GetString("Camera Move Slow")] CameraMoveSlow,
-        [GetString("Camera Pan (Rotate) Left")] CameraPanLeft,
-        [GetString("Camera Pan (Rotate) Right")] CameraPanRight,
-        [GetString("Camera Pan (Rotate) Up")] CameraPanUp,
-        [GetString("Camera Pan (Rotate) Down")] CameraPanDown,
-        [GetString("Camera Zoom In (Move Z)")] CameraZoomIn,
-        [GetString("Camera Zoom Out (Move Z)")] CameraZoomOut,
-        [GetString("Camera Rotate (Pan) Left")] CameraRotateLeft,
-        [GetString("Camera Rotate (Pan) Right")] CameraRotateRight,
-        [GetString("Camera Rotate (Pan) Up")] CameraRotateUp,
-        [GetString("Camera Rotate (Pan) Down")] CameraRotateDown,
-        [GetString("Camera Car Next")] CameraCarNext,
-        [GetString("Camera Car Previous")] CameraCarPrevious,
-        [GetString("Camera Car First")] CameraCarFirst,
-        [GetString("Camera Car Last")] CameraCarLast,
-        [GetString("Camera Jumping Trains")] CameraJumpingTrains,
-        [GetString("Camera Jump Back Player")] CameraJumpBackPlayer,
-        [GetString("Camera Jump See Switch")] CameraJumpSeeSwitch,
-        [GetString("Camera Vibrate")] CameraVibrate,
-        [GetString("Camera Scroll Right")] CameraScrollRight,
-        [GetString("Camera Scroll Left")] CameraScrollLeft,
-
-        [GetString("Control Forwards")] ControlForwards,
-        [GetString("Control Backwards")] ControlBackwards,
-        [GetString("Control Throttle Increase")] ControlThrottleIncrease,
-        [GetString("Control Throttle Decrease")] ControlThrottleDecrease,
-        [GetString("Control Throttle Zero")] ControlThrottleZero,
-        [GetString("Control Gear Up")] ControlGearUp,
-        [GetString("Control Gear Down")] ControlGearDown,
-        [GetString("Control Train Brake Increase")] ControlTrainBrakeIncrease,
-        [GetString("Control Train Brake Decrease")] ControlTrainBrakeDecrease,
-        [GetString("Control Train Brake Zero")] ControlTrainBrakeZero,
-        [GetString("Control Engine Brake Increase")] ControlEngineBrakeIncrease,
-        [GetString("Control Engine Brake Decrease")] ControlEngineBrakeDecrease,
-        [GetString("Control Dynamic Brake Increase")] ControlDynamicBrakeIncrease,
-        [GetString("Control Dynamic Brake Decrease")] ControlDynamicBrakeDecrease,
-        [GetString("Control Bail Off")] ControlBailOff,
-        [GetString("Control Initialize Brakes")] ControlInitializeBrakes,
-        [GetString("Control Handbrake Full")] ControlHandbrakeFull,
-        [GetString("Control Handbrake None")] ControlHandbrakeNone,
-        [GetString("Control Odometer Show/Hide")] ControlOdoMeterShowHide,
-        [GetString("Control Odometer Reset")] ControlOdoMeterReset,
-        [GetString("Control Odometer Direction")] ControlOdoMeterDirection,
-        [GetString("Control Retainers On")] ControlRetainersOn,
-        [GetString("Control Retainers Off")] ControlRetainersOff,
-        [GetString("Control Brake Hose Connect")] ControlBrakeHoseConnect,
-        [GetString("Control Brake Hose Disconnect")] ControlBrakeHoseDisconnect,
-        [GetString("Control Alerter")] ControlAlerter,
-        [GetString("Control Emergency Push Button")] ControlEmergencyPushButton,
-        [GetString("Control Sander")] ControlSander,
-        [GetString("Control Sander Toggle")] ControlSanderToggle,
-        [GetString("Control Wiper")] ControlWiper,
-        [GetString("Control Horn")] ControlHorn,
-        [GetString("Control Bell")] ControlBell,
-        [GetString("Control Bell Toggle")] ControlBellToggle,
-        [GetString("Control Door Left")] ControlDoorLeft,
-        [GetString("Control Door Right")] ControlDoorRight,
-        [GetString("Control Mirror")] ControlMirror,
-        [GetString("Control Light")] ControlLight,
-        [GetString("Control Pantograph 1")] ControlPantograph1,
-        [GetString("Control Pantograph 2")] ControlPantograph2,
-        [GetString("Control Pantograph 3")] ControlPantograph3,
-        [GetString("Control Pantograph 4")] ControlPantograph4,
-        [GetString("Control Circuit Breaker Closing Order")] ControlCircuitBreakerClosingOrder,
-        [GetString("Control Circuit Breaker Opening Order")] ControlCircuitBreakerOpeningOrder,
-        [GetString("Control Circuit Breaker Closing Authorization")] ControlCircuitBreakerClosingAuthorization,
-        [GetString("Control Diesel Player")] ControlDieselPlayer,
-        [GetString("Control Diesel Helper")] ControlDieselHelper,
-        [GetString("Control Headlight Increase")] ControlHeadlightIncrease,
-        [GetString("Control Headlight Decrease")] ControlHeadlightDecrease,
-        [GetString("Control Injector 1 Increase")] ControlInjector1Increase,
-        [GetString("Control Injector 1 Decrease")] ControlInjector1Decrease,
-        [GetString("Control Injector 1")] ControlInjector1,
-        [GetString("Control Injector 2 Increase")] ControlInjector2Increase,
-        [GetString("Control Injector 2 Decrease")] ControlInjector2Decrease,
-        [GetString("Control Injector 2")] ControlInjector2,
-        [GetString("Control Blower Increase")] ControlBlowerIncrease,
-        [GetString("Control Blower Decrease")] ControlBlowerDecrease,
-        [GetString("Control Steam Heat Increase")] ControlSteamHeatIncrease,
-        [GetString("Control Steam Heat Decrease")] ControlSteamHeatDecrease,
-        [GetString("Control Damper Increase")] ControlDamperIncrease,
-        [GetString("Control Damper Decrease")] ControlDamperDecrease,
-        [GetString("Control Firebox Open")] ControlFireboxOpen,
-        [GetString("Control Firebox Close")] ControlFireboxClose,
-        [GetString("Control Firing Rate Increase")] ControlFiringRateIncrease,
-        [GetString("Control Firing Rate Decrease")] ControlFiringRateDecrease,
-        [GetString("Control Fire Shovel Full")] ControlFireShovelFull,
-        [GetString("Control Cylinder Cocks")] ControlCylinderCocks,
-        [GetString("Control Small Ejector Increase")] ControlSmallEjectorIncrease,
-        [GetString("Control Small Ejector Decrease")] ControlSmallEjectorDecrease,
-        [GetString("Control Cylinder Compound")] ControlCylinderCompound,
-        [GetString("Control Firing")] ControlFiring,
-        [GetString("Control Refill")] ControlRefill,
-        [GetString("Control TroughRefill")] ControlTroughRefill,
-        [GetString("Control ImmediateRefill")]ControlImmediateRefill,
-        [GetString("Control Turntable Clockwise")]ControlTurntableClockwise,
-        [GetString("Control Turntable Counterclockwise")]ControlTurntableCounterclockwise,
-        [GetString("Control Cab Radio")] ControlCabRadio,
-        [GetString("Control AI Fire On")] ControlAIFireOn,
-        [GetString("Control AI Fire Off")] ControlAIFireOff,
-        [GetString("Control AI Fire Reset")] ControlAIFireReset,
-    }
-
-    /// <summary>
-    /// Specifies the keyboard modifiers for <see cref="UserCommands"/>.
-    /// </summary>
-    [Flags]
-    public enum KeyModifiers
-    {
-        None = 0,
-        Shift = 1,
-        Control = 2,
-        Alt = 4
-    }
-
-    /// <summary>
-    /// Loads, stores and manages keyboard input settings for all available <see cref="UserCommands"/>.
-    /// </summary>
-    /// <remarks>
-    /// <para>Keyboard input is processed by associating specific combinations of keys (either scan codes or virtual keys) and modifiers with each <see cref="UserCommands"/>.</para>
-    /// <para>There are three kinds of <see cref="UserCommands"/>, each using a different <see cref="UserCommandInput"/>:</para>
-    /// <list type="bullet">
-    /// <item><description><see cref="UserCommandModifierInput"/> represents a specific combination of keyboard modifiers (Shift, Control and Alt). E.g. Shift.</description></item>
-    /// <item><description><see cref="UserCommandKeyInput"/> represents a key (scan code or virtual key) and a specific combination of keyboard modifiers. E.g. Alt-F4.</description></item>
-    /// <item><description><see cref="UserCommandModifiableKeyInput"/> represents a key (scan code or virtual key), a specific combination of keyboard modifiers and a set of keyboard modifiers to ignore. E.g. Up Arrow (+ Shift) (+ Control).</description></item>
-    /// </list>
-    /// <para>Keyboard input is identified in two distinct ways:</para>
-    /// <list>
-    /// <item><term>Scan code</term><description>A scan code represents a specific location on the physical keyboard, irrespective of the user's locale, keyboard layout and other enviromental settings. For this reason, this is the preferred way to refer to the "main" area of the keyboard - this area varies significantly by locale and usually it is the physical location that matters.</description></item>
-    /// <item><term>Virtual key</term><description>A virtual key represents a logical key on the keyboard, irrespective of where it might be located. For keys outside the "main" area, this is much the same as scan codes and is preferred when refering to logical keys like "Up Arrow".</description></item>
-    /// </list>
-    /// </remarks>
-    public class InputSettings : SettingsBase
-    {
-        static GettextResourceManager catalog = new GettextResourceManager("ORTS.Settings");
-
-        public static readonly UserCommandInput[] DefaultCommands = new UserCommandInput[Enum.GetNames(typeof(UserCommands)).Length];
-        public readonly UserCommandInput[] Commands = new UserCommandInput[Enum.GetNames(typeof(UserCommands)).Length];
-
-        static InputSettings()
-        {
-            InitializeCommands(DefaultCommands);
-        }
-
-        /// <summary>
-        /// Initializes a new instances of the <see cref="InputSettings"/> class with the specified options.
-        /// </summary>
-        /// <param name="options">The list of one-time options to override persisted settings, if any.</param>
-        public InputSettings(IEnumerable<string> options)
-        : base(SettingsStore.GetSettingStore(UserSettings.SettingsFilePath, UserSettings.RegistryKey, "Keys"))
-        {
-            InitializeCommands(Commands);
-            Load(options);
-        }
-
-        UserCommands GetCommand(string name)
-        {
-            return (UserCommands)Enum.Parse(typeof(UserCommands), name);
-        }
-
-        UserCommands[] GetCommands()
-        {
-            return (UserCommands[])Enum.GetValues(typeof(UserCommands));
-        }
-
-        public override object GetDefaultValue(string name)
-        {
-            return DefaultCommands[(int)GetCommand(name)].PersistentDescriptor;
-        }
-
-        protected override object GetValue(string name)
-        {
-            return Commands[(int)GetCommand(name)].PersistentDescriptor;
-        }
-
-        protected override void SetValue(string name, object value)
-        {
-            Commands[(int)GetCommand(name)].PersistentDescriptor = (string)value;
-        }
-
-        protected override void Load(bool allowUserSettings, Dictionary<string, string> optionsDictionary)
-        {
-            foreach (var command in GetCommands())
-                Load(allowUserSettings, optionsDictionary, command.ToString(), typeof(string));
-        }
-
-        public override void Save()
-        {
-            foreach (var command in GetCommands())
-                Save(command.ToString());
-        }
-
-        public override void Save(string name)
-        {
-            Save(name, typeof(string));
-        }
-
-        public override void Reset()
-        {
-            foreach (var command in GetCommands())
-                Reset(command.ToString());
-        }
-
-        #region External APIs
-        enum MapVirtualKeyType
-        {
-            VirtualToCharacter = 2,
-            VirtualToScan = 0,
-            VirtualToScanEx = 4,
-            ScanToVirtual = 1,
-            ScanToVirtualEx = 3,
-        }
-
-        [DllImport("user32.dll")]
-        static extern int MapVirtualKey(int code, MapVirtualKeyType type);
-
-        [DllImport("user32.dll", CharSet = CharSet.Unicode)]
-        static extern int GetKeyNameText(int scanCode, [Out] string name, int nameLength);
-        #endregion
-
-        // Keyboard scancodes are basically constant; some keyboards have extra buttons (e.g. UK ones tend to have an
-        // extra button next to Left Shift) or move one or two around (e.g. UK ones tend to move 0x2B down one row)
-        // but generally this layout is right. Numeric keypad omitted as most keys are just duplicates of the main
-        // keys (in two sets, based on Num Lock) and we don't use them. Scancodes are in hex.
-        //
-        // Break/Pause (0x11D) is handled specially and doesn't use the expect 0x45 scancode.
-        //
-        public static readonly string[] KeyboardLayout = new[] {
-            "[01 ]   [3B ][3C ][3D ][3E ]   [3F ][40 ][41 ][42 ]   [43 ][44 ][57 ][58 ]   [37 ][46 ][11D]",
-            "                                                                                            ",
-            "[29 ][02 ][03 ][04 ][05 ][06 ][07 ][08 ][09 ][0A ][0B ][0C ][0D ][0E     ]   [52 ][47 ][49 ]",
-            "[0F   ][10 ][11 ][12 ][13 ][14 ][15 ][16 ][17 ][18 ][19 ][1A ][1B ][2B   ]   [53 ][4F ][51 ]",
-            "[3A     ][1E ][1F ][20 ][21 ][22 ][23 ][24 ][25 ][26 ][27 ][28 ][1C      ]                  ",
-            "[2A       ][2C ][2D ][2E ][2F ][30 ][31 ][32 ][33 ][34 ][35 ][36         ]        [48 ]     ",
-            "[1D   ][    ][38  ][39                          ][    ][    ][    ][1D   ]   [4B ][50 ][4D ]",
-        };
-
-        public static void DrawKeyboardMap(Action<Rectangle> drawRow, Action<Rectangle, int, string> drawKey)
-        {
-            for (var y = 0; y < KeyboardLayout.Length; y++)
-            {
-                var keyboardLine = KeyboardLayout[y];
-                if (drawRow != null)
-                    drawRow(new Rectangle(0, y, keyboardLine.Length, 1));
-
-                var x = keyboardLine.IndexOf('[');
-                while (x != -1)
-                {
-                    var x2 = keyboardLine.IndexOf(']', x);
-
-                    var scanCodeString = keyboardLine.Substring(x + 1, 3).Trim();
-                    var keyScanCode = scanCodeString.Length > 0 ? int.Parse(scanCodeString, NumberStyles.HexNumber) : 0;
-
-                    var keyName = GetScanCodeKeyName(keyScanCode);
-                    // Only allow F-keys to show >1 character names. The rest we'll remove for now.
-                    if ((keyName.Length > 1) && !new[] { 0x3B, 0x3C, 0x3D, 0x3E, 0x3F, 0x40, 0x41, 0x42, 0x43, 0x44, 0x57, 0x58 }.Contains(keyScanCode))
-                        keyName = "";
-
-                    if (drawKey != null)
-                        drawKey(new Rectangle(x, y, x2 - x + 1, 1), keyScanCode, keyName);
-
-                    x = keyboardLine.IndexOf('[', x2);
-                }
-            }
-        }
-
-        IEnumerable<UserCommands> GetScanCodeCommands(int scanCode)
-        {
-            return GetCommands().Where(uc => (Commands[(int)uc] is UserCommandKeyInput) && ((Commands[(int)uc] as UserCommandKeyInput).ScanCode == scanCode));
-        }
-
-        public Color GetScanCodeColor(int scanCode)
-        {
-            // These should be placed in order of priority - the first found match is used.
-            var prefixesToColors = new List<KeyValuePair<string, Color>>()
-            {
-                new KeyValuePair<string, Color>("ControlReverser", Color.DarkGreen),
-                new KeyValuePair<string, Color>("ControlThrottle", Color.DarkGreen),
-                new KeyValuePair<string, Color>("ControlTrainBrake", Color.DarkRed),
-                new KeyValuePair<string, Color>("ControlEngineBrake", Color.DarkRed),
-                new KeyValuePair<string, Color>("ControlDynamicBrake", Color.DarkRed),
-                new KeyValuePair<string, Color>("ControlBrakeHose", Color.DarkRed),
-                new KeyValuePair<string, Color>("ControlEmergency", Color.DarkRed),
-                new KeyValuePair<string, Color>("ControlBailOff", Color.DarkRed),
-                new KeyValuePair<string, Color>("ControlInitializeBrakes", Color.DarkRed),
-                new KeyValuePair<string, Color>("Control", Color.DarkBlue),
-                new KeyValuePair<string, Color>("Camera", Color.Orange),
-                new KeyValuePair<string, Color>("Display", Color.DarkGoldenrod),
-                //new KeyValuePair<string, Color>("Game", Color.Blue),
-                new KeyValuePair<string, Color>("", Color.Gray),
-            };
-
-            foreach (var prefixToColor in prefixesToColors)
-                foreach (var command in GetScanCodeCommands(scanCode))
-                    if (command.ToString().StartsWith(prefixToColor.Key))
-                        return prefixToColor.Value;
-
-            return Color.TransparentBlack;
-        }
-
-        public void DumpToText(string filePath)
-        {
-            using (var writer = new StreamWriter(File.OpenWrite(filePath)))
-            {
-                writer.WriteLine("{0,-40}{1,-40}{2}", "Command", "Key", "Unique Inputs");
-                writer.WriteLine(new String('=', 40 * 3));
-                foreach (var command in GetCommands())
-                    writer.WriteLine("{0,-40}{1,-40}{2}", GetPrettyCommandName(command), Commands[(int)command], String.Join(", ", Commands[(int)command].GetUniqueInputs().OrderBy(s => s).ToArray()));
-            }
-        }
-
-        public void DumpToGraphic(string filePath)
-        {
-            var keyWidth = 50;
-            var keyHeight = 4 * keyWidth;
-            var keySpacing = 5;
-            var keyFontLabel = new System.Drawing.Font(System.Drawing.SystemFonts.MessageBoxFont.FontFamily, keyHeight * 0.33f, System.Drawing.GraphicsUnit.Pixel);
-            var keyFontCommand = new System.Drawing.Font(System.Drawing.SystemFonts.MessageBoxFont.FontFamily, keyHeight * 0.22f, System.Drawing.GraphicsUnit.Pixel);
-            var keyboardLayoutBitmap = new System.Drawing.Bitmap(KeyboardLayout[0].Length * keyWidth, KeyboardLayout.Length * keyHeight);
-            using (var g = System.Drawing.Graphics.FromImage(keyboardLayoutBitmap))
-            {
-                DrawKeyboardMap(null, (keyBox, keyScanCode, keyName) =>
-                {
-                    var keyCommands = GetScanCodeCommands(keyScanCode);
-                    var keyCommandNames = String.Join("\n", keyCommands.Select(c => String.Join(" ", GetPrettyCommandName(c).Split(' ').Skip(1).ToArray())).ToArray());
-
-                    var keyColor = GetScanCodeColor(keyScanCode);
-                    var keyTextColor = System.Drawing.Brushes.Black;
-                    if (keyColor == Color.TransparentBlack)
-                    {
-                        keyColor = Color.White;
-                    }
-                    else
-                    {
-                        keyColor.R += (byte)((255 - keyColor.R) * 2 / 3);
-                        keyColor.G += (byte)((255 - keyColor.G) * 2 / 3);
-                        keyColor.B += (byte)((255 - keyColor.B) * 2 / 3);
-                    }
-
-                    Scale(ref keyBox, keyWidth, keyHeight);
-                    keyBox.Inflate(-keySpacing, -keySpacing);
-
-                    g.FillRectangle(new System.Drawing.SolidBrush(System.Drawing.Color.FromArgb((int)keyColor.PackedValue)), keyBox.Left, keyBox.Top, keyBox.Width, keyBox.Height);
-                    g.DrawRectangle(System.Drawing.Pens.Black, keyBox.Left, keyBox.Top, keyBox.Width, keyBox.Height);
-                    g.DrawString(keyName, keyFontLabel, keyTextColor, keyBox.Right - g.MeasureString(keyName, keyFontLabel).Width + keySpacing, keyBox.Top - 3 * keySpacing);
-                    g.DrawString(keyCommandNames, keyFontCommand, keyTextColor, keyBox.Left, keyBox.Bottom - keyCommands.Count() * keyFontCommand.Height);
-                });
-            }
-            keyboardLayoutBitmap.Save(filePath, System.Drawing.Imaging.ImageFormat.Png);
-        }
-
-        public static void Scale(ref Rectangle rectangle, int scaleX, int scaleY)
-        {
-            rectangle.X *= scaleX;
-            rectangle.Y *= scaleY;
-            rectangle.Width *= scaleX;
-            rectangle.Height *= scaleY;
-        }
-
-        #region Default Input Settings
-        static void InitializeCommands(UserCommandInput[] Commands)
-        {
-            // All UserCommandModifierInput commands go here.
-            Commands[(int)UserCommands.GameSwitchWithMouse] = new UserCommandModifierInput(KeyModifiers.Alt);
-            Commands[(int)UserCommands.DisplayNextWindowTab] = new UserCommandModifierInput(KeyModifiers.Shift);
-            Commands[(int)UserCommands.CameraMoveFast] = new UserCommandModifierInput(KeyModifiers.Shift);
-            Commands[(int)UserCommands.GameSuspendOldPlayer] = new UserCommandModifierInput(KeyModifiers.Shift);
-            Commands[(int)UserCommands.CameraMoveSlow] = new UserCommandModifierInput(KeyModifiers.Control);
-
-            // Everything else goes here, sorted alphabetically please (and grouped by first word of name).
-            Commands[(int)UserCommands.CameraBrakeman] = new UserCommandKeyInput(0x07);
-			Commands[(int)UserCommands.CameraCab] = new UserCommandKeyInput(0x02);
-			Commands[(int)UserCommands.CameraThreeDimensionalCab] = new UserCommandKeyInput(0x02, KeyModifiers.Alt);
-            Commands[(int)UserCommands.CameraCarFirst] = new UserCommandKeyInput(0x47, KeyModifiers.Alt);
-            Commands[(int)UserCommands.CameraCarLast] = new UserCommandKeyInput(0x4F, KeyModifiers.Alt);
-            Commands[(int)UserCommands.CameraCarNext] = new UserCommandKeyInput(0x49, KeyModifiers.Alt);
-            Commands[(int)UserCommands.CameraCarPrevious] = new UserCommandKeyInput(0x51, KeyModifiers.Alt);
-            Commands[(int)UserCommands.CameraFree] = new UserCommandKeyInput(0x09);
-            Commands[(int)UserCommands.CameraHeadOutBackward] = new UserCommandKeyInput(0x4F);
-            Commands[(int)UserCommands.CameraHeadOutForward] = new UserCommandKeyInput(0x47);
-            Commands[(int)UserCommands.CameraJumpBackPlayer] = new UserCommandKeyInput(0x0A);
-            Commands[(int)UserCommands.CameraJumpingTrains] = new UserCommandKeyInput(0x0A, KeyModifiers.Alt);
-            Commands[(int)UserCommands.CameraJumpSeeSwitch] = new UserCommandKeyInput(0x22, KeyModifiers.Control | KeyModifiers.Alt);
-            Commands[(int)UserCommands.CameraOutsideFront] = new UserCommandKeyInput(0x03);
-            Commands[(int)UserCommands.CameraOutsideRear] = new UserCommandKeyInput(0x04);
-            Commands[(int)UserCommands.CameraPanDown] = new UserCommandModifiableKeyInput(0x50, Commands[(int)UserCommands.CameraMoveFast], Commands[(int)UserCommands.CameraMoveSlow]);
-            Commands[(int)UserCommands.CameraPanLeft] = new UserCommandModifiableKeyInput(0x4B, Commands[(int)UserCommands.CameraMoveFast], Commands[(int)UserCommands.CameraMoveSlow]);
-            Commands[(int)UserCommands.CameraPanRight] = new UserCommandModifiableKeyInput(0x4D, Commands[(int)UserCommands.CameraMoveFast], Commands[(int)UserCommands.CameraMoveSlow]);
-            Commands[(int)UserCommands.CameraPanUp] = new UserCommandModifiableKeyInput(0x48, Commands[(int)UserCommands.CameraMoveFast], Commands[(int)UserCommands.CameraMoveSlow]);
-            Commands[(int)UserCommands.CameraPassenger] = new UserCommandKeyInput(0x06);
-            Commands[(int)UserCommands.CameraPreviousFree] = new UserCommandKeyInput(0x09, KeyModifiers.Shift);
-            Commands[(int)UserCommands.CameraReset] = new UserCommandKeyInput(0x09, KeyModifiers.Control);
-            Commands[(int)UserCommands.CameraRotateDown] = new UserCommandModifiableKeyInput(0x50, KeyModifiers.Alt, Commands[(int)UserCommands.CameraMoveFast], Commands[(int)UserCommands.CameraMoveSlow]);
-            Commands[(int)UserCommands.CameraRotateLeft] = new UserCommandModifiableKeyInput(0x4B, KeyModifiers.Alt, Commands[(int)UserCommands.CameraMoveFast], Commands[(int)UserCommands.CameraMoveSlow]);
-            Commands[(int)UserCommands.CameraRotateRight] = new UserCommandModifiableKeyInput(0x4D, KeyModifiers.Alt, Commands[(int)UserCommands.CameraMoveFast], Commands[(int)UserCommands.CameraMoveSlow]);
-            Commands[(int)UserCommands.CameraRotateUp] = new UserCommandModifiableKeyInput(0x48, KeyModifiers.Alt, Commands[(int)UserCommands.CameraMoveFast], Commands[(int)UserCommands.CameraMoveSlow]);
-            Commands[(int)UserCommands.CameraScrollLeft] = new UserCommandModifiableKeyInput(0x4B, KeyModifiers.Alt);
-            Commands[(int)UserCommands.CameraScrollRight] = new UserCommandModifiableKeyInput(0x4D, KeyModifiers.Alt);
-            Commands[(int)UserCommands.CameraChangePassengerViewPoint] = new UserCommandKeyInput(0x06, KeyModifiers.Shift);
-            Commands[(int)UserCommands.CameraToggleShowCab] = new UserCommandKeyInput(0x02, KeyModifiers.Shift);
-            Commands[(int)UserCommands.CameraTrackside] = new UserCommandKeyInput(0x05);
-            Commands[(int)UserCommands.CameraSpecialTracksidePoint] = new UserCommandKeyInput(0x05, KeyModifiers.Shift);
-            Commands[(int)UserCommands.CameraVibrate] = new UserCommandKeyInput(0x2F, KeyModifiers.Control);
-            Commands[(int)UserCommands.CameraZoomIn] = new UserCommandModifiableKeyInput(0x49, Commands[(int)UserCommands.CameraMoveFast], Commands[(int)UserCommands.CameraMoveSlow]);
-            Commands[(int)UserCommands.CameraZoomOut] = new UserCommandModifiableKeyInput(0x51, Commands[(int)UserCommands.CameraMoveFast], Commands[(int)UserCommands.CameraMoveSlow]);
-
-            Commands[(int)UserCommands.ControlAlerter] = new UserCommandKeyInput(0x2C);
-            Commands[(int)UserCommands.ControlBackwards] = new UserCommandKeyInput(0x1F);
-            Commands[(int)UserCommands.ControlBailOff] = new UserCommandKeyInput(0x35);
-            Commands[(int)UserCommands.ControlBell] = new UserCommandKeyInput(0x30);
-            Commands[(int)UserCommands.ControlBellToggle] = new UserCommandKeyInput(0x30, KeyModifiers.Shift);
-            Commands[(int)UserCommands.ControlBlowerDecrease] = new UserCommandKeyInput(0x31, KeyModifiers.Shift);
-            Commands[(int)UserCommands.ControlBlowerIncrease] = new UserCommandKeyInput(0x31);
-            Commands[(int)UserCommands.ControlSteamHeatDecrease] = new UserCommandKeyInput(0x20, KeyModifiers.Alt);
-            Commands[(int)UserCommands.ControlSteamHeatIncrease] = new UserCommandKeyInput(0x16, KeyModifiers.Alt);
-            Commands[(int)UserCommands.ControlBrakeHoseConnect] = new UserCommandKeyInput(0x2B);
-            Commands[(int)UserCommands.ControlBrakeHoseDisconnect] = new UserCommandKeyInput(0x2B, KeyModifiers.Shift);
-            Commands[(int)UserCommands.ControlCabRadio] = new UserCommandKeyInput(0x13, KeyModifiers.Alt);
-            Commands[(int)UserCommands.ControlCircuitBreakerClosingOrder] = new UserCommandKeyInput(0x18);
-            Commands[(int)UserCommands.ControlCircuitBreakerOpeningOrder] = new UserCommandKeyInput(0x17);
-            Commands[(int)UserCommands.ControlCircuitBreakerClosingAuthorization] = new UserCommandKeyInput(0x18, KeyModifiers.Shift);
-            Commands[(int)UserCommands.ControlCylinderCocks] = new UserCommandKeyInput(0x2E);
-            Commands[(int)UserCommands.ControlSmallEjectorIncrease] = new UserCommandKeyInput(0x24);
-            Commands[(int)UserCommands.ControlSmallEjectorDecrease] = new UserCommandKeyInput(0x24, KeyModifiers.Shift);
-            Commands[(int)UserCommands.ControlCylinderCompound] = new UserCommandKeyInput(0x19);
-            Commands[(int)UserCommands.ControlDamperDecrease] = new UserCommandKeyInput(0x32, KeyModifiers.Shift);
-            Commands[(int)UserCommands.ControlDamperIncrease] = new UserCommandKeyInput(0x32);
-            Commands[(int)UserCommands.ControlDieselHelper] = new UserCommandKeyInput(0x15, KeyModifiers.Control);
-            Commands[(int)UserCommands.ControlDieselPlayer] = new UserCommandKeyInput(0x15, KeyModifiers.Shift);
-            Commands[(int)UserCommands.ControlDoorLeft] = new UserCommandKeyInput(0x10);
-            Commands[(int)UserCommands.ControlDoorRight] = new UserCommandKeyInput(0x10, KeyModifiers.Shift);
-            Commands[(int)UserCommands.ControlDynamicBrakeDecrease] = new UserCommandKeyInput(0x33);
-            Commands[(int)UserCommands.ControlDynamicBrakeIncrease] = new UserCommandKeyInput(0x34);
-            Commands[(int)UserCommands.ControlEmergencyPushButton] = new UserCommandKeyInput(0x0E);
-            Commands[(int)UserCommands.ControlEngineBrakeDecrease] = new UserCommandKeyInput(0x1A);
-            Commands[(int)UserCommands.ControlEngineBrakeIncrease] = new UserCommandKeyInput(0x1B);
-            Commands[(int)UserCommands.ControlFireboxClose] = new UserCommandKeyInput(0x21, KeyModifiers.Shift);
-            Commands[(int)UserCommands.ControlFireboxOpen] = new UserCommandKeyInput(0x21);
-            Commands[(int)UserCommands.ControlFireShovelFull] = new UserCommandKeyInput(0x13, KeyModifiers.Control);
-            Commands[(int)UserCommands.ControlFiring] = new UserCommandKeyInput(0x21, KeyModifiers.Control);
-            Commands[(int)UserCommands.ControlFiringRateDecrease] = new UserCommandKeyInput(0x13, KeyModifiers.Shift);
-            Commands[(int)UserCommands.ControlFiringRateIncrease] = new UserCommandKeyInput(0x13);
-            Commands[(int)UserCommands.ControlForwards] = new UserCommandKeyInput(0x11);
-            Commands[(int)UserCommands.ControlGearDown] = new UserCommandKeyInput(0x12, KeyModifiers.Shift);
-            Commands[(int)UserCommands.ControlGearUp] = new UserCommandKeyInput(0x12);
-            Commands[(int)UserCommands.ControlHandbrakeFull] = new UserCommandKeyInput(0x28, KeyModifiers.Shift);
-            Commands[(int)UserCommands.ControlHandbrakeNone] = new UserCommandKeyInput(0x27, KeyModifiers.Shift);
-            Commands[(int)UserCommands.ControlHeadlightDecrease] = new UserCommandKeyInput(0x23, KeyModifiers.Shift);
-            Commands[(int)UserCommands.ControlHeadlightIncrease] = new UserCommandKeyInput(0x23);
-            Commands[(int)UserCommands.ControlHorn] = new UserCommandKeyInput(0x39);
-            Commands[(int)UserCommands.ControlImmediateRefill] = new UserCommandKeyInput(0x14, KeyModifiers.Shift);
-            Commands[(int)UserCommands.ControlInitializeBrakes] = new UserCommandKeyInput(0x35, KeyModifiers.Shift);
-            Commands[(int)UserCommands.ControlInjector1] = new UserCommandKeyInput(0x17);
-            Commands[(int)UserCommands.ControlInjector1Decrease] = new UserCommandKeyInput(0x25, KeyModifiers.Shift);
-            Commands[(int)UserCommands.ControlInjector1Increase] = new UserCommandKeyInput(0x25);
-            Commands[(int)UserCommands.ControlInjector2] = new UserCommandKeyInput(0x18);
-            Commands[(int)UserCommands.ControlInjector2Decrease] = new UserCommandKeyInput(0x26, KeyModifiers.Shift);
-            Commands[(int)UserCommands.ControlInjector2Increase] = new UserCommandKeyInput(0x26);
-            Commands[(int)UserCommands.ControlLight] = new UserCommandKeyInput(0x26);
-            Commands[(int)UserCommands.ControlMirror] = new UserCommandKeyInput(0x2F, KeyModifiers.Shift);
-            Commands[(int)UserCommands.ControlPantograph1] = new UserCommandKeyInput(0x19);
-            Commands[(int)UserCommands.ControlPantograph2] = new UserCommandKeyInput(0x19, KeyModifiers.Shift);
-            Commands[(int)UserCommands.ControlPantograph3] = new UserCommandKeyInput(0x19, KeyModifiers.Control);
-            Commands[(int)UserCommands.ControlPantograph4] = new UserCommandKeyInput(0x19, KeyModifiers.Shift | KeyModifiers.Control);
-            Commands[(int)UserCommands.ControlOdoMeterShowHide] = new UserCommandKeyInput(0x2C, KeyModifiers.Shift);
-            Commands[(int)UserCommands.ControlOdoMeterReset] = new UserCommandKeyInput(0x2C, KeyModifiers.Control);
-            Commands[(int)UserCommands.ControlOdoMeterDirection] = new UserCommandKeyInput(0x2C, KeyModifiers.Control | KeyModifiers.Shift);
-            Commands[(int)UserCommands.ControlRefill] = new UserCommandKeyInput(0x14);
-            Commands[(int)UserCommands.ControlRetainersOff] = new UserCommandKeyInput(0x1A, KeyModifiers.Shift);
-            Commands[(int)UserCommands.ControlRetainersOn] = new UserCommandKeyInput(0x1B, KeyModifiers.Shift);
-            Commands[(int)UserCommands.ControlSander] = new UserCommandKeyInput(0x2D);
-            Commands[(int)UserCommands.ControlSanderToggle] = new UserCommandKeyInput(0x2D, KeyModifiers.Shift);
-            Commands[(int)UserCommands.ControlThrottleDecrease] = new UserCommandKeyInput(0x1E);
-            Commands[(int)UserCommands.ControlThrottleIncrease] = new UserCommandKeyInput(0x20);
-            Commands[(int)UserCommands.ControlThrottleZero] = new UserCommandKeyInput(0x1E, KeyModifiers.Control);
-            Commands[(int)UserCommands.ControlTrainBrakeDecrease] = new UserCommandKeyInput(0x27);
-            Commands[(int)UserCommands.ControlTrainBrakeIncrease] = new UserCommandKeyInput(0x28);
-            Commands[(int)UserCommands.ControlTrainBrakeZero] = new UserCommandKeyInput(0x27, KeyModifiers.Control);
-            Commands[(int)UserCommands.ControlTroughRefill] = new UserCommandKeyInput(0x15);
-            Commands[(int)UserCommands.ControlTurntableClockwise] = new UserCommandKeyInput(0x2E, KeyModifiers.Alt);
-            Commands[(int)UserCommands.ControlTurntableCounterclockwise] = new UserCommandKeyInput(0x2E, KeyModifiers.Control);
-            Commands[(int)UserCommands.ControlAIFireOn] = new UserCommandKeyInput(0x23, KeyModifiers.Alt);
-            Commands[(int)UserCommands.ControlAIFireOff] = new UserCommandKeyInput(0x23, KeyModifiers.Control);
-            Commands[(int)UserCommands.ControlAIFireReset] = new UserCommandKeyInput(0x23, KeyModifiers.Control | KeyModifiers.Alt);
-
-            Commands[(int)UserCommands.ControlWiper] = new UserCommandKeyInput(0x2F);
-
-            Commands[(int)UserCommands.DebugClockBackwards] = new UserCommandKeyInput(0x0C);
-            Commands[(int)UserCommands.DebugClockForwards] = new UserCommandKeyInput(0x0D);
-            Commands[(int)UserCommands.DebugDumpKeymap] = new UserCommandKeyInput(0x3B, KeyModifiers.Alt);
-            Commands[(int)UserCommands.DebugFogDecrease] = new UserCommandKeyInput(0x0C, KeyModifiers.Shift);
-            Commands[(int)UserCommands.DebugFogIncrease] = new UserCommandKeyInput(0x0D, KeyModifiers.Shift);
-            Commands[(int)UserCommands.DebugLockShadows] = new UserCommandKeyInput(0x1F, KeyModifiers.Control | KeyModifiers.Alt);
-            Commands[(int)UserCommands.DebugLogger] = new UserCommandKeyInput(0x58);
-            Commands[(int)UserCommands.DebugLogRenderFrame] = new UserCommandKeyInput(0x58, KeyModifiers.Alt);
-            Commands[(int)UserCommands.DebugOvercastDecrease] = new UserCommandKeyInput(0x0C, KeyModifiers.Control);
-            Commands[(int)UserCommands.DebugOvercastIncrease] = new UserCommandKeyInput(0x0D, KeyModifiers.Control);
-            Commands[(int)UserCommands.DebugPhysicsForm] = new UserCommandKeyInput(0x3D, KeyModifiers.Alt);
-            Commands[(int)UserCommands.DebugPrecipitationDecrease] = new UserCommandKeyInput(0x0C, KeyModifiers.Alt);
-            Commands[(int)UserCommands.DebugPrecipitationIncrease] = new UserCommandKeyInput(0x0D, KeyModifiers.Alt);
-            Commands[(int)UserCommands.DebugPrecipitationLiquidityDecrease] = new UserCommandKeyInput(0x0C, KeyModifiers.Control | KeyModifiers.Alt);
-            Commands[(int)UserCommands.DebugPrecipitationLiquidityIncrease] = new UserCommandKeyInput(0x0D, KeyModifiers.Control | KeyModifiers.Alt);
-            Commands[(int)UserCommands.DebugResetWheelSlip] = new UserCommandKeyInput(0x2D, KeyModifiers.Alt);
-            Commands[(int)UserCommands.DebugSignalling] = new UserCommandKeyInput(0x57, KeyModifiers.Control | KeyModifiers.Alt);
-            Commands[(int)UserCommands.DebugSoundForm] = new UserCommandKeyInput(0x1F, KeyModifiers.Alt);
-            Commands[(int)UserCommands.DebugSpeedDown] = new UserCommandKeyInput(0x51, KeyModifiers.Control | KeyModifiers.Alt);
-            Commands[(int)UserCommands.DebugSpeedReset] = new UserCommandKeyInput(0x47, KeyModifiers.Control | KeyModifiers.Alt);
-            Commands[(int)UserCommands.DebugSpeedUp] = new UserCommandKeyInput(0x49, KeyModifiers.Control | KeyModifiers.Alt);
-            Commands[(int)UserCommands.DebugToggleAdvancedAdhesion] = new UserCommandKeyInput(0x2D, KeyModifiers.Control | KeyModifiers.Alt);
-            Commands[(int)UserCommands.DebugTracks] = new UserCommandKeyInput(0x40, KeyModifiers.Control | KeyModifiers.Alt);
-            Commands[(int)UserCommands.DebugWeatherChange] = new UserCommandKeyInput(0x19, KeyModifiers.Alt);
-
-            Commands[(int)UserCommands.DisplayTrainListWindow] = new UserCommandKeyInput(0x43, KeyModifiers.Alt);
-            Commands[(int)UserCommands.DisplayBasicHUDToggle] = new UserCommandKeyInput(0x3F, KeyModifiers.Alt);
-            Commands[(int)UserCommands.DisplayCarLabels] = new UserCommandModifiableKeyInput(0x41, Commands[(int)UserCommands.DisplayNextWindowTab]);
-            Commands[(int)UserCommands.DisplayCompassWindow] = new UserCommandKeyInput(0x0B);
-            Commands[(int)UserCommands.DisplayHelpWindow] = new UserCommandModifiableKeyInput(0x3B, Commands[(int)UserCommands.DisplayNextWindowTab]);
-            Commands[(int)UserCommands.DisplayHUD] = new UserCommandModifiableKeyInput(0x3F, Commands[(int)UserCommands.DisplayNextWindowTab]);
-            Commands[(int)UserCommands.DisplayNextStationWindow] = new UserCommandKeyInput(0x44);
-            Commands[(int)UserCommands.DisplayStationLabels] = new UserCommandModifiableKeyInput(0x40, Commands[(int)UserCommands.DisplayNextWindowTab]);
-            Commands[(int)UserCommands.DisplaySwitchWindow] = new UserCommandKeyInput(0x42);
-            Commands[(int)UserCommands.DisplayTrackMonitorWindow] = new UserCommandKeyInput(0x3E);
-            Commands[(int)UserCommands.DisplayTrainOperationsWindow] = new UserCommandKeyInput(0x43);
-
-            Commands[(int)UserCommands.GameAutopilotMode] = new UserCommandKeyInput(0x1E, KeyModifiers.Alt);
-            Commands[(int)UserCommands.GameChangeCab] = new UserCommandKeyInput(0x12, KeyModifiers.Control);
-            Commands[(int)UserCommands.GameClearSignalBackward] = new UserCommandKeyInput(0x0F, KeyModifiers.Shift);
-            Commands[(int)UserCommands.GameClearSignalForward] = new UserCommandKeyInput(0x0F);
-            Commands[(int)UserCommands.GameFullscreen] = new UserCommandKeyInput(0x1C, KeyModifiers.Alt);
-            Commands[(int)UserCommands.GameMultiPlayerDispatcher] = new UserCommandKeyInput(0x0A, KeyModifiers.Control);
-            Commands[(int)UserCommands.GameMultiPlayerTexting] = new UserCommandKeyInput(0x14, KeyModifiers.Control);
-            Commands[(int)UserCommands.GamePause] = new UserCommandKeyInput(Keys.Pause);
-            Commands[(int)UserCommands.GamePauseMenu] = new UserCommandKeyInput(0x01);
-            Commands[(int)UserCommands.GameQuit] = new UserCommandKeyInput(0x3E, KeyModifiers.Alt);
-            Commands[(int)UserCommands.GameRequestControl] = new UserCommandKeyInput(0x12, KeyModifiers.Alt);
-            Commands[(int)UserCommands.GameResetSignalBackward] = new UserCommandKeyInput(0x0F, KeyModifiers.Control | KeyModifiers.Shift);
-            Commands[(int)UserCommands.GameResetSignalForward] = new UserCommandKeyInput(0x0F, KeyModifiers.Control);
-            Commands[(int)UserCommands.GameSave] = new UserCommandKeyInput(0x3C);
-            Commands[(int)UserCommands.GameScreenshot] = new UserCommandKeyInput(Keys.PrintScreen);
-            Commands[(int)UserCommands.GameSignalPicked] = new UserCommandKeyInput(0x22, KeyModifiers.Control);
-            Commands[(int)UserCommands.GameSwitchAhead] = new UserCommandKeyInput(0x22);
-            Commands[(int)UserCommands.GameSwitchBehind] = new UserCommandKeyInput(0x22, KeyModifiers.Shift);
-            Commands[(int)UserCommands.GameSwitchManualMode] = new UserCommandKeyInput(0x32, KeyModifiers.Control);
-            Commands[(int)UserCommands.GameSwitchPicked] = new UserCommandKeyInput(0x22, KeyModifiers.Alt);
-            Commands[(int)UserCommands.GameUncoupleWithMouse] = new UserCommandKeyInput(0x16);
-        }
-        #endregion
-
-        bool IsModifier(UserCommands command)
-        {
-            return Commands[(int)command].GetType() == typeof(UserCommandModifierInput);
-        }
-
-        public string CheckForErrors()
-        {
-            // Make sure all modifiable input commands are synchronized first.
-            foreach (var command in Commands)
-                if (command is UserCommandModifiableKeyInput)
-                    (command as UserCommandModifiableKeyInput).SynchronizeCombine();
-
-            var errors = new List<String>();
-
-            // Check for commands which both require a particular modifier, and ignore it.
-            foreach (var command in GetCommands())
-            {
-                var input = Commands[(int)command];
-                var modInput = input as UserCommandModifiableKeyInput;
-                if (modInput != null)
-                {
-                    if (modInput.Shift && modInput.IgnoreShift)
-                        errors.Add(catalog.GetStringFmt("{0} requires and is modified by Shift", GetPrettyLocalizedName(command)));
-                    if (modInput.Control && modInput.IgnoreControl)
-                        errors.Add(catalog.GetStringFmt("{0} requires and is modified by Control", GetPrettyLocalizedName(command)));
-                    if (modInput.Alt && modInput.IgnoreAlt)
-                        errors.Add(catalog.GetStringFmt("{0} requires and is modified by Alt", GetPrettyLocalizedName(command)));
-                }
-            }
-
-            // Check for two commands assigned to the same key
-            var firstCommand = GetCommands().Min();
-            var lastCommand = GetCommands().Max();
-            for (var command1 = firstCommand; command1 <= lastCommand; command1++)
-            {
-                var input1 = Commands[(int)command1];
-
-                // Modifier inputs don't matter as they don't represent any key.
-                if (input1 is UserCommandModifierInput)
-                    continue;
-
-                for (var command2 = command1 + 1; command2 <= lastCommand; command2++)
-                {
-                    var input2 = Commands[(int)command2];
-
-                    // Modifier inputs don't matter as they don't represent any key.
-                    if (input2 is UserCommandModifierInput)
-                        continue;
-
-                    // Ignore problems when both inputs are on defaults. (This protects the user somewhat but leaves developers in the dark.)
-                    if (input1.PersistentDescriptor == InputSettings.DefaultCommands[(int)command1].PersistentDescriptor && input2.PersistentDescriptor == InputSettings.DefaultCommands[(int)command2].PersistentDescriptor)
-                        continue;
-
-                    var unique1 = input1.GetUniqueInputs();
-                    var unique2 = input2.GetUniqueInputs();
-                    var sharedUnique = unique1.Where(id => unique2.Contains(id));
-                    foreach (var uniqueInput in sharedUnique)
-                        errors.Add(catalog.GetStringFmt("{0} and {1} both match {2}", GetPrettyLocalizedName(command1), GetPrettyLocalizedName(command2), GetPrettyUniqueInput(uniqueInput)));
-                }
-            }
-
-            return String.Join("\n", errors.ToArray());
-        }
-
-        public static string GetPrettyLocalizedName(Enum value)
-        {
-            return catalog.GetString(GetStringAttribute.GetPrettyName(value));
-        }
-
-        public static string GetPrettyCommandName(UserCommands command)
-        {
-            var name = command.ToString();
-            var nameU = name.ToUpperInvariant();
-            var nameL = name.ToLowerInvariant();
-            for (var i = name.Length - 1; i > 0; i--)
-            {
-                if (((name[i - 1] != nameU[i - 1]) && (name[i] == nameU[i])) ||
-                    (name[i - 1] == nameL[i - 1]) && (name[i] != nameL[i]))
-                {
-                    name = name.Insert(i, " ");
-                    nameL = nameL.Insert(i, " ");
-                }
-            }
-            return name;
-        }
-
-        public static string GetPrettyUniqueInput(string uniqueInput)
-        {
-            var parts = uniqueInput.Split('+');
-            if (parts[parts.Length - 1].StartsWith("0x"))
-            {
-                var key = int.Parse(parts[parts.Length - 1].Substring(2), NumberStyles.AllowHexSpecifier);
-                parts[parts.Length - 1] = GetScanCodeKeyName(key);
-            }
-            return String.Join(" + ", parts);
-        }
-
-        public static Keys GetScanCodeKeys(int scanCode)
-        {
-            var sc = scanCode;
-            if (scanCode >= 0x0100)
-                sc = 0xE100 | (scanCode & 0x7F);
-            else if (scanCode >= 0x0080)
-                sc = 0xE000 | (scanCode & 0x7F);
-            return (Keys)MapVirtualKey(sc, MapVirtualKeyType.ScanToVirtualEx);
-        }
-
-        public static string GetScanCodeKeyName(int scanCode)
-        {
-            var xnaName = Enum.GetName(typeof(Keys), GetScanCodeKeys(scanCode));
-            var keyName = new String('\0', 32);
-            var keyNameLength = GetKeyNameText(scanCode << 16, keyName, keyName.Length);
-            keyName = keyName.Substring(0, keyNameLength);
-
-            if (keyName.Length > 0)
-            {
-                // Pick the XNA key name because:
-                //   Pause (0x11D) is mapped to "Right Control".
-                //   GetKeyNameText prefers "NUM 9" to "PAGE UP".
-                if (!String.IsNullOrEmpty(xnaName) && ((scanCode == 0x11D) || keyName.StartsWith("NUM ", StringComparison.OrdinalIgnoreCase) || keyName.StartsWith(xnaName, StringComparison.OrdinalIgnoreCase) || xnaName.StartsWith(keyName, StringComparison.OrdinalIgnoreCase)))
-                    return xnaName;
-
-                return keyName;
-            }
-
-            // If we failed to convert the scan code to a name, show the scan code for debugging.
-            return String.Format(" [sc=0x{0:X2}]", scanCode);
-        }
-    }
-
-    /// <summary>
-    /// Represents a single user-triggerable keyboard input command.
-    /// </summary>
-    public abstract class UserCommandInput
-    {
-        public abstract string PersistentDescriptor { get; set; }
-
-        public virtual bool IsModifier { get { return false; } }
-
-        public abstract bool IsKeyDown(KeyboardState keyboardState);
-
-        public abstract IEnumerable<string> GetUniqueInputs();
-
-        public override string ToString()
-        {
-            return "";
-        }
-    }
-
-    /// <summary>
-    /// Stores a specific combination of keyboard modifiers for comparison with a <see cref="KeyboardState"/>.
-    /// </summary>
-    public class UserCommandModifierInput : UserCommandInput
-    {
-        public bool Shift { get; private set; }
-        public bool Control { get; private set; }
-        public bool Alt { get; private set; }
-
-        protected UserCommandModifierInput(bool shift, bool control, bool alt)
-        {
-            Shift = shift;
-            Control = control;
-            Alt = alt;
-        }
-
-        public UserCommandModifierInput(KeyModifiers modifiers)
-        : this((modifiers & KeyModifiers.Shift) != 0, (modifiers & KeyModifiers.Control) != 0, (modifiers & KeyModifiers.Alt) != 0)
-        {
-        }
-
-        protected static bool IsModifiersMatching(KeyboardState keyboardState, bool shift, bool control, bool alt)
-        {
-            return (!shift || keyboardState.IsKeyDown(Keys.LeftShift) || keyboardState.IsKeyDown(Keys.RightShift)) &&
-                (!control || keyboardState.IsKeyDown(Keys.LeftControl) || keyboardState.IsKeyDown(Keys.RightControl)) &&
-                (!alt || keyboardState.IsKeyDown(Keys.LeftAlt) || keyboardState.IsKeyDown(Keys.RightAlt));
-        }
-
-        public override string PersistentDescriptor
-        {
-            get
-            {
-                return String.Format("0,0,{0},{1},{2}", Shift ? 1 : 0, Control ? 1 : 0, Alt ? 1 : 0);
-            }
-            set
-            {
-                var parts = value.Split(',');
-                if (parts.Length >= 5)
-                {
-                    Shift = parts[2] != "0";
-                    Control = parts[3] != "0";
-                    Alt = parts[4] != "0";
-                }
-            }
-        }
-
-        public override bool IsModifier { get { return true; } }
-
-        public override bool IsKeyDown(KeyboardState keyboardState)
-        {
-            return IsModifiersMatching(keyboardState, Shift, Control, Alt);
-        }
-
-        public override IEnumerable<string> GetUniqueInputs()
-        {
-            var key = new StringBuilder();
-            if (Shift) key = key.Append("Shift+");
-            if (Control) key = key.Append("Control+");
-            if (Alt) key = key.Append("Alt+");
-            if (key.Length > 0) key.Length -= 1;
-            return new[] { key.ToString() };
-        }
-
-        public override string ToString()
-        {
-            var key = new StringBuilder();
-            if (Shift) key = key.Append("Shift + ");
-            if (Control) key = key.Append("Control + ");
-            if (Alt) key = key.Append("Alt + ");
-            if (key.Length > 0) key.Length -= 3;
-            return key.ToString();
-        }
-    }
-
-    /// <summary>
-    /// Stores a key and specific combination of keyboard modifiers for comparison with a <see cref="KeyboardState"/>.
-    /// </summary>
-    public class UserCommandKeyInput : UserCommandInput
-    {
-        public int ScanCode { get; private set; }
-        public Keys VirtualKey { get; private set; }
-        public bool Shift { get; private set; }
-        public bool Control { get; private set; }
-        public bool Alt { get; private set; }
-
-        protected UserCommandKeyInput(int scanCode, Keys virtualKey, bool shift, bool control, bool alt)
-        {
-            Debug.Assert((scanCode >= 1 && scanCode <= 127) || (virtualKey != Keys.None), "Scan code for keyboard input is outside the allowed range of 1-127.");
-            ScanCode = scanCode;
-            VirtualKey = virtualKey;
-            Shift = shift;
-            Control = control;
-            Alt = alt;
-        }
-
-        public UserCommandKeyInput(int scancode)
-        : this(scancode, KeyModifiers.None)
-        {
-        }
-
-        public UserCommandKeyInput(Keys virtualKey)
-        : this(virtualKey, KeyModifiers.None)
-        {
-        }
-
-        public UserCommandKeyInput(int scancode, KeyModifiers modifiers)
-        : this(scancode, Keys.None, (modifiers & KeyModifiers.Shift) != 0, (modifiers & KeyModifiers.Control) != 0, (modifiers & KeyModifiers.Alt) != 0)
-        {
-        }
-
-        public UserCommandKeyInput(Keys virtualKey, KeyModifiers modifiers)
-        : this(0, virtualKey, (modifiers & KeyModifiers.Shift) != 0, (modifiers & KeyModifiers.Control) != 0, (modifiers & KeyModifiers.Alt) != 0)
-        {
-        }
-
-        protected Keys Key
-        {
-            get
-            {
-                return VirtualKey == Keys.None ? InputSettings.GetScanCodeKeys(ScanCode) : VirtualKey;
-            }
-        }
-
-        protected static bool IsKeyMatching(KeyboardState keyboardState, Keys key)
-        {
-            return keyboardState.IsKeyDown(key);
-        }
-
-        protected static bool IsModifiersMatching(KeyboardState keyboardState, bool shift, bool control, bool alt)
-        {
-            return ((keyboardState.IsKeyDown(Keys.LeftShift) || keyboardState.IsKeyDown(Keys.RightShift)) == shift) &&
-                ((keyboardState.IsKeyDown(Keys.LeftControl) || keyboardState.IsKeyDown(Keys.RightControl)) == control) &&
-                ((keyboardState.IsKeyDown(Keys.LeftAlt) || keyboardState.IsKeyDown(Keys.RightAlt)) == alt);
-        }
-
-        public override string PersistentDescriptor
-        {
-            get
-            {
-                return String.Format("{0},{1},{2},{3},{4}", ScanCode, (int)VirtualKey, Shift ? 1 : 0, Control ? 1 : 0, Alt ? 1 : 0);
-            }
-            set
-            {
-                var parts = value.Split(',');
-                if (parts.Length >= 5)
-                {
-                    ScanCode = int.Parse(parts[0]);
-                    VirtualKey = (Keys)int.Parse(parts[1]);
-                    Shift = parts[2] != "0";
-                    Control = parts[3] != "0";
-                    Alt = parts[4] != "0";
-                }
-            }
-        }
-
-        public override bool IsKeyDown(KeyboardState keyboardState)
-        {
-            return IsKeyMatching(keyboardState, Key) && IsModifiersMatching(keyboardState, Shift, Control, Alt);
-        }
-
-        public override IEnumerable<string> GetUniqueInputs()
-        {
-            var key = new StringBuilder();
-            if (Shift) key = key.Append("Shift+");
-            if (Control) key = key.Append("Control+");
-            if (Alt) key = key.Append("Alt+");
-            if (VirtualKey == Keys.None)
-                key.AppendFormat("0x{0:X2}", ScanCode);
-            else
-                key.Append(VirtualKey);
-            return new[] { key.ToString() };
-        }
-
-        public override string ToString()
-        {
-            var key = new StringBuilder();
-            if (Shift) key.Append("Shift + ");
-            if (Control) key.Append("Control + ");
-            if (Alt) key.Append("Alt + ");
-            if (VirtualKey == Keys.None)
-                key.Append(InputSettings.GetScanCodeKeyName(ScanCode));
-            else
-                key.Append(VirtualKey);
-            return key.ToString();
-        }
-    }
-
-    /// <summary>
-    /// Stores a key, specific combination of keyboard modifiers and a set of keyboard modifiers to ignore for comparison with a <see cref="KeyboardState"/>.
-    /// </summary>
-    public class UserCommandModifiableKeyInput : UserCommandKeyInput
-    {
-        public bool IgnoreShift { get; private set; }
-        public bool IgnoreControl { get; private set; }
-        public bool IgnoreAlt { get; private set; }
-
-        UserCommandModifierInput[] Combine;
-
-        UserCommandModifiableKeyInput(int scanCode, Keys virtualKey, KeyModifiers modifiers, IEnumerable<UserCommandInput> combine)
-            : base(scanCode, virtualKey, (modifiers & KeyModifiers.Shift) != 0, (modifiers & KeyModifiers.Control) != 0, (modifiers & KeyModifiers.Alt) != 0)
-        {
-            Combine = combine.Cast<UserCommandModifierInput>().ToArray();
-            SynchronizeCombine();
-        }
-
-        public UserCommandModifiableKeyInput(int scanCode, KeyModifiers modifiers, params UserCommandInput[] combine)
-            : this(scanCode, Keys.None, modifiers, combine)
-        {
-        }
-
-        public UserCommandModifiableKeyInput(int scanCode, params UserCommandInput[] combine)
-            : this(scanCode, KeyModifiers.None, combine)
-        {
-        }
-
-        public override string PersistentDescriptor
-        {
-            get
-            {
-                return String.Format("{0},{1},{2},{3}", base.PersistentDescriptor, IgnoreShift ? 1 : 0, IgnoreControl ? 1 : 0, IgnoreAlt ? 1 : 0);
-            }
-            set
-            {
-                base.PersistentDescriptor = value;
-                var parts = value.Split(',');
-                if (parts.Length >= 8)
-                {
-                    IgnoreShift = parts[5] != "0";
-                    IgnoreControl = parts[6] != "0";
-                    IgnoreAlt = parts[7] != "0";
-                }
-            }
-        }
-
-        public override bool IsKeyDown(KeyboardState keyboardState)
-        {
-            var shiftState = IgnoreShift ? keyboardState.IsKeyDown(Keys.LeftShift) || keyboardState.IsKeyDown(Keys.RightShift) : Shift;
-            var controlState = IgnoreControl ? keyboardState.IsKeyDown(Keys.LeftControl) || keyboardState.IsKeyDown(Keys.RightControl) : Control;
-            var altState = IgnoreAlt ? keyboardState.IsKeyDown(Keys.LeftAlt) || keyboardState.IsKeyDown(Keys.RightAlt) : Alt;
-            return IsKeyMatching(keyboardState, Key) && IsModifiersMatching(keyboardState, shiftState, controlState, altState);
-        }
-
-        public override IEnumerable<string> GetUniqueInputs()
-        {
-            IEnumerable<string> inputs = new[] { Key.ToString() };
-
-            // This must result in the output being Shift+Control+Alt+key.
-
-            if (IgnoreAlt)
-                inputs = inputs.SelectMany(i => new[] { i, "Alt+" + i });
-            else if (Alt)
-                inputs = inputs.Select(i => "Alt+" + i);
-
-            if (IgnoreControl)
-                inputs = inputs.SelectMany(i => new[] { i, "Control+" + i });
-            else if (Control)
-                inputs = inputs.Select(i => "Control+" + i);
-
-            if (IgnoreShift)
-                inputs = inputs.SelectMany(i => new[] { i, "Shift+" + i });
-            else if (Shift)
-                inputs = inputs.Select(i => "Shift+" + i);
-
-            return inputs;
-        }
-
-        public override string ToString()
-        {
-            var key = new StringBuilder(base.ToString());
-            if (IgnoreShift) key.Append(" (+ Shift)");
-            if (IgnoreControl) key.Append(" (+ Control)");
-            if (IgnoreAlt) key.Append(" (+ Alt)");
-            return key.ToString();
-        }
-
-        public void SynchronizeCombine()
-        {
-            IgnoreShift = Combine.Any(c => c.Shift);
-            IgnoreControl = Combine.Any(c => c.Control);
-            IgnoreAlt = Combine.Any(c => c.Alt);
-        }
-    }
-}
->>>>>>> 6db2e434
+﻿// COPYRIGHT 2012, 2013, 2014 by the Open Rails project.
+// 
+// This file is part of Open Rails.
+// 
+// Open Rails is free software: you can redistribute it and/or modify
+// it under the terms of the GNU General Public License as published by
+// the Free Software Foundation, either version 3 of the License, or
+// (at your option) any later version.
+// 
+// Open Rails is distributed in the hope that it will be useful,
+// but WITHOUT ANY WARRANTY; without even the implied warranty of
+// MERCHANTABILITY or FITNESS FOR A PARTICULAR PURPOSE.  See the
+// GNU General Public License for more details.
+// 
+// You should have received a copy of the GNU General Public License
+// along with Open Rails.  If not, see <http://www.gnu.org/licenses/>.
+
+using System;
+using System.Collections.Generic;
+using System.Diagnostics;
+using System.Globalization;
+using System.IO;
+using System.Linq;
+using System.Runtime.InteropServices;
+using System.Text;
+using GNU.Gettext;
+using Microsoft.Xna.Framework;
+using Microsoft.Xna.Framework.Input;
+using ORTS.Common;
+
+namespace ORTS.Settings
+{
+    /// <summary>
+        [GetString("Camera SpecialTracksidePoint")] CameraSpecialTracksidePoint,
+    /// Loads, stores and manages keyboard input settings for all available <see cref="UserCommands"/>.
+    /// </summary>
+    /// <remarks>
+    /// <para>Keyboard input is processed by associating specific combinations of keys (either scan codes or virtual keys) and modifiers with each <see cref="UserCommands"/>.</para>
+    /// <para>There are three kinds of <see cref="UserCommands"/>, each using a different <see cref="UserCommandInput"/>:</para>
+    /// <list type="bullet">
+    /// <item><description><see cref="UserCommandModifierInput"/> represents a specific combination of keyboard modifiers (Shift, Control and Alt). E.g. Shift.</description></item>
+    /// <item><description><see cref="UserCommandKeyInput"/> represents a key (scan code or virtual key) and a specific combination of keyboard modifiers. E.g. Alt-F4.</description></item>
+    /// <item><description><see cref="UserCommandModifiableKeyInput"/> represents a key (scan code or virtual key), a specific combination of keyboard modifiers and a set of keyboard modifiers to ignore. E.g. Up Arrow (+ Shift) (+ Control).</description></item>
+    /// </list>
+    /// <para>Keyboard input is identified in two distinct ways:</para>
+    /// <list>
+    /// <item><term>Scan code</term><description>A scan code represents a specific location on the physical keyboard, irrespective of the user's locale, keyboard layout and other enviromental settings. For this reason, this is the preferred way to refer to the "main" area of the keyboard - this area varies significantly by locale and usually it is the physical location that matters.</description></item>
+    /// <item><term>Virtual key</term><description>A virtual key represents a logical key on the keyboard, irrespective of where it might be located. For keys outside the "main" area, this is much the same as scan codes and is preferred when refering to logical keys like "Up Arrow".</description></item>
+    /// </list>
+    /// </remarks>
+    public class InputSettings : SettingsBase
+    {
+        static GettextResourceManager catalog = new GettextResourceManager("ORTS.Settings");
+
+        public static readonly UserCommandInput[] DefaultCommands = new UserCommandInput[Enum.GetNames(typeof(UserCommand)).Length];
+        public readonly UserCommandInput[] Commands = new UserCommandInput[Enum.GetNames(typeof(UserCommand)).Length];
+
+        static InputSettings()
+        {
+            InitializeCommands(DefaultCommands);
+        }
+
+        /// <summary>
+        /// Initializes a new instances of the <see cref="InputSettings"/> class with the specified options.
+        /// </summary>
+        /// <param name="options">The list of one-time options to override persisted settings, if any.</param>
+        public InputSettings(IEnumerable<string> options)
+        : base(SettingsStore.GetSettingStore(UserSettings.SettingsFilePath, UserSettings.RegistryKey, "Keys"))
+        {
+            InitializeCommands(Commands);
+            Load(options);
+        }
+
+        UserCommand GetCommand(string name)
+        {
+            return (UserCommand)Enum.Parse(typeof(UserCommand), name);
+        }
+
+        UserCommand[] GetCommands()
+        {
+            return (UserCommand[])Enum.GetValues(typeof(UserCommand));
+        }
+
+        public override object GetDefaultValue(string name)
+        {
+            return DefaultCommands[(int)GetCommand(name)].PersistentDescriptor;
+        }
+
+        protected override object GetValue(string name)
+        {
+            return Commands[(int)GetCommand(name)].PersistentDescriptor;
+        }
+
+        protected override void SetValue(string name, object value)
+        {
+            Commands[(int)GetCommand(name)].PersistentDescriptor = (string)value;
+        }
+
+        protected override void Load(bool allowUserSettings, Dictionary<string, string> optionsDictionary)
+        {
+            foreach (var command in EnumExtension.GetValues<UserCommand>())
+                Load(allowUserSettings, optionsDictionary, command.ToString(), typeof(string));
+        }
+
+        public override void Save()
+        {
+            foreach (var command in EnumExtension.GetValues<UserCommand>())
+                Save(command.ToString());
+        }
+
+        public override void Save(string name)
+        {
+            Save(name, typeof(string));
+        }
+
+        public override void Reset()
+        {
+            foreach (var command in EnumExtension.GetValues<UserCommand>())
+                Reset(command.ToString());
+        }
+
+        #region External APIs
+        enum MapVirtualKeyType
+        {
+            VirtualToCharacter = 2,
+            VirtualToScan = 0,
+            VirtualToScanEx = 4,
+            ScanToVirtual = 1,
+            ScanToVirtualEx = 3,
+        }
+
+        [DllImport("user32.dll")]
+        static extern int MapVirtualKey(int code, MapVirtualKeyType type);
+
+        [DllImport("user32.dll", CharSet = CharSet.Unicode)]
+        static extern int GetKeyNameText(int scanCode, [Out] string name, int nameLength);
+        #endregion
+
+        // Keyboard scancodes are basically constant; some keyboards have extra buttons (e.g. UK ones tend to have an
+        // extra button next to Left Shift) or move one or two around (e.g. UK ones tend to move 0x2B down one row)
+        // but generally this layout is right. Numeric keypad omitted as most keys are just duplicates of the main
+        // keys (in two sets, based on Num Lock) and we don't use them. Scancodes are in hex.
+        //
+        // Break/Pause (0x11D) is handled specially and doesn't use the expect 0x45 scancode.
+        //
+        public static readonly string[] KeyboardLayout = new[] {
+            "[01 ]   [3B ][3C ][3D ][3E ]   [3F ][40 ][41 ][42 ]   [43 ][44 ][57 ][58 ]   [37 ][46 ][11D]",
+            "                                                                                            ",
+            "[29 ][02 ][03 ][04 ][05 ][06 ][07 ][08 ][09 ][0A ][0B ][0C ][0D ][0E     ]   [52 ][47 ][49 ]",
+            "[0F   ][10 ][11 ][12 ][13 ][14 ][15 ][16 ][17 ][18 ][19 ][1A ][1B ][2B   ]   [53 ][4F ][51 ]",
+            "[3A     ][1E ][1F ][20 ][21 ][22 ][23 ][24 ][25 ][26 ][27 ][28 ][1C      ]                  ",
+            "[2A       ][2C ][2D ][2E ][2F ][30 ][31 ][32 ][33 ][34 ][35 ][36         ]        [48 ]     ",
+            "[1D   ][    ][38  ][39                          ][    ][    ][    ][1D   ]   [4B ][50 ][4D ]",
+        };
+
+        public static void DrawKeyboardMap(Action<Rectangle> drawRow, Action<Rectangle, int, string> drawKey)
+        {
+            for (var y = 0; y < KeyboardLayout.Length; y++)
+            {
+                var keyboardLine = KeyboardLayout[y];
+                if (drawRow != null)
+                    drawRow(new Rectangle(0, y, keyboardLine.Length, 1));
+
+                var x = keyboardLine.IndexOf('[');
+                while (x != -1)
+                {
+                    var x2 = keyboardLine.IndexOf(']', x);
+
+                    var scanCodeString = keyboardLine.Substring(x + 1, 3).Trim();
+                    var keyScanCode = scanCodeString.Length > 0 ? int.Parse(scanCodeString, NumberStyles.HexNumber) : 0;
+
+                    var keyName = GetScanCodeKeyName(keyScanCode);
+                    // Only allow F-keys to show >1 character names. The rest we'll remove for now.
+                    if ((keyName.Length > 1) && !new[] { 0x3B, 0x3C, 0x3D, 0x3E, 0x3F, 0x40, 0x41, 0x42, 0x43, 0x44, 0x57, 0x58 }.Contains(keyScanCode))
+                        keyName = "";
+
+                    if (drawKey != null)
+                        drawKey(new Rectangle(x, y, x2 - x + 1, 1), keyScanCode, keyName);
+
+                    x = keyboardLine.IndexOf('[', x2);
+                }
+            }
+        }
+
+        IEnumerable<UserCommand> GetScanCodeCommands(int scanCode)
+        {
+            return EnumExtension.GetValues<UserCommand>().Where(uc => (Commands[(int)uc] is UserCommandKeyInput) && ((Commands[(int)uc] as UserCommandKeyInput).ScanCode == scanCode));
+        }
+
+        public Color GetScanCodeColor(int scanCode)
+        {
+            // These should be placed in order of priority - the first found match is used.
+            var prefixesToColors = new List<KeyValuePair<string, Color>>()
+            {
+                new KeyValuePair<string, Color>("ControlReverser", Color.DarkGreen),
+                new KeyValuePair<string, Color>("ControlThrottle", Color.DarkGreen),
+                new KeyValuePair<string, Color>("ControlTrainBrake", Color.DarkRed),
+                new KeyValuePair<string, Color>("ControlEngineBrake", Color.DarkRed),
+                new KeyValuePair<string, Color>("ControlDynamicBrake", Color.DarkRed),
+                new KeyValuePair<string, Color>("ControlBrakeHose", Color.DarkRed),
+                new KeyValuePair<string, Color>("ControlEmergency", Color.DarkRed),
+                new KeyValuePair<string, Color>("ControlBailOff", Color.DarkRed),
+                new KeyValuePair<string, Color>("ControlInitializeBrakes", Color.DarkRed),
+                new KeyValuePair<string, Color>("Control", Color.DarkBlue),
+                new KeyValuePair<string, Color>("Camera", Color.Orange),
+                new KeyValuePair<string, Color>("Display", Color.DarkGoldenrod),
+                //new KeyValuePair<string, Color>("Game", Color.Blue),
+                new KeyValuePair<string, Color>("", Color.Gray),
+            };
+
+            foreach (var prefixToColor in prefixesToColors)
+                foreach (var command in GetScanCodeCommands(scanCode))
+                    if (command.ToString().StartsWith(prefixToColor.Key))
+                        return prefixToColor.Value;
+
+            return Color.TransparentBlack;
+        }
+
+        public void DumpToText(string filePath)
+        {
+            using (var writer = new StreamWriter(File.OpenWrite(filePath)))
+            {
+                writer.WriteLine("{0,-40}{1,-40}{2}", "Command", "Key", "Unique Inputs");
+                writer.WriteLine(new String('=', 40 * 3));
+                foreach (var command in EnumExtension.GetValues<UserCommand>())
+                    writer.WriteLine("{0,-40}{1,-40}{2}", GetPrettyCommandName(command), Commands[(int)command], String.Join(", ", Commands[(int)command].GetUniqueInputs().OrderBy(s => s).ToArray()));
+            }
+        }
+
+        public void DumpToGraphic(string filePath)
+        {
+            var keyWidth = 50;
+            var keyHeight = 4 * keyWidth;
+            var keySpacing = 5;
+            var keyFontLabel = new System.Drawing.Font(System.Drawing.SystemFonts.MessageBoxFont.FontFamily, keyHeight * 0.33f, System.Drawing.GraphicsUnit.Pixel);
+            var keyFontCommand = new System.Drawing.Font(System.Drawing.SystemFonts.MessageBoxFont.FontFamily, keyHeight * 0.22f, System.Drawing.GraphicsUnit.Pixel);
+            var keyboardLayoutBitmap = new System.Drawing.Bitmap(KeyboardLayout[0].Length * keyWidth, KeyboardLayout.Length * keyHeight);
+            using (var g = System.Drawing.Graphics.FromImage(keyboardLayoutBitmap))
+            {
+                DrawKeyboardMap(null, (keyBox, keyScanCode, keyName) =>
+                {
+                    var keyCommands = GetScanCodeCommands(keyScanCode);
+                    var keyCommandNames = String.Join("\n", keyCommands.Select(c => String.Join(" ", GetPrettyCommandName(c).Split(' ').Skip(1).ToArray())).ToArray());
+
+                    var keyColor = GetScanCodeColor(keyScanCode);
+                    var keyTextColor = System.Drawing.Brushes.Black;
+                    if (keyColor == Color.TransparentBlack)
+                    {
+                        keyColor = Color.White;
+                    }
+                    else
+                    {
+                        keyColor.R += (byte)((255 - keyColor.R) * 2 / 3);
+                        keyColor.G += (byte)((255 - keyColor.G) * 2 / 3);
+                        keyColor.B += (byte)((255 - keyColor.B) * 2 / 3);
+                    }
+
+                    Scale(ref keyBox, keyWidth, keyHeight);
+                    keyBox.Inflate(-keySpacing, -keySpacing);
+
+                    g.FillRectangle(new System.Drawing.SolidBrush(System.Drawing.Color.FromArgb((int)keyColor.PackedValue)), keyBox.Left, keyBox.Top, keyBox.Width, keyBox.Height);
+                    g.DrawRectangle(System.Drawing.Pens.Black, keyBox.Left, keyBox.Top, keyBox.Width, keyBox.Height);
+                    g.DrawString(keyName, keyFontLabel, keyTextColor, keyBox.Right - g.MeasureString(keyName, keyFontLabel).Width + keySpacing, keyBox.Top - 3 * keySpacing);
+                    g.DrawString(keyCommandNames, keyFontCommand, keyTextColor, keyBox.Left, keyBox.Bottom - keyCommands.Count() * keyFontCommand.Height);
+                });
+            }
+            keyboardLayoutBitmap.Save(filePath, System.Drawing.Imaging.ImageFormat.Png);
+        }
+
+        public static void Scale(ref Rectangle rectangle, int scaleX, int scaleY)
+        {
+            rectangle.X *= scaleX;
+            rectangle.Y *= scaleY;
+            rectangle.Width *= scaleX;
+            rectangle.Height *= scaleY;
+        }
+
+        #region Default Input Settings
+        static void InitializeCommands(UserCommandInput[] Commands)
+        {
+            // All UserCommandModifierInput commands go here.
+            Commands[(int)UserCommand.GameSwitchWithMouse] = new UserCommandModifierInput(KeyModifiers.Alt);
+            Commands[(int)UserCommand.DisplayNextWindowTab] = new UserCommandModifierInput(KeyModifiers.Shift);
+            Commands[(int)UserCommand.CameraMoveFast] = new UserCommandModifierInput(KeyModifiers.Shift);
+            Commands[(int)UserCommand.GameSuspendOldPlayer] = new UserCommandModifierInput(KeyModifiers.Shift);
+            Commands[(int)UserCommand.CameraMoveSlow] = new UserCommandModifierInput(KeyModifiers.Control);
+
+            // Everything else goes here, sorted alphabetically please (and grouped by first word of name).
+            Commands[(int)UserCommand.CameraBrakeman] = new UserCommandKeyInput(0x07);
+			Commands[(int)UserCommand.CameraCab] = new UserCommandKeyInput(0x02);
+			Commands[(int)UserCommand.CameraThreeDimensionalCab] = new UserCommandKeyInput(0x02, KeyModifiers.Alt);
+            Commands[(int)UserCommand.CameraCarFirst] = new UserCommandKeyInput(0x47, KeyModifiers.Alt);
+            Commands[(int)UserCommand.CameraCarLast] = new UserCommandKeyInput(0x4F, KeyModifiers.Alt);
+            Commands[(int)UserCommand.CameraCarNext] = new UserCommandKeyInput(0x49, KeyModifiers.Alt);
+            Commands[(int)UserCommand.CameraCarPrevious] = new UserCommandKeyInput(0x51, KeyModifiers.Alt);
+            Commands[(int)UserCommand.CameraFree] = new UserCommandKeyInput(0x09);
+            Commands[(int)UserCommand.CameraHeadOutBackward] = new UserCommandKeyInput(0x4F);
+            Commands[(int)UserCommand.CameraHeadOutForward] = new UserCommandKeyInput(0x47);
+            Commands[(int)UserCommand.CameraJumpBackPlayer] = new UserCommandKeyInput(0x0A);
+            Commands[(int)UserCommand.CameraJumpingTrains] = new UserCommandKeyInput(0x0A, KeyModifiers.Alt);
+            Commands[(int)UserCommand.CameraJumpSeeSwitch] = new UserCommandKeyInput(0x22, KeyModifiers.Control | KeyModifiers.Alt);
+            Commands[(int)UserCommand.CameraOutsideFront] = new UserCommandKeyInput(0x03);
+            Commands[(int)UserCommand.CameraOutsideRear] = new UserCommandKeyInput(0x04);
+            Commands[(int)UserCommand.CameraPanDown] = new UserCommandModifiableKeyInput(0x50, Commands[(int)UserCommand.CameraMoveFast], Commands[(int)UserCommand.CameraMoveSlow]);
+            Commands[(int)UserCommand.CameraPanLeft] = new UserCommandModifiableKeyInput(0x4B, Commands[(int)UserCommand.CameraMoveFast], Commands[(int)UserCommand.CameraMoveSlow]);
+            Commands[(int)UserCommand.CameraPanRight] = new UserCommandModifiableKeyInput(0x4D, Commands[(int)UserCommand.CameraMoveFast], Commands[(int)UserCommand.CameraMoveSlow]);
+            Commands[(int)UserCommand.CameraPanUp] = new UserCommandModifiableKeyInput(0x48, Commands[(int)UserCommand.CameraMoveFast], Commands[(int)UserCommand.CameraMoveSlow]);
+            Commands[(int)UserCommand.CameraPassenger] = new UserCommandKeyInput(0x06);
+            Commands[(int)UserCommand.CameraPreviousFree] = new UserCommandKeyInput(0x09, KeyModifiers.Shift);
+            Commands[(int)UserCommand.CameraReset] = new UserCommandKeyInput(0x09, KeyModifiers.Control);
+            Commands[(int)UserCommand.CameraRotateDown] = new UserCommandModifiableKeyInput(0x50, KeyModifiers.Alt, Commands[(int)UserCommand.CameraMoveFast], Commands[(int)UserCommand.CameraMoveSlow]);
+            Commands[(int)UserCommand.CameraRotateLeft] = new UserCommandModifiableKeyInput(0x4B, KeyModifiers.Alt, Commands[(int)UserCommand.CameraMoveFast], Commands[(int)UserCommand.CameraMoveSlow]);
+            Commands[(int)UserCommand.CameraRotateRight] = new UserCommandModifiableKeyInput(0x4D, KeyModifiers.Alt, Commands[(int)UserCommand.CameraMoveFast], Commands[(int)UserCommand.CameraMoveSlow]);
+            Commands[(int)UserCommand.CameraRotateUp] = new UserCommandModifiableKeyInput(0x48, KeyModifiers.Alt, Commands[(int)UserCommand.CameraMoveFast], Commands[(int)UserCommand.CameraMoveSlow]);
+            Commands[(int)UserCommand.CameraScrollLeft] = new UserCommandModifiableKeyInput(0x4B, KeyModifiers.Alt);
+            Commands[(int)UserCommand.CameraScrollRight] = new UserCommandModifiableKeyInput(0x4D, KeyModifiers.Alt);
+            Commands[(int)UserCommand.CameraChangePassengerViewPoint] = new UserCommandKeyInput(0x06, KeyModifiers.Shift);
+            Commands[(int)UserCommand.CameraToggleShowCab] = new UserCommandKeyInput(0x02, KeyModifiers.Shift);
+            Commands[(int)UserCommand.CameraTrackside] = new UserCommandKeyInput(0x05); ;
+            Commands[(int)UserCommand.CameraSpecialTracksidePoint] = new UserCommandKeyInput(0x05, KeyModifiers.Shift);
+            Commands[(int)UserCommand.CameraVibrate] = new UserCommandKeyInput(0x2F, KeyModifiers.Control);
+            Commands[(int)UserCommand.CameraZoomIn] = new UserCommandModifiableKeyInput(0x49, Commands[(int)UserCommand.CameraMoveFast], Commands[(int)UserCommand.CameraMoveSlow]);
+            Commands[(int)UserCommand.CameraZoomOut] = new UserCommandModifiableKeyInput(0x51, Commands[(int)UserCommand.CameraMoveFast], Commands[(int)UserCommand.CameraMoveSlow]);
+
+            Commands[(int)UserCommand.ControlAlerter] = new UserCommandKeyInput(0x2C);
+            Commands[(int)UserCommand.ControlBackwards] = new UserCommandKeyInput(0x1F);
+            Commands[(int)UserCommand.ControlBailOff] = new UserCommandKeyInput(0x35);
+            Commands[(int)UserCommand.ControlBell] = new UserCommandKeyInput(0x30);
+            Commands[(int)UserCommand.ControlBellToggle] = new UserCommandKeyInput(0x30, KeyModifiers.Shift);
+            Commands[(int)UserCommand.ControlBlowerDecrease] = new UserCommandKeyInput(0x31, KeyModifiers.Shift);
+            Commands[(int)UserCommand.ControlBlowerIncrease] = new UserCommandKeyInput(0x31);
+            Commands[(int)UserCommand.ControlSteamHeatDecrease] = new UserCommandKeyInput(0x20, KeyModifiers.Alt);
+            Commands[(int)UserCommand.ControlSteamHeatIncrease] = new UserCommandKeyInput(0x16, KeyModifiers.Alt);
+            Commands[(int)UserCommand.ControlBrakeHoseConnect] = new UserCommandKeyInput(0x2B);
+            Commands[(int)UserCommand.ControlBrakeHoseDisconnect] = new UserCommandKeyInput(0x2B, KeyModifiers.Shift);
+            Commands[(int)UserCommand.ControlCabRadio] = new UserCommandKeyInput(0x13, KeyModifiers.Alt);
+            Commands[(int)UserCommand.ControlCircuitBreakerClosingOrder] = new UserCommandKeyInput(0x18);
+            Commands[(int)UserCommand.ControlCircuitBreakerOpeningOrder] = new UserCommandKeyInput(0x17);
+            Commands[(int)UserCommand.ControlCircuitBreakerClosingAuthorization] = new UserCommandKeyInput(0x18, KeyModifiers.Shift);
+            Commands[(int)UserCommand.ControlCylinderCocks] = new UserCommandKeyInput(0x2E);
+            Commands[(int)UserCommand.ControlSmallEjectorIncrease] = new UserCommandKeyInput(0x24);
+            Commands[(int)UserCommand.ControlSmallEjectorDecrease] = new UserCommandKeyInput(0x24, KeyModifiers.Shift);
+            Commands[(int)UserCommand.ControlCylinderCompound] = new UserCommandKeyInput(0x19);
+            Commands[(int)UserCommand.ControlDamperDecrease] = new UserCommandKeyInput(0x32, KeyModifiers.Shift);
+            Commands[(int)UserCommand.ControlDamperIncrease] = new UserCommandKeyInput(0x32);
+            Commands[(int)UserCommand.ControlDieselHelper] = new UserCommandKeyInput(0x15, KeyModifiers.Control);
+            Commands[(int)UserCommand.ControlDieselPlayer] = new UserCommandKeyInput(0x15, KeyModifiers.Shift);
+            Commands[(int)UserCommand.ControlDoorLeft] = new UserCommandKeyInput(0x10);
+            Commands[(int)UserCommand.ControlDoorRight] = new UserCommandKeyInput(0x10, KeyModifiers.Shift);
+            Commands[(int)UserCommand.ControlDynamicBrakeDecrease] = new UserCommandKeyInput(0x33);
+            Commands[(int)UserCommand.ControlDynamicBrakeIncrease] = new UserCommandKeyInput(0x34);
+            Commands[(int)UserCommand.ControlEmergencyPushButton] = new UserCommandKeyInput(0x0E);
+            Commands[(int)UserCommand.ControlEngineBrakeDecrease] = new UserCommandKeyInput(0x1A);
+            Commands[(int)UserCommand.ControlEngineBrakeIncrease] = new UserCommandKeyInput(0x1B);
+            Commands[(int)UserCommand.ControlFireboxClose] = new UserCommandKeyInput(0x21, KeyModifiers.Shift);
+            Commands[(int)UserCommand.ControlFireboxOpen] = new UserCommandKeyInput(0x21);
+            Commands[(int)UserCommand.ControlFireShovelFull] = new UserCommandKeyInput(0x13, KeyModifiers.Control);
+            Commands[(int)UserCommand.ControlFiring] = new UserCommandKeyInput(0x21, KeyModifiers.Control);
+            Commands[(int)UserCommand.ControlFiringRateDecrease] = new UserCommandKeyInput(0x13, KeyModifiers.Shift);
+            Commands[(int)UserCommand.ControlFiringRateIncrease] = new UserCommandKeyInput(0x13);
+            Commands[(int)UserCommand.ControlForwards] = new UserCommandKeyInput(0x11);
+            Commands[(int)UserCommand.ControlGearDown] = new UserCommandKeyInput(0x12, KeyModifiers.Shift);
+            Commands[(int)UserCommand.ControlGearUp] = new UserCommandKeyInput(0x12);
+            Commands[(int)UserCommand.ControlHandbrakeFull] = new UserCommandKeyInput(0x28, KeyModifiers.Shift);
+            Commands[(int)UserCommand.ControlHandbrakeNone] = new UserCommandKeyInput(0x27, KeyModifiers.Shift);
+            Commands[(int)UserCommand.ControlHeadlightDecrease] = new UserCommandKeyInput(0x23, KeyModifiers.Shift);
+            Commands[(int)UserCommand.ControlHeadlightIncrease] = new UserCommandKeyInput(0x23);
+            Commands[(int)UserCommand.ControlHorn] = new UserCommandKeyInput(0x39);
+            Commands[(int)UserCommand.ControlImmediateRefill] = new UserCommandKeyInput(0x14, KeyModifiers.Shift);
+            Commands[(int)UserCommand.ControlInitializeBrakes] = new UserCommandKeyInput(0x35, KeyModifiers.Shift);
+            Commands[(int)UserCommand.ControlInjector1] = new UserCommandKeyInput(0x17);
+            Commands[(int)UserCommand.ControlInjector1Decrease] = new UserCommandKeyInput(0x25, KeyModifiers.Shift);
+            Commands[(int)UserCommand.ControlInjector1Increase] = new UserCommandKeyInput(0x25);
+            Commands[(int)UserCommand.ControlInjector2] = new UserCommandKeyInput(0x18);
+            Commands[(int)UserCommand.ControlInjector2Decrease] = new UserCommandKeyInput(0x26, KeyModifiers.Shift);
+            Commands[(int)UserCommand.ControlInjector2Increase] = new UserCommandKeyInput(0x26);
+            Commands[(int)UserCommand.ControlLight] = new UserCommandKeyInput(0x26);
+            Commands[(int)UserCommand.ControlMirror] = new UserCommandKeyInput(0x2F, KeyModifiers.Shift);
+            Commands[(int)UserCommand.ControlPantograph1] = new UserCommandKeyInput(0x19);
+            Commands[(int)UserCommand.ControlPantograph2] = new UserCommandKeyInput(0x19, KeyModifiers.Shift);
+            Commands[(int)UserCommand.ControlPantograph3] = new UserCommandKeyInput(0x19, KeyModifiers.Control);
+            Commands[(int)UserCommand.ControlPantograph4] = new UserCommandKeyInput(0x19, KeyModifiers.Shift | KeyModifiers.Control);
+            Commands[(int)UserCommand.ControlOdoMeterShowHide] = new UserCommandKeyInput(0x2C, KeyModifiers.Shift);
+            Commands[(int)UserCommand.ControlOdoMeterReset] = new UserCommandKeyInput(0x2C, KeyModifiers.Control);
+            Commands[(int)UserCommand.ControlOdoMeterDirection] = new UserCommandKeyInput(0x2C, KeyModifiers.Control | KeyModifiers.Shift);
+            Commands[(int)UserCommand.ControlRefill] = new UserCommandKeyInput(0x14);
+            Commands[(int)UserCommand.ControlRetainersOff] = new UserCommandKeyInput(0x1A, KeyModifiers.Shift);
+            Commands[(int)UserCommand.ControlRetainersOn] = new UserCommandKeyInput(0x1B, KeyModifiers.Shift);
+            Commands[(int)UserCommand.ControlSander] = new UserCommandKeyInput(0x2D);
+            Commands[(int)UserCommand.ControlSanderToggle] = new UserCommandKeyInput(0x2D, KeyModifiers.Shift);
+            Commands[(int)UserCommand.ControlThrottleDecrease] = new UserCommandKeyInput(0x1E);
+            Commands[(int)UserCommand.ControlThrottleIncrease] = new UserCommandKeyInput(0x20);
+            Commands[(int)UserCommand.ControlThrottleZero] = new UserCommandKeyInput(0x1E, KeyModifiers.Control);
+            Commands[(int)UserCommand.ControlTrainBrakeDecrease] = new UserCommandKeyInput(0x27);
+            Commands[(int)UserCommand.ControlTrainBrakeIncrease] = new UserCommandKeyInput(0x28);
+            Commands[(int)UserCommand.ControlTrainBrakeZero] = new UserCommandKeyInput(0x27, KeyModifiers.Control);
+            Commands[(int)UserCommand.ControlTroughRefill] = new UserCommandKeyInput(0x15);
+            Commands[(int)UserCommand.ControlTurntableClockwise] = new UserCommandKeyInput(0x2E, KeyModifiers.Alt);
+            Commands[(int)UserCommand.ControlTurntableCounterclockwise] = new UserCommandKeyInput(0x2E, KeyModifiers.Control);
+            Commands[(int)UserCommand.ControlAIFireOn] = new UserCommandKeyInput(0x23, KeyModifiers.Alt);
+            Commands[(int)UserCommand.ControlAIFireOff] = new UserCommandKeyInput(0x23, KeyModifiers.Control);
+            Commands[(int)UserCommand.ControlAIFireReset] = new UserCommandKeyInput(0x23, KeyModifiers.Control | KeyModifiers.Alt);
+
+            Commands[(int)UserCommand.ControlWiper] = new UserCommandKeyInput(0x2F);
+
+            Commands[(int)UserCommand.DebugClockBackwards] = new UserCommandKeyInput(0x0C);
+            Commands[(int)UserCommand.DebugClockForwards] = new UserCommandKeyInput(0x0D);
+            Commands[(int)UserCommand.DebugDumpKeymap] = new UserCommandKeyInput(0x3B, KeyModifiers.Alt);
+            Commands[(int)UserCommand.DebugFogDecrease] = new UserCommandKeyInput(0x0C, KeyModifiers.Shift);
+            Commands[(int)UserCommand.DebugFogIncrease] = new UserCommandKeyInput(0x0D, KeyModifiers.Shift);
+            Commands[(int)UserCommand.DebugLockShadows] = new UserCommandKeyInput(0x1F, KeyModifiers.Control | KeyModifiers.Alt);
+            Commands[(int)UserCommand.DebugLogger] = new UserCommandKeyInput(0x58);
+            Commands[(int)UserCommand.DebugLogRenderFrame] = new UserCommandKeyInput(0x58, KeyModifiers.Alt);
+            Commands[(int)UserCommand.DebugOvercastDecrease] = new UserCommandKeyInput(0x0C, KeyModifiers.Control);
+            Commands[(int)UserCommand.DebugOvercastIncrease] = new UserCommandKeyInput(0x0D, KeyModifiers.Control);
+            Commands[(int)UserCommand.DebugPhysicsForm] = new UserCommandKeyInput(0x3D, KeyModifiers.Alt);
+            Commands[(int)UserCommand.DebugPrecipitationDecrease] = new UserCommandKeyInput(0x0C, KeyModifiers.Alt);
+            Commands[(int)UserCommand.DebugPrecipitationIncrease] = new UserCommandKeyInput(0x0D, KeyModifiers.Alt);
+            Commands[(int)UserCommand.DebugPrecipitationLiquidityDecrease] = new UserCommandKeyInput(0x0C, KeyModifiers.Control | KeyModifiers.Alt);
+            Commands[(int)UserCommand.DebugPrecipitationLiquidityIncrease] = new UserCommandKeyInput(0x0D, KeyModifiers.Control | KeyModifiers.Alt);
+            Commands[(int)UserCommand.DebugResetWheelSlip] = new UserCommandKeyInput(0x2D, KeyModifiers.Alt);
+            Commands[(int)UserCommand.DebugSignalling] = new UserCommandKeyInput(0x57, KeyModifiers.Control | KeyModifiers.Alt);
+            Commands[(int)UserCommand.DebugSoundForm] = new UserCommandKeyInput(0x1F, KeyModifiers.Alt);
+            Commands[(int)UserCommand.DebugSpeedDown] = new UserCommandKeyInput(0x51, KeyModifiers.Control | KeyModifiers.Alt);
+            Commands[(int)UserCommand.DebugSpeedReset] = new UserCommandKeyInput(0x47, KeyModifiers.Control | KeyModifiers.Alt);
+            Commands[(int)UserCommand.DebugSpeedUp] = new UserCommandKeyInput(0x49, KeyModifiers.Control | KeyModifiers.Alt);
+            Commands[(int)UserCommand.DebugToggleAdvancedAdhesion] = new UserCommandKeyInput(0x2D, KeyModifiers.Control | KeyModifiers.Alt);
+            Commands[(int)UserCommand.DebugTracks] = new UserCommandKeyInput(0x40, KeyModifiers.Control | KeyModifiers.Alt);
+            Commands[(int)UserCommand.DebugWeatherChange] = new UserCommandKeyInput(0x19, KeyModifiers.Alt);
+
+            Commands[(int)UserCommand.DisplayTrainListWindow] = new UserCommandKeyInput(0x43, KeyModifiers.Alt);
+            Commands[(int)UserCommand.DisplayBasicHUDToggle] = new UserCommandKeyInput(0x3F, KeyModifiers.Alt);
+            Commands[(int)UserCommand.DisplayCarLabels] = new UserCommandModifiableKeyInput(0x41, Commands[(int)UserCommand.DisplayNextWindowTab]);
+            Commands[(int)UserCommand.DisplayCompassWindow] = new UserCommandKeyInput(0x0B);
+            Commands[(int)UserCommand.DisplayHelpWindow] = new UserCommandModifiableKeyInput(0x3B, Commands[(int)UserCommand.DisplayNextWindowTab]);
+            Commands[(int)UserCommand.DisplayHUD] = new UserCommandModifiableKeyInput(0x3F, Commands[(int)UserCommand.DisplayNextWindowTab]);
+            Commands[(int)UserCommand.DisplayNextStationWindow] = new UserCommandKeyInput(0x44);
+            Commands[(int)UserCommand.DisplayStationLabels] = new UserCommandModifiableKeyInput(0x40, Commands[(int)UserCommand.DisplayNextWindowTab]);
+            Commands[(int)UserCommand.DisplaySwitchWindow] = new UserCommandKeyInput(0x42);
+            Commands[(int)UserCommand.DisplayTrackMonitorWindow] = new UserCommandKeyInput(0x3E);
+            Commands[(int)UserCommand.DisplayTrainOperationsWindow] = new UserCommandKeyInput(0x43);
+
+            Commands[(int)UserCommand.GameAutopilotMode] = new UserCommandKeyInput(0x1E, KeyModifiers.Alt);
+            Commands[(int)UserCommand.GameChangeCab] = new UserCommandKeyInput(0x12, KeyModifiers.Control);
+            Commands[(int)UserCommand.GameClearSignalBackward] = new UserCommandKeyInput(0x0F, KeyModifiers.Shift);
+            Commands[(int)UserCommand.GameClearSignalForward] = new UserCommandKeyInput(0x0F);
+            Commands[(int)UserCommand.GameExternalCabController] = new UserCommandKeyInput(0x29);
+            Commands[(int)UserCommand.GameFullscreen] = new UserCommandKeyInput(0x1C, KeyModifiers.Alt);
+            Commands[(int)UserCommand.GameMultiPlayerDispatcher] = new UserCommandKeyInput(0x0A, KeyModifiers.Control);
+            Commands[(int)UserCommand.GameMultiPlayerTexting] = new UserCommandKeyInput(0x14, KeyModifiers.Control);
+            Commands[(int)UserCommand.GamePause] = new UserCommandKeyInput(Keys.Pause);
+            Commands[(int)UserCommand.GamePauseMenu] = new UserCommandKeyInput(0x01);
+            Commands[(int)UserCommand.GameQuit] = new UserCommandKeyInput(0x3E, KeyModifiers.Alt);
+            Commands[(int)UserCommand.GameRequestControl] = new UserCommandKeyInput(0x12, KeyModifiers.Alt);
+            Commands[(int)UserCommand.GameResetSignalBackward] = new UserCommandKeyInput(0x0F, KeyModifiers.Control | KeyModifiers.Shift);
+            Commands[(int)UserCommand.GameResetSignalForward] = new UserCommandKeyInput(0x0F, KeyModifiers.Control);
+            Commands[(int)UserCommand.GameSave] = new UserCommandKeyInput(0x3C);
+            Commands[(int)UserCommand.GameScreenshot] = new UserCommandKeyInput(Keys.PrintScreen);
+            Commands[(int)UserCommand.GameSignalPicked] = new UserCommandKeyInput(0x22, KeyModifiers.Control);
+            Commands[(int)UserCommand.GameSwitchAhead] = new UserCommandKeyInput(0x22);
+            Commands[(int)UserCommand.GameSwitchBehind] = new UserCommandKeyInput(0x22, KeyModifiers.Shift);
+            Commands[(int)UserCommand.GameSwitchManualMode] = new UserCommandKeyInput(0x32, KeyModifiers.Control);
+            Commands[(int)UserCommand.GameSwitchPicked] = new UserCommandKeyInput(0x22, KeyModifiers.Alt);
+            Commands[(int)UserCommand.GameUncoupleWithMouse] = new UserCommandKeyInput(0x16);
+        }
+        #endregion
+
+        bool IsModifier(UserCommand command)
+        {
+            return Commands[(int)command].GetType() == typeof(UserCommandModifierInput);
+        }
+
+        public string CheckForErrors()
+        {
+            // Make sure all modifiable input commands are synchronized first.
+            foreach (var command in Commands)
+                if (command is UserCommandModifiableKeyInput)
+                    (command as UserCommandModifiableKeyInput).SynchronizeCombine();
+
+            StringBuilder errors = new StringBuilder();
+
+            // Check for commands which both require a particular modifier, and ignore it.
+            foreach (var command in EnumExtension.GetValues<UserCommand>())
+            {
+                var input = Commands[(int)command];
+                var modInput = input as UserCommandModifiableKeyInput;
+                if (modInput != null)
+                {
+                    if (modInput.Shift && modInput.IgnoreShift)
+                        errors.AppendLine(catalog.GetStringFmt("{0} requires and is modified by Shift", catalog.GetString(command.GetDescription())));
+                    if (modInput.Control && modInput.IgnoreControl)
+                        errors.AppendLine(catalog.GetStringFmt("{0} requires and is modified by Control", catalog.GetString(command.GetDescription())));
+                    if (modInput.Alt && modInput.IgnoreAlt)
+                        errors.AppendLine(catalog.GetStringFmt("{0} requires and is modified by Alt", catalog.GetString(command.GetDescription())));
+                }
+            }
+
+            // Check for two commands assigned to the same key
+            var firstCommand = EnumExtension.GetValues<UserCommand>().Min();
+            var lastCommand = EnumExtension.GetValues<UserCommand>().Max();
+            for (var command1 = firstCommand; command1 <= lastCommand; command1++)
+            {
+                var input1 = Commands[(int)command1];
+
+                // Modifier inputs don't matter as they don't represent any key.
+                if (input1 is UserCommandModifierInput)
+                    continue;
+
+                for (var command2 = command1 + 1; command2 <= lastCommand; command2++)
+                {
+                    var input2 = Commands[(int)command2];
+
+                    // Modifier inputs don't matter as they don't represent any key.
+                    if (input2 is UserCommandModifierInput)
+                        continue;
+
+                    // Ignore problems when both inputs are on defaults. (This protects the user somewhat but leaves developers in the dark.)
+                    if (input1.PersistentDescriptor == InputSettings.DefaultCommands[(int)command1].PersistentDescriptor && input2.PersistentDescriptor == InputSettings.DefaultCommands[(int)command2].PersistentDescriptor)
+                        continue;
+
+                    var unique1 = input1.GetUniqueInputs();
+                    var unique2 = input2.GetUniqueInputs();
+                    var sharedUnique = unique1.Where(id => unique2.Contains(id));
+                    foreach (var uniqueInput in sharedUnique)
+                        errors.AppendLine(catalog.GetStringFmt("{0} and {1} both match {2}", catalog.GetString(command1.GetDescription()), catalog.GetString(command2.GetDescription()), GetPrettyUniqueInput(uniqueInput)));
+                }
+            }
+
+            return errors.ToString();
+        }
+
+        public static string GetPrettyCommandName(UserCommand command)
+        {
+            var name = command.ToString();
+            var nameU = name.ToUpperInvariant();
+            var nameL = name.ToLowerInvariant();
+            for (var i = name.Length - 1; i > 0; i--)
+            {
+                if (((name[i - 1] != nameU[i - 1]) && (name[i] == nameU[i])) ||
+                    (name[i - 1] == nameL[i - 1]) && (name[i] != nameL[i]))
+                {
+                    name = name.Insert(i, " ");
+                    nameL = nameL.Insert(i, " ");
+                }
+            }
+            return name;
+        }
+
+        public static string GetPrettyUniqueInput(string uniqueInput)
+        {
+            var parts = uniqueInput.Split('+');
+            if (parts[parts.Length - 1].StartsWith("0x"))
+            {
+                var key = int.Parse(parts[parts.Length - 1].Substring(2), NumberStyles.AllowHexSpecifier);
+                parts[parts.Length - 1] = GetScanCodeKeyName(key);
+            }
+            return String.Join(" + ", parts);
+        }
+
+        public static Keys GetScanCodeKeys(int scanCode)
+        {
+            var sc = scanCode;
+            if (scanCode >= 0x0100)
+                sc = 0xE100 | (scanCode & 0x7F);
+            else if (scanCode >= 0x0080)
+                sc = 0xE000 | (scanCode & 0x7F);
+            return (Keys)MapVirtualKey(sc, MapVirtualKeyType.ScanToVirtualEx);
+        }
+
+        public static string GetScanCodeKeyName(int scanCode)
+        {
+            var xnaName = Enum.GetName(typeof(Keys), GetScanCodeKeys(scanCode));
+            var keyName = new String('\0', 32);
+            var keyNameLength = GetKeyNameText(scanCode << 16, keyName, keyName.Length);
+            keyName = keyName.Substring(0, keyNameLength);
+
+            if (keyName.Length > 0)
+            {
+                // Pick the XNA key name because:
+                //   Pause (0x11D) is mapped to "Right Control".
+                //   GetKeyNameText prefers "NUM 9" to "PAGE UP".
+                if (!String.IsNullOrEmpty(xnaName) && ((scanCode == 0x11D) || keyName.StartsWith("NUM ", StringComparison.OrdinalIgnoreCase) || keyName.StartsWith(xnaName, StringComparison.OrdinalIgnoreCase) || xnaName.StartsWith(keyName, StringComparison.OrdinalIgnoreCase)))
+                    return xnaName;
+
+                return keyName;
+            }
+
+            // If we failed to convert the scan code to a name, show the scan code for debugging.
+            return String.Format(" [sc=0x{0:X2}]", scanCode);
+        }
+    }
+
+    /// <summary>
+    /// Represents a single user-triggerable keyboard input command.
+    /// </summary>
+    public abstract class UserCommandInput
+    {
+        public abstract string PersistentDescriptor { get; set; }
+
+        public virtual bool IsModifier { get { return false; } }
+
+        public abstract bool IsKeyDown(KeyboardState keyboardState);
+
+        public abstract IEnumerable<string> GetUniqueInputs();
+
+        public override string ToString()
+        {
+            return "";
+        }
+    }
+
+    /// <summary>
+    /// Stores a specific combination of keyboard modifiers for comparison with a <see cref="KeyboardState"/>.
+    /// </summary>
+    public class UserCommandModifierInput : UserCommandInput
+    {
+        public bool Shift { get; private set; }
+        public bool Control { get; private set; }
+        public bool Alt { get; private set; }
+
+        protected UserCommandModifierInput(bool shift, bool control, bool alt)
+        {
+            Shift = shift;
+            Control = control;
+            Alt = alt;
+        }
+
+        public UserCommandModifierInput(KeyModifiers modifiers)
+        : this((modifiers & KeyModifiers.Shift) != 0, (modifiers & KeyModifiers.Control) != 0, (modifiers & KeyModifiers.Alt) != 0)
+        {
+        }
+
+        protected static bool IsModifiersMatching(KeyboardState keyboardState, bool shift, bool control, bool alt)
+        {
+            return (!shift || keyboardState.IsKeyDown(Keys.LeftShift) || keyboardState.IsKeyDown(Keys.RightShift)) &&
+                (!control || keyboardState.IsKeyDown(Keys.LeftControl) || keyboardState.IsKeyDown(Keys.RightControl)) &&
+                (!alt || keyboardState.IsKeyDown(Keys.LeftAlt) || keyboardState.IsKeyDown(Keys.RightAlt));
+        }
+
+        public override string PersistentDescriptor
+        {
+            get
+            {
+                return String.Format("0,0,{0},{1},{2}", Shift ? 1 : 0, Control ? 1 : 0, Alt ? 1 : 0);
+            }
+            set
+            {
+                var parts = value.Split(',');
+                if (parts.Length >= 5)
+                {
+                    Shift = parts[2] != "0";
+                    Control = parts[3] != "0";
+                    Alt = parts[4] != "0";
+                }
+            }
+        }
+
+        public override bool IsModifier { get { return true; } }
+
+        public override bool IsKeyDown(KeyboardState keyboardState)
+        {
+            return IsModifiersMatching(keyboardState, Shift, Control, Alt);
+        }
+
+        public override IEnumerable<string> GetUniqueInputs()
+        {
+            var key = new StringBuilder();
+            if (Shift) key = key.Append("Shift+");
+            if (Control) key = key.Append("Control+");
+            if (Alt) key = key.Append("Alt+");
+            if (key.Length > 0) key.Length -= 1;
+            return new[] { key.ToString() };
+        }
+
+        public override string ToString()
+        {
+            var key = new StringBuilder();
+            if (Shift) key = key.Append("Shift + ");
+            if (Control) key = key.Append("Control + ");
+            if (Alt) key = key.Append("Alt + ");
+            if (key.Length > 0) key.Length -= 3;
+            return key.ToString();
+        }
+    }
+
+    /// <summary>
+    /// Stores a key and specific combination of keyboard modifiers for comparison with a <see cref="KeyboardState"/>.
+    /// </summary>
+    public class UserCommandKeyInput : UserCommandInput
+    {
+        public int ScanCode { get; private set; }
+        public Keys VirtualKey { get; private set; }
+        public bool Shift { get; private set; }
+        public bool Control { get; private set; }
+        public bool Alt { get; private set; }
+
+        protected UserCommandKeyInput(int scanCode, Keys virtualKey, bool shift, bool control, bool alt)
+        {
+            Debug.Assert((scanCode >= 1 && scanCode <= 127) || (virtualKey != Keys.None), "Scan code for keyboard input is outside the allowed range of 1-127.");
+            ScanCode = scanCode;
+            VirtualKey = virtualKey;
+            Shift = shift;
+            Control = control;
+            Alt = alt;
+        }
+
+        public UserCommandKeyInput(int scancode)
+        : this(scancode, KeyModifiers.None)
+        {
+        }
+
+        public UserCommandKeyInput(Keys virtualKey)
+        : this(virtualKey, KeyModifiers.None)
+        {
+        }
+
+        public UserCommandKeyInput(int scancode, KeyModifiers modifiers)
+        : this(scancode, Keys.None, (modifiers & KeyModifiers.Shift) != 0, (modifiers & KeyModifiers.Control) != 0, (modifiers & KeyModifiers.Alt) != 0)
+        {
+        }
+
+        public UserCommandKeyInput(Keys virtualKey, KeyModifiers modifiers)
+        : this(0, virtualKey, (modifiers & KeyModifiers.Shift) != 0, (modifiers & KeyModifiers.Control) != 0, (modifiers & KeyModifiers.Alt) != 0)
+        {
+        }
+
+        protected Keys Key
+        {
+            get
+            {
+                return VirtualKey == Keys.None ? InputSettings.GetScanCodeKeys(ScanCode) : VirtualKey;
+            }
+        }
+
+        protected static bool IsKeyMatching(KeyboardState keyboardState, Keys key)
+        {
+            return keyboardState.IsKeyDown(key);
+        }
+
+        protected static bool IsModifiersMatching(KeyboardState keyboardState, bool shift, bool control, bool alt)
+        {
+            return ((keyboardState.IsKeyDown(Keys.LeftShift) || keyboardState.IsKeyDown(Keys.RightShift)) == shift) &&
+                ((keyboardState.IsKeyDown(Keys.LeftControl) || keyboardState.IsKeyDown(Keys.RightControl)) == control) &&
+                ((keyboardState.IsKeyDown(Keys.LeftAlt) || keyboardState.IsKeyDown(Keys.RightAlt)) == alt);
+        }
+
+        public override string PersistentDescriptor
+        {
+            get
+            {
+                return String.Format("{0},{1},{2},{3},{4}", ScanCode, (int)VirtualKey, Shift ? 1 : 0, Control ? 1 : 0, Alt ? 1 : 0);
+            }
+            set
+            {
+                var parts = value.Split(',');
+                if (parts.Length >= 5)
+                {
+                    ScanCode = int.Parse(parts[0]);
+                    VirtualKey = (Keys)int.Parse(parts[1]);
+                    Shift = parts[2] != "0";
+                    Control = parts[3] != "0";
+                    Alt = parts[4] != "0";
+                }
+            }
+        }
+
+        public override bool IsKeyDown(KeyboardState keyboardState)
+        {
+            return IsKeyMatching(keyboardState, Key) && IsModifiersMatching(keyboardState, Shift, Control, Alt);
+        }
+
+        public override IEnumerable<string> GetUniqueInputs()
+        {
+            var key = new StringBuilder();
+            if (Shift) key = key.Append("Shift+");
+            if (Control) key = key.Append("Control+");
+            if (Alt) key = key.Append("Alt+");
+            if (VirtualKey == Keys.None)
+                key.AppendFormat("0x{0:X2}", ScanCode);
+            else
+                key.Append(VirtualKey);
+            return new[] { key.ToString() };
+        }
+
+        public override string ToString()
+        {
+            var key = new StringBuilder();
+            if (Shift) key.Append("Shift + ");
+            if (Control) key.Append("Control + ");
+            if (Alt) key.Append("Alt + ");
+            if (VirtualKey == Keys.None)
+                key.Append(InputSettings.GetScanCodeKeyName(ScanCode));
+            else
+                key.Append(VirtualKey);
+            return key.ToString();
+        }
+    }
+
+    /// <summary>
+    /// Stores a key, specific combination of keyboard modifiers and a set of keyboard modifiers to ignore for comparison with a <see cref="KeyboardState"/>.
+    /// </summary>
+    public class UserCommandModifiableKeyInput : UserCommandKeyInput
+    {
+        public bool IgnoreShift { get; private set; }
+        public bool IgnoreControl { get; private set; }
+        public bool IgnoreAlt { get; private set; }
+
+        UserCommandModifierInput[] Combine;
+
+        UserCommandModifiableKeyInput(int scanCode, Keys virtualKey, KeyModifiers modifiers, IEnumerable<UserCommandInput> combine)
+            : base(scanCode, virtualKey, (modifiers & KeyModifiers.Shift) != 0, (modifiers & KeyModifiers.Control) != 0, (modifiers & KeyModifiers.Alt) != 0)
+        {
+            Combine = combine.Cast<UserCommandModifierInput>().ToArray();
+            SynchronizeCombine();
+        }
+
+        public UserCommandModifiableKeyInput(int scanCode, KeyModifiers modifiers, params UserCommandInput[] combine)
+            : this(scanCode, Keys.None, modifiers, combine)
+        {
+        }
+
+        public UserCommandModifiableKeyInput(int scanCode, params UserCommandInput[] combine)
+            : this(scanCode, KeyModifiers.None, combine)
+        {
+        }
+
+        public override string PersistentDescriptor
+        {
+            get
+            {
+                return String.Format("{0},{1},{2},{3}", base.PersistentDescriptor, IgnoreShift ? 1 : 0, IgnoreControl ? 1 : 0, IgnoreAlt ? 1 : 0);
+            }
+            set
+            {
+                base.PersistentDescriptor = value;
+                var parts = value.Split(',');
+                if (parts.Length >= 8)
+                {
+                    IgnoreShift = parts[5] != "0";
+                    IgnoreControl = parts[6] != "0";
+                    IgnoreAlt = parts[7] != "0";
+                }
+            }
+        }
+
+        public override bool IsKeyDown(KeyboardState keyboardState)
+        {
+            var shiftState = IgnoreShift ? keyboardState.IsKeyDown(Keys.LeftShift) || keyboardState.IsKeyDown(Keys.RightShift) : Shift;
+            var controlState = IgnoreControl ? keyboardState.IsKeyDown(Keys.LeftControl) || keyboardState.IsKeyDown(Keys.RightControl) : Control;
+            var altState = IgnoreAlt ? keyboardState.IsKeyDown(Keys.LeftAlt) || keyboardState.IsKeyDown(Keys.RightAlt) : Alt;
+            return IsKeyMatching(keyboardState, Key) && IsModifiersMatching(keyboardState, shiftState, controlState, altState);
+        }
+
+        public override IEnumerable<string> GetUniqueInputs()
+        {
+            IEnumerable<string> inputs = new[] { Key.ToString() };
+
+            // This must result in the output being Shift+Control+Alt+key.
+
+            if (IgnoreAlt)
+                inputs = inputs.SelectMany(i => new[] { i, "Alt+" + i });
+            else if (Alt)
+                inputs = inputs.Select(i => "Alt+" + i);
+
+            if (IgnoreControl)
+                inputs = inputs.SelectMany(i => new[] { i, "Control+" + i });
+            else if (Control)
+                inputs = inputs.Select(i => "Control+" + i);
+
+            if (IgnoreShift)
+                inputs = inputs.SelectMany(i => new[] { i, "Shift+" + i });
+            else if (Shift)
+                inputs = inputs.Select(i => "Shift+" + i);
+
+            return inputs;
+        }
+
+        public override string ToString()
+        {
+            var key = new StringBuilder(base.ToString());
+            if (IgnoreShift) key.Append(" (+ Shift)");
+            if (IgnoreControl) key.Append(" (+ Control)");
+            if (IgnoreAlt) key.Append(" (+ Alt)");
+            return key.ToString();
+        }
+
+        public void SynchronizeCombine()
+        {
+            IgnoreShift = Combine.Any(c => c.Shift);
+            IgnoreControl = Combine.Any(c => c.Control);
+            IgnoreAlt = Combine.Any(c => c.Alt);
+        }
+    }
+}