--- conflicted
+++ resolved
@@ -31,212 +31,6 @@
 namespace ORTS.Settings
 {
     /// <summary>
-<<<<<<< HEAD
-=======
-    /// Specifies game commands.
-    /// </summary>
-    /// <remarks>
-    /// <para>The ordering and naming of these commands is important. They are listed in the UI in the order they are defined in the code, and the first word of each command is the "group" to which it belongs.</para>
-    /// </remarks>
-    public enum UserCommands
-    {
-        [GetString("Game Pause Menu")] GamePauseMenu,
-        [GetString("Game Save")] GameSave,
-        [GetString("Game Quit")] GameQuit,
-        [GetString("Game Pause")] GamePause,
-        [GetString("Game Screenshot")] GameScreenshot,
-        [GetString("Game Fullscreen")] GameFullscreen,
-        [GetString("Game Switch Ahead")] GameSwitchAhead,
-        [GetString("Game Switch Behind")] GameSwitchBehind,
-        [GetString("Game Switch Picked")] GameSwitchPicked,
-        [GetString("Game Signal Picked")] GameSignalPicked,
-        [GetString("Game Switch With Mouse")] GameSwitchWithMouse,
-        [GetString("Game Uncouple With Mouse")] GameUncoupleWithMouse,
-        [GetString("Game Change Cab")] GameChangeCab,
-        [GetString("Game Request Control")] GameRequestControl,
-        [GetString("Game Multi Player Dispatcher")] GameMultiPlayerDispatcher,
-        [GetString("Game Multi Player Texting")] GameMultiPlayerTexting,
-        [GetString("Game Switch Manual Mode")] GameSwitchManualMode,
-        [GetString("Game Clear Signal Forward")] GameClearSignalForward,
-        [GetString("Game Clear Signal Backward")] GameClearSignalBackward,
-        [GetString("Game Reset Signal Forward")] GameResetSignalForward,
-        [GetString("Game Reset Signal Backward")] GameResetSignalBackward,
-        [GetString("Game Autopilot Mode")] GameAutopilotMode,
-        [GetString("Game Suspend Old Player")] GameSuspendOldPlayer,
-
-        [GetString("Display Next Window Tab")] DisplayNextWindowTab,
-        [GetString("Display Help Window")] DisplayHelpWindow,
-        [GetString("Display Track Monitor Window")] DisplayTrackMonitorWindow,
-        [GetString("Display HUD")] DisplayHUD,
-        [GetString("Display Car Labels")] DisplayCarLabels,
-        [GetString("Display Station Labels")] DisplayStationLabels,
-        [GetString("Display Switch Window")] DisplaySwitchWindow,
-        [GetString("Display Train Operations Window")] DisplayTrainOperationsWindow,
-        [GetString("Display Next Station Window")] DisplayNextStationWindow,
-        [GetString("Display Compass Window")] DisplayCompassWindow,
-        [GetString("Display Basic HUD Toggle")] DisplayBasicHUDToggle,
-        [GetString("Display Train List Window")] DisplayTrainListWindow,
-
-        [GetString("Debug Speed Up")] DebugSpeedUp,
-        [GetString("Debug Speed Down")] DebugSpeedDown,
-        [GetString("Debug Speed Reset")] DebugSpeedReset,
-        [GetString("Debug Overcast Increase")] DebugOvercastIncrease,
-        [GetString("Debug Overcast Decrease")] DebugOvercastDecrease,
-        [GetString("Debug Fog Increase")] DebugFogIncrease,
-        [GetString("Debug Fog Decrease")] DebugFogDecrease,
-        [GetString("Debug Precipitation Increase")] DebugPrecipitationIncrease,
-        [GetString("Debug Precipitation Decrease")] DebugPrecipitationDecrease,
-        [GetString("Debug Precipitation Liquidity Increase")] DebugPrecipitationLiquidityIncrease,
-        [GetString("Debug Precipitation Liquidity Decrease")] DebugPrecipitationLiquidityDecrease,
-        [GetString("Debug Weather Change")] DebugWeatherChange,
-        [GetString("Debug Clock Forwards")] DebugClockForwards,
-        [GetString("Debug Clock Backwards")] DebugClockBackwards,
-        [GetString("Debug Logger")] DebugLogger,
-        [GetString("Debug Lock Shadows")] DebugLockShadows,
-        [GetString("Debug Dump Keyboard Map")] DebugDumpKeymap,
-        [GetString("Debug Log Render Frame")] DebugLogRenderFrame,
-        [GetString("Debug Tracks")] DebugTracks,
-        [GetString("Debug Signalling")] DebugSignalling,
-        [GetString("Debug Reset Wheel Slip")] DebugResetWheelSlip,
-        [GetString("Debug Toggle Advanced Adhesion")] DebugToggleAdvancedAdhesion,
-        [GetString("Debug Sound Form")] DebugSoundForm,
-        [GetString("Debug Physics Form")] DebugPhysicsForm,
-
-        [GetString("Camera Cab")] CameraCab,
-        [GetString("Camera Change Passenger Viewpoint")] CameraChangePassengerViewPoint,
-        [GetString("Camera 3D Cab")] CameraThreeDimensionalCab,
-        [GetString("Camera Toggle Show Cab")] CameraToggleShowCab,
-        [GetString("Camera Head Out Forward")] CameraHeadOutForward,
-        [GetString("Camera Head Out Backward")] CameraHeadOutBackward,
-        [GetString("Camera Outside Front")] CameraOutsideFront,
-        [GetString("Camera Outside Rear")] CameraOutsideRear,
-        [GetString("Camera Trackside")] CameraTrackside,
-        [GetString("Camera SpecialTracksidePoint")] CameraSpecialTracksidePoint,
-        [GetString("Camera Passenger")] CameraPassenger,
-        [GetString("Camera Brakeman")] CameraBrakeman,
-        [GetString("Camera Free")] CameraFree,
-        [GetString("Camera Previous Free")] CameraPreviousFree,
-        [GetString("Camera Reset")] CameraReset,
-        [GetString("Camera Move Fast")] CameraMoveFast,
-        [GetString("Camera Move Slow")] CameraMoveSlow,
-        [GetString("Camera Pan (Rotate) Left")] CameraPanLeft,
-        [GetString("Camera Pan (Rotate) Right")] CameraPanRight,
-        [GetString("Camera Pan (Rotate) Up")] CameraPanUp,
-        [GetString("Camera Pan (Rotate) Down")] CameraPanDown,
-        [GetString("Camera Zoom In (Move Z)")] CameraZoomIn,
-        [GetString("Camera Zoom Out (Move Z)")] CameraZoomOut,
-        [GetString("Camera Rotate (Pan) Left")] CameraRotateLeft,
-        [GetString("Camera Rotate (Pan) Right")] CameraRotateRight,
-        [GetString("Camera Rotate (Pan) Up")] CameraRotateUp,
-        [GetString("Camera Rotate (Pan) Down")] CameraRotateDown,
-        [GetString("Camera Car Next")] CameraCarNext,
-        [GetString("Camera Car Previous")] CameraCarPrevious,
-        [GetString("Camera Car First")] CameraCarFirst,
-        [GetString("Camera Car Last")] CameraCarLast,
-        [GetString("Camera Jumping Trains")] CameraJumpingTrains,
-        [GetString("Camera Jump Back Player")] CameraJumpBackPlayer,
-        [GetString("Camera Jump See Switch")] CameraJumpSeeSwitch,
-        [GetString("Camera Vibrate")] CameraVibrate,
-        [GetString("Camera Scroll Right")] CameraScrollRight,
-        [GetString("Camera Scroll Left")] CameraScrollLeft,
-        [GetString("Camera Browse Backwards")] CameraBrowseBackwards,
-        [GetString("Camera Browse Forwards")] CameraBrowseForwards,
-
-        [GetString("Control Forwards")] ControlForwards,
-        [GetString("Control Backwards")] ControlBackwards,
-        [GetString("Control Throttle Increase")] ControlThrottleIncrease,
-        [GetString("Control Throttle Decrease")] ControlThrottleDecrease,
-        [GetString("Control Throttle Zero")] ControlThrottleZero,
-        [GetString("Control Gear Up")] ControlGearUp,
-        [GetString("Control Gear Down")] ControlGearDown,
-        [GetString("Control Train Brake Increase")] ControlTrainBrakeIncrease,
-        [GetString("Control Train Brake Decrease")] ControlTrainBrakeDecrease,
-        [GetString("Control Train Brake Zero")] ControlTrainBrakeZero,
-        [GetString("Control Engine Brake Increase")] ControlEngineBrakeIncrease,
-        [GetString("Control Engine Brake Decrease")] ControlEngineBrakeDecrease,
-        [GetString("Control Dynamic Brake Increase")] ControlDynamicBrakeIncrease,
-        [GetString("Control Dynamic Brake Decrease")] ControlDynamicBrakeDecrease,
-        [GetString("Control Bail Off")] ControlBailOff,
-        [GetString("Control Initialize Brakes")] ControlInitializeBrakes,
-        [GetString("Control Handbrake Full")] ControlHandbrakeFull,
-        [GetString("Control Handbrake None")] ControlHandbrakeNone,
-        [GetString("Control Odometer Show/Hide")] ControlOdoMeterShowHide,
-        [GetString("Control Odometer Reset")] ControlOdoMeterReset,
-        [GetString("Control Odometer Direction")] ControlOdoMeterDirection,
-        [GetString("Control Retainers On")] ControlRetainersOn,
-        [GetString("Control Retainers Off")] ControlRetainersOff,
-        [GetString("Control Brake Hose Connect")] ControlBrakeHoseConnect,
-        [GetString("Control Brake Hose Disconnect")] ControlBrakeHoseDisconnect,
-        [GetString("Control Alerter")] ControlAlerter,
-        [GetString("Control Emergency Push Button")] ControlEmergencyPushButton,
-        [GetString("Control Sander")] ControlSander,
-        [GetString("Control Sander Toggle")] ControlSanderToggle,
-        [GetString("Control Wiper")] ControlWiper,
-        [GetString("Control Horn")] ControlHorn,
-        [GetString("Control Bell")] ControlBell,
-        [GetString("Control Bell Toggle")] ControlBellToggle,
-        [GetString("Control Door Left")] ControlDoorLeft,
-        [GetString("Control Door Right")] ControlDoorRight,
-        [GetString("Control Mirror")] ControlMirror,
-        [GetString("Control Light")] ControlLight,
-        [GetString("Control Pantograph 1")] ControlPantograph1,
-        [GetString("Control Pantograph 2")] ControlPantograph2,
-        [GetString("Control Pantograph 3")] ControlPantograph3,
-        [GetString("Control Pantograph 4")] ControlPantograph4,
-        [GetString("Control Circuit Breaker Closing Order")] ControlCircuitBreakerClosingOrder,
-        [GetString("Control Circuit Breaker Opening Order")] ControlCircuitBreakerOpeningOrder,
-        [GetString("Control Circuit Breaker Closing Authorization")] ControlCircuitBreakerClosingAuthorization,
-        [GetString("Control Diesel Player")] ControlDieselPlayer,
-        [GetString("Control Diesel Helper")] ControlDieselHelper,
-        [GetString("Control Headlight Increase")] ControlHeadlightIncrease,
-        [GetString("Control Headlight Decrease")] ControlHeadlightDecrease,
-        [GetString("Control Injector 1 Increase")] ControlInjector1Increase,
-        [GetString("Control Injector 1 Decrease")] ControlInjector1Decrease,
-        [GetString("Control Injector 1")] ControlInjector1,
-        [GetString("Control Injector 2 Increase")] ControlInjector2Increase,
-        [GetString("Control Injector 2 Decrease")] ControlInjector2Decrease,
-        [GetString("Control Injector 2")] ControlInjector2,
-        [GetString("Control Blower Increase")] ControlBlowerIncrease,
-        [GetString("Control Blower Decrease")] ControlBlowerDecrease,
-        [GetString("Control Steam Heat Increase")] ControlSteamHeatIncrease,
-        [GetString("Control Steam Heat Decrease")] ControlSteamHeatDecrease,
-        [GetString("Control Damper Increase")] ControlDamperIncrease,
-        [GetString("Control Damper Decrease")] ControlDamperDecrease,
-        [GetString("Control Firebox Open")] ControlFireboxOpen,
-        [GetString("Control Firebox Close")] ControlFireboxClose,
-        [GetString("Control Firing Rate Increase")] ControlFiringRateIncrease,
-        [GetString("Control Firing Rate Decrease")] ControlFiringRateDecrease,
-        [GetString("Control Fire Shovel Full")] ControlFireShovelFull,
-        [GetString("Control Cylinder Cocks")] ControlCylinderCocks,
-        [GetString("Control Small Ejector Increase")] ControlSmallEjectorIncrease,
-        [GetString("Control Small Ejector Decrease")] ControlSmallEjectorDecrease,
-        [GetString("Control Cylinder Compound")] ControlCylinderCompound,
-        [GetString("Control Firing")] ControlFiring,
-        [GetString("Control Refill")] ControlRefill,
-        [GetString("Control TroughRefill")] ControlTroughRefill,
-        [GetString("Control ImmediateRefill")]ControlImmediateRefill,
-        [GetString("Control Turntable Clockwise")]ControlTurntableClockwise,
-        [GetString("Control Turntable Counterclockwise")]ControlTurntableCounterclockwise,
-        [GetString("Control Cab Radio")] ControlCabRadio,
-        [GetString("Control AI Fire On")] ControlAIFireOn,
-        [GetString("Control AI Fire Off")] ControlAIFireOff,
-        [GetString("Control AI Fire Reset")] ControlAIFireReset,
-    }
-
-    /// <summary>
-    /// Specifies the keyboard modifiers for <see cref="UserCommands"/>.
-    /// </summary>
-    [Flags]
-    public enum KeyModifiers
-    {
-        None = 0,
-        Shift = 1,
-        Control = 2,
-        Alt = 4
-    }
-
-    /// <summary>
->>>>>>> a7a03386
     /// Loads, stores and manages keyboard input settings for all available <see cref="UserCommands"/>.
     /// </summary>
     /// <remarks>
@@ -491,184 +285,6 @@
             Commands[(int)UserCommand.CameraMoveSlow] = new UserCommandModifierInput(KeyModifiers.Control);
 
             // Everything else goes here, sorted alphabetically please (and grouped by first word of name).
-<<<<<<< HEAD
-            Commands[(int)UserCommand.CameraBrakeman] = new UserCommandKeyInput(0x07);
-			Commands[(int)UserCommand.CameraCab] = new UserCommandKeyInput(0x02);
-			Commands[(int)UserCommand.CameraThreeDimensionalCab] = new UserCommandKeyInput(0x02, KeyModifiers.Alt);
-            Commands[(int)UserCommand.CameraCarFirst] = new UserCommandKeyInput(0x47, KeyModifiers.Alt);
-            Commands[(int)UserCommand.CameraCarLast] = new UserCommandKeyInput(0x4F, KeyModifiers.Alt);
-            Commands[(int)UserCommand.CameraCarNext] = new UserCommandKeyInput(0x49, KeyModifiers.Alt);
-            Commands[(int)UserCommand.CameraCarPrevious] = new UserCommandKeyInput(0x51, KeyModifiers.Alt);
-            Commands[(int)UserCommand.CameraFree] = new UserCommandKeyInput(0x09);
-            Commands[(int)UserCommand.CameraHeadOutBackward] = new UserCommandKeyInput(0x4F);
-            Commands[(int)UserCommand.CameraHeadOutForward] = new UserCommandKeyInput(0x47);
-            Commands[(int)UserCommand.CameraJumpBackPlayer] = new UserCommandKeyInput(0x0A);
-            Commands[(int)UserCommand.CameraJumpingTrains] = new UserCommandKeyInput(0x0A, KeyModifiers.Alt);
-            Commands[(int)UserCommand.CameraJumpSeeSwitch] = new UserCommandKeyInput(0x22, KeyModifiers.Control | KeyModifiers.Alt);
-            Commands[(int)UserCommand.CameraOutsideFront] = new UserCommandKeyInput(0x03);
-            Commands[(int)UserCommand.CameraOutsideRear] = new UserCommandKeyInput(0x04);
-            Commands[(int)UserCommand.CameraPanDown] = new UserCommandModifiableKeyInput(0x50, Commands[(int)UserCommand.CameraMoveFast], Commands[(int)UserCommand.CameraMoveSlow]);
-            Commands[(int)UserCommand.CameraPanLeft] = new UserCommandModifiableKeyInput(0x4B, Commands[(int)UserCommand.CameraMoveFast], Commands[(int)UserCommand.CameraMoveSlow]);
-            Commands[(int)UserCommand.CameraPanRight] = new UserCommandModifiableKeyInput(0x4D, Commands[(int)UserCommand.CameraMoveFast], Commands[(int)UserCommand.CameraMoveSlow]);
-            Commands[(int)UserCommand.CameraPanUp] = new UserCommandModifiableKeyInput(0x48, Commands[(int)UserCommand.CameraMoveFast], Commands[(int)UserCommand.CameraMoveSlow]);
-            Commands[(int)UserCommand.CameraPassenger] = new UserCommandKeyInput(0x06);
-            Commands[(int)UserCommand.CameraPreviousFree] = new UserCommandKeyInput(0x09, KeyModifiers.Shift);
-            Commands[(int)UserCommand.CameraReset] = new UserCommandKeyInput(0x09, KeyModifiers.Control);
-            Commands[(int)UserCommand.CameraRotateDown] = new UserCommandModifiableKeyInput(0x50, KeyModifiers.Alt, Commands[(int)UserCommand.CameraMoveFast], Commands[(int)UserCommand.CameraMoveSlow]);
-            Commands[(int)UserCommand.CameraRotateLeft] = new UserCommandModifiableKeyInput(0x4B, KeyModifiers.Alt, Commands[(int)UserCommand.CameraMoveFast], Commands[(int)UserCommand.CameraMoveSlow]);
-            Commands[(int)UserCommand.CameraRotateRight] = new UserCommandModifiableKeyInput(0x4D, KeyModifiers.Alt, Commands[(int)UserCommand.CameraMoveFast], Commands[(int)UserCommand.CameraMoveSlow]);
-            Commands[(int)UserCommand.CameraRotateUp] = new UserCommandModifiableKeyInput(0x48, KeyModifiers.Alt, Commands[(int)UserCommand.CameraMoveFast], Commands[(int)UserCommand.CameraMoveSlow]);
-            Commands[(int)UserCommand.CameraScrollLeft] = new UserCommandModifiableKeyInput(0x4B, KeyModifiers.Alt);
-            Commands[(int)UserCommand.CameraScrollRight] = new UserCommandModifiableKeyInput(0x4D, KeyModifiers.Alt);
-            Commands[(int)UserCommand.CameraChangePassengerViewPoint] = new UserCommandKeyInput(0x06, KeyModifiers.Shift);
-            Commands[(int)UserCommand.CameraToggleShowCab] = new UserCommandKeyInput(0x02, KeyModifiers.Shift);
-            Commands[(int)UserCommand.CameraTrackside] = new UserCommandKeyInput(0x05); ;
-            Commands[(int)UserCommand.CameraSpecialTracksidePoint] = new UserCommandKeyInput(0x05, KeyModifiers.Shift);
-            Commands[(int)UserCommand.CameraVibrate] = new UserCommandKeyInput(0x2F, KeyModifiers.Control);
-            Commands[(int)UserCommand.CameraZoomIn] = new UserCommandModifiableKeyInput(0x49, Commands[(int)UserCommand.CameraMoveFast], Commands[(int)UserCommand.CameraMoveSlow]);
-            Commands[(int)UserCommand.CameraZoomOut] = new UserCommandModifiableKeyInput(0x51, Commands[(int)UserCommand.CameraMoveFast], Commands[(int)UserCommand.CameraMoveSlow]);
-
-            Commands[(int)UserCommand.ControlAlerter] = new UserCommandKeyInput(0x2C);
-            Commands[(int)UserCommand.ControlBackwards] = new UserCommandKeyInput(0x1F);
-            Commands[(int)UserCommand.ControlBailOff] = new UserCommandKeyInput(0x35);
-            Commands[(int)UserCommand.ControlBell] = new UserCommandKeyInput(0x30);
-            Commands[(int)UserCommand.ControlBellToggle] = new UserCommandKeyInput(0x30, KeyModifiers.Shift);
-            Commands[(int)UserCommand.ControlBlowerDecrease] = new UserCommandKeyInput(0x31, KeyModifiers.Shift);
-            Commands[(int)UserCommand.ControlBlowerIncrease] = new UserCommandKeyInput(0x31);
-            Commands[(int)UserCommand.ControlSteamHeatDecrease] = new UserCommandKeyInput(0x20, KeyModifiers.Alt);
-            Commands[(int)UserCommand.ControlSteamHeatIncrease] = new UserCommandKeyInput(0x16, KeyModifiers.Alt);
-            Commands[(int)UserCommand.ControlBrakeHoseConnect] = new UserCommandKeyInput(0x2B);
-            Commands[(int)UserCommand.ControlBrakeHoseDisconnect] = new UserCommandKeyInput(0x2B, KeyModifiers.Shift);
-            Commands[(int)UserCommand.ControlCabRadio] = new UserCommandKeyInput(0x13, KeyModifiers.Alt);
-            Commands[(int)UserCommand.ControlCircuitBreakerClosingOrder] = new UserCommandKeyInput(0x18);
-            Commands[(int)UserCommand.ControlCircuitBreakerOpeningOrder] = new UserCommandKeyInput(0x17);
-            Commands[(int)UserCommand.ControlCircuitBreakerClosingAuthorization] = new UserCommandKeyInput(0x18, KeyModifiers.Shift);
-            Commands[(int)UserCommand.ControlCylinderCocks] = new UserCommandKeyInput(0x2E);
-            Commands[(int)UserCommand.ControlSmallEjectorIncrease] = new UserCommandKeyInput(0x24);
-            Commands[(int)UserCommand.ControlSmallEjectorDecrease] = new UserCommandKeyInput(0x24, KeyModifiers.Shift);
-            Commands[(int)UserCommand.ControlCylinderCompound] = new UserCommandKeyInput(0x19);
-            Commands[(int)UserCommand.ControlDamperDecrease] = new UserCommandKeyInput(0x32, KeyModifiers.Shift);
-            Commands[(int)UserCommand.ControlDamperIncrease] = new UserCommandKeyInput(0x32);
-            Commands[(int)UserCommand.ControlDieselHelper] = new UserCommandKeyInput(0x15, KeyModifiers.Control);
-            Commands[(int)UserCommand.ControlDieselPlayer] = new UserCommandKeyInput(0x15, KeyModifiers.Shift);
-            Commands[(int)UserCommand.ControlDoorLeft] = new UserCommandKeyInput(0x10);
-            Commands[(int)UserCommand.ControlDoorRight] = new UserCommandKeyInput(0x10, KeyModifiers.Shift);
-            Commands[(int)UserCommand.ControlDynamicBrakeDecrease] = new UserCommandKeyInput(0x33);
-            Commands[(int)UserCommand.ControlDynamicBrakeIncrease] = new UserCommandKeyInput(0x34);
-            Commands[(int)UserCommand.ControlEmergencyPushButton] = new UserCommandKeyInput(0x0E);
-            Commands[(int)UserCommand.ControlEngineBrakeDecrease] = new UserCommandKeyInput(0x1A);
-            Commands[(int)UserCommand.ControlEngineBrakeIncrease] = new UserCommandKeyInput(0x1B);
-            Commands[(int)UserCommand.ControlFireboxClose] = new UserCommandKeyInput(0x21, KeyModifiers.Shift);
-            Commands[(int)UserCommand.ControlFireboxOpen] = new UserCommandKeyInput(0x21);
-            Commands[(int)UserCommand.ControlFireShovelFull] = new UserCommandKeyInput(0x13, KeyModifiers.Control);
-            Commands[(int)UserCommand.ControlFiring] = new UserCommandKeyInput(0x21, KeyModifiers.Control);
-            Commands[(int)UserCommand.ControlFiringRateDecrease] = new UserCommandKeyInput(0x13, KeyModifiers.Shift);
-            Commands[(int)UserCommand.ControlFiringRateIncrease] = new UserCommandKeyInput(0x13);
-            Commands[(int)UserCommand.ControlForwards] = new UserCommandKeyInput(0x11);
-            Commands[(int)UserCommand.ControlGearDown] = new UserCommandKeyInput(0x12, KeyModifiers.Shift);
-            Commands[(int)UserCommand.ControlGearUp] = new UserCommandKeyInput(0x12);
-            Commands[(int)UserCommand.ControlHandbrakeFull] = new UserCommandKeyInput(0x28, KeyModifiers.Shift);
-            Commands[(int)UserCommand.ControlHandbrakeNone] = new UserCommandKeyInput(0x27, KeyModifiers.Shift);
-            Commands[(int)UserCommand.ControlHeadlightDecrease] = new UserCommandKeyInput(0x23, KeyModifiers.Shift);
-            Commands[(int)UserCommand.ControlHeadlightIncrease] = new UserCommandKeyInput(0x23);
-            Commands[(int)UserCommand.ControlHorn] = new UserCommandKeyInput(0x39);
-            Commands[(int)UserCommand.ControlImmediateRefill] = new UserCommandKeyInput(0x14, KeyModifiers.Shift);
-            Commands[(int)UserCommand.ControlInitializeBrakes] = new UserCommandKeyInput(0x35, KeyModifiers.Shift);
-            Commands[(int)UserCommand.ControlInjector1] = new UserCommandKeyInput(0x17);
-            Commands[(int)UserCommand.ControlInjector1Decrease] = new UserCommandKeyInput(0x25, KeyModifiers.Shift);
-            Commands[(int)UserCommand.ControlInjector1Increase] = new UserCommandKeyInput(0x25);
-            Commands[(int)UserCommand.ControlInjector2] = new UserCommandKeyInput(0x18);
-            Commands[(int)UserCommand.ControlInjector2Decrease] = new UserCommandKeyInput(0x26, KeyModifiers.Shift);
-            Commands[(int)UserCommand.ControlInjector2Increase] = new UserCommandKeyInput(0x26);
-            Commands[(int)UserCommand.ControlLight] = new UserCommandKeyInput(0x26);
-            Commands[(int)UserCommand.ControlMirror] = new UserCommandKeyInput(0x2F, KeyModifiers.Shift);
-            Commands[(int)UserCommand.ControlPantograph1] = new UserCommandKeyInput(0x19);
-            Commands[(int)UserCommand.ControlPantograph2] = new UserCommandKeyInput(0x19, KeyModifiers.Shift);
-            Commands[(int)UserCommand.ControlPantograph3] = new UserCommandKeyInput(0x19, KeyModifiers.Control);
-            Commands[(int)UserCommand.ControlPantograph4] = new UserCommandKeyInput(0x19, KeyModifiers.Shift | KeyModifiers.Control);
-            Commands[(int)UserCommand.ControlOdoMeterShowHide] = new UserCommandKeyInput(0x2C, KeyModifiers.Shift);
-            Commands[(int)UserCommand.ControlOdoMeterReset] = new UserCommandKeyInput(0x2C, KeyModifiers.Control);
-            Commands[(int)UserCommand.ControlOdoMeterDirection] = new UserCommandKeyInput(0x2C, KeyModifiers.Control | KeyModifiers.Shift);
-            Commands[(int)UserCommand.ControlRefill] = new UserCommandKeyInput(0x14);
-            Commands[(int)UserCommand.ControlRetainersOff] = new UserCommandKeyInput(0x1A, KeyModifiers.Shift);
-            Commands[(int)UserCommand.ControlRetainersOn] = new UserCommandKeyInput(0x1B, KeyModifiers.Shift);
-            Commands[(int)UserCommand.ControlSander] = new UserCommandKeyInput(0x2D);
-            Commands[(int)UserCommand.ControlSanderToggle] = new UserCommandKeyInput(0x2D, KeyModifiers.Shift);
-            Commands[(int)UserCommand.ControlThrottleDecrease] = new UserCommandKeyInput(0x1E);
-            Commands[(int)UserCommand.ControlThrottleIncrease] = new UserCommandKeyInput(0x20);
-            Commands[(int)UserCommand.ControlThrottleZero] = new UserCommandKeyInput(0x1E, KeyModifiers.Control);
-            Commands[(int)UserCommand.ControlTrainBrakeDecrease] = new UserCommandKeyInput(0x27);
-            Commands[(int)UserCommand.ControlTrainBrakeIncrease] = new UserCommandKeyInput(0x28);
-            Commands[(int)UserCommand.ControlTrainBrakeZero] = new UserCommandKeyInput(0x27, KeyModifiers.Control);
-            Commands[(int)UserCommand.ControlTroughRefill] = new UserCommandKeyInput(0x15);
-            Commands[(int)UserCommand.ControlTurntableClockwise] = new UserCommandKeyInput(0x2E, KeyModifiers.Alt);
-            Commands[(int)UserCommand.ControlTurntableCounterclockwise] = new UserCommandKeyInput(0x2E, KeyModifiers.Control);
-            Commands[(int)UserCommand.ControlAIFireOn] = new UserCommandKeyInput(0x23, KeyModifiers.Alt);
-            Commands[(int)UserCommand.ControlAIFireOff] = new UserCommandKeyInput(0x23, KeyModifiers.Control);
-            Commands[(int)UserCommand.ControlAIFireReset] = new UserCommandKeyInput(0x23, KeyModifiers.Control | KeyModifiers.Alt);
-
-            Commands[(int)UserCommand.ControlWiper] = new UserCommandKeyInput(0x2F);
-
-            Commands[(int)UserCommand.DebugClockBackwards] = new UserCommandKeyInput(0x0C);
-            Commands[(int)UserCommand.DebugClockForwards] = new UserCommandKeyInput(0x0D);
-            Commands[(int)UserCommand.DebugDumpKeymap] = new UserCommandKeyInput(0x3B, KeyModifiers.Alt);
-            Commands[(int)UserCommand.DebugFogDecrease] = new UserCommandKeyInput(0x0C, KeyModifiers.Shift);
-            Commands[(int)UserCommand.DebugFogIncrease] = new UserCommandKeyInput(0x0D, KeyModifiers.Shift);
-            Commands[(int)UserCommand.DebugLockShadows] = new UserCommandKeyInput(0x1F, KeyModifiers.Control | KeyModifiers.Alt);
-            Commands[(int)UserCommand.DebugLogger] = new UserCommandKeyInput(0x58);
-            Commands[(int)UserCommand.DebugLogRenderFrame] = new UserCommandKeyInput(0x58, KeyModifiers.Alt);
-            Commands[(int)UserCommand.DebugOvercastDecrease] = new UserCommandKeyInput(0x0C, KeyModifiers.Control);
-            Commands[(int)UserCommand.DebugOvercastIncrease] = new UserCommandKeyInput(0x0D, KeyModifiers.Control);
-            Commands[(int)UserCommand.DebugPhysicsForm] = new UserCommandKeyInput(0x3D, KeyModifiers.Alt);
-            Commands[(int)UserCommand.DebugPrecipitationDecrease] = new UserCommandKeyInput(0x0C, KeyModifiers.Alt);
-            Commands[(int)UserCommand.DebugPrecipitationIncrease] = new UserCommandKeyInput(0x0D, KeyModifiers.Alt);
-            Commands[(int)UserCommand.DebugPrecipitationLiquidityDecrease] = new UserCommandKeyInput(0x0C, KeyModifiers.Control | KeyModifiers.Alt);
-            Commands[(int)UserCommand.DebugPrecipitationLiquidityIncrease] = new UserCommandKeyInput(0x0D, KeyModifiers.Control | KeyModifiers.Alt);
-            Commands[(int)UserCommand.DebugResetWheelSlip] = new UserCommandKeyInput(0x2D, KeyModifiers.Alt);
-            Commands[(int)UserCommand.DebugSignalling] = new UserCommandKeyInput(0x57, KeyModifiers.Control | KeyModifiers.Alt);
-            Commands[(int)UserCommand.DebugSoundForm] = new UserCommandKeyInput(0x1F, KeyModifiers.Alt);
-            Commands[(int)UserCommand.DebugSpeedDown] = new UserCommandKeyInput(0x51, KeyModifiers.Control | KeyModifiers.Alt);
-            Commands[(int)UserCommand.DebugSpeedReset] = new UserCommandKeyInput(0x47, KeyModifiers.Control | KeyModifiers.Alt);
-            Commands[(int)UserCommand.DebugSpeedUp] = new UserCommandKeyInput(0x49, KeyModifiers.Control | KeyModifiers.Alt);
-            Commands[(int)UserCommand.DebugToggleAdvancedAdhesion] = new UserCommandKeyInput(0x2D, KeyModifiers.Control | KeyModifiers.Alt);
-            Commands[(int)UserCommand.DebugTracks] = new UserCommandKeyInput(0x40, KeyModifiers.Control | KeyModifiers.Alt);
-            Commands[(int)UserCommand.DebugWeatherChange] = new UserCommandKeyInput(0x19, KeyModifiers.Alt);
-
-            Commands[(int)UserCommand.DisplayTrainListWindow] = new UserCommandKeyInput(0x43, KeyModifiers.Alt);
-            Commands[(int)UserCommand.DisplayBasicHUDToggle] = new UserCommandKeyInput(0x3F, KeyModifiers.Alt);
-            Commands[(int)UserCommand.DisplayCarLabels] = new UserCommandModifiableKeyInput(0x41, Commands[(int)UserCommand.DisplayNextWindowTab]);
-            Commands[(int)UserCommand.DisplayCompassWindow] = new UserCommandKeyInput(0x0B);
-            Commands[(int)UserCommand.DisplayHelpWindow] = new UserCommandModifiableKeyInput(0x3B, Commands[(int)UserCommand.DisplayNextWindowTab]);
-            Commands[(int)UserCommand.DisplayHUD] = new UserCommandModifiableKeyInput(0x3F, Commands[(int)UserCommand.DisplayNextWindowTab]);
-            Commands[(int)UserCommand.DisplayNextStationWindow] = new UserCommandKeyInput(0x44);
-            Commands[(int)UserCommand.DisplayStationLabels] = new UserCommandModifiableKeyInput(0x40, Commands[(int)UserCommand.DisplayNextWindowTab]);
-            Commands[(int)UserCommand.DisplaySwitchWindow] = new UserCommandKeyInput(0x42);
-            Commands[(int)UserCommand.DisplayTrackMonitorWindow] = new UserCommandKeyInput(0x3E);
-            Commands[(int)UserCommand.DisplayTrainOperationsWindow] = new UserCommandKeyInput(0x43);
-
-            Commands[(int)UserCommand.GameAutopilotMode] = new UserCommandKeyInput(0x1E, KeyModifiers.Alt);
-            Commands[(int)UserCommand.GameChangeCab] = new UserCommandKeyInput(0x12, KeyModifiers.Control);
-            Commands[(int)UserCommand.GameClearSignalBackward] = new UserCommandKeyInput(0x0F, KeyModifiers.Shift);
-            Commands[(int)UserCommand.GameClearSignalForward] = new UserCommandKeyInput(0x0F);
-            Commands[(int)UserCommand.GameExternalCabController] = new UserCommandKeyInput(0x29);
-            Commands[(int)UserCommand.GameFullscreen] = new UserCommandKeyInput(0x1C, KeyModifiers.Alt);
-            Commands[(int)UserCommand.GameMultiPlayerDispatcher] = new UserCommandKeyInput(0x0A, KeyModifiers.Control);
-            Commands[(int)UserCommand.GameMultiPlayerTexting] = new UserCommandKeyInput(0x14, KeyModifiers.Control);
-            Commands[(int)UserCommand.GamePause] = new UserCommandKeyInput(Keys.Pause);
-            Commands[(int)UserCommand.GamePauseMenu] = new UserCommandKeyInput(0x01);
-            Commands[(int)UserCommand.GameQuit] = new UserCommandKeyInput(0x3E, KeyModifiers.Alt);
-            Commands[(int)UserCommand.GameRequestControl] = new UserCommandKeyInput(0x12, KeyModifiers.Alt);
-            Commands[(int)UserCommand.GameResetSignalBackward] = new UserCommandKeyInput(0x0F, KeyModifiers.Control | KeyModifiers.Shift);
-            Commands[(int)UserCommand.GameResetSignalForward] = new UserCommandKeyInput(0x0F, KeyModifiers.Control);
-            Commands[(int)UserCommand.GameSave] = new UserCommandKeyInput(0x3C);
-            Commands[(int)UserCommand.GameScreenshot] = new UserCommandKeyInput(Keys.PrintScreen);
-            Commands[(int)UserCommand.GameSignalPicked] = new UserCommandKeyInput(0x22, KeyModifiers.Control);
-            Commands[(int)UserCommand.GameSwitchAhead] = new UserCommandKeyInput(0x22);
-            Commands[(int)UserCommand.GameSwitchBehind] = new UserCommandKeyInput(0x22, KeyModifiers.Shift);
-            Commands[(int)UserCommand.GameSwitchManualMode] = new UserCommandKeyInput(0x32, KeyModifiers.Control);
-            Commands[(int)UserCommand.GameSwitchPicked] = new UserCommandKeyInput(0x22, KeyModifiers.Alt);
-            Commands[(int)UserCommand.GameUncoupleWithMouse] = new UserCommandKeyInput(0x16);
-=======
             Commands[(int)UserCommands.CameraBrakeman] = new UserCommandKeyInput(0x07);
             Commands[(int)UserCommands.CameraBrowseBackwards] = new UserCommandKeyInput(0x4F, KeyModifiers.Shift | KeyModifiers.Alt);
             Commands[(int)UserCommands.CameraBrowseForwards] = new UserCommandKeyInput(0x47, KeyModifiers.Shift | KeyModifiers.Alt);
@@ -846,7 +462,6 @@
             Commands[(int)UserCommands.GameSwitchManualMode] = new UserCommandKeyInput(0x32, KeyModifiers.Control);
             Commands[(int)UserCommands.GameSwitchPicked] = new UserCommandKeyInput(0x22, KeyModifiers.Alt);
             Commands[(int)UserCommands.GameUncoupleWithMouse] = new UserCommandKeyInput(0x16);
->>>>>>> a7a03386
         }
         #endregion
 
