--- conflicted
+++ resolved
@@ -33,204 +33,7 @@
 namespace ORTS.Settings
 {
     /// <summary>
-<<<<<<< HEAD
-    /// Specifies game commands.
-    /// </summary>
-    /// <remarks>
-    /// <para>The ordering and naming of these commands is important. They are listed in the UI in the order they are defined in the code, and the first word of each command is the "group" to which it belongs.</para>
-    /// </remarks>
-    public enum UserCommands
-    {
-        [GetString("Game Pause Menu")] GamePauseMenu,
-        [GetString("Game Save")] GameSave,
-        [GetString("Game Quit")] GameQuit,
-        [GetString("Game Pause")] GamePause,
-        [GetString("Game Screenshot")] GameScreenshot,
-        [GetString("Game Fullscreen")] GameFullscreen,
-        [GetString("Game Switch Ahead")] GameSwitchAhead,
-        [GetString("Game Switch Behind")] GameSwitchBehind,
-        [GetString("Game Switch Picked")] GameSwitchPicked,
-        [GetString("Game Signal Picked")] GameSignalPicked,
-        [GetString("Game Switch With Mouse")] GameSwitchWithMouse,
-        [GetString("Game Uncouple With Mouse")] GameUncoupleWithMouse,
-        [GetString("Game Change Cab")] GameChangeCab,
-        [GetString("Game Request Control")] GameRequestControl,
-        [GetString("Game Multi Player Dispatcher")] GameMultiPlayerDispatcher,
-        [GetString("Game Multi Player Texting")] GameMultiPlayerTexting,
-        [GetString("Game Switch Manual Mode")] GameSwitchManualMode,
-        [GetString("Game Clear Signal Forward")] GameClearSignalForward,
-        [GetString("Game Clear Signal Backward")] GameClearSignalBackward,
-        [GetString("Game Reset Signal Forward")] GameResetSignalForward,
-        [GetString("Game Reset Signal Backward")] GameResetSignalBackward,
-        [GetString("Game Autopilot Mode")] GameAutopilotMode,
-        [GetString("Game Suspend Old Player")] GameSuspendOldPlayer,
-
-        [GetString("Display Next Window Tab")] DisplayNextWindowTab,
-        [GetString("Display Help Window")] DisplayHelpWindow,
-        [GetString("Display Track Monitor Window")] DisplayTrackMonitorWindow,
-        [GetString("Display HUD")] DisplayHUD,
-        [GetString("Display HUD Scroll Window")] DisplayHUDScrollWindow,
-        [GetString("Display Car Labels")] DisplayCarLabels,
-        [GetString("Display Station Labels")] DisplayStationLabels,
-        [GetString("Display Switch Window")] DisplaySwitchWindow,
-        [GetString("Display Train Operations Window")] DisplayTrainOperationsWindow,
-        [GetString("Display Next Station Window")] DisplayNextStationWindow,
-        [GetString("Display Compass Window")] DisplayCompassWindow,
-        [GetString("Display Basic HUD Toggle")] DisplayBasicHUDToggle,
-        [GetString("Display Train List Window")] DisplayTrainListWindow,
-
-        [GetString("Debug Speed Up")] DebugSpeedUp,
-        [GetString("Debug Speed Down")] DebugSpeedDown,
-        [GetString("Debug Speed Reset")] DebugSpeedReset,
-        [GetString("Debug Overcast Increase")] DebugOvercastIncrease,
-        [GetString("Debug Overcast Decrease")] DebugOvercastDecrease,
-        [GetString("Debug Fog Increase")] DebugFogIncrease,
-        [GetString("Debug Fog Decrease")] DebugFogDecrease,
-        [GetString("Debug Precipitation Increase")] DebugPrecipitationIncrease,
-        [GetString("Debug Precipitation Decrease")] DebugPrecipitationDecrease,
-        [GetString("Debug Precipitation Liquidity Increase")] DebugPrecipitationLiquidityIncrease,
-        [GetString("Debug Precipitation Liquidity Decrease")] DebugPrecipitationLiquidityDecrease,
-        [GetString("Debug Weather Change")] DebugWeatherChange,
-        [GetString("Debug Clock Forwards")] DebugClockForwards,
-        [GetString("Debug Clock Backwards")] DebugClockBackwards,
-        [GetString("Debug Logger")] DebugLogger,
-        [GetString("Debug Lock Shadows")] DebugLockShadows,
-        [GetString("Debug Dump Keyboard Map")] DebugDumpKeymap,
-        [GetString("Debug Log Render Frame")] DebugLogRenderFrame,
-        [GetString("Debug Tracks")] DebugTracks,
-        [GetString("Debug Signalling")] DebugSignalling,
-        [GetString("Debug Reset Wheel Slip")] DebugResetWheelSlip,
-        [GetString("Debug Toggle Advanced Adhesion")] DebugToggleAdvancedAdhesion,
-        [GetString("Debug Sound Form")] DebugSoundForm,
-        [GetString("Debug Physics Form")] DebugPhysicsForm,
-        [GetString("Debug Toggle Confirmations")] DebugToggleConfirmations,
-
-        [GetString("Camera Cab")] CameraCab,
-        [GetString("Camera Change Passenger Viewpoint")] CameraChangePassengerViewPoint,
-        [GetString("Camera 3D Cab")] CameraThreeDimensionalCab,
-        [GetString("Camera Toggle Show Cab")] CameraToggleShowCab,
-        [GetString("Camera Head Out Forward")] CameraHeadOutForward,
-        [GetString("Camera Head Out Backward")] CameraHeadOutBackward,
-        [GetString("Camera Outside Front")] CameraOutsideFront,
-        [GetString("Camera Outside Rear")] CameraOutsideRear,
-        [GetString("Camera Trackside")] CameraTrackside,
-        [GetString("Camera SpecialTracksidePoint")] CameraSpecialTracksidePoint,
-        [GetString("Camera Passenger")] CameraPassenger,
-        [GetString("Camera Brakeman")] CameraBrakeman,
-        [GetString("Camera Free")] CameraFree,
-        [GetString("Camera Previous Free")] CameraPreviousFree,
-        [GetString("Camera Reset")] CameraReset,
-        [GetString("Camera Move Fast")] CameraMoveFast,
-        [GetString("Camera Move Slow")] CameraMoveSlow,
-        [GetString("Camera Pan (Rotate) Left")] CameraPanLeft,
-        [GetString("Camera Pan (Rotate) Right")] CameraPanRight,
-        [GetString("Camera Pan (Rotate) Up")] CameraPanUp,
-        [GetString("Camera Pan (Rotate) Down")] CameraPanDown,
-        [GetString("Camera Zoom In (Move Z)")] CameraZoomIn,
-        [GetString("Camera Zoom Out (Move Z)")] CameraZoomOut,
-        [GetString("Camera Rotate (Pan) Left")] CameraRotateLeft,
-        [GetString("Camera Rotate (Pan) Right")] CameraRotateRight,
-        [GetString("Camera Rotate (Pan) Up")] CameraRotateUp,
-        [GetString("Camera Rotate (Pan) Down")] CameraRotateDown,
-        [GetString("Camera Car Next")] CameraCarNext,
-        [GetString("Camera Car Previous")] CameraCarPrevious,
-        [GetString("Camera Car First")] CameraCarFirst,
-        [GetString("Camera Car Last")] CameraCarLast,
-        [GetString("Camera Jumping Trains")] CameraJumpingTrains,
-        [GetString("Camera Jump Back Player")] CameraJumpBackPlayer,
-        [GetString("Camera Jump See Switch")] CameraJumpSeeSwitch,
-        [GetString("Camera Vibrate")] CameraVibrate,
-        [GetString("Camera Scroll Right")] CameraScrollRight,
-        [GetString("Camera Scroll Left")] CameraScrollLeft,
-        [GetString("Camera Browse Backwards")] CameraBrowseBackwards,
-        [GetString("Camera Browse Forwards")] CameraBrowseForwards,
-
-        [GetString("Control Forwards")] ControlForwards,
-        [GetString("Control Backwards")] ControlBackwards,
-        [GetString("Control Throttle Increase")] ControlThrottleIncrease,
-        [GetString("Control Throttle Decrease")] ControlThrottleDecrease,
-        [GetString("Control Throttle Zero")] ControlThrottleZero,
-        [GetString("Control Gear Up")] ControlGearUp,
-        [GetString("Control Gear Down")] ControlGearDown,
-        [GetString("Control Train Brake Increase")] ControlTrainBrakeIncrease,
-        [GetString("Control Train Brake Decrease")] ControlTrainBrakeDecrease,
-        [GetString("Control Train Brake Zero")] ControlTrainBrakeZero,
-        [GetString("Control Engine Brake Increase")] ControlEngineBrakeIncrease,
-        [GetString("Control Engine Brake Decrease")] ControlEngineBrakeDecrease,
-        [GetString("Control Dynamic Brake Increase")] ControlDynamicBrakeIncrease,
-        [GetString("Control Dynamic Brake Decrease")] ControlDynamicBrakeDecrease,
-        [GetString("Control Bail Off")] ControlBailOff,
-        [GetString("Control Initialize Brakes")] ControlInitializeBrakes,
-        [GetString("Control Handbrake Full")] ControlHandbrakeFull,
-        [GetString("Control Handbrake None")] ControlHandbrakeNone,
-        [GetString("Control Odometer Show/Hide")] ControlOdoMeterShowHide,
-        [GetString("Control Odometer Reset")] ControlOdoMeterReset,
-        [GetString("Control Odometer Direction")] ControlOdoMeterDirection,
-        [GetString("Control Retainers On")] ControlRetainersOn,
-        [GetString("Control Retainers Off")] ControlRetainersOff,
-        [GetString("Control Brake Hose Connect")] ControlBrakeHoseConnect,
-        [GetString("Control Brake Hose Disconnect")] ControlBrakeHoseDisconnect,
-        [GetString("Control Alerter")] ControlAlerter,
-        [GetString("Control Emergency Push Button")] ControlEmergencyPushButton,
-        [GetString("Control Sander")] ControlSander,
-        [GetString("Control Sander Toggle")] ControlSanderToggle,
-        [GetString("Control Wiper")] ControlWiper,
-        [GetString("Control Horn")] ControlHorn,
-        [GetString("Control Bell")] ControlBell,
-        [GetString("Control Bell Toggle")] ControlBellToggle,
-        [GetString("Control Door Left")] ControlDoorLeft,
-        [GetString("Control Door Right")] ControlDoorRight,
-        [GetString("Control Mirror")] ControlMirror,
-        [GetString("Control Light")] ControlLight,
-        [GetString("Control Pantograph 1")] ControlPantograph1,
-        [GetString("Control Pantograph 2")] ControlPantograph2,
-        [GetString("Control Pantograph 3")] ControlPantograph3,
-        [GetString("Control Pantograph 4")] ControlPantograph4,
-        [GetString("Control Circuit Breaker Closing Order")] ControlCircuitBreakerClosingOrder,
-        [GetString("Control Circuit Breaker Opening Order")] ControlCircuitBreakerOpeningOrder,
-        [GetString("Control Circuit Breaker Closing Authorization")] ControlCircuitBreakerClosingAuthorization,
-        [GetString("Control Diesel Player")] ControlDieselPlayer,
-        [GetString("Control Diesel Helper")] ControlDieselHelper,
-        [GetString("Control Headlight Increase")] ControlHeadlightIncrease,
-        [GetString("Control Headlight Decrease")] ControlHeadlightDecrease,
-        [GetString("Control Injector 1 Increase")] ControlInjector1Increase,
-        [GetString("Control Injector 1 Decrease")] ControlInjector1Decrease,
-        [GetString("Control Injector 1")] ControlInjector1,
-        [GetString("Control Injector 2 Increase")] ControlInjector2Increase,
-        [GetString("Control Injector 2 Decrease")] ControlInjector2Decrease,
-        [GetString("Control Injector 2")] ControlInjector2,
-        [GetString("Control Blower Increase")] ControlBlowerIncrease,
-        [GetString("Control Blower Decrease")] ControlBlowerDecrease,
-        [GetString("Control Steam Heat Increase")] ControlSteamHeatIncrease,
-        [GetString("Control Steam Heat Decrease")] ControlSteamHeatDecrease,
-        [GetString("Control Damper Increase")] ControlDamperIncrease,
-        [GetString("Control Damper Decrease")] ControlDamperDecrease,
-        [GetString("Control Firebox Open")] ControlFireboxOpen,
-        [GetString("Control Firebox Close")] ControlFireboxClose,
-        [GetString("Control Firing Rate Increase")] ControlFiringRateIncrease,
-        [GetString("Control Firing Rate Decrease")] ControlFiringRateDecrease,
-        [GetString("Control Fire Shovel Full")] ControlFireShovelFull,
-        [GetString("Control Cylinder Cocks")] ControlCylinderCocks,
-        [GetString("Control Small Ejector Increase")] ControlSmallEjectorIncrease,
-        [GetString("Control Small Ejector Decrease")] ControlSmallEjectorDecrease,
-        [GetString("Control Cylinder Compound")] ControlCylinderCompound,
-        [GetString("Control Firing")] ControlFiring,
-        [GetString("Control Refill")] ControlRefill,
-        [GetString("Control TroughRefill")] ControlTroughRefill,
-        [GetString("Control ImmediateRefill")]ControlImmediateRefill,
-        [GetString("Control Turntable Clockwise")]ControlTurntableClockwise,
-        [GetString("Control Turntable Counterclockwise")]ControlTurntableCounterclockwise,
-        [GetString("Control Cab Radio")] ControlCabRadio,
-        [GetString("Control AI Fire On")] ControlAIFireOn,
-        [GetString("Control AI Fire Off")] ControlAIFireOff,
-        [GetString("Control AI Fire Reset")] ControlAIFireReset,
-    }
-
-    /// <summary>
-    /// Specifies the keyboard modifiers for <see cref="UserCommands"/>.
-=======
     /// Specifies the keyboard modifiers for <see cref="UserCommand"/>.
->>>>>>> 74fa3003
     /// </summary>
     [Flags]
     public enum KeyModifiers
@@ -496,187 +299,6 @@
             Commands[(int)UserCommand.CameraMoveSlow] = new UserCommandModifierInput(KeyModifiers.Control);
 
             // Everything else goes here, sorted alphabetically please (and grouped by first word of name).
-<<<<<<< HEAD
-            Commands[(int)UserCommands.CameraBrakeman] = new UserCommandKeyInput(0x07);
-            Commands[(int)UserCommands.CameraBrowseBackwards] = new UserCommandKeyInput(0x4F, KeyModifiers.Shift | KeyModifiers.Alt);
-            Commands[(int)UserCommands.CameraBrowseForwards] = new UserCommandKeyInput(0x47, KeyModifiers.Shift | KeyModifiers.Alt);
-            Commands[(int)UserCommands.CameraCab] = new UserCommandKeyInput(0x02);
-			Commands[(int)UserCommands.CameraThreeDimensionalCab] = new UserCommandKeyInput(0x02, KeyModifiers.Alt);
-            Commands[(int)UserCommands.CameraCarFirst] = new UserCommandKeyInput(0x47, KeyModifiers.Alt);
-            Commands[(int)UserCommands.CameraCarLast] = new UserCommandKeyInput(0x4F, KeyModifiers.Alt);
-            Commands[(int)UserCommands.CameraCarNext] = new UserCommandKeyInput(0x49, KeyModifiers.Alt);
-            Commands[(int)UserCommands.CameraCarPrevious] = new UserCommandKeyInput(0x51, KeyModifiers.Alt);
-            Commands[(int)UserCommands.CameraFree] = new UserCommandKeyInput(0x09);
-            Commands[(int)UserCommands.CameraHeadOutBackward] = new UserCommandKeyInput(0x4F);
-            Commands[(int)UserCommands.CameraHeadOutForward] = new UserCommandKeyInput(0x47);
-            Commands[(int)UserCommands.CameraJumpBackPlayer] = new UserCommandKeyInput(0x0A);
-            Commands[(int)UserCommands.CameraJumpingTrains] = new UserCommandKeyInput(0x0A, KeyModifiers.Alt);
-            Commands[(int)UserCommands.CameraJumpSeeSwitch] = new UserCommandKeyInput(0x22, KeyModifiers.Control | KeyModifiers.Alt);
-            Commands[(int)UserCommands.CameraOutsideFront] = new UserCommandKeyInput(0x03);
-            Commands[(int)UserCommands.CameraOutsideRear] = new UserCommandKeyInput(0x04);
-            Commands[(int)UserCommands.CameraPanDown] = new UserCommandModifiableKeyInput(0x50, Commands[(int)UserCommands.CameraMoveFast], Commands[(int)UserCommands.CameraMoveSlow]);
-            Commands[(int)UserCommands.CameraPanLeft] = new UserCommandModifiableKeyInput(0x4B, Commands[(int)UserCommands.CameraMoveFast], Commands[(int)UserCommands.CameraMoveSlow]);
-            Commands[(int)UserCommands.CameraPanRight] = new UserCommandModifiableKeyInput(0x4D, Commands[(int)UserCommands.CameraMoveFast], Commands[(int)UserCommands.CameraMoveSlow]);
-            Commands[(int)UserCommands.CameraPanUp] = new UserCommandModifiableKeyInput(0x48, Commands[(int)UserCommands.CameraMoveFast], Commands[(int)UserCommands.CameraMoveSlow]);
-            Commands[(int)UserCommands.CameraPassenger] = new UserCommandKeyInput(0x06);
-            Commands[(int)UserCommands.CameraPreviousFree] = new UserCommandKeyInput(0x09, KeyModifiers.Shift);
-            Commands[(int)UserCommands.CameraReset] = new UserCommandKeyInput(0x09, KeyModifiers.Control);
-            Commands[(int)UserCommands.CameraRotateDown] = new UserCommandModifiableKeyInput(0x50, KeyModifiers.Alt, Commands[(int)UserCommands.CameraMoveFast], Commands[(int)UserCommands.CameraMoveSlow]);
-            Commands[(int)UserCommands.CameraRotateLeft] = new UserCommandModifiableKeyInput(0x4B, KeyModifiers.Alt, Commands[(int)UserCommands.CameraMoveFast], Commands[(int)UserCommands.CameraMoveSlow]);
-            Commands[(int)UserCommands.CameraRotateRight] = new UserCommandModifiableKeyInput(0x4D, KeyModifiers.Alt, Commands[(int)UserCommands.CameraMoveFast], Commands[(int)UserCommands.CameraMoveSlow]);
-            Commands[(int)UserCommands.CameraRotateUp] = new UserCommandModifiableKeyInput(0x48, KeyModifiers.Alt, Commands[(int)UserCommands.CameraMoveFast], Commands[(int)UserCommands.CameraMoveSlow]);
-            Commands[(int)UserCommands.CameraScrollLeft] = new UserCommandModifiableKeyInput(0x4B, KeyModifiers.Alt);
-            Commands[(int)UserCommands.CameraScrollRight] = new UserCommandModifiableKeyInput(0x4D, KeyModifiers.Alt);
-            Commands[(int)UserCommands.CameraChangePassengerViewPoint] = new UserCommandKeyInput(0x06, KeyModifiers.Shift);
-            Commands[(int)UserCommands.CameraToggleShowCab] = new UserCommandKeyInput(0x02, KeyModifiers.Shift);
-            Commands[(int)UserCommands.CameraTrackside] = new UserCommandKeyInput(0x05);
-            Commands[(int)UserCommands.CameraSpecialTracksidePoint] = new UserCommandKeyInput(0x05, KeyModifiers.Shift);
-            Commands[(int)UserCommands.CameraVibrate] = new UserCommandKeyInput(0x2F, KeyModifiers.Control);
-            Commands[(int)UserCommands.CameraZoomIn] = new UserCommandModifiableKeyInput(0x49, Commands[(int)UserCommands.CameraMoveFast], Commands[(int)UserCommands.CameraMoveSlow]);
-            Commands[(int)UserCommands.CameraZoomOut] = new UserCommandModifiableKeyInput(0x51, Commands[(int)UserCommands.CameraMoveFast], Commands[(int)UserCommands.CameraMoveSlow]);
-
-            Commands[(int)UserCommands.ControlAlerter] = new UserCommandKeyInput(0x2C);
-            Commands[(int)UserCommands.ControlBackwards] = new UserCommandKeyInput(0x1F);
-            Commands[(int)UserCommands.ControlBailOff] = new UserCommandKeyInput(0x35);
-            Commands[(int)UserCommands.ControlBell] = new UserCommandKeyInput(0x30);
-            Commands[(int)UserCommands.ControlBellToggle] = new UserCommandKeyInput(0x30, KeyModifiers.Shift);
-            Commands[(int)UserCommands.ControlBlowerDecrease] = new UserCommandKeyInput(0x31, KeyModifiers.Shift);
-            Commands[(int)UserCommands.ControlBlowerIncrease] = new UserCommandKeyInput(0x31);
-            Commands[(int)UserCommands.ControlSteamHeatDecrease] = new UserCommandKeyInput(0x20, KeyModifiers.Alt);
-            Commands[(int)UserCommands.ControlSteamHeatIncrease] = new UserCommandKeyInput(0x16, KeyModifiers.Alt);
-            Commands[(int)UserCommands.ControlBrakeHoseConnect] = new UserCommandKeyInput(0x2B);
-            Commands[(int)UserCommands.ControlBrakeHoseDisconnect] = new UserCommandKeyInput(0x2B, KeyModifiers.Shift);
-            Commands[(int)UserCommands.ControlCabRadio] = new UserCommandKeyInput(0x13, KeyModifiers.Alt);
-            Commands[(int)UserCommands.ControlCircuitBreakerClosingOrder] = new UserCommandKeyInput(0x18);
-            Commands[(int)UserCommands.ControlCircuitBreakerOpeningOrder] = new UserCommandKeyInput(0x17);
-            Commands[(int)UserCommands.ControlCircuitBreakerClosingAuthorization] = new UserCommandKeyInput(0x18, KeyModifiers.Shift);
-            Commands[(int)UserCommands.ControlCylinderCocks] = new UserCommandKeyInput(0x2E);
-            Commands[(int)UserCommands.ControlSmallEjectorIncrease] = new UserCommandKeyInput(0x24);
-            Commands[(int)UserCommands.ControlSmallEjectorDecrease] = new UserCommandKeyInput(0x24, KeyModifiers.Shift);
-            Commands[(int)UserCommands.ControlCylinderCompound] = new UserCommandKeyInput(0x19);
-            Commands[(int)UserCommands.ControlDamperDecrease] = new UserCommandKeyInput(0x32, KeyModifiers.Shift);
-            Commands[(int)UserCommands.ControlDamperIncrease] = new UserCommandKeyInput(0x32);
-            Commands[(int)UserCommands.ControlDieselHelper] = new UserCommandKeyInput(0x15, KeyModifiers.Control);
-            Commands[(int)UserCommands.ControlDieselPlayer] = new UserCommandKeyInput(0x15, KeyModifiers.Shift);
-            Commands[(int)UserCommands.ControlDoorLeft] = new UserCommandKeyInput(0x10);
-            Commands[(int)UserCommands.ControlDoorRight] = new UserCommandKeyInput(0x10, KeyModifiers.Shift);
-            Commands[(int)UserCommands.ControlDynamicBrakeDecrease] = new UserCommandKeyInput(0x33);
-            Commands[(int)UserCommands.ControlDynamicBrakeIncrease] = new UserCommandKeyInput(0x34);
-            Commands[(int)UserCommands.ControlEmergencyPushButton] = new UserCommandKeyInput(0x0E);
-            Commands[(int)UserCommands.ControlEngineBrakeDecrease] = new UserCommandKeyInput(0x1A);
-            Commands[(int)UserCommands.ControlEngineBrakeIncrease] = new UserCommandKeyInput(0x1B);
-            Commands[(int)UserCommands.ControlFireboxClose] = new UserCommandKeyInput(0x21, KeyModifiers.Shift);
-            Commands[(int)UserCommands.ControlFireboxOpen] = new UserCommandKeyInput(0x21);
-            Commands[(int)UserCommands.ControlFireShovelFull] = new UserCommandKeyInput(0x13, KeyModifiers.Control);
-            Commands[(int)UserCommands.ControlFiring] = new UserCommandKeyInput(0x21, KeyModifiers.Control);
-            Commands[(int)UserCommands.ControlFiringRateDecrease] = new UserCommandKeyInput(0x13, KeyModifiers.Shift);
-            Commands[(int)UserCommands.ControlFiringRateIncrease] = new UserCommandKeyInput(0x13);
-            Commands[(int)UserCommands.ControlForwards] = new UserCommandKeyInput(0x11);
-            Commands[(int)UserCommands.ControlGearDown] = new UserCommandKeyInput(0x12, KeyModifiers.Shift);
-            Commands[(int)UserCommands.ControlGearUp] = new UserCommandKeyInput(0x12);
-            Commands[(int)UserCommands.ControlHandbrakeFull] = new UserCommandKeyInput(0x28, KeyModifiers.Shift);
-            Commands[(int)UserCommands.ControlHandbrakeNone] = new UserCommandKeyInput(0x27, KeyModifiers.Shift);
-            Commands[(int)UserCommands.ControlHeadlightDecrease] = new UserCommandKeyInput(0x23, KeyModifiers.Shift);
-            Commands[(int)UserCommands.ControlHeadlightIncrease] = new UserCommandKeyInput(0x23);
-            Commands[(int)UserCommands.ControlHorn] = new UserCommandKeyInput(0x39);
-            Commands[(int)UserCommands.ControlImmediateRefill] = new UserCommandKeyInput(0x14, KeyModifiers.Shift);
-            Commands[(int)UserCommands.ControlInitializeBrakes] = new UserCommandKeyInput(0x35, KeyModifiers.Shift);
-            Commands[(int)UserCommands.ControlInjector1] = new UserCommandKeyInput(0x17);
-            Commands[(int)UserCommands.ControlInjector1Decrease] = new UserCommandKeyInput(0x25, KeyModifiers.Shift);
-            Commands[(int)UserCommands.ControlInjector1Increase] = new UserCommandKeyInput(0x25);
-            Commands[(int)UserCommands.ControlInjector2] = new UserCommandKeyInput(0x18);
-            Commands[(int)UserCommands.ControlInjector2Decrease] = new UserCommandKeyInput(0x26, KeyModifiers.Shift);
-            Commands[(int)UserCommands.ControlInjector2Increase] = new UserCommandKeyInput(0x26);
-            Commands[(int)UserCommands.ControlLight] = new UserCommandKeyInput(0x26);
-            Commands[(int)UserCommands.ControlMirror] = new UserCommandKeyInput(0x2F, KeyModifiers.Shift);
-            Commands[(int)UserCommands.ControlPantograph1] = new UserCommandKeyInput(0x19);
-            Commands[(int)UserCommands.ControlPantograph2] = new UserCommandKeyInput(0x19, KeyModifiers.Shift);
-            Commands[(int)UserCommands.ControlPantograph3] = new UserCommandKeyInput(0x19, KeyModifiers.Control);
-            Commands[(int)UserCommands.ControlPantograph4] = new UserCommandKeyInput(0x19, KeyModifiers.Shift | KeyModifiers.Control);
-            Commands[(int)UserCommands.ControlOdoMeterShowHide] = new UserCommandKeyInput(0x2C, KeyModifiers.Shift);
-            Commands[(int)UserCommands.ControlOdoMeterReset] = new UserCommandKeyInput(0x2C, KeyModifiers.Control);
-            Commands[(int)UserCommands.ControlOdoMeterDirection] = new UserCommandKeyInput(0x2C, KeyModifiers.Control | KeyModifiers.Shift);
-            Commands[(int)UserCommands.ControlRefill] = new UserCommandKeyInput(0x14);
-            Commands[(int)UserCommands.ControlRetainersOff] = new UserCommandKeyInput(0x1A, KeyModifiers.Shift);
-            Commands[(int)UserCommands.ControlRetainersOn] = new UserCommandKeyInput(0x1B, KeyModifiers.Shift);
-            Commands[(int)UserCommands.ControlSander] = new UserCommandKeyInput(0x2D);
-            Commands[(int)UserCommands.ControlSanderToggle] = new UserCommandKeyInput(0x2D, KeyModifiers.Shift);
-            Commands[(int)UserCommands.ControlThrottleDecrease] = new UserCommandKeyInput(0x1E);
-            Commands[(int)UserCommands.ControlThrottleIncrease] = new UserCommandKeyInput(0x20);
-            Commands[(int)UserCommands.ControlThrottleZero] = new UserCommandKeyInput(0x1E, KeyModifiers.Control);
-            Commands[(int)UserCommands.ControlTrainBrakeDecrease] = new UserCommandKeyInput(0x27);
-            Commands[(int)UserCommands.ControlTrainBrakeIncrease] = new UserCommandKeyInput(0x28);
-            Commands[(int)UserCommands.ControlTrainBrakeZero] = new UserCommandKeyInput(0x27, KeyModifiers.Control);
-            Commands[(int)UserCommands.ControlTroughRefill] = new UserCommandKeyInput(0x15);
-            Commands[(int)UserCommands.ControlTurntableClockwise] = new UserCommandKeyInput(0x2E, KeyModifiers.Alt);
-            Commands[(int)UserCommands.ControlTurntableCounterclockwise] = new UserCommandKeyInput(0x2E, KeyModifiers.Control);
-            Commands[(int)UserCommands.ControlAIFireOn] = new UserCommandKeyInput(0x23, KeyModifiers.Alt);
-            Commands[(int)UserCommands.ControlAIFireOff] = new UserCommandKeyInput(0x23, KeyModifiers.Control);
-            Commands[(int)UserCommands.ControlAIFireReset] = new UserCommandKeyInput(0x23, KeyModifiers.Control | KeyModifiers.Alt);
-
-            Commands[(int)UserCommands.ControlWiper] = new UserCommandKeyInput(0x2F);
-
-            Commands[(int)UserCommands.DebugClockBackwards] = new UserCommandKeyInput(0x0C);
-            Commands[(int)UserCommands.DebugClockForwards] = new UserCommandKeyInput(0x0D);
-            Commands[(int)UserCommands.DebugDumpKeymap] = new UserCommandKeyInput(0x3B, KeyModifiers.Alt);
-            Commands[(int)UserCommands.DebugFogDecrease] = new UserCommandKeyInput(0x0C, KeyModifiers.Shift);
-            Commands[(int)UserCommands.DebugFogIncrease] = new UserCommandKeyInput(0x0D, KeyModifiers.Shift);
-            Commands[(int)UserCommands.DebugLockShadows] = new UserCommandKeyInput(0x1F, KeyModifiers.Control | KeyModifiers.Alt);
-            Commands[(int)UserCommands.DebugLogger] = new UserCommandKeyInput(0x58);
-            Commands[(int)UserCommands.DebugLogRenderFrame] = new UserCommandKeyInput(0x58, KeyModifiers.Alt);
-            Commands[(int)UserCommands.DebugOvercastDecrease] = new UserCommandKeyInput(0x0C, KeyModifiers.Control);
-            Commands[(int)UserCommands.DebugOvercastIncrease] = new UserCommandKeyInput(0x0D, KeyModifiers.Control);
-            Commands[(int)UserCommands.DebugPhysicsForm] = new UserCommandKeyInput(0x3D, KeyModifiers.Alt);
-            Commands[(int)UserCommands.DebugPrecipitationDecrease] = new UserCommandKeyInput(0x0C, KeyModifiers.Alt);
-            Commands[(int)UserCommands.DebugPrecipitationIncrease] = new UserCommandKeyInput(0x0D, KeyModifiers.Alt);
-            Commands[(int)UserCommands.DebugPrecipitationLiquidityDecrease] = new UserCommandKeyInput(0x0C, KeyModifiers.Control | KeyModifiers.Alt);
-            Commands[(int)UserCommands.DebugPrecipitationLiquidityIncrease] = new UserCommandKeyInput(0x0D, KeyModifiers.Control | KeyModifiers.Alt);
-            Commands[(int)UserCommands.DebugResetWheelSlip] = new UserCommandKeyInput(0x2D, KeyModifiers.Alt);
-            Commands[(int)UserCommands.DebugSignalling] = new UserCommandKeyInput(0x57, KeyModifiers.Control | KeyModifiers.Alt);
-            Commands[(int)UserCommands.DebugSoundForm] = new UserCommandKeyInput(0x1F, KeyModifiers.Alt);
-            Commands[(int)UserCommands.DebugSpeedDown] = new UserCommandKeyInput(0x51, KeyModifiers.Control | KeyModifiers.Alt);
-            Commands[(int)UserCommands.DebugSpeedReset] = new UserCommandKeyInput(0x47, KeyModifiers.Control | KeyModifiers.Alt);
-            Commands[(int)UserCommands.DebugSpeedUp] = new UserCommandKeyInput(0x49, KeyModifiers.Control | KeyModifiers.Alt);
-            Commands[(int)UserCommands.DebugToggleAdvancedAdhesion] = new UserCommandKeyInput(0x2D, KeyModifiers.Control | KeyModifiers.Alt);
-            Commands[(int)UserCommands.DebugTracks] = new UserCommandKeyInput(0x40, KeyModifiers.Control | KeyModifiers.Alt);
-            Commands[(int)UserCommands.DebugWeatherChange] = new UserCommandKeyInput(0x19, KeyModifiers.Alt);
-            Commands[(int)UserCommands.DebugToggleConfirmations] = new UserCommandKeyInput(0x44, KeyModifiers.Control | KeyModifiers.Alt);
-
-            Commands[(int)UserCommands.DisplayTrainListWindow] = new UserCommandKeyInput(0x43, KeyModifiers.Alt);
-            Commands[(int)UserCommands.DisplayBasicHUDToggle] = new UserCommandKeyInput(0x3F, KeyModifiers.Alt);
-            Commands[(int)UserCommands.DisplayCarLabels] = new UserCommandModifiableKeyInput(0x41, Commands[(int)UserCommands.DisplayNextWindowTab]);
-            Commands[(int)UserCommands.DisplayCompassWindow] = new UserCommandKeyInput(0x0B);
-            Commands[(int)UserCommands.DisplayHelpWindow] = new UserCommandModifiableKeyInput(0x3B, Commands[(int)UserCommands.DisplayNextWindowTab]);
-            Commands[(int)UserCommands.DisplayHUD] = new UserCommandModifiableKeyInput(0x3F, Commands[(int)UserCommands.DisplayNextWindowTab]);
-            Commands[(int)UserCommands.DisplayHUDScrollWindow] = new UserCommandModifiableKeyInput(0x3F, KeyModifiers.Control);
-            Commands[(int)UserCommands.DisplayNextStationWindow] = new UserCommandKeyInput(0x44);
-            Commands[(int)UserCommands.DisplayStationLabels] = new UserCommandModifiableKeyInput(0x40, Commands[(int)UserCommands.DisplayNextWindowTab]);
-            Commands[(int)UserCommands.DisplaySwitchWindow] = new UserCommandKeyInput(0x42);
-            Commands[(int)UserCommands.DisplayTrackMonitorWindow] = new UserCommandKeyInput(0x3E);
-            Commands[(int)UserCommands.DisplayTrainOperationsWindow] = new UserCommandKeyInput(0x43);
-
-            Commands[(int)UserCommands.GameAutopilotMode] = new UserCommandKeyInput(0x1E, KeyModifiers.Alt);
-            Commands[(int)UserCommands.GameChangeCab] = new UserCommandKeyInput(0x12, KeyModifiers.Control);
-            Commands[(int)UserCommands.GameClearSignalBackward] = new UserCommandKeyInput(0x0F, KeyModifiers.Shift);
-            Commands[(int)UserCommands.GameClearSignalForward] = new UserCommandKeyInput(0x0F);
-            Commands[(int)UserCommands.GameFullscreen] = new UserCommandKeyInput(0x1C, KeyModifiers.Alt);
-            Commands[(int)UserCommands.GameMultiPlayerDispatcher] = new UserCommandKeyInput(0x0A, KeyModifiers.Control);
-            Commands[(int)UserCommands.GameMultiPlayerTexting] = new UserCommandKeyInput(0x14, KeyModifiers.Control);
-            Commands[(int)UserCommands.GamePause] = new UserCommandKeyInput(Keys.Pause);
-            Commands[(int)UserCommands.GamePauseMenu] = new UserCommandKeyInput(0x01);
-            Commands[(int)UserCommands.GameQuit] = new UserCommandKeyInput(0x3E, KeyModifiers.Alt);
-            Commands[(int)UserCommands.GameRequestControl] = new UserCommandKeyInput(0x12, KeyModifiers.Alt);
-            Commands[(int)UserCommands.GameResetSignalBackward] = new UserCommandKeyInput(0x0F, KeyModifiers.Control | KeyModifiers.Shift);
-            Commands[(int)UserCommands.GameResetSignalForward] = new UserCommandKeyInput(0x0F, KeyModifiers.Control);
-            Commands[(int)UserCommands.GameSave] = new UserCommandKeyInput(0x3C);
-            Commands[(int)UserCommands.GameScreenshot] = new UserCommandKeyInput(Keys.PrintScreen);
-            Commands[(int)UserCommands.GameSignalPicked] = new UserCommandKeyInput(0x22, KeyModifiers.Control);
-            Commands[(int)UserCommands.GameSwitchAhead] = new UserCommandKeyInput(0x22);
-            Commands[(int)UserCommands.GameSwitchBehind] = new UserCommandKeyInput(0x22, KeyModifiers.Shift);
-            Commands[(int)UserCommands.GameSwitchManualMode] = new UserCommandKeyInput(0x32, KeyModifiers.Control);
-            Commands[(int)UserCommands.GameSwitchPicked] = new UserCommandKeyInput(0x22, KeyModifiers.Alt);
-            Commands[(int)UserCommands.GameUncoupleWithMouse] = new UserCommandKeyInput(0x16);
-=======
             Commands[(int)UserCommand.CameraBrakeman] = new UserCommandKeyInput(0x07);
             Commands[(int)UserCommand.CameraBrowseBackwards] = new UserCommandKeyInput(0x4F, KeyModifiers.Shift | KeyModifiers.Alt);
             Commands[(int)UserCommand.CameraBrowseForwards] = new UserCommandKeyInput(0x47, KeyModifiers.Shift | KeyModifiers.Alt);
@@ -820,6 +442,7 @@
             Commands[(int)UserCommand.DebugToggleAdvancedAdhesion] = new UserCommandKeyInput(0x2D, KeyModifiers.Control | KeyModifiers.Alt);
             Commands[(int)UserCommand.DebugTracks] = new UserCommandKeyInput(0x40, KeyModifiers.Control | KeyModifiers.Alt);
             Commands[(int)UserCommand.DebugWeatherChange] = new UserCommandKeyInput(0x19, KeyModifiers.Alt);
+            Commands[(int)UserCommand.DebugToggleConfirmations] = new UserCommandKeyInput(0x44, KeyModifiers.Control | KeyModifiers.Alt);
 
             Commands[(int)UserCommand.DisplayTrainListWindow] = new UserCommandKeyInput(0x43, KeyModifiers.Alt);
             Commands[(int)UserCommand.DisplayBasicHUDToggle] = new UserCommandKeyInput(0x3F, KeyModifiers.Alt);
@@ -827,6 +450,7 @@
             Commands[(int)UserCommand.DisplayCompassWindow] = new UserCommandKeyInput(0x0B);
             Commands[(int)UserCommand.DisplayHelpWindow] = new UserCommandModifiableKeyInput(0x3B, Commands[(int)UserCommand.DisplayNextWindowTab]);
             Commands[(int)UserCommand.DisplayHUD] = new UserCommandModifiableKeyInput(0x3F, Commands[(int)UserCommand.DisplayNextWindowTab]);
+            Commands[(int)UserCommand.DisplayHUDScrollWindow] = new UserCommandModifiableKeyInput(0x3F, KeyModifiers.Control);
             Commands[(int)UserCommand.DisplayNextStationWindow] = new UserCommandKeyInput(0x44);
             Commands[(int)UserCommand.DisplayStationLabels] = new UserCommandModifiableKeyInput(0x40, Commands[(int)UserCommand.DisplayNextWindowTab]);
             Commands[(int)UserCommand.DisplaySwitchWindow] = new UserCommandKeyInput(0x42);
@@ -854,7 +478,6 @@
             Commands[(int)UserCommand.GameSwitchManualMode] = new UserCommandKeyInput(0x32, KeyModifiers.Control);
             Commands[(int)UserCommand.GameSwitchPicked] = new UserCommandKeyInput(0x22, KeyModifiers.Alt);
             Commands[(int)UserCommand.GameUncoupleWithMouse] = new UserCommandKeyInput(0x16);
->>>>>>> 74fa3003
         }
 #endregion
 
