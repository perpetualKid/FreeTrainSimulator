--- conflicted
+++ resolved
@@ -1,269 +1,133 @@
-<<<<<<< HEAD
-// COPYRIGHT 2014 by the Open Rails project.
-// 
-// This file is part of Open Rails.
-// 
-// Open Rails is free software: you can redistribute it and/or modify
-// it under the terms of the GNU General Public License as published by
-// the Free Software Foundation, either version 3 of the License, or
-// (at your option) any later version.
-// 
-// Open Rails is distributed in the hope that it will be useful,
-// but WITHOUT ANY WARRANTY; without even the implied warranty of
-// MERCHANTABILITY or FITNESS FOR A PARTICULAR PURPOSE.  See the
-// GNU General Public License for more details.
-// 
-// You should have received a copy of the GNU General Public License
-// along with Open Rails.  If not, see <http://www.gnu.org/licenses/>.
-
-// This file is the responsibility of the 3D & Environment Team. 
-
-////////////////////////////////////////////////////////////////////////////////
-//                   D I A L   G A U G E   S H A D E R                        //
-////////////////////////////////////////////////////////////////////////////////
-
-////////////////////    G L O B A L   V A L U E S    ///////////////////////////
-
-float4   LimitAngle;   // radian, x: target speed (colored start), y: permitted speed (pointer end), z: intervention speed, w: release speed
-
-float4   LimitColor;   // dark grey, white or yellow
-float4   PointerColor; // medium grey, white, yellow or red
-
-texture  ImageTexture;
-
-// Color RGB values are from ETCS specification
-static const float4 DarkGreyColor = float4(0.333333, 0.333333, 0.333333, 1); // Dark grey gauge between -149 and -144 deg.
-static const float4 ReleaseColor = float4(0.764706, 0.764706, 0.764706, 1);  // Light grey gauge-part for indicating release speed
-
-// These constants are from ETCS specification
-static const float limitPointerThk = 0.05128205; // ETCS: =atan(6/117) : thickness of 6 pixels at radius 137-20
-static const float limitStartAngle = -2.6005406; // ETCS: -149 deg
-static const float radiusOutside = 137 * 137;
-static const float radiusRelease = 131 * 131;
-static const float radiusRelease1 = 132 * 132;
-static const float radiusInside = 128 * 128;
-static const float radiusLimitPointer = 117 * 117;
-static const float radiusNeedleCenter = 26 * 26; // Radius in ETCS is 25
-static const float2 center = float2(140, 150); // ETCS display size is 280x300
-
-sampler ImageSampler = sampler_state
-{
-	Texture = (ImageTexture);
-};
-
-////////////////////    V E R T E X   I N P U T S    ///////////////////////////
-
-////////////////////    V E R T E X   O U T P U T S    /////////////////////////
-
-struct PIXEL_INPUT
-{
-	//float2 Position  : VPOS;
-	float2 TexCoords : TEXCOORD0;
-	float4 Color     : COLOR0;
-	float3 Normal    : NORMAL;
-};
-
-////////////////////    V E R T E X   S H A D E R S    /////////////////////////
-
-////////////////////     P I X E L   S H A D E R S    //////////////////////////
-
-float4 PSCircularSpeedGauge(PIXEL_INPUT In) : COLOR0
-{
-	float4 returnColor;
-	float4 origColor = tex2D(ImageSampler, In.TexCoords) * In.Color;
-
-	float2 dist = center - In.TexCoords;
-	float radius = dist.x * dist.x + dist.y * dist.y;
-
-	if (radius < radiusNeedleCenter)
-		returnColor = PointerColor;
-    else if (radius > radiusOutside)
-		returnColor = origColor;
-	else if (radius < radiusLimitPointer)
-		returnColor = origColor;
-	else
-    {
-		float angle = atan(-dist.x / dist.y);
-		if (dist.y < 0)
-		{
-			if (dist.x > 0)
-				angle -= 3.141592654;
-			else
-				angle += 3.141592654;
-		}
-
-		if (angle < limitStartAngle
-			|| angle > LimitAngle.z
-			|| angle < LimitAngle.y - limitPointerThk && radius < radiusInside)
-		{
-			returnColor = origColor;
-		}
-		else if (angle > LimitAngle.y)
-            // Exceeded limit pointer at overspeed
-            returnColor = PointerColor;
-		else if (angle > LimitAngle.x)
-		{
-			if (angle > LimitAngle.w)
-				returnColor = LimitColor;
-			else if (radius < radiusRelease)
-				returnColor = LimitColor;
-			else if (radius > radiusRelease1)
-				returnColor = ReleaseColor;
-			else
-				returnColor = origColor;
-		}
-        else
-            returnColor = DarkGreyColor;
-	}
-
-	return returnColor;
-}
-
-////////////////////    T E C H N I Q U E S    /////////////////////////////////
-
-////////////////////////////////////////////////////////////////////////////////
-// IMPORTANT: ATI graphics cards/drivers do NOT like mixing shader model      //
-//            versions within a technique/pass. Always use the same vertex    //
-//            and pixel shader versions within each technique/pass.           //
-////////////////////////////////////////////////////////////////////////////////
-
-technique CircularSpeedGauge {
-	pass Pass_0 {
-		PixelShader = compile ps_5_0 PSCircularSpeedGauge();
-	}
-}
-=======
-// COPYRIGHT 2014 by the Open Rails project.
-// 
-// This file is part of Open Rails.
-// 
-// Open Rails is free software: you can redistribute it and/or modify
-// it under the terms of the GNU General Public License as published by
-// the Free Software Foundation, either version 3 of the License, or
-// (at your option) any later version.
-// 
-// Open Rails is distributed in the hope that it will be useful,
-// but WITHOUT ANY WARRANTY; without even the implied warranty of
-// MERCHANTABILITY or FITNESS FOR A PARTICULAR PURPOSE.  See the
-// GNU General Public License for more details.
-// 
-// You should have received a copy of the GNU General Public License
-// along with Open Rails.  If not, see <http://www.gnu.org/licenses/>.
-
-// This file is the responsibility of the 3D & Environment Team. 
-
-////////////////////////////////////////////////////////////////////////////////
-//                   D I A L   G A U G E   S H A D E R                        //
-////////////////////////////////////////////////////////////////////////////////
-
-////////////////////    G L O B A L   V A L U E S    ///////////////////////////
-
-float4   LimitAngle;   // radian, x: target speed (colored start), y: permitted speed (pointer end), z: intervention speed, w: release speed
-
-float4   LimitColor;   // dark grey, white or yellow
-float4   PointerColor; // medium grey, white, yellow or red
-
-texture  ImageTexture;
-
-// Color RGB values are from ETCS specification
-static const float4 DarkGreyColor = float4(0.333333, 0.333333, 0.333333, 1); // Dark grey gauge between -149 and -144 deg.
-static const float4 ReleaseColor = float4(0.764706, 0.764706, 0.764706, 1);  // Light grey gauge-part for indicating release speed
-
-// These constants are from ETCS specification
-static const float limitPointerThk = 0.05128205; // ETCS: =atan(6/117) : thickness of 6 pixels at radius 137-20
-static const float limitStartAngle = -2.6005406; // ETCS: -149 deg
-static const float radiusOutside = 137 * 137;
-static const float radiusRelease = 131 * 131;
-static const float radiusRelease1 = 132 * 132;
-static const float radiusInside = 128 * 128;
-static const float radiusLimitPointer = 117 * 117;
-static const float radiusNeedleCenter = 26 * 26; // Radius in ETCS is 25
-static const float2 center = float2(140, 150); // ETCS display size is 280x300
-
-sampler ImageSampler = sampler_state
-{
-	Texture = (ImageTexture);
-};
-
-////////////////////    V E R T E X   I N P U T S    ///////////////////////////
-
-////////////////////    V E R T E X   O U T P U T S    /////////////////////////
-
-struct PIXEL_INPUT
-{
-    float4 Position  : SV_POSITION;
-    float4 Color     : COLOR0;
-    float2 TexCoords : TEXCOORD0;
-    float3 Normal    : NORMAL;
-};
-
-////////////////////    V E R T E X   S H A D E R S    /////////////////////////
-
-////////////////////     P I X E L   S H A D E R S    //////////////////////////
-
-float4 PSCircularSpeedGauge(PIXEL_INPUT In) : COLOR0
-{
-	float4 returnColor;
-	float4 origColor = tex2D(ImageSampler, In.TexCoords) * In.Color;
-
-	float2 dist = center - In.TexCoords;
-	float radius = dist.x * dist.x + dist.y * dist.y;
-
-	if (radius < radiusNeedleCenter)
-		returnColor = PointerColor;
-    else if (radius > radiusOutside)
-		returnColor = origColor;
-	else if (radius < radiusLimitPointer)
-		returnColor = origColor;
-	else
-    {
-		float angle = atan(-dist.x / dist.y);
-		if (dist.y < 0)
-		{
-			if (dist.x > 0)
-				angle -= 3.141592654;
-			else
-				angle += 3.141592654;
-		}
-
-		if (angle < limitStartAngle
-			|| angle > LimitAngle.z
-			|| angle < LimitAngle.y - limitPointerThk && radius < radiusInside)
-		{
-			returnColor = origColor;
-		}
-		else if (angle > LimitAngle.y)
-            // Exceeded limit pointer at overspeed
-            returnColor = PointerColor;
-		else if (angle > LimitAngle.x)
-		{
-			if (angle > LimitAngle.w)
-				returnColor = LimitColor;
-			else if (radius < radiusRelease)
-				returnColor = LimitColor;
-			else if (radius > radiusRelease1)
-				returnColor = ReleaseColor;
-			else
-				returnColor = origColor;
-		}
-        else
-            returnColor = DarkGreyColor;
-	}
-
-	return returnColor;
-}
-
-////////////////////    T E C H N I Q U E S    /////////////////////////////////
-
-////////////////////////////////////////////////////////////////////////////////
-// IMPORTANT: ATI graphics cards/drivers do NOT like mixing shader model      //
-//            versions within a technique/pass. Always use the same vertex    //
-//            and pixel shader versions within each technique/pass.           //
-////////////////////////////////////////////////////////////////////////////////
-
-technique CircularSpeedGauge {
-	pass Pass_0 {
-		PixelShader = compile ps_4_0_level_9_1 PSCircularSpeedGauge();
-	}
-}
->>>>>>> 48d5f9d4
+// COPYRIGHT 2014 by the Open Rails project.
+// 
+// This file is part of Open Rails.
+// 
+// Open Rails is free software: you can redistribute it and/or modify
+// it under the terms of the GNU General Public License as published by
+// the Free Software Foundation, either version 3 of the License, or
+// (at your option) any later version.
+// 
+// Open Rails is distributed in the hope that it will be useful,
+// but WITHOUT ANY WARRANTY; without even the implied warranty of
+// MERCHANTABILITY or FITNESS FOR A PARTICULAR PURPOSE.  See the
+// GNU General Public License for more details.
+// 
+// You should have received a copy of the GNU General Public License
+// along with Open Rails.  If not, see <http://www.gnu.org/licenses/>.
+
+// This file is the responsibility of the 3D & Environment Team. 
+
+////////////////////////////////////////////////////////////////////////////////
+//                   D I A L   G A U G E   S H A D E R                        //
+////////////////////////////////////////////////////////////////////////////////
+
+////////////////////    G L O B A L   V A L U E S    ///////////////////////////
+
+float4   LimitAngle;   // radian, x: target speed (colored start), y: permitted speed (pointer end), z: intervention speed, w: release speed
+
+float4   LimitColor;   // dark grey, white or yellow
+float4   PointerColor; // medium grey, white, yellow or red
+
+texture  ImageTexture;
+
+// Color RGB values are from ETCS specification
+static const float4 DarkGreyColor = float4(0.333333, 0.333333, 0.333333, 1); // Dark grey gauge between -149 and -144 deg.
+static const float4 ReleaseColor = float4(0.764706, 0.764706, 0.764706, 1);  // Light grey gauge-part for indicating release speed
+
+// These constants are from ETCS specification
+static const float limitPointerThk = 0.05128205; // ETCS: =atan(6/117) : thickness of 6 pixels at radius 137-20
+static const float limitStartAngle = -2.6005406; // ETCS: -149 deg
+static const float radiusOutside = 137 * 137;
+static const float radiusRelease = 131 * 131;
+static const float radiusRelease1 = 132 * 132;
+static const float radiusInside = 128 * 128;
+static const float radiusLimitPointer = 117 * 117;
+static const float radiusNeedleCenter = 26 * 26; // Radius in ETCS is 25
+static const float2 center = float2(140, 150); // ETCS display size is 280x300
+
+sampler ImageSampler = sampler_state
+{
+	Texture = (ImageTexture);
+};
+
+////////////////////    V E R T E X   I N P U T S    ///////////////////////////
+
+////////////////////    V E R T E X   O U T P U T S    /////////////////////////
+
+struct PIXEL_INPUT
+{
+    float4 Position  : SV_POSITION;
+    float4 Color     : COLOR0;
+    float2 TexCoords : TEXCOORD0;
+    float3 Normal    : NORMAL;
+};
+
+////////////////////    V E R T E X   S H A D E R S    /////////////////////////
+
+////////////////////     P I X E L   S H A D E R S    //////////////////////////
+
+float4 PSCircularSpeedGauge(PIXEL_INPUT In) : COLOR0
+{
+	float4 returnColor;
+	float4 origColor = tex2D(ImageSampler, In.TexCoords) * In.Color;
+
+	float2 dist = center - In.TexCoords;
+	float radius = dist.x * dist.x + dist.y * dist.y;
+
+	if (radius < radiusNeedleCenter)
+		returnColor = PointerColor;
+    else if (radius > radiusOutside)
+		returnColor = origColor;
+	else if (radius < radiusLimitPointer)
+		returnColor = origColor;
+	else
+    {
+		float angle = atan(-dist.x / dist.y);
+		if (dist.y < 0)
+		{
+			if (dist.x > 0)
+				angle -= 3.141592654;
+			else
+				angle += 3.141592654;
+		}
+
+		if (angle < limitStartAngle
+			|| angle > LimitAngle.z
+			|| angle < LimitAngle.y - limitPointerThk && radius < radiusInside)
+		{
+			returnColor = origColor;
+		}
+		else if (angle > LimitAngle.y)
+            // Exceeded limit pointer at overspeed
+            returnColor = PointerColor;
+		else if (angle > LimitAngle.x)
+		{
+			if (angle > LimitAngle.w)
+				returnColor = LimitColor;
+			else if (radius < radiusRelease)
+				returnColor = LimitColor;
+			else if (radius > radiusRelease1)
+				returnColor = ReleaseColor;
+			else
+				returnColor = origColor;
+		}
+        else
+            returnColor = DarkGreyColor;
+	}
+
+	return returnColor;
+}
+
+////////////////////    T E C H N I Q U E S    /////////////////////////////////
+
+////////////////////////////////////////////////////////////////////////////////
+// IMPORTANT: ATI graphics cards/drivers do NOT like mixing shader model      //
+//            versions within a technique/pass. Always use the same vertex    //
+//            and pixel shader versions within each technique/pass.           //
+////////////////////////////////////////////////////////////////////////////////
+
+technique CircularSpeedGauge {
+	pass Pass_0 {
+		PixelShader = compile ps_5_0 PSCircularSpeedGauge();
+	}
+}