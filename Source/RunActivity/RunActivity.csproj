<<<<<<< HEAD
﻿<?xml version="1.0" encoding="utf-8"?>
<Project ToolsVersion="12.0" DefaultTargets="Build" xmlns="http://schemas.microsoft.com/developer/msbuild/2003">
  <Import Project="$(MSBuildExtensionsPath)\$(MSBuildToolsVersion)\Microsoft.Common.props" Condition="Exists('$(MSBuildExtensionsPath)\$(MSBuildToolsVersion)\Microsoft.Common.props')" />
  <PropertyGroup>
    <Configuration Condition=" '$(Configuration)' == '' ">Debug</Configuration>
    <Platform Condition=" '$(Platform)' == '' ">x86</Platform>
    <ProjectGuid>{9BE44F64-417D-4AA6-AF4D-2A6A0CBC814D}</ProjectGuid>
    <OutputType>WinExe</OutputType>
    <AppDesignerFolder>Properties</AppDesignerFolder>
    <RootNamespace>Orts</RootNamespace>
    <AssemblyName>RunActivity</AssemblyName>
    <TargetFrameworkVersion>v4.7.2</TargetFrameworkVersion>    <FileAlignment>512</FileAlignment>
    <ApplicationIcon>..\ORTS.ico</ApplicationIcon>
    <TargetFrameworkProfile />
    <IsWebBootstrapper>false</IsWebBootstrapper>
    <PublishUrl>publish\</PublishUrl>
    <Install>true</Install>
    <InstallFrom>Disk</InstallFrom>
    <UpdateEnabled>false</UpdateEnabled>
    <UpdateMode>Foreground</UpdateMode>
    <UpdateInterval>7</UpdateInterval>
    <UpdateIntervalUnits>Days</UpdateIntervalUnits>
    <UpdatePeriodically>false</UpdatePeriodically>
    <UpdateRequired>false</UpdateRequired>
    <MapFileExtensions>true</MapFileExtensions>
    <ApplicationRevision>0</ApplicationRevision>
    <ApplicationVersion>1.0.0.%2a</ApplicationVersion>
    <UseApplicationTrust>false</UseApplicationTrust>
    <BootstrapperEnabled>true</BootstrapperEnabled>
    <NuGetPackageImportStamp>
    </NuGetPackageImportStamp>
  </PropertyGroup>
  <PropertyGroup>
    <StartupObject>Orts.Program</StartupObject>
  </PropertyGroup>
  <PropertyGroup>
    <ApplicationManifest>..\Launcher\app.manifest</ApplicationManifest>
  </PropertyGroup>
  <PropertyGroup Condition="'$(Configuration)|$(Platform)' == 'Debug|AnyCPU'">
    <DebugSymbols>true</DebugSymbols>
    <OutputPath>..\..\Program\</OutputPath>
    <DefineConstants>TRACE;DEBUG;WINDOWS;NEW_ACTION;WITH_NEW_SAVE;ACTIVITY_EDITOR</DefineConstants>
    <DebugType>full</DebugType>
    <PlatformTarget>AnyCPU</PlatformTarget>
    <LangVersion>latest</LangVersion>
    <ErrorReport>prompt</ErrorReport>
    <CodeAnalysisRuleSet>MinimumRecommendedRules.ruleset</CodeAnalysisRuleSet>
    <Prefer32Bit>false</Prefer32Bit>
  </PropertyGroup>
  <PropertyGroup Condition="'$(Configuration)|$(Platform)' == 'Release|AnyCPU'">
    <OutputPath>..\..\Program\</OutputPath>
    <DefineConstants>TRACE;WINDOWS;NEW_ACTION;WITH_NEW_SAVE;ACTIVITY_EDITOR</DefineConstants>
    <DocumentationFile>..\..\Program\RunActivity.xml</DocumentationFile>
    <Optimize>true</Optimize>
    <NoWarn>1591</NoWarn>
    <PlatformTarget>AnyCPU</PlatformTarget>
    <LangVersion>latest</LangVersion>
    <ErrorReport>prompt</ErrorReport>
    <CodeAnalysisRuleSet>MinimumRecommendedRules.ruleset</CodeAnalysisRuleSet>
    <Prefer32Bit>false</Prefer32Bit>
  </PropertyGroup>
  <ItemGroup>
    <Reference Include="GNU.Gettext, Version=1.1.5151.39896, Culture=neutral, processorArchitecture=MSIL">
      <SpecificVersion>False</SpecificVersion>
      <HintPath>..\3rdPartyLibs\GNU.Gettext.dll</HintPath>
    </Reference>
    <Reference Include="GNU.Gettext.WinForms, Version=1.0.5151.39911, Culture=neutral, processorArchitecture=MSIL">
      <SpecificVersion>False</SpecificVersion>
      <HintPath>..\3rdPartyLibs\GNU.Gettext.WinForms.dll</HintPath>
    </Reference>
    <Reference Include="MonoGame.Framework.Content.Pipeline, Version=3.6.0.1625, Culture=neutral, processorArchitecture=MSIL">
      <SpecificVersion>False</SpecificVersion>
      <HintPath>..\3rdPartyLibs\MonoGame.Framework.Content.Pipeline.dll</HintPath>
    </Reference>
    <Reference Include="System" />
    <Reference Include="System.Core">
      <RequiredTargetFramework>3.5</RequiredTargetFramework>
    </Reference>
    <Reference Include="System.Data" />
    <Reference Include="System.Data.DataSetExtensions">
      <RequiredTargetFramework>3.5</RequiredTargetFramework>
    </Reference>
    <Reference Include="System.Drawing" />
    <Reference Include="System.Management" />
    <Reference Include="System.Windows.Forms" />
    <Reference Include="System.Xml" />
    <Reference Include="System.Xml.Linq">
      <RequiredTargetFramework>3.5</RequiredTargetFramework>
    </Reference>
  </ItemGroup>
  <ItemGroup>
    <Compile Include="Processes\ProcessState.cs" />
    <Compile Include="Processes\Profiler.cs" />
    <Compile Include="Program.cs" />
    <Compile Include="Properties\AssemblyInfo.cs" />
    <Compile Include="Viewer3D\ALSoundHelper.cs" />
    <Compile Include="Viewer3D\AnimatedPart.cs" />
    <Compile Include="Viewer3D\Cameras.cs" />
    <Compile Include="Viewer3D\Commands.cs" />
    <Compile Include="Viewer3D\Common\Helpers.cs" />
    <Compile Include="Viewer3D\Common\SunMoonPos.cs" />
    <Compile Include="Viewer3D\DDSLib.cs" />
    <Compile Include="Viewer3D\Debugging\DebugViewerForm.cs">
      <SubType>Form</SubType>
    </Compile>
    <Compile Include="Viewer3D\Debugging\DebugViewerForm.Designer.cs">
      <DependentUpon>DebugViewerForm.cs</DependentUpon>
    </Compile>
    <Compile Include="Viewer3D\Debugging\MessageViewer.cs">
      <SubType>Form</SubType>
    </Compile>
    <Compile Include="Viewer3D\Debugging\MessageViewer.Designer.cs">
      <DependentUpon>MessageViewer.cs</DependentUpon>
    </Compile>
    <Compile Include="Viewer3D\Debugging\SoundDebugForm.cs">
      <SubType>Form</SubType>
    </Compile>
    <Compile Include="Viewer3D\Debugging\SoundDebugForm.Designer.cs">
      <DependentUpon>SoundDebugForm.cs</DependentUpon>
    </Compile>
    <Compile Include="Viewer3D\DriverMachineInterface.cs" />
    <Compile Include="Viewer3D\DynamicTrack.cs" />
    <Compile Include="Viewer3D\Forest.cs" />
    <Compile Include="Viewer3D\InfoDisplay.cs" />
    <Compile Include="Viewer3D\Lights.cs" />
    <Compile Include="Viewer3D\Materials.cs" />
    <Compile Include="Viewer3D\MSTSSky.cs" />
    <Compile Include="Viewer3D\MultiPlayerViewer.cs" />
    <Compile Include="Viewer3D\Noise.cs" />
    <Compile Include="Viewer3D\OpenAL.cs" />
    <Compile Include="Viewer3D\ParticleEmitter.cs" />
    <Compile Include="Viewer3D\Popups\ActivityWindow.cs" />
    <Compile Include="Viewer3D\Popups\CarOperationsWindow.cs" />
    <Compile Include="Viewer3D\Popups\CompassWindow.cs" />
    <Compile Include="Viewer3D\Popups\ComposeMessage.cs" />
    <Compile Include="Viewer3D\Popups\LabelPrimitive.cs" />
    <Compile Include="Viewer3D\Popups\NoticeWindow.cs" />
    <Compile Include="Viewer3D\Popups\HelpWindow.cs" />
    <Compile Include="Viewer3D\Popups\HUDWindow.cs" />
    <Compile Include="Viewer3D\Popups\LayeredWindow.cs" />
    <Compile Include="Viewer3D\Popups\MessagesWindow.cs" />
    <Compile Include="Viewer3D\Popups\NextStationWindow.cs" />
    <Compile Include="Viewer3D\Popups\OSDCars.cs" />
    <Compile Include="Viewer3D\Popups\OSDLocations.cs" />
    <Compile Include="Viewer3D\Popups\PauseWindow.cs" />
    <Compile Include="Viewer3D\Popups\QuitWindow.cs" />
    <Compile Include="Viewer3D\Popups\SignallingDebugWindow.cs" />
    <Compile Include="Viewer3D\Popups\SwitchWindow.cs" />
    <Compile Include="Viewer3D\Popups\TrackMonitorWindow.cs" />
    <Compile Include="Viewer3D\Popups\TracksDebugWindow.cs" />
    <Compile Include="Viewer3D\Popups\TrainListWindow.cs" />
    <Compile Include="Viewer3D\Popups\TrainOperationsWindow.cs" />
    <Compile Include="Viewer3D\Popups\TTDetachWindow.cs" />
    <Compile Include="Viewer3D\Popups\Window.cs" />
    <Compile Include="Viewer3D\Popups\WindowControls.cs" />
    <Compile Include="Viewer3D\Popups\WindowManager.cs" />
    <Compile Include="Viewer3D\Popups\WindowText.cs" />
    <Compile Include="Viewer3D\Precipitation.cs" />
    <Compile Include="Viewer3D\Processes\Game.cs" />
    <Compile Include="Viewer3D\Processes\GameState.cs" />
    <Compile Include="Viewer3D\Processes\GameStateRunActivity.cs" />
    <Compile Include="Viewer3D\Processes\GameStateViewer3D.cs" />
    <Compile Include="Viewer3D\Processes\LoaderProcess.cs" />
    <Compile Include="Viewer3D\Processes\RenderProcess.cs" />
    <Compile Include="Viewer3D\Processes\SoundProcess.cs" />
    <Compile Include="Viewer3D\Processes\UpdaterProcess.cs" />
    <Compile Include="Viewer3D\Processes\WatchdogProcess.cs" />
    <Compile Include="Viewer3D\RenderFrame.cs" />
    <Compile Include="Viewer3D\RoadCars.cs" />
    <Compile Include="Viewer3D\RollingStock\MSTSDieselLocomotiveViewer.cs" />
    <Compile Include="Viewer3D\RollingStock\MSTSElectricLocomotiveViewer.cs" />
    <Compile Include="Viewer3D\RollingStock\MSTSLocomotiveViewer.cs" />
    <Compile Include="Viewer3D\RollingStock\MSTSSteamLocomotiveViewer.cs" />
    <Compile Include="Viewer3D\RollingStock\MSTSWagonViewer.cs" />
    <Compile Include="Viewer3D\RollingStock\SubSystems\FreightAnimationsViewer.cs" />
    <Compile Include="Viewer3D\RollingStock\TrainCarViewer.cs" />
    <Compile Include="Viewer3D\Scenery.cs" />
    <Compile Include="Viewer3D\Shaders.cs" />
    <Compile Include="Viewer3D\Shapes.cs" />
    <Compile Include="Viewer3D\Signals.cs" />
    <Compile Include="Viewer3D\Sky.cs" />
    <Compile Include="Viewer3D\Sound.cs" />
    <Compile Include="Viewer3D\SuperElevation.cs" />
    <Compile Include="Viewer3D\Terrain.cs" />
    <Compile Include="Viewer3D\Tiles.cs" />
    <Compile Include="Viewer3D\Trains.cs" />
    <Compile Include="Viewer3D\Transfers.cs" />
    <Compile Include="Viewer3D\UserInput.cs" />
    <Compile Include="Viewer3D\UserInputRailDriver.cs" />
    <Compile Include="Viewer3D\Viewer.cs" />
    <Compile Include="Viewer3D\Water.cs" />
    <Compile Include="Viewer3D\Weather.cs" />
    <Compile Include="Viewer3D\Wire.cs" />
    <Compile Include="Viewer3D\World.cs" />
  </ItemGroup>
  <ItemGroup>
    <Content Include="Content\blank.bmp">
      <CopyToOutputDirectory>PreserveNewest</CopyToOutputDirectory>
    </Content>
    <Content Include="Content\CabShader.fx">
      <CopyToOutputDirectory>PreserveNewest</CopyToOutputDirectory>
    </Content>
    <Content Include="Content\Clouds01.png">
      <CopyToOutputDirectory>PreserveNewest</CopyToOutputDirectory>
    </Content>
    <Content Include="Content\DebugShader.fx">
      <CopyToOutputDirectory>PreserveNewest</CopyToOutputDirectory>
    </Content>
    <Content Include="Content\DriverMachineInterfaceShader.fx">
      <CopyToOutputDirectory>PreserveNewest</CopyToOutputDirectory>
    </Content>
    <Content Include="Content\LightConeShader.fx">
      <CopyToOutputDirectory>PreserveNewest</CopyToOutputDirectory>
    </Content>
    <Content Include="Content\LightGlow.png">
      <CopyToOutputDirectory>PreserveNewest</CopyToOutputDirectory>
    </Content>
    <Content Include="Content\LightGlowShader.fx">
      <CopyToOutputDirectory>PreserveNewest</CopyToOutputDirectory>
    </Content>
    <Content Include="Content\Loading.fx">
      <CopyToOutputDirectory>PreserveNewest</CopyToOutputDirectory>
    </Content>
    <Content Include="Content\Loading.png">
      <CopyToOutputDirectory>PreserveNewest</CopyToOutputDirectory>
    </Content>
    <Content Include="Content\MoonMap.png">
      <CopyToOutputDirectory>PreserveNewest</CopyToOutputDirectory>
    </Content>
    <Content Include="Content\MoonMask.png">
      <CopyToOutputDirectory>PreserveNewest</CopyToOutputDirectory>
    </Content>
    <Content Include="Content\ParticleEmitterShader.fx">
      <CopyToOutputDirectory>PreserveNewest</CopyToOutputDirectory>
    </Content>
    <Content Include="Content\PopupWindow.fx">
      <CopyToOutputDirectory>PreserveNewest</CopyToOutputDirectory>
    </Content>
    <Content Include="Content\PrecipitationShader.fx">
      <CopyToOutputDirectory>PreserveNewest</CopyToOutputDirectory>
    </Content>
    <Content Include="Content\Raindrop.png">
      <CopyToOutputDirectory>PreserveNewest</CopyToOutputDirectory>
    </Content>
    <Content Include="Content\Raindrop1.png">
      <CopyToOutputDirectory>PreserveNewest</CopyToOutputDirectory>
    </Content>
    <Content Include="Content\Raindrop2.png">
      <CopyToOutputDirectory>PreserveNewest</CopyToOutputDirectory>
    </Content>
    <Content Include="Content\Raindrop3.png">
      <CopyToOutputDirectory>PreserveNewest</CopyToOutputDirectory>
    </Content>
    <Content Include="Content\Raindrop4.png">
      <CopyToOutputDirectory>PreserveNewest</CopyToOutputDirectory>
    </Content>
    <Content Include="Content\Raindrop5.png">
      <CopyToOutputDirectory>PreserveNewest</CopyToOutputDirectory>
    </Content>
    <Content Include="Content\Raindrop6.png">
      <CopyToOutputDirectory>PreserveNewest</CopyToOutputDirectory>
    </Content>
    <Content Include="Content\Raindrop7.png">
      <CopyToOutputDirectory>PreserveNewest</CopyToOutputDirectory>
    </Content>
    <Content Include="Content\Raindrop8.png">
      <CopyToOutputDirectory>PreserveNewest</CopyToOutputDirectory>
    </Content>
    <Content Include="Content\Raindrop9.png">
      <CopyToOutputDirectory>PreserveNewest</CopyToOutputDirectory>
    </Content>
    <Content Include="Content\Raindrop10.png">
      <CopyToOutputDirectory>PreserveNewest</CopyToOutputDirectory>
    </Content>
    <Content Include="Content\SceneryShader.fx">
      <CopyToOutputDirectory>PreserveNewest</CopyToOutputDirectory>
    </Content>
    <Content Include="Content\ShadowMap.fx">
      <CopyToOutputDirectory>PreserveNewest</CopyToOutputDirectory>
    </Content>
    <Content Include="Content\SignalAspects.png">
      <CopyToOutputDirectory>PreserveNewest</CopyToOutputDirectory>
    </Content>
    <Content Include="Content\SignalLightGlow.png">
      <CopyToOutputDirectory>PreserveNewest</CopyToOutputDirectory>
    </Content>
    <Content Include="Content\SkyDome1.png">
      <CopyToOutputDirectory>PreserveNewest</CopyToOutputDirectory>
    </Content>
    <Content Include="Content\SkyShader.fx">
      <CopyToOutputDirectory>PreserveNewest</CopyToOutputDirectory>
    </Content>
    <Content Include="Content\Snowflake.png">
      <CopyToOutputDirectory>PreserveNewest</CopyToOutputDirectory>
    </Content>
    <Content Include="Content\StarDome1.bmp">
      <CopyToOutputDirectory>PreserveNewest</CopyToOutputDirectory>
    </Content>
    <Content Include="Content\Starmap_N.png">
      <CopyToOutputDirectory>PreserveNewest</CopyToOutputDirectory>
    </Content>
    <Content Include="Content\Starmap_S.png">
      <CopyToOutputDirectory>PreserveNewest</CopyToOutputDirectory>
    </Content>
    <Content Include="Content\SwitchStates.png">
      <CopyToOutputDirectory>PreserveNewest</CopyToOutputDirectory>
    </Content>
    <Content Include="Content\TrackMonitorImages.png">
      <CopyToOutputDirectory>PreserveNewest</CopyToOutputDirectory>
    </Content>
    <Content Include="Content\TrainOperationsCoupler.png">
      <CopyToOutputDirectory>PreserveNewest</CopyToOutputDirectory>
    </Content>
    <Content Include="Content\train_TM.png">
      <CopyToOutputDirectory>PreserveNewest</CopyToOutputDirectory>
    </Content>
    <Content Include="Content\Window.png">
      <CopyToOutputDirectory>PreserveNewest</CopyToOutputDirectory>
    </Content>
    <Content Include="Content\WindowLabelShadow.png">
      <CopyToOutputDirectory>PreserveNewest</CopyToOutputDirectory>
    </Content>
    <Content Include="Content\WindowScrollbar.png">
      <CopyToOutputDirectory>PreserveNewest</CopyToOutputDirectory>
    </Content>
    <Content Include="Copying.txt">
      <CopyToOutputDirectory>PreserveNewest</CopyToOutputDirectory>
    </Content>
    <Content Include="Readme.txt">
      <CopyToOutputDirectory>PreserveNewest</CopyToOutputDirectory>
    </Content>
    <Content Include="Version.txt">
      <CopyToOutputDirectory>PreserveNewest</CopyToOutputDirectory>
    </Content>
  </ItemGroup>
  <ItemGroup>
    <ProjectReference Include="..\Orts.Formats.Msts\Orts.Formats.Msts.csproj">
      <Project>{570709FA-0C8A-4B1D-BA2D-D9455AFD9B5C}</Project>
      <Name>Orts.Formats.Msts</Name>
    </ProjectReference>
    <ProjectReference Include="..\Orts.Formats.OR\Orts.Formats.OR.csproj">
      <Project>{0d8d312b-2c02-4b77-a795-566394a9db95}</Project>
      <Name>Orts.Formats.OR</Name>
    </ProjectReference>
    <ProjectReference Include="..\Orts.Parsers.Msts\Orts.Parsers.Msts.csproj">
      <Project>{8A84696C-3559-49B8-B27F-BB6932D8A1C6}</Project>
      <Name>Orts.Parsers.Msts</Name>
    </ProjectReference>
    <ProjectReference Include="..\ORTS.Common\ORTS.Common.csproj">
      <Project>{DA94D876-7D35-46C3-AECE-AFACE72C686C}</Project>
      <Name>ORTS.Common</Name>
    </ProjectReference>
    <ProjectReference Include="..\Orts.Parsers.OR\Orts.Parsers.OR.csproj">
      <Project>{1cc3bd5c-06c5-4784-b067-f93945a7ca2c}</Project>
      <Name>Orts.Parsers.OR</Name>
    </ProjectReference>
    <ProjectReference Include="..\ORTS.Settings\ORTS.Settings.csproj">
      <Project>{67F84996-8769-4FD8-819B-464AF269037B}</Project>
      <Name>ORTS.Settings</Name>
    </ProjectReference>
    <ProjectReference Include="..\Orts.Simulation\Orts.Simulation.csproj">
      <Project>{333c4378-d82e-4b47-b561-6ba923b8fdfd}</Project>
      <Name>Orts.Simulation</Name>
    </ProjectReference>
  </ItemGroup>
  <ItemGroup>
    <EmbeddedResource Include="Viewer3D\Debugging\DebugViewerForm.resx">
      <DependentUpon>DebugViewerForm.cs</DependentUpon>
      <SubType>Designer</SubType>
    </EmbeddedResource>
    <EmbeddedResource Include="Viewer3D\Debugging\MessageViewer.resx">
      <DependentUpon>MessageViewer.cs</DependentUpon>
      <SubType>Designer</SubType>
    </EmbeddedResource>
    <EmbeddedResource Include="Viewer3D\Debugging\SoundDebugForm.resx">
      <DependentUpon>SoundDebugForm.cs</DependentUpon>
      <SubType>Designer</SubType>
    </EmbeddedResource>
  </ItemGroup>
  <ItemGroup>
    <None Include="app.config">
      <SubType>Designer</SubType>
    </None>
  </ItemGroup>
  <ItemGroup>
    <BootstrapperPackage Include="Microsoft.Net.Framework.3.5.SP1">
      <Visible>False</Visible>
      <ProductName>.NET Framework 3.5 SP1</ProductName>
      <Install>false</Install>
    </BootstrapperPackage>
  </ItemGroup>
  <ItemGroup>
    <PackageReference Include="MonoGame.Framework.WindowsDX">
      <Version>3.7.1.189</Version>
    </PackageReference>
    <PackageReference Include="Newtonsoft.Json">
      <Version>12.0.1</Version>
    </PackageReference>
    <PackageReference Include="SharpDX.D3DCompiler">
      <Version>4.0.1</Version>
    </PackageReference>
  </ItemGroup>
  <Import Project="$(MSBuildBinPath)\Microsoft.CSharp.targets" />
  <!-- To modify your build process, add your task inside one of the targets below and uncomment it.
       Other similar extension points exist, see Microsoft.Common.targets.
  <Target Name="BeforeBuild">
  </Target>
  <Target Name="AfterBuild">
  </Target>
  -->
  <PropertyGroup>
    <PreBuildEvent>
    </PreBuildEvent>
    <PostBuildEvent>echo $Revision: 000 $&gt;Revision.txt
date /t&gt;&gt;Revision.txt
time /t&gt;&gt;Revision.txt</PostBuildEvent>
  </PropertyGroup>
=======
﻿<?xml version="1.0" encoding="utf-8"?>
<Project ToolsVersion="12.0" DefaultTargets="Build" xmlns="http://schemas.microsoft.com/developer/msbuild/2003">
  <Import Project="$(MSBuildExtensionsPath)\$(MSBuildToolsVersion)\Microsoft.Common.props" Condition="Exists('$(MSBuildExtensionsPath)\$(MSBuildToolsVersion)\Microsoft.Common.props')" />
  <PropertyGroup>
    <Configuration Condition=" '$(Configuration)' == '' ">Debug</Configuration>
    <Platform Condition=" '$(Platform)' == '' ">x86</Platform>
    <ProjectGuid>{9BE44F64-417D-4AA6-AF4D-2A6A0CBC814D}</ProjectGuid>
    <OutputType>WinExe</OutputType>
    <AppDesignerFolder>Properties</AppDesignerFolder>
    <RootNamespace>Orts</RootNamespace>
    <AssemblyName>RunActivity</AssemblyName>
    <TargetFrameworkVersion>v3.5</TargetFrameworkVersion>
    <FileAlignment>512</FileAlignment>
    <ApplicationIcon>..\ORTS.ico</ApplicationIcon>
  </PropertyGroup>
  <PropertyGroup Condition="'$(Configuration)|$(Platform)' == 'Debug|x86'">
    <DebugSymbols>true</DebugSymbols>
    <DebugType>full</DebugType>
    <Optimize>false</Optimize>
    <OutputPath>..\..\Program\</OutputPath>
    <DefineConstants>TRACE;DEBUG;WINDOWS;NEW_ACTION;WITH_NEW_SAVE;ACTIVITY_EDITOR</DefineConstants>
    <ErrorReport>prompt</ErrorReport>
    <WarningLevel>4</WarningLevel>
    <PlatformTarget>x86</PlatformTarget>
    <LangVersion>7.3</LangVersion>
  </PropertyGroup>
  <PropertyGroup Condition="'$(Configuration)|$(Platform)' == 'Release|x86'">
    <DebugType>pdbonly</DebugType>
    <Optimize>true</Optimize>
    <OutputPath>..\..\Program\</OutputPath>
    <DefineConstants>TRACE;WINDOWS;NEW_ACTION;WITH_NEW_SAVE;ACTIVITY_EDITOR</DefineConstants>
    <ErrorReport>prompt</ErrorReport>
    <WarningLevel>4</WarningLevel>
    <DocumentationFile>..\..\Program\RunActivity.xml</DocumentationFile>
    <PlatformTarget>x86</PlatformTarget>
    <NoWarn>1591</NoWarn>
    <LangVersion>7.3</LangVersion>
  </PropertyGroup>
  <PropertyGroup>
    <StartupObject>Orts.Program</StartupObject>
  </PropertyGroup>
  <PropertyGroup>
    <ApplicationManifest>..\Launcher\app.manifest</ApplicationManifest>
  </PropertyGroup>
  <ItemGroup>
    <Reference Include="GNU.Gettext, Version=1.1.5151.39896, Culture=neutral, processorArchitecture=MSIL">
      <SpecificVersion>False</SpecificVersion>
      <HintPath>..\3rdPartyLibs\GNU.Gettext.dll</HintPath>
    </Reference>
    <Reference Include="GNU.Gettext.WinForms, Version=1.0.5151.39911, Culture=neutral, processorArchitecture=MSIL">
      <SpecificVersion>False</SpecificVersion>
      <HintPath>..\3rdPartyLibs\GNU.Gettext.WinForms.dll</HintPath>
    </Reference>
    <Reference Include="Microsoft.Xna.Framework, Version=3.1.0.0, Culture=neutral, PublicKeyToken=6d5c3888ef60e27d, processorArchitecture=x86" />
    <Reference Include="Microsoft.Xna.Framework.Game, Version=3.1.0.0, Culture=neutral, PublicKeyToken=6d5c3888ef60e27d, processorArchitecture=x86" />
    <Reference Include="Newtonsoft.Json, Version=4.5.0.0, Culture=neutral, PublicKeyToken=30ad4fe6b2a6aeed, processorArchitecture=MSIL">
      <SpecificVersion>False</SpecificVersion>
      <HintPath>..\3rdPartyLibs\Newtonsoft.Json.dll</HintPath>
    </Reference>
    <Reference Include="PIEHidDotNet, Version=2.2.3.26389, Culture=neutral, processorArchitecture=MSIL">
      <SpecificVersion>False</SpecificVersion>
      <HintPath>..\3rdPartyLibs\PIEHidDotNet.dll</HintPath>
    </Reference>
    <Reference Include="System" />
    <Reference Include="System.Core">
      <RequiredTargetFramework>3.5</RequiredTargetFramework>
    </Reference>
    <Reference Include="System.Data" />
    <Reference Include="System.Data.DataSetExtensions">
      <RequiredTargetFramework>3.5</RequiredTargetFramework>
    </Reference>
    <Reference Include="System.Drawing" />
    <Reference Include="System.Management" />
    <Reference Include="System.Windows.Forms" />
    <Reference Include="System.Xml" />
    <Reference Include="System.Xml.Linq">
      <RequiredTargetFramework>3.5</RequiredTargetFramework>
    </Reference>
  </ItemGroup>
  <ItemGroup>
    <Compile Include="Processes\ProcessState.cs" />
    <Compile Include="Processes\Profiler.cs" />
    <Compile Include="Program.cs" />
    <Compile Include="Properties\AssemblyInfo.cs" />
    <Compile Include="Viewer3D\ALSoundHelper.cs" />
    <Compile Include="Viewer3D\AnimatedPart.cs" />
    <Compile Include="Viewer3D\Cameras.cs" />
    <Compile Include="Viewer3D\Commands.cs" />
    <Compile Include="Viewer3D\Common\Helpers.cs" />
    <Compile Include="Viewer3D\Common\SunMoonPos.cs" />
    <Compile Include="Viewer3D\DDSLib.cs" />
    <Compile Include="Viewer3D\Debugging\DebugViewerForm.cs">
      <SubType>Form</SubType>
    </Compile>
    <Compile Include="Viewer3D\Debugging\DebugViewerForm.Designer.cs">
      <DependentUpon>DebugViewerForm.cs</DependentUpon>
    </Compile>
    <Compile Include="Viewer3D\Debugging\MessageViewer.cs">
      <SubType>Form</SubType>
    </Compile>
    <Compile Include="Viewer3D\Debugging\MessageViewer.Designer.cs">
      <DependentUpon>MessageViewer.cs</DependentUpon>
    </Compile>
    <Compile Include="Viewer3D\Debugging\SoundDebugForm.cs">
      <SubType>Form</SubType>
    </Compile>
    <Compile Include="Viewer3D\Debugging\SoundDebugForm.Designer.cs">
      <DependentUpon>SoundDebugForm.cs</DependentUpon>
    </Compile>
    <Compile Include="Viewer3D\DriverMachineInterface.cs" />
    <Compile Include="Viewer3D\DynamicTrack.cs" />
    <Compile Include="Viewer3D\Forest.cs" />
    <Compile Include="Viewer3D\InfoDisplay.cs" />
    <Compile Include="Viewer3D\Lights.cs" />
    <Compile Include="Viewer3D\Materials.cs" />
    <Compile Include="Viewer3D\MSTSSky.cs" />
    <Compile Include="Viewer3D\MultiPlayerViewer.cs" />
    <Compile Include="Viewer3D\Noise.cs" />
    <Compile Include="Viewer3D\OpenAL.cs" />
    <Compile Include="Viewer3D\ParticleEmitter.cs" />
    <Compile Include="Viewer3D\Popups\ActivityWindow.cs" />
    <Compile Include="Viewer3D\Popups\CarOperationsWindow.cs" />
    <Compile Include="Viewer3D\Popups\CompassWindow.cs" />
    <Compile Include="Viewer3D\Popups\ComposeMessage.cs" />
    <Compile Include="Viewer3D\Popups\LabelPrimitive.cs" />
    <Compile Include="Viewer3D\Popups\NoticeWindow.cs" />
    <Compile Include="Viewer3D\Popups\HelpWindow.cs" />
    <Compile Include="Viewer3D\Popups\HUDWindow.cs" />
    <Compile Include="Viewer3D\Popups\LayeredWindow.cs" />
    <Compile Include="Viewer3D\Popups\MessagesWindow.cs" />
    <Compile Include="Viewer3D\Popups\NextStationWindow.cs" />
    <Compile Include="Viewer3D\Popups\OSDCars.cs" />
    <Compile Include="Viewer3D\Popups\OSDLocations.cs" />
    <Compile Include="Viewer3D\Popups\PauseWindow.cs" />
    <Compile Include="Viewer3D\Popups\QuitWindow.cs" />
    <Compile Include="Viewer3D\Popups\SignallingDebugWindow.cs" />
    <Compile Include="Viewer3D\Popups\SwitchWindow.cs" />
    <Compile Include="Viewer3D\Popups\TrackMonitorWindow.cs" />
    <Compile Include="Viewer3D\Popups\TracksDebugWindow.cs" />
    <Compile Include="Viewer3D\Popups\TrainListWindow.cs" />
    <Compile Include="Viewer3D\Popups\TrainOperationsWindow.cs" />
    <Compile Include="Viewer3D\Popups\TTDetachWindow.cs" />
    <Compile Include="Viewer3D\Popups\Window.cs" />
    <Compile Include="Viewer3D\Popups\WindowControls.cs" />
    <Compile Include="Viewer3D\Popups\WindowManager.cs" />
    <Compile Include="Viewer3D\Popups\WindowText.cs" />
    <Compile Include="Viewer3D\Precipitation.cs" />
    <Compile Include="Viewer3D\Processes\Game.cs" />
    <Compile Include="Viewer3D\Processes\GameState.cs" />
    <Compile Include="Viewer3D\Processes\GameStateRunActivity.cs" />
    <Compile Include="Viewer3D\Processes\GameStateViewer3D.cs" />
    <Compile Include="Viewer3D\Processes\LoaderProcess.cs" />
    <Compile Include="Viewer3D\Processes\RenderProcess.cs" />
    <Compile Include="Viewer3D\Processes\SoundProcess.cs" />
    <Compile Include="Viewer3D\Processes\UpdaterProcess.cs" />
    <Compile Include="Viewer3D\Processes\WatchdogProcess.cs" />
    <Compile Include="Viewer3D\RenderFrame.cs" />
    <Compile Include="Viewer3D\RoadCars.cs" />
    <Compile Include="Viewer3D\RollingStock\MSTSDieselLocomotiveViewer.cs" />
    <Compile Include="Viewer3D\RollingStock\MSTSElectricLocomotiveViewer.cs" />
    <Compile Include="Viewer3D\RollingStock\MSTSLocomotiveViewer.cs" />
    <Compile Include="Viewer3D\RollingStock\MSTSSteamLocomotiveViewer.cs" />
    <Compile Include="Viewer3D\RollingStock\MSTSWagonViewer.cs" />
    <Compile Include="Viewer3D\RollingStock\SubSystems\FreightAnimationsViewer.cs" />
    <Compile Include="Viewer3D\RollingStock\TrainCarViewer.cs" />
    <Compile Include="Viewer3D\Scenery.cs" />
    <Compile Include="Viewer3D\Shaders.cs" />
    <Compile Include="Viewer3D\Shapes.cs" />
    <Compile Include="Viewer3D\Signals.cs" />
    <Compile Include="Viewer3D\Sky.cs" />
    <Compile Include="Viewer3D\Sound.cs" />
    <Compile Include="Viewer3D\SuperElevation.cs" />
    <Compile Include="Viewer3D\Terrain.cs" />
    <Compile Include="Viewer3D\Tiles.cs" />
    <Compile Include="Viewer3D\Trains.cs" />
    <Compile Include="Viewer3D\Transfers.cs" />
    <Compile Include="Viewer3D\UserInput.cs" />
    <Compile Include="Viewer3D\UserInputRailDriver.cs" />
    <Compile Include="Viewer3D\Viewer.cs" />
    <Compile Include="Viewer3D\Water.cs" />
    <Compile Include="Viewer3D\Weather.cs" />
    <Compile Include="Viewer3D\Wire.cs" />
    <Compile Include="Viewer3D\World.cs" />
  </ItemGroup>
  <ItemGroup>
    <Content Include="..\3rdPartyLibs\openal-soft\Win32\OpenAL32.dll">
      <Link>Native\X86\OpenAL32.dll</Link>
      <CopyToOutputDirectory>PreserveNewest</CopyToOutputDirectory>
    </Content>
    <Content Include="..\3rdPartyLibs\openal-soft\Win64\OpenAL32.dll">
      <Link>Native\X64\OpenAL32.dll</Link>
      <CopyToOutputDirectory>PreserveNewest</CopyToOutputDirectory>
    </Content>
    <Content Include="Content\blank.bmp">
      <CopyToOutputDirectory>PreserveNewest</CopyToOutputDirectory>
    </Content>
    <Content Include="Content\CabShader.fx">
      <CopyToOutputDirectory>PreserveNewest</CopyToOutputDirectory>
    </Content>
    <Content Include="Content\Clouds01.png">
      <CopyToOutputDirectory>PreserveNewest</CopyToOutputDirectory>
    </Content>
    <Content Include="Content\DebugShader.fx">
      <CopyToOutputDirectory>PreserveNewest</CopyToOutputDirectory>
    </Content>
    <Content Include="Content\DriverMachineInterfaceShader.fx">
      <CopyToOutputDirectory>PreserveNewest</CopyToOutputDirectory>
    </Content>
    <Content Include="Content\LightConeShader.fx">
      <CopyToOutputDirectory>PreserveNewest</CopyToOutputDirectory>
    </Content>
    <Content Include="Content\LightGlow.png">
      <CopyToOutputDirectory>PreserveNewest</CopyToOutputDirectory>
    </Content>
    <Content Include="Content\LightGlowShader.fx">
      <CopyToOutputDirectory>PreserveNewest</CopyToOutputDirectory>
    </Content>
    <Content Include="Content\Loading.fx">
      <CopyToOutputDirectory>PreserveNewest</CopyToOutputDirectory>
    </Content>
    <Content Include="Content\Loading.png">
      <CopyToOutputDirectory>PreserveNewest</CopyToOutputDirectory>
    </Content>
    <Content Include="Content\MoonMap.png">
      <CopyToOutputDirectory>PreserveNewest</CopyToOutputDirectory>
    </Content>
    <Content Include="Content\MoonMask.png">
      <CopyToOutputDirectory>PreserveNewest</CopyToOutputDirectory>
    </Content>
    <Content Include="Content\ParticleEmitterShader.fx">
      <CopyToOutputDirectory>PreserveNewest</CopyToOutputDirectory>
    </Content>
    <Content Include="Content\PopupWindow.fx">
      <CopyToOutputDirectory>PreserveNewest</CopyToOutputDirectory>
    </Content>
    <Content Include="Content\PrecipitationShader.fx">
      <CopyToOutputDirectory>PreserveNewest</CopyToOutputDirectory>
    </Content>
    <Content Include="Content\Raindrop.png">
      <CopyToOutputDirectory>PreserveNewest</CopyToOutputDirectory>
    </Content>
    <Content Include="Content\Raindrop1.png">
      <CopyToOutputDirectory>PreserveNewest</CopyToOutputDirectory>
    </Content>
    <Content Include="Content\Raindrop2.png">
      <CopyToOutputDirectory>PreserveNewest</CopyToOutputDirectory>
    </Content>
    <Content Include="Content\Raindrop3.png">
      <CopyToOutputDirectory>PreserveNewest</CopyToOutputDirectory>
    </Content>
    <Content Include="Content\Raindrop4.png">
      <CopyToOutputDirectory>PreserveNewest</CopyToOutputDirectory>
    </Content>
    <Content Include="Content\Raindrop5.png">
      <CopyToOutputDirectory>PreserveNewest</CopyToOutputDirectory>
    </Content>
    <Content Include="Content\Raindrop6.png">
      <CopyToOutputDirectory>PreserveNewest</CopyToOutputDirectory>
    </Content>
    <Content Include="Content\Raindrop7.png">
      <CopyToOutputDirectory>PreserveNewest</CopyToOutputDirectory>
    </Content>
    <Content Include="Content\Raindrop8.png">
      <CopyToOutputDirectory>PreserveNewest</CopyToOutputDirectory>
    </Content>
    <Content Include="Content\Raindrop9.png">
      <CopyToOutputDirectory>PreserveNewest</CopyToOutputDirectory>
    </Content>
    <Content Include="Content\Raindrop10.png">
      <CopyToOutputDirectory>PreserveNewest</CopyToOutputDirectory>
    </Content>
    <Content Include="Content\SceneryShader.fx">
      <CopyToOutputDirectory>PreserveNewest</CopyToOutputDirectory>
    </Content>
    <Content Include="Content\ShadowMap.fx">
      <CopyToOutputDirectory>PreserveNewest</CopyToOutputDirectory>
    </Content>
    <Content Include="Content\SignalAspects.png">
      <CopyToOutputDirectory>PreserveNewest</CopyToOutputDirectory>
    </Content>
    <Content Include="Content\SignalLightGlow.png">
      <CopyToOutputDirectory>PreserveNewest</CopyToOutputDirectory>
    </Content>
    <Content Include="Content\SkyDome1.png">
      <CopyToOutputDirectory>PreserveNewest</CopyToOutputDirectory>
    </Content>
    <Content Include="Content\SkyShader.fx">
      <CopyToOutputDirectory>PreserveNewest</CopyToOutputDirectory>
    </Content>
    <Content Include="Content\Snowflake.png">
      <CopyToOutputDirectory>PreserveNewest</CopyToOutputDirectory>
    </Content>
    <Content Include="Content\StarDome1.bmp">
      <CopyToOutputDirectory>PreserveNewest</CopyToOutputDirectory>
    </Content>
    <Content Include="Content\Starmap_N.png">
      <CopyToOutputDirectory>PreserveNewest</CopyToOutputDirectory>
    </Content>
    <Content Include="Content\Starmap_S.png">
      <CopyToOutputDirectory>PreserveNewest</CopyToOutputDirectory>
    </Content>
    <Content Include="Content\SwitchStates.png">
      <CopyToOutputDirectory>PreserveNewest</CopyToOutputDirectory>
    </Content>
    <Content Include="Content\TrackMonitorImages.png">
      <CopyToOutputDirectory>PreserveNewest</CopyToOutputDirectory>
    </Content>
    <Content Include="Content\TrainOperationsCoupler.png">
      <CopyToOutputDirectory>PreserveNewest</CopyToOutputDirectory>
    </Content>
    <Content Include="Content\train_TM.png">
      <CopyToOutputDirectory>PreserveNewest</CopyToOutputDirectory>
    </Content>
    <Content Include="Content\Window.png">
      <CopyToOutputDirectory>PreserveNewest</CopyToOutputDirectory>
    </Content>
    <Content Include="Content\WindowLabelShadow.png">
      <CopyToOutputDirectory>PreserveNewest</CopyToOutputDirectory>
    </Content>
    <Content Include="Content\WindowScrollbar.png">
      <CopyToOutputDirectory>PreserveNewest</CopyToOutputDirectory>
    </Content>
    <Content Include="Copying.txt">
      <CopyToOutputDirectory>PreserveNewest</CopyToOutputDirectory>
    </Content>
    <Content Include="Readme.txt">
      <CopyToOutputDirectory>PreserveNewest</CopyToOutputDirectory>
    </Content>
    <Content Include="Version.txt">
      <CopyToOutputDirectory>PreserveNewest</CopyToOutputDirectory>
    </Content>
  </ItemGroup>
  <ItemGroup>
    <ProjectReference Include="..\Orts.Formats.Msts\Orts.Formats.Msts.csproj">
      <Project>{570709FA-0C8A-4B1D-BA2D-D9455AFD9B5C}</Project>
      <Name>Orts.Formats.Msts</Name>
    </ProjectReference>
    <ProjectReference Include="..\Orts.Formats.OR\Orts.Formats.OR.csproj">
      <Project>{0d8d312b-2c02-4b77-a795-566394a9db95}</Project>
      <Name>Orts.Formats.OR</Name>
    </ProjectReference>
    <ProjectReference Include="..\Orts.Parsers.Msts\Orts.Parsers.Msts.csproj">
      <Project>{8A84696C-3559-49B8-B27F-BB6932D8A1C6}</Project>
      <Name>Orts.Parsers.Msts</Name>
    </ProjectReference>
    <ProjectReference Include="..\ORTS.Common\ORTS.Common.csproj">
      <Project>{DA94D876-7D35-46C3-AECE-AFACE72C686C}</Project>
      <Name>ORTS.Common</Name>
    </ProjectReference>
    <ProjectReference Include="..\ORTS.Content\ORTS.Content.csproj">
      <Project>{812685A7-2683-4102-A3CA-2A5CED2E61EE}</Project>
      <Name>ORTS.Content</Name>
    </ProjectReference>
    <ProjectReference Include="..\Orts.Parsers.OR\Orts.Parsers.OR.csproj">
      <Project>{1cc3bd5c-06c5-4784-b067-f93945a7ca2c}</Project>
      <Name>Orts.Parsers.OR</Name>
    </ProjectReference>
    <ProjectReference Include="..\ORTS.Settings\ORTS.Settings.csproj">
      <Project>{67F84996-8769-4FD8-819B-464AF269037B}</Project>
      <Name>ORTS.Settings</Name>
    </ProjectReference>
    <ProjectReference Include="..\Orts.Simulation\Orts.Simulation.csproj">
      <Project>{333c4378-d82e-4b47-b561-6ba923b8fdfd}</Project>
      <Name>Orts.Simulation</Name>
    </ProjectReference>
  </ItemGroup>
  <ItemGroup>
    <EmbeddedResource Include="Viewer3D\Debugging\DebugViewerForm.resx">
      <DependentUpon>DebugViewerForm.cs</DependentUpon>
      <SubType>Designer</SubType>
    </EmbeddedResource>
    <EmbeddedResource Include="Viewer3D\Debugging\MessageViewer.resx">
      <DependentUpon>MessageViewer.cs</DependentUpon>
      <SubType>Designer</SubType>
    </EmbeddedResource>
    <EmbeddedResource Include="Viewer3D\Debugging\SoundDebugForm.resx">
      <DependentUpon>SoundDebugForm.cs</DependentUpon>
      <SubType>Designer</SubType>
    </EmbeddedResource>
  </ItemGroup>
  <ItemGroup />
  <Import Project="$(MSBuildBinPath)\Microsoft.CSharp.targets" />
  <!-- To modify your build process, add your task inside one of the targets below and uncomment it.
       Other similar extension points exist, see Microsoft.Common.targets.
  <Target Name="BeforeBuild">
  </Target>
  <Target Name="AfterBuild">
  </Target>
  -->
  <PropertyGroup>
    <PreBuildEvent>
    </PreBuildEvent>
    <PostBuildEvent>echo $Revision: 000 $&gt;Revision.txt
date /t&gt;&gt;Revision.txt
time /t&gt;&gt;Revision.txt</PostBuildEvent>
  </PropertyGroup>
>>>>>>> 74fa3003
</Project><|MERGE_RESOLUTION|>--- conflicted
+++ resolved
@@ -1,817 +1,421 @@
-<<<<<<< HEAD
-﻿<?xml version="1.0" encoding="utf-8"?>
-<Project ToolsVersion="12.0" DefaultTargets="Build" xmlns="http://schemas.microsoft.com/developer/msbuild/2003">
-  <Import Project="$(MSBuildExtensionsPath)\$(MSBuildToolsVersion)\Microsoft.Common.props" Condition="Exists('$(MSBuildExtensionsPath)\$(MSBuildToolsVersion)\Microsoft.Common.props')" />
-  <PropertyGroup>
-    <Configuration Condition=" '$(Configuration)' == '' ">Debug</Configuration>
-    <Platform Condition=" '$(Platform)' == '' ">x86</Platform>
-    <ProjectGuid>{9BE44F64-417D-4AA6-AF4D-2A6A0CBC814D}</ProjectGuid>
-    <OutputType>WinExe</OutputType>
-    <AppDesignerFolder>Properties</AppDesignerFolder>
-    <RootNamespace>Orts</RootNamespace>
-    <AssemblyName>RunActivity</AssemblyName>
-    <TargetFrameworkVersion>v4.7.2</TargetFrameworkVersion>    <FileAlignment>512</FileAlignment>
-    <ApplicationIcon>..\ORTS.ico</ApplicationIcon>
-    <TargetFrameworkProfile />
-    <IsWebBootstrapper>false</IsWebBootstrapper>
-    <PublishUrl>publish\</PublishUrl>
-    <Install>true</Install>
-    <InstallFrom>Disk</InstallFrom>
-    <UpdateEnabled>false</UpdateEnabled>
-    <UpdateMode>Foreground</UpdateMode>
-    <UpdateInterval>7</UpdateInterval>
-    <UpdateIntervalUnits>Days</UpdateIntervalUnits>
-    <UpdatePeriodically>false</UpdatePeriodically>
-    <UpdateRequired>false</UpdateRequired>
-    <MapFileExtensions>true</MapFileExtensions>
-    <ApplicationRevision>0</ApplicationRevision>
-    <ApplicationVersion>1.0.0.%2a</ApplicationVersion>
-    <UseApplicationTrust>false</UseApplicationTrust>
-    <BootstrapperEnabled>true</BootstrapperEnabled>
-    <NuGetPackageImportStamp>
-    </NuGetPackageImportStamp>
-  </PropertyGroup>
-  <PropertyGroup>
-    <StartupObject>Orts.Program</StartupObject>
-  </PropertyGroup>
-  <PropertyGroup>
-    <ApplicationManifest>..\Launcher\app.manifest</ApplicationManifest>
-  </PropertyGroup>
-  <PropertyGroup Condition="'$(Configuration)|$(Platform)' == 'Debug|AnyCPU'">
-    <DebugSymbols>true</DebugSymbols>
-    <OutputPath>..\..\Program\</OutputPath>
-    <DefineConstants>TRACE;DEBUG;WINDOWS;NEW_ACTION;WITH_NEW_SAVE;ACTIVITY_EDITOR</DefineConstants>
-    <DebugType>full</DebugType>
-    <PlatformTarget>AnyCPU</PlatformTarget>
-    <LangVersion>latest</LangVersion>
-    <ErrorReport>prompt</ErrorReport>
-    <CodeAnalysisRuleSet>MinimumRecommendedRules.ruleset</CodeAnalysisRuleSet>
-    <Prefer32Bit>false</Prefer32Bit>
-  </PropertyGroup>
-  <PropertyGroup Condition="'$(Configuration)|$(Platform)' == 'Release|AnyCPU'">
-    <OutputPath>..\..\Program\</OutputPath>
-    <DefineConstants>TRACE;WINDOWS;NEW_ACTION;WITH_NEW_SAVE;ACTIVITY_EDITOR</DefineConstants>
-    <DocumentationFile>..\..\Program\RunActivity.xml</DocumentationFile>
-    <Optimize>true</Optimize>
-    <NoWarn>1591</NoWarn>
-    <PlatformTarget>AnyCPU</PlatformTarget>
-    <LangVersion>latest</LangVersion>
-    <ErrorReport>prompt</ErrorReport>
-    <CodeAnalysisRuleSet>MinimumRecommendedRules.ruleset</CodeAnalysisRuleSet>
-    <Prefer32Bit>false</Prefer32Bit>
-  </PropertyGroup>
-  <ItemGroup>
-    <Reference Include="GNU.Gettext, Version=1.1.5151.39896, Culture=neutral, processorArchitecture=MSIL">
-      <SpecificVersion>False</SpecificVersion>
-      <HintPath>..\3rdPartyLibs\GNU.Gettext.dll</HintPath>
-    </Reference>
-    <Reference Include="GNU.Gettext.WinForms, Version=1.0.5151.39911, Culture=neutral, processorArchitecture=MSIL">
-      <SpecificVersion>False</SpecificVersion>
-      <HintPath>..\3rdPartyLibs\GNU.Gettext.WinForms.dll</HintPath>
-    </Reference>
-    <Reference Include="MonoGame.Framework.Content.Pipeline, Version=3.6.0.1625, Culture=neutral, processorArchitecture=MSIL">
-      <SpecificVersion>False</SpecificVersion>
-      <HintPath>..\3rdPartyLibs\MonoGame.Framework.Content.Pipeline.dll</HintPath>
-    </Reference>
-    <Reference Include="System" />
-    <Reference Include="System.Core">
-      <RequiredTargetFramework>3.5</RequiredTargetFramework>
-    </Reference>
-    <Reference Include="System.Data" />
-    <Reference Include="System.Data.DataSetExtensions">
-      <RequiredTargetFramework>3.5</RequiredTargetFramework>
-    </Reference>
-    <Reference Include="System.Drawing" />
-    <Reference Include="System.Management" />
-    <Reference Include="System.Windows.Forms" />
-    <Reference Include="System.Xml" />
-    <Reference Include="System.Xml.Linq">
-      <RequiredTargetFramework>3.5</RequiredTargetFramework>
-    </Reference>
-  </ItemGroup>
-  <ItemGroup>
-    <Compile Include="Processes\ProcessState.cs" />
-    <Compile Include="Processes\Profiler.cs" />
-    <Compile Include="Program.cs" />
-    <Compile Include="Properties\AssemblyInfo.cs" />
-    <Compile Include="Viewer3D\ALSoundHelper.cs" />
-    <Compile Include="Viewer3D\AnimatedPart.cs" />
-    <Compile Include="Viewer3D\Cameras.cs" />
-    <Compile Include="Viewer3D\Commands.cs" />
-    <Compile Include="Viewer3D\Common\Helpers.cs" />
-    <Compile Include="Viewer3D\Common\SunMoonPos.cs" />
-    <Compile Include="Viewer3D\DDSLib.cs" />
-    <Compile Include="Viewer3D\Debugging\DebugViewerForm.cs">
-      <SubType>Form</SubType>
-    </Compile>
-    <Compile Include="Viewer3D\Debugging\DebugViewerForm.Designer.cs">
-      <DependentUpon>DebugViewerForm.cs</DependentUpon>
-    </Compile>
-    <Compile Include="Viewer3D\Debugging\MessageViewer.cs">
-      <SubType>Form</SubType>
-    </Compile>
-    <Compile Include="Viewer3D\Debugging\MessageViewer.Designer.cs">
-      <DependentUpon>MessageViewer.cs</DependentUpon>
-    </Compile>
-    <Compile Include="Viewer3D\Debugging\SoundDebugForm.cs">
-      <SubType>Form</SubType>
-    </Compile>
-    <Compile Include="Viewer3D\Debugging\SoundDebugForm.Designer.cs">
-      <DependentUpon>SoundDebugForm.cs</DependentUpon>
-    </Compile>
-    <Compile Include="Viewer3D\DriverMachineInterface.cs" />
-    <Compile Include="Viewer3D\DynamicTrack.cs" />
-    <Compile Include="Viewer3D\Forest.cs" />
-    <Compile Include="Viewer3D\InfoDisplay.cs" />
-    <Compile Include="Viewer3D\Lights.cs" />
-    <Compile Include="Viewer3D\Materials.cs" />
-    <Compile Include="Viewer3D\MSTSSky.cs" />
-    <Compile Include="Viewer3D\MultiPlayerViewer.cs" />
-    <Compile Include="Viewer3D\Noise.cs" />
-    <Compile Include="Viewer3D\OpenAL.cs" />
-    <Compile Include="Viewer3D\ParticleEmitter.cs" />
-    <Compile Include="Viewer3D\Popups\ActivityWindow.cs" />
-    <Compile Include="Viewer3D\Popups\CarOperationsWindow.cs" />
-    <Compile Include="Viewer3D\Popups\CompassWindow.cs" />
-    <Compile Include="Viewer3D\Popups\ComposeMessage.cs" />
-    <Compile Include="Viewer3D\Popups\LabelPrimitive.cs" />
-    <Compile Include="Viewer3D\Popups\NoticeWindow.cs" />
-    <Compile Include="Viewer3D\Popups\HelpWindow.cs" />
-    <Compile Include="Viewer3D\Popups\HUDWindow.cs" />
-    <Compile Include="Viewer3D\Popups\LayeredWindow.cs" />
-    <Compile Include="Viewer3D\Popups\MessagesWindow.cs" />
-    <Compile Include="Viewer3D\Popups\NextStationWindow.cs" />
-    <Compile Include="Viewer3D\Popups\OSDCars.cs" />
-    <Compile Include="Viewer3D\Popups\OSDLocations.cs" />
-    <Compile Include="Viewer3D\Popups\PauseWindow.cs" />
-    <Compile Include="Viewer3D\Popups\QuitWindow.cs" />
-    <Compile Include="Viewer3D\Popups\SignallingDebugWindow.cs" />
-    <Compile Include="Viewer3D\Popups\SwitchWindow.cs" />
-    <Compile Include="Viewer3D\Popups\TrackMonitorWindow.cs" />
-    <Compile Include="Viewer3D\Popups\TracksDebugWindow.cs" />
-    <Compile Include="Viewer3D\Popups\TrainListWindow.cs" />
-    <Compile Include="Viewer3D\Popups\TrainOperationsWindow.cs" />
-    <Compile Include="Viewer3D\Popups\TTDetachWindow.cs" />
-    <Compile Include="Viewer3D\Popups\Window.cs" />
-    <Compile Include="Viewer3D\Popups\WindowControls.cs" />
-    <Compile Include="Viewer3D\Popups\WindowManager.cs" />
-    <Compile Include="Viewer3D\Popups\WindowText.cs" />
-    <Compile Include="Viewer3D\Precipitation.cs" />
-    <Compile Include="Viewer3D\Processes\Game.cs" />
-    <Compile Include="Viewer3D\Processes\GameState.cs" />
-    <Compile Include="Viewer3D\Processes\GameStateRunActivity.cs" />
-    <Compile Include="Viewer3D\Processes\GameStateViewer3D.cs" />
-    <Compile Include="Viewer3D\Processes\LoaderProcess.cs" />
-    <Compile Include="Viewer3D\Processes\RenderProcess.cs" />
-    <Compile Include="Viewer3D\Processes\SoundProcess.cs" />
-    <Compile Include="Viewer3D\Processes\UpdaterProcess.cs" />
-    <Compile Include="Viewer3D\Processes\WatchdogProcess.cs" />
-    <Compile Include="Viewer3D\RenderFrame.cs" />
-    <Compile Include="Viewer3D\RoadCars.cs" />
-    <Compile Include="Viewer3D\RollingStock\MSTSDieselLocomotiveViewer.cs" />
-    <Compile Include="Viewer3D\RollingStock\MSTSElectricLocomotiveViewer.cs" />
-    <Compile Include="Viewer3D\RollingStock\MSTSLocomotiveViewer.cs" />
-    <Compile Include="Viewer3D\RollingStock\MSTSSteamLocomotiveViewer.cs" />
-    <Compile Include="Viewer3D\RollingStock\MSTSWagonViewer.cs" />
-    <Compile Include="Viewer3D\RollingStock\SubSystems\FreightAnimationsViewer.cs" />
-    <Compile Include="Viewer3D\RollingStock\TrainCarViewer.cs" />
-    <Compile Include="Viewer3D\Scenery.cs" />
-    <Compile Include="Viewer3D\Shaders.cs" />
-    <Compile Include="Viewer3D\Shapes.cs" />
-    <Compile Include="Viewer3D\Signals.cs" />
-    <Compile Include="Viewer3D\Sky.cs" />
-    <Compile Include="Viewer3D\Sound.cs" />
-    <Compile Include="Viewer3D\SuperElevation.cs" />
-    <Compile Include="Viewer3D\Terrain.cs" />
-    <Compile Include="Viewer3D\Tiles.cs" />
-    <Compile Include="Viewer3D\Trains.cs" />
-    <Compile Include="Viewer3D\Transfers.cs" />
-    <Compile Include="Viewer3D\UserInput.cs" />
-    <Compile Include="Viewer3D\UserInputRailDriver.cs" />
-    <Compile Include="Viewer3D\Viewer.cs" />
-    <Compile Include="Viewer3D\Water.cs" />
-    <Compile Include="Viewer3D\Weather.cs" />
-    <Compile Include="Viewer3D\Wire.cs" />
-    <Compile Include="Viewer3D\World.cs" />
-  </ItemGroup>
-  <ItemGroup>
-    <Content Include="Content\blank.bmp">
-      <CopyToOutputDirectory>PreserveNewest</CopyToOutputDirectory>
-    </Content>
-    <Content Include="Content\CabShader.fx">
-      <CopyToOutputDirectory>PreserveNewest</CopyToOutputDirectory>
-    </Content>
-    <Content Include="Content\Clouds01.png">
-      <CopyToOutputDirectory>PreserveNewest</CopyToOutputDirectory>
-    </Content>
-    <Content Include="Content\DebugShader.fx">
-      <CopyToOutputDirectory>PreserveNewest</CopyToOutputDirectory>
-    </Content>
-    <Content Include="Content\DriverMachineInterfaceShader.fx">
-      <CopyToOutputDirectory>PreserveNewest</CopyToOutputDirectory>
-    </Content>
-    <Content Include="Content\LightConeShader.fx">
-      <CopyToOutputDirectory>PreserveNewest</CopyToOutputDirectory>
-    </Content>
-    <Content Include="Content\LightGlow.png">
-      <CopyToOutputDirectory>PreserveNewest</CopyToOutputDirectory>
-    </Content>
-    <Content Include="Content\LightGlowShader.fx">
-      <CopyToOutputDirectory>PreserveNewest</CopyToOutputDirectory>
-    </Content>
-    <Content Include="Content\Loading.fx">
-      <CopyToOutputDirectory>PreserveNewest</CopyToOutputDirectory>
-    </Content>
-    <Content Include="Content\Loading.png">
-      <CopyToOutputDirectory>PreserveNewest</CopyToOutputDirectory>
-    </Content>
-    <Content Include="Content\MoonMap.png">
-      <CopyToOutputDirectory>PreserveNewest</CopyToOutputDirectory>
-    </Content>
-    <Content Include="Content\MoonMask.png">
-      <CopyToOutputDirectory>PreserveNewest</CopyToOutputDirectory>
-    </Content>
-    <Content Include="Content\ParticleEmitterShader.fx">
-      <CopyToOutputDirectory>PreserveNewest</CopyToOutputDirectory>
-    </Content>
-    <Content Include="Content\PopupWindow.fx">
-      <CopyToOutputDirectory>PreserveNewest</CopyToOutputDirectory>
-    </Content>
-    <Content Include="Content\PrecipitationShader.fx">
-      <CopyToOutputDirectory>PreserveNewest</CopyToOutputDirectory>
-    </Content>
-    <Content Include="Content\Raindrop.png">
-      <CopyToOutputDirectory>PreserveNewest</CopyToOutputDirectory>
-    </Content>
-    <Content Include="Content\Raindrop1.png">
-      <CopyToOutputDirectory>PreserveNewest</CopyToOutputDirectory>
-    </Content>
-    <Content Include="Content\Raindrop2.png">
-      <CopyToOutputDirectory>PreserveNewest</CopyToOutputDirectory>
-    </Content>
-    <Content Include="Content\Raindrop3.png">
-      <CopyToOutputDirectory>PreserveNewest</CopyToOutputDirectory>
-    </Content>
-    <Content Include="Content\Raindrop4.png">
-      <CopyToOutputDirectory>PreserveNewest</CopyToOutputDirectory>
-    </Content>
-    <Content Include="Content\Raindrop5.png">
-      <CopyToOutputDirectory>PreserveNewest</CopyToOutputDirectory>
-    </Content>
-    <Content Include="Content\Raindrop6.png">
-      <CopyToOutputDirectory>PreserveNewest</CopyToOutputDirectory>
-    </Content>
-    <Content Include="Content\Raindrop7.png">
-      <CopyToOutputDirectory>PreserveNewest</CopyToOutputDirectory>
-    </Content>
-    <Content Include="Content\Raindrop8.png">
-      <CopyToOutputDirectory>PreserveNewest</CopyToOutputDirectory>
-    </Content>
-    <Content Include="Content\Raindrop9.png">
-      <CopyToOutputDirectory>PreserveNewest</CopyToOutputDirectory>
-    </Content>
-    <Content Include="Content\Raindrop10.png">
-      <CopyToOutputDirectory>PreserveNewest</CopyToOutputDirectory>
-    </Content>
-    <Content Include="Content\SceneryShader.fx">
-      <CopyToOutputDirectory>PreserveNewest</CopyToOutputDirectory>
-    </Content>
-    <Content Include="Content\ShadowMap.fx">
-      <CopyToOutputDirectory>PreserveNewest</CopyToOutputDirectory>
-    </Content>
-    <Content Include="Content\SignalAspects.png">
-      <CopyToOutputDirectory>PreserveNewest</CopyToOutputDirectory>
-    </Content>
-    <Content Include="Content\SignalLightGlow.png">
-      <CopyToOutputDirectory>PreserveNewest</CopyToOutputDirectory>
-    </Content>
-    <Content Include="Content\SkyDome1.png">
-      <CopyToOutputDirectory>PreserveNewest</CopyToOutputDirectory>
-    </Content>
-    <Content Include="Content\SkyShader.fx">
-      <CopyToOutputDirectory>PreserveNewest</CopyToOutputDirectory>
-    </Content>
-    <Content Include="Content\Snowflake.png">
-      <CopyToOutputDirectory>PreserveNewest</CopyToOutputDirectory>
-    </Content>
-    <Content Include="Content\StarDome1.bmp">
-      <CopyToOutputDirectory>PreserveNewest</CopyToOutputDirectory>
-    </Content>
-    <Content Include="Content\Starmap_N.png">
-      <CopyToOutputDirectory>PreserveNewest</CopyToOutputDirectory>
-    </Content>
-    <Content Include="Content\Starmap_S.png">
-      <CopyToOutputDirectory>PreserveNewest</CopyToOutputDirectory>
-    </Content>
-    <Content Include="Content\SwitchStates.png">
-      <CopyToOutputDirectory>PreserveNewest</CopyToOutputDirectory>
-    </Content>
-    <Content Include="Content\TrackMonitorImages.png">
-      <CopyToOutputDirectory>PreserveNewest</CopyToOutputDirectory>
-    </Content>
-    <Content Include="Content\TrainOperationsCoupler.png">
-      <CopyToOutputDirectory>PreserveNewest</CopyToOutputDirectory>
-    </Content>
-    <Content Include="Content\train_TM.png">
-      <CopyToOutputDirectory>PreserveNewest</CopyToOutputDirectory>
-    </Content>
-    <Content Include="Content\Window.png">
-      <CopyToOutputDirectory>PreserveNewest</CopyToOutputDirectory>
-    </Content>
-    <Content Include="Content\WindowLabelShadow.png">
-      <CopyToOutputDirectory>PreserveNewest</CopyToOutputDirectory>
-    </Content>
-    <Content Include="Content\WindowScrollbar.png">
-      <CopyToOutputDirectory>PreserveNewest</CopyToOutputDirectory>
-    </Content>
-    <Content Include="Copying.txt">
-      <CopyToOutputDirectory>PreserveNewest</CopyToOutputDirectory>
-    </Content>
-    <Content Include="Readme.txt">
-      <CopyToOutputDirectory>PreserveNewest</CopyToOutputDirectory>
-    </Content>
-    <Content Include="Version.txt">
-      <CopyToOutputDirectory>PreserveNewest</CopyToOutputDirectory>
-    </Content>
-  </ItemGroup>
-  <ItemGroup>
-    <ProjectReference Include="..\Orts.Formats.Msts\Orts.Formats.Msts.csproj">
-      <Project>{570709FA-0C8A-4B1D-BA2D-D9455AFD9B5C}</Project>
-      <Name>Orts.Formats.Msts</Name>
-    </ProjectReference>
-    <ProjectReference Include="..\Orts.Formats.OR\Orts.Formats.OR.csproj">
-      <Project>{0d8d312b-2c02-4b77-a795-566394a9db95}</Project>
-      <Name>Orts.Formats.OR</Name>
-    </ProjectReference>
-    <ProjectReference Include="..\Orts.Parsers.Msts\Orts.Parsers.Msts.csproj">
-      <Project>{8A84696C-3559-49B8-B27F-BB6932D8A1C6}</Project>
-      <Name>Orts.Parsers.Msts</Name>
-    </ProjectReference>
-    <ProjectReference Include="..\ORTS.Common\ORTS.Common.csproj">
-      <Project>{DA94D876-7D35-46C3-AECE-AFACE72C686C}</Project>
-      <Name>ORTS.Common</Name>
-    </ProjectReference>
-    <ProjectReference Include="..\Orts.Parsers.OR\Orts.Parsers.OR.csproj">
-      <Project>{1cc3bd5c-06c5-4784-b067-f93945a7ca2c}</Project>
-      <Name>Orts.Parsers.OR</Name>
-    </ProjectReference>
-    <ProjectReference Include="..\ORTS.Settings\ORTS.Settings.csproj">
-      <Project>{67F84996-8769-4FD8-819B-464AF269037B}</Project>
-      <Name>ORTS.Settings</Name>
-    </ProjectReference>
-    <ProjectReference Include="..\Orts.Simulation\Orts.Simulation.csproj">
-      <Project>{333c4378-d82e-4b47-b561-6ba923b8fdfd}</Project>
-      <Name>Orts.Simulation</Name>
-    </ProjectReference>
-  </ItemGroup>
-  <ItemGroup>
-    <EmbeddedResource Include="Viewer3D\Debugging\DebugViewerForm.resx">
-      <DependentUpon>DebugViewerForm.cs</DependentUpon>
-      <SubType>Designer</SubType>
-    </EmbeddedResource>
-    <EmbeddedResource Include="Viewer3D\Debugging\MessageViewer.resx">
-      <DependentUpon>MessageViewer.cs</DependentUpon>
-      <SubType>Designer</SubType>
-    </EmbeddedResource>
-    <EmbeddedResource Include="Viewer3D\Debugging\SoundDebugForm.resx">
-      <DependentUpon>SoundDebugForm.cs</DependentUpon>
-      <SubType>Designer</SubType>
-    </EmbeddedResource>
-  </ItemGroup>
-  <ItemGroup>
-    <None Include="app.config">
-      <SubType>Designer</SubType>
-    </None>
-  </ItemGroup>
-  <ItemGroup>
-    <BootstrapperPackage Include="Microsoft.Net.Framework.3.5.SP1">
-      <Visible>False</Visible>
-      <ProductName>.NET Framework 3.5 SP1</ProductName>
-      <Install>false</Install>
-    </BootstrapperPackage>
-  </ItemGroup>
-  <ItemGroup>
-    <PackageReference Include="MonoGame.Framework.WindowsDX">
-      <Version>3.7.1.189</Version>
-    </PackageReference>
-    <PackageReference Include="Newtonsoft.Json">
-      <Version>12.0.1</Version>
-    </PackageReference>
-    <PackageReference Include="SharpDX.D3DCompiler">
-      <Version>4.0.1</Version>
-    </PackageReference>
-  </ItemGroup>
-  <Import Project="$(MSBuildBinPath)\Microsoft.CSharp.targets" />
-  <!-- To modify your build process, add your task inside one of the targets below and uncomment it.
-       Other similar extension points exist, see Microsoft.Common.targets.
-  <Target Name="BeforeBuild">
-  </Target>
-  <Target Name="AfterBuild">
-  </Target>
-  -->
-  <PropertyGroup>
-    <PreBuildEvent>
-    </PreBuildEvent>
-    <PostBuildEvent>echo $Revision: 000 $&gt;Revision.txt
-date /t&gt;&gt;Revision.txt
-time /t&gt;&gt;Revision.txt</PostBuildEvent>
-  </PropertyGroup>
-=======
-﻿<?xml version="1.0" encoding="utf-8"?>
-<Project ToolsVersion="12.0" DefaultTargets="Build" xmlns="http://schemas.microsoft.com/developer/msbuild/2003">
-  <Import Project="$(MSBuildExtensionsPath)\$(MSBuildToolsVersion)\Microsoft.Common.props" Condition="Exists('$(MSBuildExtensionsPath)\$(MSBuildToolsVersion)\Microsoft.Common.props')" />
-  <PropertyGroup>
-    <Configuration Condition=" '$(Configuration)' == '' ">Debug</Configuration>
-    <Platform Condition=" '$(Platform)' == '' ">x86</Platform>
-    <ProjectGuid>{9BE44F64-417D-4AA6-AF4D-2A6A0CBC814D}</ProjectGuid>
-    <OutputType>WinExe</OutputType>
-    <AppDesignerFolder>Properties</AppDesignerFolder>
-    <RootNamespace>Orts</RootNamespace>
-    <AssemblyName>RunActivity</AssemblyName>
-    <TargetFrameworkVersion>v3.5</TargetFrameworkVersion>
-    <FileAlignment>512</FileAlignment>
-    <ApplicationIcon>..\ORTS.ico</ApplicationIcon>
-  </PropertyGroup>
-  <PropertyGroup Condition="'$(Configuration)|$(Platform)' == 'Debug|x86'">
-    <DebugSymbols>true</DebugSymbols>
-    <DebugType>full</DebugType>
-    <Optimize>false</Optimize>
-    <OutputPath>..\..\Program\</OutputPath>
-    <DefineConstants>TRACE;DEBUG;WINDOWS;NEW_ACTION;WITH_NEW_SAVE;ACTIVITY_EDITOR</DefineConstants>
-    <ErrorReport>prompt</ErrorReport>
-    <WarningLevel>4</WarningLevel>
-    <PlatformTarget>x86</PlatformTarget>
-    <LangVersion>7.3</LangVersion>
-  </PropertyGroup>
-  <PropertyGroup Condition="'$(Configuration)|$(Platform)' == 'Release|x86'">
-    <DebugType>pdbonly</DebugType>
-    <Optimize>true</Optimize>
-    <OutputPath>..\..\Program\</OutputPath>
-    <DefineConstants>TRACE;WINDOWS;NEW_ACTION;WITH_NEW_SAVE;ACTIVITY_EDITOR</DefineConstants>
-    <ErrorReport>prompt</ErrorReport>
-    <WarningLevel>4</WarningLevel>
-    <DocumentationFile>..\..\Program\RunActivity.xml</DocumentationFile>
-    <PlatformTarget>x86</PlatformTarget>
-    <NoWarn>1591</NoWarn>
-    <LangVersion>7.3</LangVersion>
-  </PropertyGroup>
-  <PropertyGroup>
-    <StartupObject>Orts.Program</StartupObject>
-  </PropertyGroup>
-  <PropertyGroup>
-    <ApplicationManifest>..\Launcher\app.manifest</ApplicationManifest>
-  </PropertyGroup>
-  <ItemGroup>
-    <Reference Include="GNU.Gettext, Version=1.1.5151.39896, Culture=neutral, processorArchitecture=MSIL">
-      <SpecificVersion>False</SpecificVersion>
-      <HintPath>..\3rdPartyLibs\GNU.Gettext.dll</HintPath>
-    </Reference>
-    <Reference Include="GNU.Gettext.WinForms, Version=1.0.5151.39911, Culture=neutral, processorArchitecture=MSIL">
-      <SpecificVersion>False</SpecificVersion>
-      <HintPath>..\3rdPartyLibs\GNU.Gettext.WinForms.dll</HintPath>
-    </Reference>
-    <Reference Include="Microsoft.Xna.Framework, Version=3.1.0.0, Culture=neutral, PublicKeyToken=6d5c3888ef60e27d, processorArchitecture=x86" />
-    <Reference Include="Microsoft.Xna.Framework.Game, Version=3.1.0.0, Culture=neutral, PublicKeyToken=6d5c3888ef60e27d, processorArchitecture=x86" />
-    <Reference Include="Newtonsoft.Json, Version=4.5.0.0, Culture=neutral, PublicKeyToken=30ad4fe6b2a6aeed, processorArchitecture=MSIL">
-      <SpecificVersion>False</SpecificVersion>
-      <HintPath>..\3rdPartyLibs\Newtonsoft.Json.dll</HintPath>
-    </Reference>
-    <Reference Include="PIEHidDotNet, Version=2.2.3.26389, Culture=neutral, processorArchitecture=MSIL">
-      <SpecificVersion>False</SpecificVersion>
-      <HintPath>..\3rdPartyLibs\PIEHidDotNet.dll</HintPath>
-    </Reference>
-    <Reference Include="System" />
-    <Reference Include="System.Core">
-      <RequiredTargetFramework>3.5</RequiredTargetFramework>
-    </Reference>
-    <Reference Include="System.Data" />
-    <Reference Include="System.Data.DataSetExtensions">
-      <RequiredTargetFramework>3.5</RequiredTargetFramework>
-    </Reference>
-    <Reference Include="System.Drawing" />
-    <Reference Include="System.Management" />
-    <Reference Include="System.Windows.Forms" />
-    <Reference Include="System.Xml" />
-    <Reference Include="System.Xml.Linq">
-      <RequiredTargetFramework>3.5</RequiredTargetFramework>
-    </Reference>
-  </ItemGroup>
-  <ItemGroup>
-    <Compile Include="Processes\ProcessState.cs" />
-    <Compile Include="Processes\Profiler.cs" />
-    <Compile Include="Program.cs" />
-    <Compile Include="Properties\AssemblyInfo.cs" />
-    <Compile Include="Viewer3D\ALSoundHelper.cs" />
-    <Compile Include="Viewer3D\AnimatedPart.cs" />
-    <Compile Include="Viewer3D\Cameras.cs" />
-    <Compile Include="Viewer3D\Commands.cs" />
-    <Compile Include="Viewer3D\Common\Helpers.cs" />
-    <Compile Include="Viewer3D\Common\SunMoonPos.cs" />
-    <Compile Include="Viewer3D\DDSLib.cs" />
-    <Compile Include="Viewer3D\Debugging\DebugViewerForm.cs">
-      <SubType>Form</SubType>
-    </Compile>
-    <Compile Include="Viewer3D\Debugging\DebugViewerForm.Designer.cs">
-      <DependentUpon>DebugViewerForm.cs</DependentUpon>
-    </Compile>
-    <Compile Include="Viewer3D\Debugging\MessageViewer.cs">
-      <SubType>Form</SubType>
-    </Compile>
-    <Compile Include="Viewer3D\Debugging\MessageViewer.Designer.cs">
-      <DependentUpon>MessageViewer.cs</DependentUpon>
-    </Compile>
-    <Compile Include="Viewer3D\Debugging\SoundDebugForm.cs">
-      <SubType>Form</SubType>
-    </Compile>
-    <Compile Include="Viewer3D\Debugging\SoundDebugForm.Designer.cs">
-      <DependentUpon>SoundDebugForm.cs</DependentUpon>
-    </Compile>
-    <Compile Include="Viewer3D\DriverMachineInterface.cs" />
-    <Compile Include="Viewer3D\DynamicTrack.cs" />
-    <Compile Include="Viewer3D\Forest.cs" />
-    <Compile Include="Viewer3D\InfoDisplay.cs" />
-    <Compile Include="Viewer3D\Lights.cs" />
-    <Compile Include="Viewer3D\Materials.cs" />
-    <Compile Include="Viewer3D\MSTSSky.cs" />
-    <Compile Include="Viewer3D\MultiPlayerViewer.cs" />
-    <Compile Include="Viewer3D\Noise.cs" />
-    <Compile Include="Viewer3D\OpenAL.cs" />
-    <Compile Include="Viewer3D\ParticleEmitter.cs" />
-    <Compile Include="Viewer3D\Popups\ActivityWindow.cs" />
-    <Compile Include="Viewer3D\Popups\CarOperationsWindow.cs" />
-    <Compile Include="Viewer3D\Popups\CompassWindow.cs" />
-    <Compile Include="Viewer3D\Popups\ComposeMessage.cs" />
-    <Compile Include="Viewer3D\Popups\LabelPrimitive.cs" />
-    <Compile Include="Viewer3D\Popups\NoticeWindow.cs" />
-    <Compile Include="Viewer3D\Popups\HelpWindow.cs" />
-    <Compile Include="Viewer3D\Popups\HUDWindow.cs" />
-    <Compile Include="Viewer3D\Popups\LayeredWindow.cs" />
-    <Compile Include="Viewer3D\Popups\MessagesWindow.cs" />
-    <Compile Include="Viewer3D\Popups\NextStationWindow.cs" />
-    <Compile Include="Viewer3D\Popups\OSDCars.cs" />
-    <Compile Include="Viewer3D\Popups\OSDLocations.cs" />
-    <Compile Include="Viewer3D\Popups\PauseWindow.cs" />
-    <Compile Include="Viewer3D\Popups\QuitWindow.cs" />
-    <Compile Include="Viewer3D\Popups\SignallingDebugWindow.cs" />
-    <Compile Include="Viewer3D\Popups\SwitchWindow.cs" />
-    <Compile Include="Viewer3D\Popups\TrackMonitorWindow.cs" />
-    <Compile Include="Viewer3D\Popups\TracksDebugWindow.cs" />
-    <Compile Include="Viewer3D\Popups\TrainListWindow.cs" />
-    <Compile Include="Viewer3D\Popups\TrainOperationsWindow.cs" />
-    <Compile Include="Viewer3D\Popups\TTDetachWindow.cs" />
-    <Compile Include="Viewer3D\Popups\Window.cs" />
-    <Compile Include="Viewer3D\Popups\WindowControls.cs" />
-    <Compile Include="Viewer3D\Popups\WindowManager.cs" />
-    <Compile Include="Viewer3D\Popups\WindowText.cs" />
-    <Compile Include="Viewer3D\Precipitation.cs" />
-    <Compile Include="Viewer3D\Processes\Game.cs" />
-    <Compile Include="Viewer3D\Processes\GameState.cs" />
-    <Compile Include="Viewer3D\Processes\GameStateRunActivity.cs" />
-    <Compile Include="Viewer3D\Processes\GameStateViewer3D.cs" />
-    <Compile Include="Viewer3D\Processes\LoaderProcess.cs" />
-    <Compile Include="Viewer3D\Processes\RenderProcess.cs" />
-    <Compile Include="Viewer3D\Processes\SoundProcess.cs" />
-    <Compile Include="Viewer3D\Processes\UpdaterProcess.cs" />
-    <Compile Include="Viewer3D\Processes\WatchdogProcess.cs" />
-    <Compile Include="Viewer3D\RenderFrame.cs" />
-    <Compile Include="Viewer3D\RoadCars.cs" />
-    <Compile Include="Viewer3D\RollingStock\MSTSDieselLocomotiveViewer.cs" />
-    <Compile Include="Viewer3D\RollingStock\MSTSElectricLocomotiveViewer.cs" />
-    <Compile Include="Viewer3D\RollingStock\MSTSLocomotiveViewer.cs" />
-    <Compile Include="Viewer3D\RollingStock\MSTSSteamLocomotiveViewer.cs" />
-    <Compile Include="Viewer3D\RollingStock\MSTSWagonViewer.cs" />
-    <Compile Include="Viewer3D\RollingStock\SubSystems\FreightAnimationsViewer.cs" />
-    <Compile Include="Viewer3D\RollingStock\TrainCarViewer.cs" />
-    <Compile Include="Viewer3D\Scenery.cs" />
-    <Compile Include="Viewer3D\Shaders.cs" />
-    <Compile Include="Viewer3D\Shapes.cs" />
-    <Compile Include="Viewer3D\Signals.cs" />
-    <Compile Include="Viewer3D\Sky.cs" />
-    <Compile Include="Viewer3D\Sound.cs" />
-    <Compile Include="Viewer3D\SuperElevation.cs" />
-    <Compile Include="Viewer3D\Terrain.cs" />
-    <Compile Include="Viewer3D\Tiles.cs" />
-    <Compile Include="Viewer3D\Trains.cs" />
-    <Compile Include="Viewer3D\Transfers.cs" />
-    <Compile Include="Viewer3D\UserInput.cs" />
-    <Compile Include="Viewer3D\UserInputRailDriver.cs" />
-    <Compile Include="Viewer3D\Viewer.cs" />
-    <Compile Include="Viewer3D\Water.cs" />
-    <Compile Include="Viewer3D\Weather.cs" />
-    <Compile Include="Viewer3D\Wire.cs" />
-    <Compile Include="Viewer3D\World.cs" />
-  </ItemGroup>
-  <ItemGroup>
-    <Content Include="..\3rdPartyLibs\openal-soft\Win32\OpenAL32.dll">
-      <Link>Native\X86\OpenAL32.dll</Link>
-      <CopyToOutputDirectory>PreserveNewest</CopyToOutputDirectory>
-    </Content>
-    <Content Include="..\3rdPartyLibs\openal-soft\Win64\OpenAL32.dll">
-      <Link>Native\X64\OpenAL32.dll</Link>
-      <CopyToOutputDirectory>PreserveNewest</CopyToOutputDirectory>
-    </Content>
-    <Content Include="Content\blank.bmp">
-      <CopyToOutputDirectory>PreserveNewest</CopyToOutputDirectory>
-    </Content>
-    <Content Include="Content\CabShader.fx">
-      <CopyToOutputDirectory>PreserveNewest</CopyToOutputDirectory>
-    </Content>
-    <Content Include="Content\Clouds01.png">
-      <CopyToOutputDirectory>PreserveNewest</CopyToOutputDirectory>
-    </Content>
-    <Content Include="Content\DebugShader.fx">
-      <CopyToOutputDirectory>PreserveNewest</CopyToOutputDirectory>
-    </Content>
-    <Content Include="Content\DriverMachineInterfaceShader.fx">
-      <CopyToOutputDirectory>PreserveNewest</CopyToOutputDirectory>
-    </Content>
-    <Content Include="Content\LightConeShader.fx">
-      <CopyToOutputDirectory>PreserveNewest</CopyToOutputDirectory>
-    </Content>
-    <Content Include="Content\LightGlow.png">
-      <CopyToOutputDirectory>PreserveNewest</CopyToOutputDirectory>
-    </Content>
-    <Content Include="Content\LightGlowShader.fx">
-      <CopyToOutputDirectory>PreserveNewest</CopyToOutputDirectory>
-    </Content>
-    <Content Include="Content\Loading.fx">
-      <CopyToOutputDirectory>PreserveNewest</CopyToOutputDirectory>
-    </Content>
-    <Content Include="Content\Loading.png">
-      <CopyToOutputDirectory>PreserveNewest</CopyToOutputDirectory>
-    </Content>
-    <Content Include="Content\MoonMap.png">
-      <CopyToOutputDirectory>PreserveNewest</CopyToOutputDirectory>
-    </Content>
-    <Content Include="Content\MoonMask.png">
-      <CopyToOutputDirectory>PreserveNewest</CopyToOutputDirectory>
-    </Content>
-    <Content Include="Content\ParticleEmitterShader.fx">
-      <CopyToOutputDirectory>PreserveNewest</CopyToOutputDirectory>
-    </Content>
-    <Content Include="Content\PopupWindow.fx">
-      <CopyToOutputDirectory>PreserveNewest</CopyToOutputDirectory>
-    </Content>
-    <Content Include="Content\PrecipitationShader.fx">
-      <CopyToOutputDirectory>PreserveNewest</CopyToOutputDirectory>
-    </Content>
-    <Content Include="Content\Raindrop.png">
-      <CopyToOutputDirectory>PreserveNewest</CopyToOutputDirectory>
-    </Content>
-    <Content Include="Content\Raindrop1.png">
-      <CopyToOutputDirectory>PreserveNewest</CopyToOutputDirectory>
-    </Content>
-    <Content Include="Content\Raindrop2.png">
-      <CopyToOutputDirectory>PreserveNewest</CopyToOutputDirectory>
-    </Content>
-    <Content Include="Content\Raindrop3.png">
-      <CopyToOutputDirectory>PreserveNewest</CopyToOutputDirectory>
-    </Content>
-    <Content Include="Content\Raindrop4.png">
-      <CopyToOutputDirectory>PreserveNewest</CopyToOutputDirectory>
-    </Content>
-    <Content Include="Content\Raindrop5.png">
-      <CopyToOutputDirectory>PreserveNewest</CopyToOutputDirectory>
-    </Content>
-    <Content Include="Content\Raindrop6.png">
-      <CopyToOutputDirectory>PreserveNewest</CopyToOutputDirectory>
-    </Content>
-    <Content Include="Content\Raindrop7.png">
-      <CopyToOutputDirectory>PreserveNewest</CopyToOutputDirectory>
-    </Content>
-    <Content Include="Content\Raindrop8.png">
-      <CopyToOutputDirectory>PreserveNewest</CopyToOutputDirectory>
-    </Content>
-    <Content Include="Content\Raindrop9.png">
-      <CopyToOutputDirectory>PreserveNewest</CopyToOutputDirectory>
-    </Content>
-    <Content Include="Content\Raindrop10.png">
-      <CopyToOutputDirectory>PreserveNewest</CopyToOutputDirectory>
-    </Content>
-    <Content Include="Content\SceneryShader.fx">
-      <CopyToOutputDirectory>PreserveNewest</CopyToOutputDirectory>
-    </Content>
-    <Content Include="Content\ShadowMap.fx">
-      <CopyToOutputDirectory>PreserveNewest</CopyToOutputDirectory>
-    </Content>
-    <Content Include="Content\SignalAspects.png">
-      <CopyToOutputDirectory>PreserveNewest</CopyToOutputDirectory>
-    </Content>
-    <Content Include="Content\SignalLightGlow.png">
-      <CopyToOutputDirectory>PreserveNewest</CopyToOutputDirectory>
-    </Content>
-    <Content Include="Content\SkyDome1.png">
-      <CopyToOutputDirectory>PreserveNewest</CopyToOutputDirectory>
-    </Content>
-    <Content Include="Content\SkyShader.fx">
-      <CopyToOutputDirectory>PreserveNewest</CopyToOutputDirectory>
-    </Content>
-    <Content Include="Content\Snowflake.png">
-      <CopyToOutputDirectory>PreserveNewest</CopyToOutputDirectory>
-    </Content>
-    <Content Include="Content\StarDome1.bmp">
-      <CopyToOutputDirectory>PreserveNewest</CopyToOutputDirectory>
-    </Content>
-    <Content Include="Content\Starmap_N.png">
-      <CopyToOutputDirectory>PreserveNewest</CopyToOutputDirectory>
-    </Content>
-    <Content Include="Content\Starmap_S.png">
-      <CopyToOutputDirectory>PreserveNewest</CopyToOutputDirectory>
-    </Content>
-    <Content Include="Content\SwitchStates.png">
-      <CopyToOutputDirectory>PreserveNewest</CopyToOutputDirectory>
-    </Content>
-    <Content Include="Content\TrackMonitorImages.png">
-      <CopyToOutputDirectory>PreserveNewest</CopyToOutputDirectory>
-    </Content>
-    <Content Include="Content\TrainOperationsCoupler.png">
-      <CopyToOutputDirectory>PreserveNewest</CopyToOutputDirectory>
-    </Content>
-    <Content Include="Content\train_TM.png">
-      <CopyToOutputDirectory>PreserveNewest</CopyToOutputDirectory>
-    </Content>
-    <Content Include="Content\Window.png">
-      <CopyToOutputDirectory>PreserveNewest</CopyToOutputDirectory>
-    </Content>
-    <Content Include="Content\WindowLabelShadow.png">
-      <CopyToOutputDirectory>PreserveNewest</CopyToOutputDirectory>
-    </Content>
-    <Content Include="Content\WindowScrollbar.png">
-      <CopyToOutputDirectory>PreserveNewest</CopyToOutputDirectory>
-    </Content>
-    <Content Include="Copying.txt">
-      <CopyToOutputDirectory>PreserveNewest</CopyToOutputDirectory>
-    </Content>
-    <Content Include="Readme.txt">
-      <CopyToOutputDirectory>PreserveNewest</CopyToOutputDirectory>
-    </Content>
-    <Content Include="Version.txt">
-      <CopyToOutputDirectory>PreserveNewest</CopyToOutputDirectory>
-    </Content>
-  </ItemGroup>
-  <ItemGroup>
-    <ProjectReference Include="..\Orts.Formats.Msts\Orts.Formats.Msts.csproj">
-      <Project>{570709FA-0C8A-4B1D-BA2D-D9455AFD9B5C}</Project>
-      <Name>Orts.Formats.Msts</Name>
-    </ProjectReference>
-    <ProjectReference Include="..\Orts.Formats.OR\Orts.Formats.OR.csproj">
-      <Project>{0d8d312b-2c02-4b77-a795-566394a9db95}</Project>
-      <Name>Orts.Formats.OR</Name>
-    </ProjectReference>
-    <ProjectReference Include="..\Orts.Parsers.Msts\Orts.Parsers.Msts.csproj">
-      <Project>{8A84696C-3559-49B8-B27F-BB6932D8A1C6}</Project>
-      <Name>Orts.Parsers.Msts</Name>
-    </ProjectReference>
-    <ProjectReference Include="..\ORTS.Common\ORTS.Common.csproj">
-      <Project>{DA94D876-7D35-46C3-AECE-AFACE72C686C}</Project>
-      <Name>ORTS.Common</Name>
-    </ProjectReference>
-    <ProjectReference Include="..\ORTS.Content\ORTS.Content.csproj">
-      <Project>{812685A7-2683-4102-A3CA-2A5CED2E61EE}</Project>
-      <Name>ORTS.Content</Name>
-    </ProjectReference>
-    <ProjectReference Include="..\Orts.Parsers.OR\Orts.Parsers.OR.csproj">
-      <Project>{1cc3bd5c-06c5-4784-b067-f93945a7ca2c}</Project>
-      <Name>Orts.Parsers.OR</Name>
-    </ProjectReference>
-    <ProjectReference Include="..\ORTS.Settings\ORTS.Settings.csproj">
-      <Project>{67F84996-8769-4FD8-819B-464AF269037B}</Project>
-      <Name>ORTS.Settings</Name>
-    </ProjectReference>
-    <ProjectReference Include="..\Orts.Simulation\Orts.Simulation.csproj">
-      <Project>{333c4378-d82e-4b47-b561-6ba923b8fdfd}</Project>
-      <Name>Orts.Simulation</Name>
-    </ProjectReference>
-  </ItemGroup>
-  <ItemGroup>
-    <EmbeddedResource Include="Viewer3D\Debugging\DebugViewerForm.resx">
-      <DependentUpon>DebugViewerForm.cs</DependentUpon>
-      <SubType>Designer</SubType>
-    </EmbeddedResource>
-    <EmbeddedResource Include="Viewer3D\Debugging\MessageViewer.resx">
-      <DependentUpon>MessageViewer.cs</DependentUpon>
-      <SubType>Designer</SubType>
-    </EmbeddedResource>
-    <EmbeddedResource Include="Viewer3D\Debugging\SoundDebugForm.resx">
-      <DependentUpon>SoundDebugForm.cs</DependentUpon>
-      <SubType>Designer</SubType>
-    </EmbeddedResource>
-  </ItemGroup>
-  <ItemGroup />
-  <Import Project="$(MSBuildBinPath)\Microsoft.CSharp.targets" />
-  <!-- To modify your build process, add your task inside one of the targets below and uncomment it.
-       Other similar extension points exist, see Microsoft.Common.targets.
-  <Target Name="BeforeBuild">
-  </Target>
-  <Target Name="AfterBuild">
-  </Target>
-  -->
-  <PropertyGroup>
-    <PreBuildEvent>
-    </PreBuildEvent>
-    <PostBuildEvent>echo $Revision: 000 $&gt;Revision.txt
-date /t&gt;&gt;Revision.txt
-time /t&gt;&gt;Revision.txt</PostBuildEvent>
-  </PropertyGroup>
->>>>>>> 74fa3003
+﻿<?xml version="1.0" encoding="utf-8"?>
+<Project ToolsVersion="12.0" DefaultTargets="Build" xmlns="http://schemas.microsoft.com/developer/msbuild/2003">
+  <Import Project="$(MSBuildExtensionsPath)\$(MSBuildToolsVersion)\Microsoft.Common.props" Condition="Exists('$(MSBuildExtensionsPath)\$(MSBuildToolsVersion)\Microsoft.Common.props')" />
+  <PropertyGroup>
+    <Configuration Condition=" '$(Configuration)' == '' ">Debug</Configuration>
+    <Platform Condition=" '$(Platform)' == '' ">x86</Platform>
+    <ProjectGuid>{9BE44F64-417D-4AA6-AF4D-2A6A0CBC814D}</ProjectGuid>
+    <OutputType>WinExe</OutputType>
+    <AppDesignerFolder>Properties</AppDesignerFolder>
+    <RootNamespace>Orts</RootNamespace>
+    <AssemblyName>RunActivity</AssemblyName>
+    <TargetFrameworkVersion>v4.7.2</TargetFrameworkVersion>    
+    <FileAlignment>512</FileAlignment>
+    <ApplicationIcon>..\ORTS.ico</ApplicationIcon>
+    <TargetFrameworkProfile />
+    <IsWebBootstrapper>false</IsWebBootstrapper>
+    <PublishUrl>publish\</PublishUrl>
+    <Install>true</Install>
+    <InstallFrom>Disk</InstallFrom>
+    <UpdateEnabled>false</UpdateEnabled>
+    <UpdateMode>Foreground</UpdateMode>
+    <UpdateInterval>7</UpdateInterval>
+    <UpdateIntervalUnits>Days</UpdateIntervalUnits>
+    <UpdatePeriodically>false</UpdatePeriodically>
+    <UpdateRequired>false</UpdateRequired>
+    <MapFileExtensions>true</MapFileExtensions>
+    <ApplicationRevision>0</ApplicationRevision>
+    <ApplicationVersion>1.0.0.%2a</ApplicationVersion>
+    <UseApplicationTrust>false</UseApplicationTrust>
+    <BootstrapperEnabled>true</BootstrapperEnabled>
+    <NuGetPackageImportStamp>
+    </NuGetPackageImportStamp>
+  </PropertyGroup>
+  <PropertyGroup>
+    <StartupObject>Orts.Program</StartupObject>
+  </PropertyGroup>
+  <PropertyGroup>
+    <ApplicationManifest>..\Launcher\app.manifest</ApplicationManifest>
+  </PropertyGroup>
+  <PropertyGroup Condition="'$(Configuration)|$(Platform)' == 'Debug|AnyCPU'">
+    <DebugSymbols>true</DebugSymbols>
+    <OutputPath>..\..\Program\</OutputPath>
+    <DefineConstants>TRACE;DEBUG;WINDOWS;NEW_ACTION;WITH_NEW_SAVE;ACTIVITY_EDITOR</DefineConstants>
+    <DebugType>full</DebugType>
+    <PlatformTarget>AnyCPU</PlatformTarget>
+    <LangVersion>latest</LangVersion>
+    <ErrorReport>prompt</ErrorReport>
+    <CodeAnalysisRuleSet>MinimumRecommendedRules.ruleset</CodeAnalysisRuleSet>
+    <Prefer32Bit>false</Prefer32Bit>
+  </PropertyGroup>
+  <PropertyGroup Condition="'$(Configuration)|$(Platform)' == 'Release|AnyCPU'">
+    <OutputPath>..\..\Program\</OutputPath>
+    <DefineConstants>TRACE;WINDOWS;NEW_ACTION;WITH_NEW_SAVE;ACTIVITY_EDITOR</DefineConstants>
+    <DocumentationFile>..\..\Program\RunActivity.xml</DocumentationFile>
+    <Optimize>true</Optimize>
+    <NoWarn>1591</NoWarn>
+    <PlatformTarget>AnyCPU</PlatformTarget>
+    <LangVersion>latest</LangVersion>
+    <ErrorReport>prompt</ErrorReport>
+    <CodeAnalysisRuleSet>MinimumRecommendedRules.ruleset</CodeAnalysisRuleSet>
+    <Prefer32Bit>false</Prefer32Bit>
+  </PropertyGroup>
+  <ItemGroup>
+    <Reference Include="GNU.Gettext, Version=1.1.5151.39896, Culture=neutral, processorArchitecture=MSIL">
+      <SpecificVersion>False</SpecificVersion>
+      <HintPath>..\3rdPartyLibs\GNU.Gettext.dll</HintPath>
+    </Reference>
+    <Reference Include="GNU.Gettext.WinForms, Version=1.0.5151.39911, Culture=neutral, processorArchitecture=MSIL">
+      <SpecificVersion>False</SpecificVersion>
+      <HintPath>..\3rdPartyLibs\GNU.Gettext.WinForms.dll</HintPath>
+    </Reference>
+    <Reference Include="MonoGame.Framework.Content.Pipeline, Version=3.6.0.1625, Culture=neutral, processorArchitecture=MSIL">
+      <SpecificVersion>False</SpecificVersion>
+      <HintPath>..\3rdPartyLibs\MonoGame.Framework.Content.Pipeline.dll</HintPath>
+    </Reference>
+    <Reference Include="System" />
+    <Reference Include="System.Core">
+      <RequiredTargetFramework>3.5</RequiredTargetFramework>
+    </Reference>
+    <Reference Include="System.Data" />
+    <Reference Include="System.Data.DataSetExtensions">
+      <RequiredTargetFramework>3.5</RequiredTargetFramework>
+    </Reference>
+    <Reference Include="System.Drawing" />
+    <Reference Include="System.Management" />
+    <Reference Include="System.Windows.Forms" />
+    <Reference Include="System.Xml" />
+    <Reference Include="System.Xml.Linq">
+      <RequiredTargetFramework>3.5</RequiredTargetFramework>
+    </Reference>
+  </ItemGroup>
+  <ItemGroup>
+    <Compile Include="Processes\ProcessState.cs" />
+    <Compile Include="Processes\Profiler.cs" />
+    <Compile Include="Program.cs" />
+    <Compile Include="Properties\AssemblyInfo.cs" />
+    <Compile Include="Viewer3D\ALSoundHelper.cs" />
+    <Compile Include="Viewer3D\AnimatedPart.cs" />
+    <Compile Include="Viewer3D\Cameras.cs" />
+    <Compile Include="Viewer3D\Commands.cs" />
+    <Compile Include="Viewer3D\Common\Helpers.cs" />
+    <Compile Include="Viewer3D\Common\SunMoonPos.cs" />
+    <Compile Include="Viewer3D\DDSLib.cs" />
+    <Compile Include="Viewer3D\Debugging\DebugViewerForm.cs">
+      <SubType>Form</SubType>
+    </Compile>
+    <Compile Include="Viewer3D\Debugging\DebugViewerForm.Designer.cs">
+      <DependentUpon>DebugViewerForm.cs</DependentUpon>
+    </Compile>
+    <Compile Include="Viewer3D\Debugging\MessageViewer.cs">
+      <SubType>Form</SubType>
+    </Compile>
+    <Compile Include="Viewer3D\Debugging\MessageViewer.Designer.cs">
+      <DependentUpon>MessageViewer.cs</DependentUpon>
+    </Compile>
+    <Compile Include="Viewer3D\Debugging\SoundDebugForm.cs">
+      <SubType>Form</SubType>
+    </Compile>
+    <Compile Include="Viewer3D\Debugging\SoundDebugForm.Designer.cs">
+      <DependentUpon>SoundDebugForm.cs</DependentUpon>
+    </Compile>
+    <Compile Include="Viewer3D\DriverMachineInterface.cs" />
+    <Compile Include="Viewer3D\DynamicTrack.cs" />
+    <Compile Include="Viewer3D\Forest.cs" />
+    <Compile Include="Viewer3D\InfoDisplay.cs" />
+    <Compile Include="Viewer3D\Lights.cs" />
+    <Compile Include="Viewer3D\Materials.cs" />
+    <Compile Include="Viewer3D\MSTSSky.cs" />
+    <Compile Include="Viewer3D\MultiPlayerViewer.cs" />
+    <Compile Include="Viewer3D\Noise.cs" />
+    <Compile Include="Viewer3D\OpenAL.cs" />
+    <Compile Include="Viewer3D\ParticleEmitter.cs" />
+    <Compile Include="Viewer3D\Popups\ActivityWindow.cs" />
+    <Compile Include="Viewer3D\Popups\CarOperationsWindow.cs" />
+    <Compile Include="Viewer3D\Popups\CompassWindow.cs" />
+    <Compile Include="Viewer3D\Popups\ComposeMessage.cs" />
+    <Compile Include="Viewer3D\Popups\LabelPrimitive.cs" />
+    <Compile Include="Viewer3D\Popups\NoticeWindow.cs" />
+    <Compile Include="Viewer3D\Popups\HelpWindow.cs" />
+    <Compile Include="Viewer3D\Popups\HUDWindow.cs" />
+    <Compile Include="Viewer3D\Popups\LayeredWindow.cs" />
+    <Compile Include="Viewer3D\Popups\MessagesWindow.cs" />
+    <Compile Include="Viewer3D\Popups\NextStationWindow.cs" />
+    <Compile Include="Viewer3D\Popups\OSDCars.cs" />
+    <Compile Include="Viewer3D\Popups\OSDLocations.cs" />
+    <Compile Include="Viewer3D\Popups\PauseWindow.cs" />
+    <Compile Include="Viewer3D\Popups\QuitWindow.cs" />
+    <Compile Include="Viewer3D\Popups\SignallingDebugWindow.cs" />
+    <Compile Include="Viewer3D\Popups\SwitchWindow.cs" />
+    <Compile Include="Viewer3D\Popups\TrackMonitorWindow.cs" />
+    <Compile Include="Viewer3D\Popups\TracksDebugWindow.cs" />
+    <Compile Include="Viewer3D\Popups\TrainListWindow.cs" />
+    <Compile Include="Viewer3D\Popups\TrainOperationsWindow.cs" />
+    <Compile Include="Viewer3D\Popups\TTDetachWindow.cs" />
+    <Compile Include="Viewer3D\Popups\Window.cs" />
+    <Compile Include="Viewer3D\Popups\WindowControls.cs" />
+    <Compile Include="Viewer3D\Popups\WindowManager.cs" />
+    <Compile Include="Viewer3D\Popups\WindowText.cs" />
+    <Compile Include="Viewer3D\Precipitation.cs" />
+    <Compile Include="Viewer3D\Processes\Game.cs" />
+    <Compile Include="Viewer3D\Processes\GameState.cs" />
+    <Compile Include="Viewer3D\Processes\GameStateRunActivity.cs" />
+    <Compile Include="Viewer3D\Processes\GameStateViewer3D.cs" />
+    <Compile Include="Viewer3D\Processes\LoaderProcess.cs" />
+    <Compile Include="Viewer3D\Processes\RenderProcess.cs" />
+    <Compile Include="Viewer3D\Processes\SoundProcess.cs" />
+    <Compile Include="Viewer3D\Processes\UpdaterProcess.cs" />
+    <Compile Include="Viewer3D\Processes\WatchdogProcess.cs" />
+    <Compile Include="Viewer3D\RenderFrame.cs" />
+    <Compile Include="Viewer3D\RoadCars.cs" />
+    <Compile Include="Viewer3D\RollingStock\MSTSDieselLocomotiveViewer.cs" />
+    <Compile Include="Viewer3D\RollingStock\MSTSElectricLocomotiveViewer.cs" />
+    <Compile Include="Viewer3D\RollingStock\MSTSLocomotiveViewer.cs" />
+    <Compile Include="Viewer3D\RollingStock\MSTSSteamLocomotiveViewer.cs" />
+    <Compile Include="Viewer3D\RollingStock\MSTSWagonViewer.cs" />
+    <Compile Include="Viewer3D\RollingStock\SubSystems\FreightAnimationsViewer.cs" />
+    <Compile Include="Viewer3D\RollingStock\TrainCarViewer.cs" />
+    <Compile Include="Viewer3D\Scenery.cs" />
+    <Compile Include="Viewer3D\Shaders.cs" />
+    <Compile Include="Viewer3D\Shapes.cs" />
+    <Compile Include="Viewer3D\Signals.cs" />
+    <Compile Include="Viewer3D\Sky.cs" />
+    <Compile Include="Viewer3D\Sound.cs" />
+    <Compile Include="Viewer3D\SuperElevation.cs" />
+    <Compile Include="Viewer3D\Terrain.cs" />
+    <Compile Include="Viewer3D\Tiles.cs" />
+    <Compile Include="Viewer3D\Trains.cs" />
+    <Compile Include="Viewer3D\Transfers.cs" />
+    <Compile Include="Viewer3D\UserInput.cs" />
+    <Compile Include="Viewer3D\UserInputRailDriver.cs" />
+    <Compile Include="Viewer3D\Viewer.cs" />
+    <Compile Include="Viewer3D\Water.cs" />
+    <Compile Include="Viewer3D\Weather.cs" />
+    <Compile Include="Viewer3D\Wire.cs" />
+    <Compile Include="Viewer3D\World.cs" />
+  </ItemGroup>
+  <ItemGroup>
+    <Content Include="..\3rdPartyLibs\openal-soft\Win32\OpenAL32.dll">
+      <Link>Native\X86\OpenAL32.dll</Link>
+      <CopyToOutputDirectory>PreserveNewest</CopyToOutputDirectory>
+    </Content>
+    <Content Include="..\3rdPartyLibs\openal-soft\Win64\OpenAL32.dll">
+      <Link>Native\X64\OpenAL32.dll</Link>
+      <CopyToOutputDirectory>PreserveNewest</CopyToOutputDirectory>
+    </Content>
+    <Content Include="Content\blank.bmp">
+      <CopyToOutputDirectory>PreserveNewest</CopyToOutputDirectory>
+    </Content>
+    <Content Include="Content\CabShader.fx">
+      <CopyToOutputDirectory>PreserveNewest</CopyToOutputDirectory>
+    </Content>
+    <Content Include="Content\Clouds01.png">
+      <CopyToOutputDirectory>PreserveNewest</CopyToOutputDirectory>
+    </Content>
+    <Content Include="Content\DebugShader.fx">
+      <CopyToOutputDirectory>PreserveNewest</CopyToOutputDirectory>
+    </Content>
+    <Content Include="Content\DriverMachineInterfaceShader.fx">
+      <CopyToOutputDirectory>PreserveNewest</CopyToOutputDirectory>
+    </Content>
+    <Content Include="Content\LightConeShader.fx">
+      <CopyToOutputDirectory>PreserveNewest</CopyToOutputDirectory>
+    </Content>
+    <Content Include="Content\LightGlow.png">
+      <CopyToOutputDirectory>PreserveNewest</CopyToOutputDirectory>
+    </Content>
+    <Content Include="Content\LightGlowShader.fx">
+      <CopyToOutputDirectory>PreserveNewest</CopyToOutputDirectory>
+    </Content>
+    <Content Include="Content\Loading.fx">
+      <CopyToOutputDirectory>PreserveNewest</CopyToOutputDirectory>
+    </Content>
+    <Content Include="Content\Loading.png">
+      <CopyToOutputDirectory>PreserveNewest</CopyToOutputDirectory>
+    </Content>
+    <Content Include="Content\MoonMap.png">
+      <CopyToOutputDirectory>PreserveNewest</CopyToOutputDirectory>
+    </Content>
+    <Content Include="Content\MoonMask.png">
+      <CopyToOutputDirectory>PreserveNewest</CopyToOutputDirectory>
+    </Content>
+    <Content Include="Content\ParticleEmitterShader.fx">
+      <CopyToOutputDirectory>PreserveNewest</CopyToOutputDirectory>
+    </Content>
+    <Content Include="Content\PopupWindow.fx">
+      <CopyToOutputDirectory>PreserveNewest</CopyToOutputDirectory>
+    </Content>
+    <Content Include="Content\PrecipitationShader.fx">
+      <CopyToOutputDirectory>PreserveNewest</CopyToOutputDirectory>
+    </Content>
+    <Content Include="Content\Raindrop.png">
+      <CopyToOutputDirectory>PreserveNewest</CopyToOutputDirectory>
+    </Content>
+    <Content Include="Content\Raindrop1.png">
+      <CopyToOutputDirectory>PreserveNewest</CopyToOutputDirectory>
+    </Content>
+    <Content Include="Content\Raindrop2.png">
+      <CopyToOutputDirectory>PreserveNewest</CopyToOutputDirectory>
+    </Content>
+    <Content Include="Content\Raindrop3.png">
+      <CopyToOutputDirectory>PreserveNewest</CopyToOutputDirectory>
+    </Content>
+    <Content Include="Content\Raindrop4.png">
+      <CopyToOutputDirectory>PreserveNewest</CopyToOutputDirectory>
+    </Content>
+    <Content Include="Content\Raindrop5.png">
+      <CopyToOutputDirectory>PreserveNewest</CopyToOutputDirectory>
+    </Content>
+    <Content Include="Content\Raindrop6.png">
+      <CopyToOutputDirectory>PreserveNewest</CopyToOutputDirectory>
+    </Content>
+    <Content Include="Content\Raindrop7.png">
+      <CopyToOutputDirectory>PreserveNewest</CopyToOutputDirectory>
+    </Content>
+    <Content Include="Content\Raindrop8.png">
+      <CopyToOutputDirectory>PreserveNewest</CopyToOutputDirectory>
+    </Content>
+    <Content Include="Content\Raindrop9.png">
+      <CopyToOutputDirectory>PreserveNewest</CopyToOutputDirectory>
+    </Content>
+    <Content Include="Content\Raindrop10.png">
+      <CopyToOutputDirectory>PreserveNewest</CopyToOutputDirectory>
+    </Content>
+    <Content Include="Content\SceneryShader.fx">
+      <CopyToOutputDirectory>PreserveNewest</CopyToOutputDirectory>
+    </Content>
+    <Content Include="Content\ShadowMap.fx">
+      <CopyToOutputDirectory>PreserveNewest</CopyToOutputDirectory>
+    </Content>
+    <Content Include="Content\SignalAspects.png">
+      <CopyToOutputDirectory>PreserveNewest</CopyToOutputDirectory>
+    </Content>
+    <Content Include="Content\SignalLightGlow.png">
+      <CopyToOutputDirectory>PreserveNewest</CopyToOutputDirectory>
+    </Content>
+    <Content Include="Content\SkyDome1.png">
+      <CopyToOutputDirectory>PreserveNewest</CopyToOutputDirectory>
+    </Content>
+    <Content Include="Content\SkyShader.fx">
+      <CopyToOutputDirectory>PreserveNewest</CopyToOutputDirectory>
+    </Content>
+    <Content Include="Content\Snowflake.png">
+      <CopyToOutputDirectory>PreserveNewest</CopyToOutputDirectory>
+    </Content>
+    <Content Include="Content\StarDome1.bmp">
+      <CopyToOutputDirectory>PreserveNewest</CopyToOutputDirectory>
+    </Content>
+    <Content Include="Content\Starmap_N.png">
+      <CopyToOutputDirectory>PreserveNewest</CopyToOutputDirectory>
+    </Content>
+    <Content Include="Content\Starmap_S.png">
+      <CopyToOutputDirectory>PreserveNewest</CopyToOutputDirectory>
+    </Content>
+    <Content Include="Content\SwitchStates.png">
+      <CopyToOutputDirectory>PreserveNewest</CopyToOutputDirectory>
+    </Content>
+    <Content Include="Content\TrackMonitorImages.png">
+      <CopyToOutputDirectory>PreserveNewest</CopyToOutputDirectory>
+    </Content>
+    <Content Include="Content\TrainOperationsCoupler.png">
+      <CopyToOutputDirectory>PreserveNewest</CopyToOutputDirectory>
+    </Content>
+    <Content Include="Content\train_TM.png">
+      <CopyToOutputDirectory>PreserveNewest</CopyToOutputDirectory>
+    </Content>
+    <Content Include="Content\Window.png">
+      <CopyToOutputDirectory>PreserveNewest</CopyToOutputDirectory>
+    </Content>
+    <Content Include="Content\WindowLabelShadow.png">
+      <CopyToOutputDirectory>PreserveNewest</CopyToOutputDirectory>
+    </Content>
+    <Content Include="Content\WindowScrollbar.png">
+      <CopyToOutputDirectory>PreserveNewest</CopyToOutputDirectory>
+    </Content>
+    <Content Include="Copying.txt">
+      <CopyToOutputDirectory>PreserveNewest</CopyToOutputDirectory>
+    </Content>
+    <Content Include="Readme.txt">
+      <CopyToOutputDirectory>PreserveNewest</CopyToOutputDirectory>
+    </Content>
+    <Content Include="Version.txt">
+      <CopyToOutputDirectory>PreserveNewest</CopyToOutputDirectory>
+    </Content>
+  </ItemGroup>
+  <ItemGroup>
+    <ProjectReference Include="..\Orts.Formats.Msts\Orts.Formats.Msts.csproj">
+      <Project>{570709FA-0C8A-4B1D-BA2D-D9455AFD9B5C}</Project>
+      <Name>Orts.Formats.Msts</Name>
+    </ProjectReference>
+    <ProjectReference Include="..\Orts.Formats.OR\Orts.Formats.OR.csproj">
+      <Project>{0d8d312b-2c02-4b77-a795-566394a9db95}</Project>
+      <Name>Orts.Formats.OR</Name>
+    </ProjectReference>
+    <ProjectReference Include="..\Orts.Parsers.Msts\Orts.Parsers.Msts.csproj">
+      <Project>{8A84696C-3559-49B8-B27F-BB6932D8A1C6}</Project>
+      <Name>Orts.Parsers.Msts</Name>
+    </ProjectReference>
+    <ProjectReference Include="..\ORTS.Common\ORTS.Common.csproj">
+      <Project>{DA94D876-7D35-46C3-AECE-AFACE72C686C}</Project>
+      <Name>ORTS.Common</Name>
+    </ProjectReference>
+    <ProjectReference Include="..\Orts.Parsers.OR\Orts.Parsers.OR.csproj">
+      <Project>{1cc3bd5c-06c5-4784-b067-f93945a7ca2c}</Project>
+      <Name>Orts.Parsers.OR</Name>
+    </ProjectReference>
+    <ProjectReference Include="..\ORTS.Settings\ORTS.Settings.csproj">
+      <Project>{67F84996-8769-4FD8-819B-464AF269037B}</Project>
+      <Name>ORTS.Settings</Name>
+    </ProjectReference>
+    <ProjectReference Include="..\Orts.Simulation\Orts.Simulation.csproj">
+      <Project>{333c4378-d82e-4b47-b561-6ba923b8fdfd}</Project>
+      <Name>Orts.Simulation</Name>
+    </ProjectReference>
+  </ItemGroup>
+  <ItemGroup>
+    <EmbeddedResource Include="Viewer3D\Debugging\DebugViewerForm.resx">
+      <DependentUpon>DebugViewerForm.cs</DependentUpon>
+      <SubType>Designer</SubType>
+    </EmbeddedResource>
+    <EmbeddedResource Include="Viewer3D\Debugging\MessageViewer.resx">
+      <DependentUpon>MessageViewer.cs</DependentUpon>
+      <SubType>Designer</SubType>
+    </EmbeddedResource>
+    <EmbeddedResource Include="Viewer3D\Debugging\SoundDebugForm.resx">
+      <DependentUpon>SoundDebugForm.cs</DependentUpon>
+      <SubType>Designer</SubType>
+    </EmbeddedResource>
+  </ItemGroup>
+  <ItemGroup>
+    <None Include="app.config">
+      <SubType>Designer</SubType>
+    </None>
+  </ItemGroup>
+  <ItemGroup>
+    <PackageReference Include="MonoGame.Framework.WindowsDX">
+      <Version>3.7.1.189</Version>
+    </PackageReference>
+    <PackageReference Include="Newtonsoft.Json">
+      <Version>12.0.1</Version>
+    </PackageReference>
+    <PackageReference Include="SharpDX.D3DCompiler">
+      <Version>4.0.1</Version>
+    </PackageReference>
+  </ItemGroup>
+  <ItemGroup />
+  <Import Project="$(MSBuildBinPath)\Microsoft.CSharp.targets" />
+  <!-- To modify your build process, add your task inside one of the targets below and uncomment it.
+       Other similar extension points exist, see Microsoft.Common.targets.
+  <Target Name="BeforeBuild">
+  </Target>
+  <Target Name="AfterBuild">
+  </Target>
+  -->
+  <PropertyGroup>
+    <PreBuildEvent>
+    </PreBuildEvent>
+    <PostBuildEvent>echo $Revision: 000 $&gt;Revision.txt
+date /t&gt;&gt;Revision.txt
+time /t&gt;&gt;Revision.txt</PostBuildEvent>
+  </PropertyGroup>
 </Project>