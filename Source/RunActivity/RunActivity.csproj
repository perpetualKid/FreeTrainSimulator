﻿<?xml version="1.0" encoding="utf-8"?>
<Project ToolsVersion="12.0" DefaultTargets="Build" xmlns="http://schemas.microsoft.com/developer/msbuild/2003">
  <Import Project="$(MSBuildExtensionsPath)\$(MSBuildToolsVersion)\Microsoft.Common.props" Condition="Exists('$(MSBuildExtensionsPath)\$(MSBuildToolsVersion)\Microsoft.Common.props')" />
  <PropertyGroup>
    <Configuration Condition=" '$(Configuration)' == '' ">Debug</Configuration>
    <Platform Condition=" '$(Platform)' == '' ">x86</Platform>
    <ProjectGuid>{9BE44F64-417D-4AA6-AF4D-2A6A0CBC814D}</ProjectGuid>
    <OutputType>WinExe</OutputType>
    <AppDesignerFolder>Properties</AppDesignerFolder>
    <RootNamespace>Orts</RootNamespace>
    <AssemblyName>RunActivity</AssemblyName>
    <TargetFrameworkVersion>v4.7.2</TargetFrameworkVersion>
    <FileAlignment>512</FileAlignment>
    <ApplicationIcon>..\ORTS.ico</ApplicationIcon>
    <TargetFrameworkProfile />
  </PropertyGroup>
  <PropertyGroup Condition="'$(Configuration)|$(Platform)' == 'Debug|x86'">
    <DebugSymbols>true</DebugSymbols>
    <DebugType>full</DebugType>
    <Optimize>false</Optimize>
    <OutputPath>..\..\Program\</OutputPath>
    <DefineConstants>TRACE;DEBUG;WINDOWS;NEW_ACTION;WITH_NEW_SAVE;ACTIVITY_EDITOR</DefineConstants>
    <ErrorReport>prompt</ErrorReport>
    <WarningLevel>4</WarningLevel>
    <PlatformTarget>x86</PlatformTarget>
    <Prefer32Bit>false</Prefer32Bit>
    <LangVersion>7.3</LangVersion>
  </PropertyGroup>
  <PropertyGroup Condition="'$(Configuration)|$(Platform)' == 'Release|x86'">
    <DebugType>pdbonly</DebugType>
    <Optimize>true</Optimize>
    <OutputPath>..\..\Program\</OutputPath>
    <DefineConstants>TRACE;WINDOWS;NEW_ACTION;WITH_NEW_SAVE;ACTIVITY_EDITOR</DefineConstants>
    <ErrorReport>prompt</ErrorReport>
    <WarningLevel>4</WarningLevel>
    <DocumentationFile>..\..\Program\RunActivity.xml</DocumentationFile>
    <PlatformTarget>x86</PlatformTarget>
    <NoWarn>1591</NoWarn>
    <Prefer32Bit>false</Prefer32Bit>
    <LangVersion>7.3</LangVersion>
  </PropertyGroup>
  <PropertyGroup>
    <StartupObject>Orts.Program</StartupObject>
  </PropertyGroup>
  <PropertyGroup>
    <ApplicationManifest>..\Launcher\app.manifest</ApplicationManifest>
  </PropertyGroup>
  <ItemGroup>
    <Reference Include="EmbedIO, Version=3.4.3.0, Culture=neutral, PublicKeyToken=5e5f048b6e04267e, processorArchitecture=MSIL">
      <HintPath>..\packages\EmbedIO.3.4.3\lib\netstandard2.0\EmbedIO.dll</HintPath>
    </Reference>
    <Reference Include="GNU.Gettext, Version=1.1.5151.39896, Culture=neutral, processorArchitecture=MSIL">
      <SpecificVersion>False</SpecificVersion>
      <HintPath>..\3rdPartyLibs\GNU.Gettext.dll</HintPath>
    </Reference>
    <Reference Include="GNU.Gettext.WinForms, Version=1.0.5151.39911, Culture=neutral, processorArchitecture=MSIL">
      <SpecificVersion>False</SpecificVersion>
      <HintPath>..\3rdPartyLibs\GNU.Gettext.WinForms.dll</HintPath>
    </Reference>
    <Reference Include="MonoGame.Framework">
      <HintPath>$(SolutionDir)\3rdPartyLibs\MonoGame\MonoGame.Framework.dll</HintPath>
    </Reference>
    <Reference Include="MonoGame.Framework.Content.Pipeline">
      <HintPath>$(SolutionDir)\3rdPartyLibs\MonoGame\MonoGame.Framework.Content.Pipeline.dll</HintPath>
    </Reference>
    <Reference Include="Newtonsoft.Json, Version=4.5.0.0, Culture=neutral, PublicKeyToken=30ad4fe6b2a6aeed, processorArchitecture=MSIL">
      <SpecificVersion>False</SpecificVersion>
      <HintPath>..\3rdPartyLibs\Newtonsoft.Json.dll</HintPath>
    </Reference>
    <Reference Include="PIEHidDotNet, Version=2.2.3.26389, Culture=neutral, processorArchitecture=MSIL">
      <SpecificVersion>False</SpecificVersion>
      <HintPath>..\3rdPartyLibs\PIEHidDotNet.dll</HintPath>
    </Reference>
    <Reference Include="Swan.Lite, Version=3.0.0.0, Culture=neutral, PublicKeyToken=30c707c872729fff, processorArchitecture=MSIL">
      <HintPath>..\packages\Unosquare.Swan.Lite.3.0.0\lib\net461\Swan.Lite.dll</HintPath>
    </Reference>
    <Reference Include="System" />
    <Reference Include="System.Data" />
    <Reference Include="System.Drawing" />
    <Reference Include="System.Management" />
    <Reference Include="System.ValueTuple, Version=4.0.3.0, Culture=neutral, PublicKeyToken=cc7b13ffcd2ddd51, processorArchitecture=MSIL">
      <HintPath>..\packages\System.ValueTuple.4.5.0\lib\net47\System.ValueTuple.dll</HintPath>
    </Reference>
    <Reference Include="System.Windows.Forms" />
    <Reference Include="System.Xml" />
  </ItemGroup>
  <ItemGroup>
    <Compile Include="Processes\ProcessState.cs" />
    <Compile Include="Processes\Profiler.cs" />
    <Compile Include="Program.cs" />
    <Compile Include="Properties\AssemblyInfo.cs" />
    <Compile Include="Viewer3D\ALSoundHelper.cs" />
    <Compile Include="Viewer3D\AnimatedPart.cs" />
    <Compile Include="Viewer3D\Cameras.cs" />
    <Compile Include="Viewer3D\Commands.cs" />
    <Compile Include="Viewer3D\Common\Helpers.cs" />
    <Compile Include="Viewer3D\Common\SunMoonPos.cs" />
    <Compile Include="Viewer3D\DDSLib.cs" />
    <Compile Include="Viewer3D\Debugging\DebugViewerForm.cs">
      <SubType>Form</SubType>
    </Compile>
    <Compile Include="Viewer3D\Debugging\DebugViewerForm.Designer.cs">
      <DependentUpon>DebugViewerForm.cs</DependentUpon>
    </Compile>
    <Compile Include="Viewer3D\Debugging\MessageViewer.cs">
      <SubType>Form</SubType>
    </Compile>
    <Compile Include="Viewer3D\Debugging\MessageViewer.Designer.cs">
      <DependentUpon>MessageViewer.cs</DependentUpon>
    </Compile>
    <Compile Include="Viewer3D\Debugging\SoundDebugForm.cs">
      <SubType>Form</SubType>
    </Compile>
    <Compile Include="Viewer3D\Debugging\SoundDebugForm.Designer.cs">
      <DependentUpon>SoundDebugForm.cs</DependentUpon>
    </Compile>
    <Compile Include="Viewer3D\Debugging\TimetableWindow.cs" />
    <Compile Include="Viewer3D\DynamicTrack.cs" />
    <Compile Include="Viewer3D\Forest.cs" />
    <Compile Include="Viewer3D\InfoDisplay.cs" />
    <Compile Include="Viewer3D\Lights.cs" />
    <Compile Include="Viewer3D\Materials.cs" />
    <Compile Include="Viewer3D\MSTSSky.cs" />
    <Compile Include="Viewer3D\MultiPlayerViewer.cs" />
    <Compile Include="Viewer3D\Noise.cs" />
    <Compile Include="Viewer3D\OpenAL.cs" />
    <Compile Include="Viewer3D\ParticleEmitter.cs" />
    <Compile Include="Viewer3D\Popups\ActivityWindow.cs" />
    <Compile Include="Viewer3D\Popups\CarOperationsWindow.cs" />
    <Compile Include="Viewer3D\Popups\CompassWindow.cs" />
    <Compile Include="Viewer3D\Popups\ComposeMessage.cs" />
    <Compile Include="Viewer3D\Popups\LabelPrimitive.cs" />
    <Compile Include="Viewer3D\Popups\NoticeWindow.cs" />
    <Compile Include="Viewer3D\Popups\HelpWindow.cs" />
    <Compile Include="Viewer3D\Popups\HUDWindow.cs" />
    <Compile Include="Viewer3D\Popups\LayeredWindow.cs" />
    <Compile Include="Viewer3D\Popups\MessagesWindow.cs" />
    <Compile Include="Viewer3D\Popups\NextStationWindow.cs" />
    <Compile Include="Viewer3D\Popups\OSDCars.cs" />
    <Compile Include="Viewer3D\Popups\OSDLocations.cs" />
    <Compile Include="Viewer3D\Popups\PauseWindow.cs" />
    <Compile Include="Viewer3D\Popups\QuitWindow.cs" />
    <Compile Include="Viewer3D\Popups\SignallingDebugWindow.cs" />
    <Compile Include="Viewer3D\Popups\SwitchWindow.cs" />
    <Compile Include="Viewer3D\Popups\TrackMonitorWindow.cs" />
    <Compile Include="Viewer3D\Popups\TracksDebugWindow.cs" />
    <Compile Include="Viewer3D\Popups\TrainListWindow.cs" />
    <Compile Include="Viewer3D\Popups\TrainOperationsWindow.cs" />
    <Compile Include="Viewer3D\Popups\TTDetachWindow.cs" />
    <Compile Include="Viewer3D\Popups\Window.cs" />
    <Compile Include="Viewer3D\Popups\WindowControls.cs" />
    <Compile Include="Viewer3D\Popups\WindowManager.cs" />
    <Compile Include="Viewer3D\Popups\WindowText.cs" />
    <Compile Include="Viewer3D\Precipitation.cs" />
    <Compile Include="Viewer3D\Processes\Game.cs" />
    <Compile Include="Viewer3D\Processes\GameState.cs" />
    <Compile Include="Viewer3D\Processes\GameStateRunActivity.cs" />
    <Compile Include="Viewer3D\Processes\GameStateViewer3D.cs" />
    <Compile Include="Viewer3D\Processes\LoaderProcess.cs" />
    <Compile Include="Viewer3D\Processes\RenderProcess.cs" />
    <Compile Include="Viewer3D\Processes\SoundProcess.cs" />
    <Compile Include="Viewer3D\Processes\UpdaterProcess.cs" />
    <Compile Include="Viewer3D\Processes\WatchdogProcess.cs" />
    <Compile Include="Viewer3D\Processes\WebServerProcess.cs" />
    <Compile Include="Viewer3D\RenderFrame.cs" />
    <Compile Include="Viewer3D\RoadCars.cs" />
    <Compile Include="Viewer3D\RollingStock\MSTSDieselLocomotiveViewer.cs" />
    <Compile Include="Viewer3D\RollingStock\MSTSElectricLocomotiveViewer.cs" />
    <Compile Include="Viewer3D\RollingStock\MSTSLocomotiveViewer.cs" />
    <Compile Include="Viewer3D\RollingStock\MSTSSteamLocomotiveViewer.cs" />
    <Compile Include="Viewer3D\RollingStock\MSTSWagonViewer.cs" />
    <Compile Include="Viewer3D\RollingStock\SubSystems\ETCS\DataEntry.cs" />
    <Compile Include="Viewer3D\RollingStock\SubSystems\ETCS\Menus.cs" />
    <Compile Include="Viewer3D\RollingStock\SubSystems\ETCS\TextMessages.cs" />
    <Compile Include="Viewer3D\RollingStock\SubSystems\FreightAnimationsViewer.cs" />
    <Compile Include="Viewer3D\RollingStock\TrainCarViewer.cs" />
    <Compile Include="Viewer3D\Scenery.cs" />
    <Compile Include="Viewer3D\Shaders.cs" />
    <Compile Include="Viewer3D\Shapes.cs" />
    <Compile Include="Viewer3D\Signals.cs" />
    <Compile Include="Viewer3D\Sky.cs" />
    <Compile Include="Viewer3D\Sound.cs" />
    <Compile Include="Viewer3D\SuperElevation.cs" />
    <Compile Include="Viewer3D\Terrain.cs" />
    <Compile Include="Viewer3D\Tiles.cs" />
    <Compile Include="Viewer3D\Trains.cs" />
    <Compile Include="Viewer3D\Transfers.cs" />
    <Compile Include="Viewer3D\UserInput.cs" />
    <Compile Include="Viewer3D\UserInputRailDriver.cs" />
    <Compile Include="Viewer3D\Viewer.cs" />
    <Compile Include="Viewer3D\Water.cs" />
    <Compile Include="Viewer3D\Weather.cs" />
    <Compile Include="Viewer3D\WebServices\ControlValue.cs" />
    <Compile Include="Viewer3D\WebServices\TrackMonitorDisplay.cs" />
    <Compile Include="Viewer3D\WebServices\TrainDrivingDisplay.cs" />
    <Compile Include="Viewer3D\WebServices\TrainInfo.cs" />
    <Compile Include="Viewer3D\WebServices\WebServer.cs" />
    <Compile Include="Viewer3D\Wire.cs" />
    <Compile Include="Viewer3D\World.cs" />
    <Compile Include="Viewer3D\RollingStock\SubSystems\ETCS\DriverMachineInterface.cs" />
    <Compile Include="Viewer3D\RollingStock\SubSystems\ETCS\SpeedDistanceMonitoring.cs" />
    <Compile Include="Viewer3D\RollingStock\SubSystems\ETCS\PlanningWindow.cs" />
  </ItemGroup>
  <ItemGroup>
    <Content Include="..\3rdPartyLibs\openal-soft\Win32\OpenAL32.dll">
      <Link>Native\X86\OpenAL32.dll</Link>
      <CopyToOutputDirectory>PreserveNewest</CopyToOutputDirectory>
    </Content>
    <Content Include="..\3rdPartyLibs\openal-soft\Win64\OpenAL32.dll">
      <Link>Native\X64\OpenAL32.dll</Link>
      <CopyToOutputDirectory>PreserveNewest</CopyToOutputDirectory>
    </Content>
    <Content Include="Content\blank.bmp">
      <CopyToOutputDirectory>PreserveNewest</CopyToOutputDirectory>
    </Content>
    <Content Include="Content\CabShader.fx">
      <CopyToOutputDirectory>PreserveNewest</CopyToOutputDirectory>
    </Content>
    <Content Include="Content\Clouds01.png">
      <CopyToOutputDirectory>PreserveNewest</CopyToOutputDirectory>
    </Content>
    <Content Include="Content\DebugShader.fx">
      <CopyToOutputDirectory>PreserveNewest</CopyToOutputDirectory>
    </Content>
    <Content Include="Content\DriverMachineInterfaceShader.fx">
      <CopyToOutputDirectory>PreserveNewest</CopyToOutputDirectory>
    </Content>
    <Content Include="Content\ETCS\ETCS_DMI_symbols_credit.txt">
      <CopyToOutputDirectory>Always</CopyToOutputDirectory>
    </Content>
    <Content Include="Content\ETCS\mipmap-2\NA_01.bmp">
      <CopyToOutputDirectory>PreserveNewest</CopyToOutputDirectory>
    </Content>
    <Content Include="Content\ETCS\mipmap-2\NA_02.bmp">
      <CopyToOutputDirectory>PreserveNewest</CopyToOutputDirectory>
    </Content>
    <Content Include="Content\ETCS\mipmap-2\NA_03.bmp">
      <CopyToOutputDirectory>PreserveNewest</CopyToOutputDirectory>
    </Content>
    <Content Include="Content\ETCS\mipmap-2\NA_04.bmp">
      <CopyToOutputDirectory>PreserveNewest</CopyToOutputDirectory>
    </Content>
    <Content Include="Content\ETCS\mipmap-2\NA_05.bmp">
      <CopyToOutputDirectory>PreserveNewest</CopyToOutputDirectory>
    </Content>
    <Content Include="Content\ETCS\mipmap-2\NA_06.bmp">
      <CopyToOutputDirectory>PreserveNewest</CopyToOutputDirectory>
    </Content>
    <Content Include="Content\ETCS\mipmap-2\NA_07.bmp">
      <CopyToOutputDirectory>PreserveNewest</CopyToOutputDirectory>
    </Content>
    <Content Include="Content\ETCS\mipmap-2\NA_08.bmp">
      <CopyToOutputDirectory>PreserveNewest</CopyToOutputDirectory>
    </Content>
    <Content Include="Content\ETCS\mipmap-2\NA_09.bmp">
      <CopyToOutputDirectory>PreserveNewest</CopyToOutputDirectory>
    </Content>
    <Content Include="Content\ETCS\mipmap-2\NA_10.bmp">
      <CopyToOutputDirectory>PreserveNewest</CopyToOutputDirectory>
    </Content>
    <Content Include="Content\ETCS\mipmap-2\NA_11.bmp">
      <CopyToOutputDirectory>PreserveNewest</CopyToOutputDirectory>
    </Content>
    <Content Include="Content\ETCS\mipmap-2\NA_12.bmp">
      <CopyToOutputDirectory>PreserveNewest</CopyToOutputDirectory>
    </Content>
    <Content Include="Content\ETCS\mipmap-2\NA_13.bmp">
      <CopyToOutputDirectory>PreserveNewest</CopyToOutputDirectory>
    </Content>
    <Content Include="Content\ETCS\mipmap-2\NA_14.bmp">
      <CopyToOutputDirectory>PreserveNewest</CopyToOutputDirectory>
    </Content>
    <Content Include="Content\ETCS\mipmap-2\NA_15.bmp">
      <CopyToOutputDirectory>PreserveNewest</CopyToOutputDirectory>
    </Content>
    <Content Include="Content\ETCS\mipmap-2\NA_16.bmp">
      <CopyToOutputDirectory>PreserveNewest</CopyToOutputDirectory>
    </Content>
    <Content Include="Content\ETCS\mipmap-2\NA_17.bmp">
      <CopyToOutputDirectory>PreserveNewest</CopyToOutputDirectory>
    </Content>
    <Content Include="Content\ETCS\mipmap-2\NA_18.2.bmp">
      <CopyToOutputDirectory>PreserveNewest</CopyToOutputDirectory>
    </Content>
    <Content Include="Content\ETCS\mipmap-2\NA_18.bmp">
      <CopyToOutputDirectory>PreserveNewest</CopyToOutputDirectory>
    </Content>
    <Content Include="Content\ETCS\mipmap-2\NA_19.bmp">
      <CopyToOutputDirectory>PreserveNewest</CopyToOutputDirectory>
    </Content>
    <Content Include="Content\ETCS\mipmap-2\NA_20.bmp">
      <CopyToOutputDirectory>PreserveNewest</CopyToOutputDirectory>
    </Content>
    <Content Include="Content\ETCS\mipmap-2\NA_21.bmp">
      <CopyToOutputDirectory>PreserveNewest</CopyToOutputDirectory>
    </Content>
    <Content Include="Content\ETCS\mipmap-2\NA_22.bmp">
      <CopyToOutputDirectory>PreserveNewest</CopyToOutputDirectory>
    </Content>
    <Content Include="Content\ETCS\mipmap-2\NA_23.bmp">
      <CopyToOutputDirectory>PreserveNewest</CopyToOutputDirectory>
    </Content>
    <Content Include="Content\ETCS\mipmap-2\PL_01.png">
      <CopyToOutputDirectory>PreserveNewest</CopyToOutputDirectory>
    </Content>
    <Content Include="Content\ETCS\mipmap-2\PL_02.png">
      <CopyToOutputDirectory>PreserveNewest</CopyToOutputDirectory>
    </Content>
    <Content Include="Content\ETCS\mipmap-2\PL_03.png">
      <CopyToOutputDirectory>PreserveNewest</CopyToOutputDirectory>
    </Content>
    <Content Include="Content\ETCS\mipmap-2\PL_04.png">
      <CopyToOutputDirectory>PreserveNewest</CopyToOutputDirectory>
    </Content>
    <Content Include="Content\ETCS\mipmap-2\PL_05.png">
      <CopyToOutputDirectory>PreserveNewest</CopyToOutputDirectory>
    </Content>
    <Content Include="Content\ETCS\mipmap-2\PL_06.png">
      <CopyToOutputDirectory>PreserveNewest</CopyToOutputDirectory>
    </Content>
    <Content Include="Content\ETCS\mipmap-2\PL_07.png">
      <CopyToOutputDirectory>PreserveNewest</CopyToOutputDirectory>
    </Content>
    <Content Include="Content\ETCS\mipmap-2\PL_08.png">
      <CopyToOutputDirectory>PreserveNewest</CopyToOutputDirectory>
    </Content>
    <Content Include="Content\ETCS\mipmap-2\PL_09.png">
      <CopyToOutputDirectory>PreserveNewest</CopyToOutputDirectory>
    </Content>
    <Content Include="Content\ETCS\mipmap-2\PL_10.png">
      <CopyToOutputDirectory>PreserveNewest</CopyToOutputDirectory>
    </Content>
    <Content Include="Content\ETCS\mipmap-2\PL_11.png">
      <CopyToOutputDirectory>PreserveNewest</CopyToOutputDirectory>
    </Content>
    <Content Include="Content\ETCS\mipmap-2\PL_12.png">
      <CopyToOutputDirectory>PreserveNewest</CopyToOutputDirectory>
    </Content>
    <Content Include="Content\ETCS\mipmap-2\PL_13.png">
      <CopyToOutputDirectory>PreserveNewest</CopyToOutputDirectory>
    </Content>
    <Content Include="Content\ETCS\mipmap-2\PL_14.png">
      <CopyToOutputDirectory>PreserveNewest</CopyToOutputDirectory>
    </Content>
    <Content Include="Content\ETCS\mipmap-2\PL_15.png">
      <CopyToOutputDirectory>PreserveNewest</CopyToOutputDirectory>
    </Content>
    <Content Include="Content\ETCS\mipmap-2\PL_16.png">
      <CopyToOutputDirectory>PreserveNewest</CopyToOutputDirectory>
    </Content>
    <Content Include="Content\ETCS\mipmap-2\PL_17.png">
      <CopyToOutputDirectory>PreserveNewest</CopyToOutputDirectory>
    </Content>
    <Content Include="Content\ETCS\mipmap-2\PL_18.png">
      <CopyToOutputDirectory>PreserveNewest</CopyToOutputDirectory>
    </Content>
    <Content Include="Content\ETCS\mipmap-2\PL_19.png">
      <CopyToOutputDirectory>PreserveNewest</CopyToOutputDirectory>
    </Content>
    <Content Include="Content\ETCS\mipmap-2\PL_20.png">
      <CopyToOutputDirectory>PreserveNewest</CopyToOutputDirectory>
    </Content>
    <Content Include="Content\ETCS\mipmap-2\PL_21.png">
      <CopyToOutputDirectory>PreserveNewest</CopyToOutputDirectory>
    </Content>
    <Content Include="Content\ETCS\mipmap-2\PL_22.png">
      <CopyToOutputDirectory>PreserveNewest</CopyToOutputDirectory>
    </Content>
    <Content Include="Content\ETCS\mipmap-2\PL_23.png">
      <CopyToOutputDirectory>PreserveNewest</CopyToOutputDirectory>
    </Content>
    <Content Include="Content\ETCS\mipmap-2\PL_24.png">
      <CopyToOutputDirectory>PreserveNewest</CopyToOutputDirectory>
    </Content>
    <Content Include="Content\ETCS\mipmap-2\PL_25.png">
      <CopyToOutputDirectory>PreserveNewest</CopyToOutputDirectory>
    </Content>
    <Content Include="Content\ETCS\mipmap-2\PL_26.png">
      <CopyToOutputDirectory>PreserveNewest</CopyToOutputDirectory>
    </Content>
    <Content Include="Content\ETCS\mipmap-2\PL_27.png">
      <CopyToOutputDirectory>PreserveNewest</CopyToOutputDirectory>
    </Content>
    <Content Include="Content\ETCS\mipmap-2\PL_28.png">
      <CopyToOutputDirectory>PreserveNewest</CopyToOutputDirectory>
    </Content>
    <Content Include="Content\ETCS\mipmap-2\PL_29.png">
      <CopyToOutputDirectory>PreserveNewest</CopyToOutputDirectory>
    </Content>
    <Content Include="Content\ETCS\mipmap-2\PL_30.png">
      <CopyToOutputDirectory>PreserveNewest</CopyToOutputDirectory>
    </Content>
    <Content Include="Content\ETCS\mipmap-2\PL_31.png">
      <CopyToOutputDirectory>PreserveNewest</CopyToOutputDirectory>
    </Content>
    <Content Include="Content\ETCS\mipmap-2\PL_32.png">
      <CopyToOutputDirectory>PreserveNewest</CopyToOutputDirectory>
    </Content>
    <Content Include="Content\ETCS\mipmap-2\PL_33.png">
      <CopyToOutputDirectory>PreserveNewest</CopyToOutputDirectory>
    </Content>
    <Content Include="Content\ETCS\mipmap-2\PL_34.png">
      <CopyToOutputDirectory>PreserveNewest</CopyToOutputDirectory>
    </Content>
    <Content Include="Content\ETCS\mipmap-2\PL_35.png">
      <CopyToOutputDirectory>PreserveNewest</CopyToOutputDirectory>
    </Content>
    <Content Include="Content\ETCS\mipmap-2\PL_36.png">
      <CopyToOutputDirectory>PreserveNewest</CopyToOutputDirectory>
    </Content>
    <Content Include="Content\ETCS\mipmap-2\PL_bridge.png">
      <CopyToOutputDirectory>PreserveNewest</CopyToOutputDirectory>
    </Content>
    <Content Include="Content\ETCS\mipmap-2\PL_endoftrack.png">
      <CopyToOutputDirectory>PreserveNewest</CopyToOutputDirectory>
    </Content>
    <Content Include="Content\ETCS\mipmap-2\PL_station.png">
      <CopyToOutputDirectory>PreserveNewest</CopyToOutputDirectory>
    </Content>
    <Content Include="Content\ETCS\mipmap-2\PL_tunnel.png">
      <CopyToOutputDirectory>PreserveNewest</CopyToOutputDirectory>
    </Content>
    <Content Include="Content\ETCS\mipmap-2\SE_01.bmp">
      <CopyToOutputDirectory>PreserveNewest</CopyToOutputDirectory>
    </Content>
    <Content Include="Content\ETCS\mipmap-2\SE_02.bmp">
      <CopyToOutputDirectory>PreserveNewest</CopyToOutputDirectory>
    </Content>
    <Content Include="Content\ETCS\mipmap-2\SE_03.bmp">
      <CopyToOutputDirectory>PreserveNewest</CopyToOutputDirectory>
    </Content>
    <Content Include="Content\ETCS\mipmap-2\SE_04.bmp">
      <CopyToOutputDirectory>PreserveNewest</CopyToOutputDirectory>
    </Content>
    <Content Include="Content\ETCS\NA_01.bmp">
      <CopyToOutputDirectory>PreserveNewest</CopyToOutputDirectory>
    </Content>
    <Content Include="Content\ETCS\NA_02.bmp">
      <CopyToOutputDirectory>PreserveNewest</CopyToOutputDirectory>
    </Content>
    <Content Include="Content\ETCS\NA_03.bmp">
      <CopyToOutputDirectory>PreserveNewest</CopyToOutputDirectory>
    </Content>
    <Content Include="Content\ETCS\NA_04.bmp">
      <CopyToOutputDirectory>PreserveNewest</CopyToOutputDirectory>
    </Content>
    <Content Include="Content\ETCS\NA_05.bmp">
      <CopyToOutputDirectory>PreserveNewest</CopyToOutputDirectory>
    </Content>
    <Content Include="Content\ETCS\NA_06.bmp">
      <CopyToOutputDirectory>PreserveNewest</CopyToOutputDirectory>
    </Content>
    <Content Include="Content\ETCS\NA_07.bmp">
      <CopyToOutputDirectory>PreserveNewest</CopyToOutputDirectory>
    </Content>
    <Content Include="Content\ETCS\NA_08.bmp">
      <CopyToOutputDirectory>PreserveNewest</CopyToOutputDirectory>
    </Content>
    <Content Include="Content\ETCS\NA_09.bmp">
      <CopyToOutputDirectory>PreserveNewest</CopyToOutputDirectory>
    </Content>
    <Content Include="Content\ETCS\NA_10.bmp">
      <CopyToOutputDirectory>PreserveNewest</CopyToOutputDirectory>
    </Content>
    <Content Include="Content\ETCS\NA_11.bmp">
      <CopyToOutputDirectory>PreserveNewest</CopyToOutputDirectory>
    </Content>
    <Content Include="Content\ETCS\NA_12.bmp">
      <CopyToOutputDirectory>PreserveNewest</CopyToOutputDirectory>
    </Content>
    <Content Include="Content\ETCS\NA_13.bmp">
      <CopyToOutputDirectory>PreserveNewest</CopyToOutputDirectory>
    </Content>
    <Content Include="Content\ETCS\NA_14.bmp">
      <CopyToOutputDirectory>PreserveNewest</CopyToOutputDirectory>
    </Content>
    <Content Include="Content\ETCS\NA_15.bmp">
      <CopyToOutputDirectory>PreserveNewest</CopyToOutputDirectory>
    </Content>
    <Content Include="Content\ETCS\NA_16.bmp">
      <CopyToOutputDirectory>PreserveNewest</CopyToOutputDirectory>
    </Content>
    <Content Include="Content\ETCS\NA_17.bmp">
      <CopyToOutputDirectory>PreserveNewest</CopyToOutputDirectory>
    </Content>
    <Content Include="Content\ETCS\NA_18.2.bmp">
      <CopyToOutputDirectory>PreserveNewest</CopyToOutputDirectory>
    </Content>
    <Content Include="Content\ETCS\NA_18.bmp">
      <CopyToOutputDirectory>PreserveNewest</CopyToOutputDirectory>
    </Content>
    <Content Include="Content\ETCS\NA_19.bmp">
      <CopyToOutputDirectory>PreserveNewest</CopyToOutputDirectory>
    </Content>
    <Content Include="Content\ETCS\NA_20.bmp">
      <CopyToOutputDirectory>PreserveNewest</CopyToOutputDirectory>
    </Content>
    <Content Include="Content\ETCS\NA_21.bmp">
      <CopyToOutputDirectory>PreserveNewest</CopyToOutputDirectory>
    </Content>
    <Content Include="Content\ETCS\NA_22.bmp">
      <CopyToOutputDirectory>PreserveNewest</CopyToOutputDirectory>
    </Content>
    <Content Include="Content\ETCS\NA_23.bmp">
      <CopyToOutputDirectory>PreserveNewest</CopyToOutputDirectory>
    </Content>
    <Content Include="Content\ETCS\PL_01.png">
      <CopyToOutputDirectory>PreserveNewest</CopyToOutputDirectory>
    </Content>
    <Content Include="Content\ETCS\PL_02.png">
      <CopyToOutputDirectory>PreserveNewest</CopyToOutputDirectory>
    </Content>
    <Content Include="Content\ETCS\PL_03.png">
      <CopyToOutputDirectory>PreserveNewest</CopyToOutputDirectory>
    </Content>
    <Content Include="Content\ETCS\PL_04.png">
      <CopyToOutputDirectory>PreserveNewest</CopyToOutputDirectory>
    </Content>
    <Content Include="Content\ETCS\PL_05.png">
      <CopyToOutputDirectory>PreserveNewest</CopyToOutputDirectory>
    </Content>
    <Content Include="Content\ETCS\PL_06.png">
      <CopyToOutputDirectory>PreserveNewest</CopyToOutputDirectory>
    </Content>
    <Content Include="Content\ETCS\PL_07.png">
      <CopyToOutputDirectory>PreserveNewest</CopyToOutputDirectory>
    </Content>
    <Content Include="Content\ETCS\PL_08.png">
      <CopyToOutputDirectory>PreserveNewest</CopyToOutputDirectory>
    </Content>
    <Content Include="Content\ETCS\PL_09.png">
      <CopyToOutputDirectory>PreserveNewest</CopyToOutputDirectory>
    </Content>
    <Content Include="Content\ETCS\PL_10.png">
      <CopyToOutputDirectory>PreserveNewest</CopyToOutputDirectory>
    </Content>
    <Content Include="Content\ETCS\PL_11.png">
      <CopyToOutputDirectory>PreserveNewest</CopyToOutputDirectory>
    </Content>
    <Content Include="Content\ETCS\PL_12.png">
      <CopyToOutputDirectory>PreserveNewest</CopyToOutputDirectory>
    </Content>
    <Content Include="Content\ETCS\PL_13.png">
      <CopyToOutputDirectory>PreserveNewest</CopyToOutputDirectory>
    </Content>
    <Content Include="Content\ETCS\PL_14.png">
      <CopyToOutputDirectory>PreserveNewest</CopyToOutputDirectory>
    </Content>
    <Content Include="Content\ETCS\PL_15.png">
      <CopyToOutputDirectory>PreserveNewest</CopyToOutputDirectory>
    </Content>
    <Content Include="Content\ETCS\PL_16.png">
      <CopyToOutputDirectory>PreserveNewest</CopyToOutputDirectory>
    </Content>
    <Content Include="Content\ETCS\PL_17.png">
      <CopyToOutputDirectory>PreserveNewest</CopyToOutputDirectory>
    </Content>
    <Content Include="Content\ETCS\PL_18.png">
      <CopyToOutputDirectory>PreserveNewest</CopyToOutputDirectory>
    </Content>
    <Content Include="Content\ETCS\PL_19.png">
      <CopyToOutputDirectory>PreserveNewest</CopyToOutputDirectory>
    </Content>
    <Content Include="Content\ETCS\PL_20.png">
      <CopyToOutputDirectory>PreserveNewest</CopyToOutputDirectory>
    </Content>
    <Content Include="Content\ETCS\PL_21.png">
      <CopyToOutputDirectory>PreserveNewest</CopyToOutputDirectory>
    </Content>
    <Content Include="Content\ETCS\PL_22.png">
      <CopyToOutputDirectory>PreserveNewest</CopyToOutputDirectory>
    </Content>
    <Content Include="Content\ETCS\PL_23.png">
      <CopyToOutputDirectory>PreserveNewest</CopyToOutputDirectory>
    </Content>
    <Content Include="Content\ETCS\PL_24.png">
      <CopyToOutputDirectory>PreserveNewest</CopyToOutputDirectory>
    </Content>
    <Content Include="Content\ETCS\PL_25.png">
      <CopyToOutputDirectory>PreserveNewest</CopyToOutputDirectory>
    </Content>
    <Content Include="Content\ETCS\PL_26.png">
      <CopyToOutputDirectory>PreserveNewest</CopyToOutputDirectory>
    </Content>
    <Content Include="Content\ETCS\PL_27.png">
      <CopyToOutputDirectory>PreserveNewest</CopyToOutputDirectory>
    </Content>
    <Content Include="Content\ETCS\PL_28.png">
      <CopyToOutputDirectory>PreserveNewest</CopyToOutputDirectory>
    </Content>
    <Content Include="Content\ETCS\PL_29.png">
      <CopyToOutputDirectory>PreserveNewest</CopyToOutputDirectory>
    </Content>
    <Content Include="Content\ETCS\PL_30.png">
      <CopyToOutputDirectory>PreserveNewest</CopyToOutputDirectory>
    </Content>
    <Content Include="Content\ETCS\PL_31.png">
      <CopyToOutputDirectory>PreserveNewest</CopyToOutputDirectory>
    </Content>
    <Content Include="Content\ETCS\PL_32.png">
      <CopyToOutputDirectory>PreserveNewest</CopyToOutputDirectory>
    </Content>
    <Content Include="Content\ETCS\PL_33.png">
      <CopyToOutputDirectory>PreserveNewest</CopyToOutputDirectory>
    </Content>
    <Content Include="Content\ETCS\PL_34.png">
      <CopyToOutputDirectory>PreserveNewest</CopyToOutputDirectory>
    </Content>
    <Content Include="Content\ETCS\PL_35.png">
      <CopyToOutputDirectory>PreserveNewest</CopyToOutputDirectory>
    </Content>
    <Content Include="Content\ETCS\PL_36.png">
      <CopyToOutputDirectory>PreserveNewest</CopyToOutputDirectory>
    </Content>
    <Content Include="Content\ETCS\PL_bridge.png">
      <CopyToOutputDirectory>PreserveNewest</CopyToOutputDirectory>
    </Content>
    <Content Include="Content\ETCS\PL_endoftrack.png">
      <CopyToOutputDirectory>PreserveNewest</CopyToOutputDirectory>
    </Content>
    <Content Include="Content\ETCS\PL_station.png">
      <CopyToOutputDirectory>PreserveNewest</CopyToOutputDirectory>
    </Content>
    <Content Include="Content\ETCS\PL_tunnel.png">
      <CopyToOutputDirectory>PreserveNewest</CopyToOutputDirectory>
    </Content>
    <Content Include="Content\ETCS\SE_01.bmp">
      <CopyToOutputDirectory>PreserveNewest</CopyToOutputDirectory>
    </Content>
    <Content Include="Content\ETCS\SE_02.bmp">
      <CopyToOutputDirectory>PreserveNewest</CopyToOutputDirectory>
    </Content>
    <Content Include="Content\ETCS\SE_03.bmp">
      <CopyToOutputDirectory>PreserveNewest</CopyToOutputDirectory>
    </Content>
    <Content Include="Content\ETCS\SE_04.bmp">
      <CopyToOutputDirectory>PreserveNewest</CopyToOutputDirectory>
    </Content>
    <Content Include="Content\LightConeShader.fx">
      <CopyToOutputDirectory>PreserveNewest</CopyToOutputDirectory>
    </Content>
    <Content Include="Content\LightGlow.png">
      <CopyToOutputDirectory>PreserveNewest</CopyToOutputDirectory>
    </Content>
    <Content Include="Content\LightGlowShader.fx">
      <CopyToOutputDirectory>PreserveNewest</CopyToOutputDirectory>
    </Content>
    <Content Include="Content\Loading.fx">
      <CopyToOutputDirectory>PreserveNewest</CopyToOutputDirectory>
    </Content>
    <Content Include="Content\Loading.png">
      <CopyToOutputDirectory>PreserveNewest</CopyToOutputDirectory>
    </Content>
    <Content Include="Content\MoonMap.png">
      <CopyToOutputDirectory>PreserveNewest</CopyToOutputDirectory>
    </Content>
    <Content Include="Content\MoonMask.png">
      <CopyToOutputDirectory>PreserveNewest</CopyToOutputDirectory>
    </Content>
    <Content Include="Content\ParticleEmitterShader.fx">
      <CopyToOutputDirectory>PreserveNewest</CopyToOutputDirectory>
    </Content>
    <Content Include="Content\PopupWindow.fx">
      <CopyToOutputDirectory>PreserveNewest</CopyToOutputDirectory>
    </Content>
    <Content Include="Content\PrecipitationShader.fx">
      <CopyToOutputDirectory>PreserveNewest</CopyToOutputDirectory>
    </Content>
    <Content Include="Content\Raindrop.png">
      <CopyToOutputDirectory>PreserveNewest</CopyToOutputDirectory>
    </Content>
    <Content Include="Content\Raindrop1.png">
      <CopyToOutputDirectory>PreserveNewest</CopyToOutputDirectory>
    </Content>
    <Content Include="Content\Raindrop2.png">
      <CopyToOutputDirectory>PreserveNewest</CopyToOutputDirectory>
    </Content>
    <Content Include="Content\Raindrop3.png">
      <CopyToOutputDirectory>PreserveNewest</CopyToOutputDirectory>
    </Content>
    <Content Include="Content\Raindrop4.png">
      <CopyToOutputDirectory>PreserveNewest</CopyToOutputDirectory>
    </Content>
    <Content Include="Content\Raindrop5.png">
      <CopyToOutputDirectory>PreserveNewest</CopyToOutputDirectory>
    </Content>
    <Content Include="Content\Raindrop6.png">
      <CopyToOutputDirectory>PreserveNewest</CopyToOutputDirectory>
    </Content>
    <Content Include="Content\Raindrop7.png">
      <CopyToOutputDirectory>PreserveNewest</CopyToOutputDirectory>
    </Content>
    <Content Include="Content\Raindrop8.png">
      <CopyToOutputDirectory>PreserveNewest</CopyToOutputDirectory>
    </Content>
    <Content Include="Content\Raindrop9.png">
      <CopyToOutputDirectory>PreserveNewest</CopyToOutputDirectory>
    </Content>
    <Content Include="Content\Raindrop10.png">
      <CopyToOutputDirectory>PreserveNewest</CopyToOutputDirectory>
    </Content>
    <Content Include="Content\SceneryShader.fx">
      <CopyToOutputDirectory>PreserveNewest</CopyToOutputDirectory>
    </Content>
    <Content Include="Content\ShadowMap.fx">
      <CopyToOutputDirectory>PreserveNewest</CopyToOutputDirectory>
    </Content>
    <Content Include="Content\SignalAspects.png">
      <CopyToOutputDirectory>PreserveNewest</CopyToOutputDirectory>
    </Content>
    <Content Include="Content\SignalLightGlow.png">
      <CopyToOutputDirectory>PreserveNewest</CopyToOutputDirectory>
    </Content>
    <Content Include="Content\SkyDome1.png">
      <CopyToOutputDirectory>PreserveNewest</CopyToOutputDirectory>
    </Content>
    <Content Include="Content\SkyShader.fx">
      <CopyToOutputDirectory>PreserveNewest</CopyToOutputDirectory>
    </Content>
    <Content Include="Content\Snowflake.png">
      <CopyToOutputDirectory>PreserveNewest</CopyToOutputDirectory>
    </Content>
    <Content Include="Content\StarDome1.bmp">
      <CopyToOutputDirectory>PreserveNewest</CopyToOutputDirectory>
    </Content>
    <Content Include="Content\Starmap_N.png">
      <CopyToOutputDirectory>PreserveNewest</CopyToOutputDirectory>
    </Content>
    <Content Include="Content\Starmap_S.png">
      <CopyToOutputDirectory>PreserveNewest</CopyToOutputDirectory>
    </Content>
    <Content Include="Content\SwitchStates.png">
      <CopyToOutputDirectory>PreserveNewest</CopyToOutputDirectory>
    </Content>
    <Content Include="Content\TakeScreenshot.wav">
      <CopyToOutputDirectory>PreserveNewest</CopyToOutputDirectory>
    </Content>
    <Content Include="Content\TrackMonitorImages.png">
      <CopyToOutputDirectory>PreserveNewest</CopyToOutputDirectory>
    </Content>
    <Content Include="Content\TrainOperationsCoupler.png">
      <CopyToOutputDirectory>PreserveNewest</CopyToOutputDirectory>
    </Content>
    <Content Include="Content\train_TM.png">
      <CopyToOutputDirectory>PreserveNewest</CopyToOutputDirectory>
    </Content>
    <Content Include="Content\Window.png">
      <CopyToOutputDirectory>PreserveNewest</CopyToOutputDirectory>
    </Content>
    <Content Include="Content\WindowLabelShadow.png">
      <CopyToOutputDirectory>PreserveNewest</CopyToOutputDirectory>
    </Content>
    <Content Include="Content\WindowScrollbar.png">
      <CopyToOutputDirectory>PreserveNewest</CopyToOutputDirectory>
    </Content>
    <Content Include="Copying.txt">
      <CopyToOutputDirectory>PreserveNewest</CopyToOutputDirectory>
    </Content>
    <Content Include="Readme.txt">
      <CopyToOutputDirectory>PreserveNewest</CopyToOutputDirectory>
    </Content>
<<<<<<< HEAD
=======
    <Content Include="Version.txt">
      <CopyToOutputDirectory>PreserveNewest</CopyToOutputDirectory>
    </Content>
    <Content Include="Viewer3D\WebServices\Web\APISample\index.css" />
    <Content Include="Viewer3D\WebServices\Web\APISample\index.html" />
    <Content Include="Viewer3D\WebServices\Web\APISample\index.js" />
    <Content Include="Viewer3D\WebServices\Web\APISample\or_logo.png" />
    <Content Include="Viewer3D\WebServices\Web\CabControls\index.css" />
    <Content Include="Viewer3D\WebServices\Web\CabControls\index.html" />
    <Content Include="Viewer3D\WebServices\Web\CabControls\index.js" />
    <Content Include="Viewer3D\WebServices\Web\HUD\index.css" />
    <Content Include="Viewer3D\WebServices\Web\HUD\index.html" />
    <Content Include="Viewer3D\WebServices\Web\HUD\index.js" />
    <Content Include="Viewer3D\WebServices\Web\index.css" />
    <Content Include="Viewer3D\WebServices\Web\index.html" />
    <Content Include="Viewer3D\WebServices\Web\or_logo.png" />
    <Content Include="Viewer3D\WebServices\Web\Time\index.css" />
    <Content Include="Viewer3D\WebServices\Web\Time\index.html" />
    <Content Include="Viewer3D\WebServices\Web\Time\index.js" />
    <Content Include="Viewer3D\WebServices\Web\TrackMonitorTrainDriving\index.css" />
    <Content Include="Viewer3D\WebServices\Web\TrackMonitorTrainDriving\index.html" />
    <Content Include="Viewer3D\WebServices\Web\TrackMonitorTrainDriving\index.js" />
    <Content Include="Viewer3D\WebServices\Web\TrackMonitor\SignalAspects.png" />
    <Content Include="Viewer3D\WebServices\Web\TrackMonitor\TrackMonitorImages.png" />
    <Content Include="Viewer3D\WebServices\Web\TrainDriving\index.css" />
    <Content Include="Viewer3D\WebServices\Web\TrainDriving\index.html" />
    <Content Include="Viewer3D\WebServices\Web\TrainDriving\index.js" />
    <Content Include="Viewer3D\WebServices\Web\TrackMonitor\index.css" />
    <Content Include="Viewer3D\WebServices\Web\TrackMonitor\index.html" />
    <Content Include="Viewer3D\WebServices\Web\TrackMonitor\index.js" />
>>>>>>> df4e92a1
  </ItemGroup>
  <ItemGroup>
    <ProjectReference Include="..\Orts.Formats.Msts\Orts.Formats.Msts.csproj">
      <Project>{570709FA-0C8A-4B1D-BA2D-D9455AFD9B5C}</Project>
      <Name>Orts.Formats.Msts</Name>
    </ProjectReference>
    <ProjectReference Include="..\Orts.Formats.OR\Orts.Formats.OR.csproj">
      <Project>{0d8d312b-2c02-4b77-a795-566394a9db95}</Project>
      <Name>Orts.Formats.OR</Name>
    </ProjectReference>
    <ProjectReference Include="..\Orts.Parsers.Msts\Orts.Parsers.Msts.csproj">
      <Project>{8A84696C-3559-49B8-B27F-BB6932D8A1C6}</Project>
      <Name>Orts.Parsers.Msts</Name>
    </ProjectReference>
    <ProjectReference Include="..\ORTS.Common\ORTS.Common.csproj">
      <Project>{DA94D876-7D35-46C3-AECE-AFACE72C686C}</Project>
      <Name>ORTS.Common</Name>
    </ProjectReference>
    <ProjectReference Include="..\ORTS.Content\ORTS.Content.csproj">
      <Project>{812685A7-2683-4102-A3CA-2A5CED2E61EE}</Project>
      <Name>ORTS.Content</Name>
    </ProjectReference>
    <ProjectReference Include="..\Orts.Parsers.OR\Orts.Parsers.OR.csproj">
      <Project>{1cc3bd5c-06c5-4784-b067-f93945a7ca2c}</Project>
      <Name>Orts.Parsers.OR</Name>
    </ProjectReference>
    <ProjectReference Include="..\ORTS.Settings\ORTS.Settings.csproj">
      <Project>{67F84996-8769-4FD8-819B-464AF269037B}</Project>
      <Name>ORTS.Settings</Name>
    </ProjectReference>
    <ProjectReference Include="..\Orts.Simulation\Orts.Simulation.csproj">
      <Project>{333c4378-d82e-4b47-b561-6ba923b8fdfd}</Project>
      <Name>Orts.Simulation</Name>
    </ProjectReference>
  </ItemGroup>
  <ItemGroup>
    <EmbeddedResource Include="Viewer3D\Debugging\DebugViewerForm.resx">
      <DependentUpon>DebugViewerForm.cs</DependentUpon>
      <SubType>Designer</SubType>
    </EmbeddedResource>
    <EmbeddedResource Include="Viewer3D\Debugging\MessageViewer.resx">
      <DependentUpon>MessageViewer.cs</DependentUpon>
      <SubType>Designer</SubType>
    </EmbeddedResource>
    <EmbeddedResource Include="Viewer3D\Debugging\SoundDebugForm.resx">
      <DependentUpon>SoundDebugForm.cs</DependentUpon>
      <SubType>Designer</SubType>
    </EmbeddedResource>
  </ItemGroup>
  <ItemGroup>
    <None Include="app.config" />
    <None Include="packages.config" />
  </ItemGroup>
  <ItemGroup />
  <Import Project="$(MSBuildBinPath)\Microsoft.CSharp.targets" />
  <!-- To modify your build process, add your task inside one of the targets below and uncomment it.
       Other similar extension points exist, see Microsoft.Common.targets.
  <Target Name="BeforeBuild">
  </Target>
  <Target Name="AfterBuild">
  </Target>
  -->
  <PropertyGroup>
    <PreBuildEvent>
    </PreBuildEvent>
<<<<<<< HEAD
    <PostBuildEvent>
    </PostBuildEvent>
=======
    <PostBuildEvent>echo $Revision: 000 $&gt;Revision.txt
date /t&gt;&gt;Revision.txt
time /t&gt;&gt;Revision.txt
CD ..\
IF EXIST "Program\Content\Web" RMDIR "Program\Content\Web" /S /Q
IF NOT EXIST "Program\Content\Web" MKDIR "Program\Content\Web"
XCOPY "Source\RunActivity\Viewer3D\WebServices\Web" "Program\Content\Web" /S /Y</PostBuildEvent>
>>>>>>> df4e92a1
  </PropertyGroup>
</Project><|MERGE_RESOLUTION|>--- conflicted
+++ resolved
@@ -759,11 +759,6 @@
     <Content Include="Readme.txt">
       <CopyToOutputDirectory>PreserveNewest</CopyToOutputDirectory>
     </Content>
-<<<<<<< HEAD
-=======
-    <Content Include="Version.txt">
-      <CopyToOutputDirectory>PreserveNewest</CopyToOutputDirectory>
-    </Content>
     <Content Include="Viewer3D\WebServices\Web\APISample\index.css" />
     <Content Include="Viewer3D\WebServices\Web\APISample\index.html" />
     <Content Include="Viewer3D\WebServices\Web\APISample\index.js" />
@@ -791,7 +786,6 @@
     <Content Include="Viewer3D\WebServices\Web\TrackMonitor\index.css" />
     <Content Include="Viewer3D\WebServices\Web\TrackMonitor\index.html" />
     <Content Include="Viewer3D\WebServices\Web\TrackMonitor\index.js" />
->>>>>>> df4e92a1
   </ItemGroup>
   <ItemGroup>
     <ProjectReference Include="..\Orts.Formats.Msts\Orts.Formats.Msts.csproj">
@@ -857,17 +851,9 @@
   <PropertyGroup>
     <PreBuildEvent>
     </PreBuildEvent>
-<<<<<<< HEAD
-    <PostBuildEvent>
-    </PostBuildEvent>
-=======
-    <PostBuildEvent>echo $Revision: 000 $&gt;Revision.txt
-date /t&gt;&gt;Revision.txt
-time /t&gt;&gt;Revision.txt
-CD ..\
+    <PostBuildEvent>CD ..\
 IF EXIST "Program\Content\Web" RMDIR "Program\Content\Web" /S /Q
 IF NOT EXIST "Program\Content\Web" MKDIR "Program\Content\Web"
 XCOPY "Source\RunActivity\Viewer3D\WebServices\Web" "Program\Content\Web" /S /Y</PostBuildEvent>
->>>>>>> df4e92a1
   </PropertyGroup>
 </Project>