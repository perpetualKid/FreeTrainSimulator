--- conflicted
+++ resolved
@@ -13,8 +13,6 @@
     <FileAlignment>512</FileAlignment>
     <ApplicationIcon>..\ORTS.ico</ApplicationIcon>
     <TargetFrameworkProfile />
-<<<<<<< HEAD
-=======
   </PropertyGroup>
   <PropertyGroup Condition="'$(Configuration)|$(Platform)' == 'Debug|x86'">
     <DebugSymbols>true</DebugSymbols>
@@ -40,7 +38,6 @@
     <NoWarn>1591</NoWarn>
     <Prefer32Bit>false</Prefer32Bit>
     <LangVersion>7.3</LangVersion>
->>>>>>> cb463466
   </PropertyGroup>
   <PropertyGroup>
     <StartupObject>Orts.Program</StartupObject>
@@ -393,13 +390,9 @@
     </EmbeddedResource>
   </ItemGroup>
   <ItemGroup>
-<<<<<<< HEAD
     <None Include="app.config">
       <SubType>Designer</SubType>
     </None>
-=======
-    <None Include="app.config" />
->>>>>>> cb463466
   </ItemGroup>
   <ItemGroup />
   <Import Project="$(MSBuildBinPath)\Microsoft.CSharp.targets" />
