--- conflicted
+++ resolved
@@ -114,11 +114,8 @@
     <Compile Include="Viewer3D\Debugging\SoundDebugForm.Designer.cs">
       <DependentUpon>SoundDebugForm.cs</DependentUpon>
     </Compile>
-<<<<<<< HEAD
-=======
     <Compile Include="Viewer3D\Debugging\TimetableWindow.cs" />
     <Compile Include="Viewer3D\DriverMachineInterface.cs" />
->>>>>>> 46cea5d9
     <Compile Include="Viewer3D\DynamicTrack.cs" />
     <Compile Include="Viewer3D\Forest.cs" />
     <Compile Include="Viewer3D\InfoDisplay.cs" />
