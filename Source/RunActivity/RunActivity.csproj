﻿<?xml version="1.0" encoding="utf-8"?>
<Project ToolsVersion="12.0" DefaultTargets="Build" xmlns="http://schemas.microsoft.com/developer/msbuild/2003">
  <Import Project="$(MSBuildExtensionsPath)\$(MSBuildToolsVersion)\Microsoft.Common.props" Condition="Exists('$(MSBuildExtensionsPath)\$(MSBuildToolsVersion)\Microsoft.Common.props')" />
  <PropertyGroup>
    <Configuration Condition=" '$(Configuration)' == '' ">Debug</Configuration>
    <Platform Condition=" '$(Platform)' == '' ">x86</Platform>
    <ProjectGuid>{9BE44F64-417D-4AA6-AF4D-2A6A0CBC814D}</ProjectGuid>
    <OutputType>WinExe</OutputType>
    <AppDesignerFolder>Properties</AppDesignerFolder>
    <RootNamespace>Orts</RootNamespace>
    <AssemblyName>RunActivity</AssemblyName>
<<<<<<< HEAD
    <TargetFrameworkVersion>v4.5</TargetFrameworkVersion>
    <FileAlignment>512</FileAlignment>
    <ApplicationIcon>..\ORTS.ico</ApplicationIcon>
  </PropertyGroup>
  <PropertyGroup Condition="'$(Configuration)|$(Platform)' == 'Debug|x86'">
    <DebugSymbols>true</DebugSymbols>
    <DebugType>full</DebugType>
    <Optimize>false</Optimize>
    <OutputPath>..\..\Program\</OutputPath>
    <DefineConstants>TRACE;DEBUG;WINDOWS;NEW_ACTION;WITH_NEW_SAVE;ACTIVITY_EDITOR</DefineConstants>
    <ErrorReport>prompt</ErrorReport>
    <WarningLevel>4</WarningLevel>
    <PlatformTarget>AnyCPU</PlatformTarget>
    <Prefer32Bit>true</Prefer32Bit>
    <LangVersion>6</LangVersion>
    <PlatformTarget>x86</PlatformTarget>
    <LangVersion>7.3</LangVersion>
  </PropertyGroup>
  <PropertyGroup Condition="'$(Configuration)|$(Platform)' == 'Release|x86'">
    <DebugType>pdbonly</DebugType>
    <Optimize>true</Optimize>
    <OutputPath>..\..\Program\</OutputPath>
    <DefineConstants>TRACE;WINDOWS;NEW_ACTION;WITH_NEW_SAVE;ACTIVITY_EDITOR</DefineConstants>
    <ErrorReport>prompt</ErrorReport>
    <WarningLevel>4</WarningLevel>
    <DocumentationFile>..\..\Program\RunActivity.xml</DocumentationFile>
    <PlatformTarget>AnyCPU</PlatformTarget>
    <Prefer32Bit>true</Prefer32Bit>
    <NoWarn>1591</NoWarn>
    <LangVersion>7.3</LangVersion>
=======
    <TargetFrameworkVersion>v4.7.2</TargetFrameworkVersion>
    <FileAlignment>512</FileAlignment>
    <ApplicationIcon>..\ORTS.ico</ApplicationIcon>
    <TargetFrameworkProfile />
>>>>>>> ce90f482
  </PropertyGroup>
  <PropertyGroup>
    <StartupObject>Orts.Program</StartupObject>
  </PropertyGroup>
  <PropertyGroup>
    <ApplicationManifest>..\Launcher\app.manifest</ApplicationManifest>
  </PropertyGroup>
  <PropertyGroup Condition="'$(Configuration)|$(Platform)' == 'Debug|AnyCPU'">
<<<<<<< HEAD
    <DebugSymbols>true</DebugSymbols>
    <OutputPath>..\..\Program\</OutputPath>
    <DefineConstants>TRACE;DEBUG;WINDOWS;NEW_ACTION;WITH_NEW_SAVE;ACTIVITY_EDITOR</DefineConstants>
    <DebugType>full</DebugType>
    <PlatformTarget>AnyCPU</PlatformTarget>
    <LangVersion>6</LangVersion>
    <ErrorReport>prompt</ErrorReport>
    <CodeAnalysisRuleSet>MinimumRecommendedRules.ruleset</CodeAnalysisRuleSet>
    <Prefer32Bit>true</Prefer32Bit>
  </PropertyGroup>
  <PropertyGroup Condition="'$(Configuration)|$(Platform)' == 'Release|AnyCPU'">
    <OutputPath>..\..\Program\</OutputPath>
    <DefineConstants>TRACE;WINDOWS;NEW_ACTION;WITH_NEW_SAVE;ACTIVITY_EDITOR</DefineConstants>
    <DocumentationFile>..\..\Program\RunActivity.xml</DocumentationFile>
    <Optimize>true</Optimize>
    <NoWarn>1591</NoWarn>
    <DebugType>pdbonly</DebugType>
    <PlatformTarget>AnyCPU</PlatformTarget>
    <LangVersion>6</LangVersion>
    <ErrorReport>prompt</ErrorReport>
    <CodeAnalysisRuleSet>MinimumRecommendedRules.ruleset</CodeAnalysisRuleSet>
    <Prefer32Bit>true</Prefer32Bit>
  </PropertyGroup>
  <PropertyGroup Condition="'$(Configuration)|$(Platform)' == 'ReleaseConf|x86'">
    <OutputPath>bin\x86\ReleaseConf\</OutputPath>
  </PropertyGroup>
  <PropertyGroup Condition="'$(Configuration)|$(Platform)' == 'ReleaseConf|AnyCPU'">
    <OutputPath>..\..\Program\</OutputPath>
=======
    <DefineConstants>TRACE;DEBUG;WINDOWS;NEW_ACTION;WITH_NEW_SAVE;ACTIVITY_EDITOR</DefineConstants>
    <OutputPath>..\..\Program\</OutputPath>
  </PropertyGroup>
  <PropertyGroup Condition="'$(Configuration)|$(Platform)' == 'Release|AnyCPU'">
    <OutputPath>..\..\Program\</OutputPath>
    <DefineConstants>WINDOWS;NEW_ACTION;WITH_NEW_SAVE;ACTIVITY_EDITOR</DefineConstants>
>>>>>>> ce90f482
  </PropertyGroup>
  <ItemGroup>
    <Reference Include="GNU.Gettext, Version=1.1.5151.39896, Culture=neutral, processorArchitecture=MSIL">
      <SpecificVersion>False</SpecificVersion>
      <HintPath>..\3rdPartyLibs\GNU.Gettext.dll</HintPath>
    </Reference>
    <Reference Include="GNU.Gettext.WinForms, Version=1.0.5151.39911, Culture=neutral, processorArchitecture=MSIL">
      <SpecificVersion>False</SpecificVersion>
      <HintPath>..\3rdPartyLibs\GNU.Gettext.WinForms.dll</HintPath>
    </Reference>
    <Reference Include="MonoGame.Framework, Version=3.5.0.1046, Culture=neutral, processorArchitecture=MSIL">
      <SpecificVersion>False</SpecificVersion>
      <HintPath>$(SolutionDir)\3rdPartyLibs\MonoGame\MonoGame.Framework.dll</HintPath>
    </Reference>
    <Reference Include="MonoGame.Framework.Content.Pipeline">
      <HintPath>$(SolutionDir)\3rdPartyLibs\MonoGame\MonoGame.Framework.Content.Pipeline.dll</HintPath>
    </Reference>
    <Reference Include="Newtonsoft.Json, Version=4.5.0.0, Culture=neutral, PublicKeyToken=30ad4fe6b2a6aeed, processorArchitecture=MSIL">
      <SpecificVersion>False</SpecificVersion>
      <HintPath>..\3rdPartyLibs\Newtonsoft.Json.dll</HintPath>
    </Reference>
    <Reference Include="PIEHidDotNet, Version=2.2.3.26389, Culture=neutral, processorArchitecture=MSIL">
      <SpecificVersion>False</SpecificVersion>
      <HintPath>..\3rdPartyLibs\PIEHidDotNet.dll</HintPath>
    </Reference>
    <Reference Include="System" />
<<<<<<< HEAD
    <Reference Include="System.Core" />
    <Reference Include="System.Data" />
    <Reference Include="System.Data.DataSetExtensions" />
=======
    <Reference Include="System.Data" />
>>>>>>> ce90f482
    <Reference Include="System.Drawing" />
    <Reference Include="System.Management" />
    <Reference Include="System.Windows.Forms" />
    <Reference Include="System.Xml" />
<<<<<<< HEAD
    <Reference Include="System.Xml.Linq" />
=======
>>>>>>> ce90f482
  </ItemGroup>
  <ItemGroup>
    <Compile Include="Processes\ProcessState.cs" />
    <Compile Include="Processes\Profiler.cs" />
    <Compile Include="Program.cs" />
    <Compile Include="Properties\AssemblyInfo.cs" />
    <Compile Include="Viewer3D\ALSoundHelper.cs" />
    <Compile Include="Viewer3D\AnimatedPart.cs" />
    <Compile Include="Viewer3D\Cameras.cs" />
    <Compile Include="Viewer3D\Commands.cs" />
    <Compile Include="Viewer3D\Common\Helpers.cs" />
    <Compile Include="Viewer3D\Common\SunMoonPos.cs" />
    <Compile Include="Viewer3D\DDSLib.cs" />
    <Compile Include="Viewer3D\Debugging\DebugViewerForm.cs">
      <SubType>Form</SubType>
    </Compile>
    <Compile Include="Viewer3D\Debugging\DebugViewerForm.Designer.cs">
      <DependentUpon>DebugViewerForm.cs</DependentUpon>
    </Compile>
    <Compile Include="Viewer3D\Debugging\MessageViewer.cs">
      <SubType>Form</SubType>
    </Compile>
    <Compile Include="Viewer3D\Debugging\MessageViewer.Designer.cs">
      <DependentUpon>MessageViewer.cs</DependentUpon>
    </Compile>
    <Compile Include="Viewer3D\Debugging\SoundDebugForm.cs">
      <SubType>Form</SubType>
    </Compile>
    <Compile Include="Viewer3D\Debugging\SoundDebugForm.Designer.cs">
      <DependentUpon>SoundDebugForm.cs</DependentUpon>
    </Compile>
    <Compile Include="Viewer3D\DriverMachineInterface.cs" />
    <Compile Include="Viewer3D\DynamicTrack.cs" />
    <Compile Include="Viewer3D\Forest.cs" />
    <Compile Include="Viewer3D\InfoDisplay.cs" />
    <Compile Include="Viewer3D\Lights.cs" />
    <Compile Include="Viewer3D\Materials.cs" />
    <Compile Include="Viewer3D\MSTSSky.cs" />
    <Compile Include="Viewer3D\MultiPlayerViewer.cs" />
    <Compile Include="Viewer3D\Noise.cs" />
    <Compile Include="Viewer3D\OpenAL.cs" />
    <Compile Include="Viewer3D\ParticleEmitter.cs" />
    <Compile Include="Viewer3D\Popups\ActivityWindow.cs" />
    <Compile Include="Viewer3D\Popups\CarOperationsWindow.cs" />
    <Compile Include="Viewer3D\Popups\CompassWindow.cs" />
    <Compile Include="Viewer3D\Popups\ComposeMessage.cs" />
    <Compile Include="Viewer3D\Popups\HUDScrollWindow.cs" />
    <Compile Include="Viewer3D\Popups\LabelPrimitive.cs" />
    <Compile Include="Viewer3D\Popups\NoticeWindow.cs" />
    <Compile Include="Viewer3D\Popups\HelpWindow.cs" />
    <Compile Include="Viewer3D\Popups\HUDWindow.cs" />
    <Compile Include="Viewer3D\Popups\LayeredWindow.cs" />
    <Compile Include="Viewer3D\Popups\MessagesWindow.cs" />
    <Compile Include="Viewer3D\Popups\NextStationWindow.cs" />
    <Compile Include="Viewer3D\Popups\OSDCars.cs" />
    <Compile Include="Viewer3D\Popups\OSDLocations.cs" />
    <Compile Include="Viewer3D\Popups\PauseWindow.cs" />
    <Compile Include="Viewer3D\Popups\QuitWindow.cs" />
    <Compile Include="Viewer3D\Popups\SignallingDebugWindow.cs" />
    <Compile Include="Viewer3D\Popups\SwitchWindow.cs" />
    <Compile Include="Viewer3D\Popups\TrackMonitorWindow.cs" />
    <Compile Include="Viewer3D\Popups\TracksDebugWindow.cs" />
    <Compile Include="Viewer3D\Popups\TrainListWindow.cs" />
    <Compile Include="Viewer3D\Popups\TrainOperationsWindow.cs" />
    <Compile Include="Viewer3D\Popups\TTDetachWindow.cs" />
    <Compile Include="Viewer3D\Popups\Window.cs" />
    <Compile Include="Viewer3D\Popups\WindowControls.cs" />
    <Compile Include="Viewer3D\Popups\WindowManager.cs" />
    <Compile Include="Viewer3D\Popups\WindowText.cs" />
    <Compile Include="Viewer3D\Precipitation.cs" />
    <Compile Include="Viewer3D\Processes\Game.cs" />
    <Compile Include="Viewer3D\Processes\GameState.cs" />
    <Compile Include="Viewer3D\Processes\GameStateRunActivity.cs" />
    <Compile Include="Viewer3D\Processes\GameStateViewer3D.cs" />
    <Compile Include="Viewer3D\Processes\LoaderProcess.cs" />
    <Compile Include="Viewer3D\Processes\RenderProcess.cs" />
    <Compile Include="Viewer3D\Processes\SoundProcess.cs" />
    <Compile Include="Viewer3D\Processes\UpdaterProcess.cs" />
    <Compile Include="Viewer3D\Processes\WatchdogProcess.cs" />
    <Compile Include="Viewer3D\RenderFrame.cs" />
    <Compile Include="Viewer3D\RoadCars.cs" />
    <Compile Include="Viewer3D\RollingStock\MSTSDieselLocomotiveViewer.cs" />
    <Compile Include="Viewer3D\RollingStock\MSTSElectricLocomotiveViewer.cs" />
    <Compile Include="Viewer3D\RollingStock\MSTSLocomotiveViewer.cs" />
    <Compile Include="Viewer3D\RollingStock\MSTSSteamLocomotiveViewer.cs" />
    <Compile Include="Viewer3D\RollingStock\MSTSWagonViewer.cs" />
    <Compile Include="Viewer3D\RollingStock\SubSystems\FreightAnimationsViewer.cs" />
    <Compile Include="Viewer3D\RollingStock\TrainCarViewer.cs" />
    <Compile Include="Viewer3D\Scenery.cs" />
    <Compile Include="Viewer3D\Shaders.cs" />
    <Compile Include="Viewer3D\Shapes.cs" />
    <Compile Include="Viewer3D\Signals.cs" />
    <Compile Include="Viewer3D\Sky.cs" />
    <Compile Include="Viewer3D\Sound.cs" />
    <Compile Include="Viewer3D\SuperElevation.cs" />
    <Compile Include="Viewer3D\Terrain.cs" />
    <Compile Include="Viewer3D\Tiles.cs" />
    <Compile Include="Viewer3D\Trains.cs" />
    <Compile Include="Viewer3D\Transfers.cs" />
    <Compile Include="Viewer3D\UserInput.cs" />
    <Compile Include="Viewer3D\UserInputRailDriver.cs" />
    <Compile Include="Viewer3D\Viewer.cs" />
    <Compile Include="Viewer3D\Water.cs" />
    <Compile Include="Viewer3D\Weather.cs" />
    <Compile Include="Viewer3D\Wire.cs" />
    <Compile Include="Viewer3D\World.cs" />
  </ItemGroup>
  <ItemGroup>
    <Content Include="Content\blank.bmp">
      <CopyToOutputDirectory>PreserveNewest</CopyToOutputDirectory>
    </Content>
    <Content Include="Content\CabShader.fx">
      <CopyToOutputDirectory>PreserveNewest</CopyToOutputDirectory>
    </Content>
    <Content Include="Content\Clouds01.png">
      <CopyToOutputDirectory>PreserveNewest</CopyToOutputDirectory>
    </Content>
    <Content Include="Content\DebugShader.fx">
      <CopyToOutputDirectory>PreserveNewest</CopyToOutputDirectory>
    </Content>
    <Content Include="Content\DriverMachineInterfaceShader.fx">
      <CopyToOutputDirectory>PreserveNewest</CopyToOutputDirectory>
    </Content>
    <Content Include="Content\LightConeShader.fx">
      <CopyToOutputDirectory>PreserveNewest</CopyToOutputDirectory>
    </Content>
    <Content Include="Content\LightGlow.png">
      <CopyToOutputDirectory>PreserveNewest</CopyToOutputDirectory>
    </Content>
    <Content Include="Content\LightGlowShader.fx">
      <CopyToOutputDirectory>PreserveNewest</CopyToOutputDirectory>
    </Content>
    <Content Include="Content\Loading.fx">
      <CopyToOutputDirectory>PreserveNewest</CopyToOutputDirectory>
    </Content>
    <Content Include="Content\Loading.png">
      <CopyToOutputDirectory>PreserveNewest</CopyToOutputDirectory>
    </Content>
    <Content Include="Content\MoonMap.png">
      <CopyToOutputDirectory>PreserveNewest</CopyToOutputDirectory>
    </Content>
    <Content Include="Content\MoonMask.png">
      <CopyToOutputDirectory>PreserveNewest</CopyToOutputDirectory>
    </Content>
    <Content Include="Content\ParticleEmitterShader.fx">
      <CopyToOutputDirectory>PreserveNewest</CopyToOutputDirectory>
    </Content>
    <Content Include="Content\PopupWindow.fx">
      <CopyToOutputDirectory>PreserveNewest</CopyToOutputDirectory>
    </Content>
    <Content Include="Content\PrecipitationShader.fx">
      <CopyToOutputDirectory>PreserveNewest</CopyToOutputDirectory>
    </Content>
    <Content Include="Content\Raindrop.png">
      <CopyToOutputDirectory>PreserveNewest</CopyToOutputDirectory>
    </Content>
    <Content Include="Content\Raindrop1.png">
      <CopyToOutputDirectory>PreserveNewest</CopyToOutputDirectory>
    </Content>
    <Content Include="Content\Raindrop2.png">
      <CopyToOutputDirectory>PreserveNewest</CopyToOutputDirectory>
    </Content>
    <Content Include="Content\Raindrop3.png">
      <CopyToOutputDirectory>PreserveNewest</CopyToOutputDirectory>
    </Content>
    <Content Include="Content\Raindrop4.png">
      <CopyToOutputDirectory>PreserveNewest</CopyToOutputDirectory>
    </Content>
    <Content Include="Content\Raindrop5.png">
      <CopyToOutputDirectory>PreserveNewest</CopyToOutputDirectory>
    </Content>
    <Content Include="Content\Raindrop6.png">
      <CopyToOutputDirectory>PreserveNewest</CopyToOutputDirectory>
    </Content>
    <Content Include="Content\Raindrop7.png">
      <CopyToOutputDirectory>PreserveNewest</CopyToOutputDirectory>
    </Content>
    <Content Include="Content\Raindrop8.png">
      <CopyToOutputDirectory>PreserveNewest</CopyToOutputDirectory>
    </Content>
    <Content Include="Content\Raindrop9.png">
      <CopyToOutputDirectory>PreserveNewest</CopyToOutputDirectory>
    </Content>
    <Content Include="Content\Raindrop10.png">
      <CopyToOutputDirectory>PreserveNewest</CopyToOutputDirectory>
    </Content>
    <Content Include="Content\SceneryShader.fx">
      <CopyToOutputDirectory>PreserveNewest</CopyToOutputDirectory>
    </Content>
    <Content Include="Content\ShadowMap.fx">
      <CopyToOutputDirectory>PreserveNewest</CopyToOutputDirectory>
    </Content>
    <Content Include="Content\SignalAspects.png">
      <CopyToOutputDirectory>PreserveNewest</CopyToOutputDirectory>
    </Content>
    <Content Include="Content\SignalLightGlow.png">
      <CopyToOutputDirectory>PreserveNewest</CopyToOutputDirectory>
    </Content>
    <Content Include="Content\SkyDome1.png">
      <CopyToOutputDirectory>PreserveNewest</CopyToOutputDirectory>
    </Content>
    <Content Include="Content\SkyShader.fx">
      <CopyToOutputDirectory>PreserveNewest</CopyToOutputDirectory>
    </Content>
    <Content Include="Content\Snowflake.png">
      <CopyToOutputDirectory>PreserveNewest</CopyToOutputDirectory>
    </Content>
    <Content Include="Content\StarDome1.bmp">
      <CopyToOutputDirectory>PreserveNewest</CopyToOutputDirectory>
    </Content>
    <Content Include="Content\Starmap_N.png">
      <CopyToOutputDirectory>PreserveNewest</CopyToOutputDirectory>
    </Content>
    <Content Include="Content\Starmap_S.png">
      <CopyToOutputDirectory>PreserveNewest</CopyToOutputDirectory>
    </Content>
    <Content Include="Content\SwitchStates.png">
      <CopyToOutputDirectory>PreserveNewest</CopyToOutputDirectory>
    </Content>
    <Content Include="Content\TrackMonitorImages.png">
      <CopyToOutputDirectory>PreserveNewest</CopyToOutputDirectory>
    </Content>
    <Content Include="Content\TrainOperationsCoupler.png">
      <CopyToOutputDirectory>PreserveNewest</CopyToOutputDirectory>
    </Content>
    <Content Include="Content\train_TM.png">
      <CopyToOutputDirectory>PreserveNewest</CopyToOutputDirectory>
    </Content>
    <Content Include="Content\Window.png">
      <CopyToOutputDirectory>PreserveNewest</CopyToOutputDirectory>
    </Content>
    <Content Include="Content\WindowLabelShadow.png">
      <CopyToOutputDirectory>PreserveNewest</CopyToOutputDirectory>
    </Content>
    <Content Include="Content\WindowScrollbar.png">
      <CopyToOutputDirectory>PreserveNewest</CopyToOutputDirectory>
    </Content>
    <Content Include="Copying.txt">
      <CopyToOutputDirectory>PreserveNewest</CopyToOutputDirectory>
    </Content>
    <Content Include="Readme.txt">
      <CopyToOutputDirectory>PreserveNewest</CopyToOutputDirectory>
    </Content>
    <Content Include="Version.txt">
      <CopyToOutputDirectory>PreserveNewest</CopyToOutputDirectory>
    </Content>
  </ItemGroup>
  <ItemGroup>
    <ProjectReference Include="..\Orts.Formats.Msts\Orts.Formats.Msts.csproj">
      <Project>{570709FA-0C8A-4B1D-BA2D-D9455AFD9B5C}</Project>
      <Name>Orts.Formats.Msts</Name>
    </ProjectReference>
    <ProjectReference Include="..\Orts.Formats.OR\Orts.Formats.OR.csproj">
      <Project>{0d8d312b-2c02-4b77-a795-566394a9db95}</Project>
      <Name>Orts.Formats.OR</Name>
    </ProjectReference>
    <ProjectReference Include="..\Orts.Parsers.Msts\Orts.Parsers.Msts.csproj">
      <Project>{8A84696C-3559-49B8-B27F-BB6932D8A1C6}</Project>
      <Name>Orts.Parsers.Msts</Name>
    </ProjectReference>
    <ProjectReference Include="..\ORTS.Common\ORTS.Common.csproj">
      <Project>{DA94D876-7D35-46C3-AECE-AFACE72C686C}</Project>
      <Name>ORTS.Common</Name>
    </ProjectReference>
    <ProjectReference Include="..\ORTS.Content\ORTS.Content.csproj">
      <Project>{812685A7-2683-4102-A3CA-2A5CED2E61EE}</Project>
      <Name>ORTS.Content</Name>
    </ProjectReference>
    <ProjectReference Include="..\Orts.Parsers.OR\Orts.Parsers.OR.csproj">
      <Project>{1cc3bd5c-06c5-4784-b067-f93945a7ca2c}</Project>
      <Name>Orts.Parsers.OR</Name>
    </ProjectReference>
    <ProjectReference Include="..\ORTS.Settings\ORTS.Settings.csproj">
      <Project>{67F84996-8769-4FD8-819B-464AF269037B}</Project>
      <Name>ORTS.Settings</Name>
    </ProjectReference>
    <ProjectReference Include="..\Orts.Simulation\Orts.Simulation.csproj">
      <Project>{333c4378-d82e-4b47-b561-6ba923b8fdfd}</Project>
      <Name>Orts.Simulation</Name>
    </ProjectReference>
  </ItemGroup>
  <ItemGroup>
    <EmbeddedResource Include="Viewer3D\Debugging\DebugViewerForm.resx">
      <DependentUpon>DebugViewerForm.cs</DependentUpon>
      <SubType>Designer</SubType>
    </EmbeddedResource>
    <EmbeddedResource Include="Viewer3D\Debugging\MessageViewer.resx">
      <DependentUpon>MessageViewer.cs</DependentUpon>
      <SubType>Designer</SubType>
    </EmbeddedResource>
    <EmbeddedResource Include="Viewer3D\Debugging\SoundDebugForm.resx">
      <DependentUpon>SoundDebugForm.cs</DependentUpon>
      <SubType>Designer</SubType>
    </EmbeddedResource>
  </ItemGroup>
  <ItemGroup>
    <None Include="app.config">
      <SubType>Designer</SubType>
    </None>
  </ItemGroup>
  <Import Project="$(MSBuildBinPath)\Microsoft.CSharp.targets" />
  <!-- To modify your build process, add your task inside one of the targets below and uncomment it. 
       Other similar extension points exist, see Microsoft.Common.targets.
  <Target Name="BeforeBuild">
  </Target>
  <Target Name="AfterBuild">
  </Target>
  -->
  <PropertyGroup>
    <PreBuildEvent>
    </PreBuildEvent>
    <PostBuildEvent>echo $Revision: 000 $&gt;Revision.txt
date /t&gt;&gt;Revision.txt
time /t&gt;&gt;Revision.txt</PostBuildEvent>
  </PropertyGroup>
</Project><|MERGE_RESOLUTION|>--- conflicted
+++ resolved
@@ -9,43 +9,10 @@
     <AppDesignerFolder>Properties</AppDesignerFolder>
     <RootNamespace>Orts</RootNamespace>
     <AssemblyName>RunActivity</AssemblyName>
-<<<<<<< HEAD
-    <TargetFrameworkVersion>v4.5</TargetFrameworkVersion>
-    <FileAlignment>512</FileAlignment>
-    <ApplicationIcon>..\ORTS.ico</ApplicationIcon>
-  </PropertyGroup>
-  <PropertyGroup Condition="'$(Configuration)|$(Platform)' == 'Debug|x86'">
-    <DebugSymbols>true</DebugSymbols>
-    <DebugType>full</DebugType>
-    <Optimize>false</Optimize>
-    <OutputPath>..\..\Program\</OutputPath>
-    <DefineConstants>TRACE;DEBUG;WINDOWS;NEW_ACTION;WITH_NEW_SAVE;ACTIVITY_EDITOR</DefineConstants>
-    <ErrorReport>prompt</ErrorReport>
-    <WarningLevel>4</WarningLevel>
-    <PlatformTarget>AnyCPU</PlatformTarget>
-    <Prefer32Bit>true</Prefer32Bit>
-    <LangVersion>6</LangVersion>
-    <PlatformTarget>x86</PlatformTarget>
-    <LangVersion>7.3</LangVersion>
-  </PropertyGroup>
-  <PropertyGroup Condition="'$(Configuration)|$(Platform)' == 'Release|x86'">
-    <DebugType>pdbonly</DebugType>
-    <Optimize>true</Optimize>
-    <OutputPath>..\..\Program\</OutputPath>
-    <DefineConstants>TRACE;WINDOWS;NEW_ACTION;WITH_NEW_SAVE;ACTIVITY_EDITOR</DefineConstants>
-    <ErrorReport>prompt</ErrorReport>
-    <WarningLevel>4</WarningLevel>
-    <DocumentationFile>..\..\Program\RunActivity.xml</DocumentationFile>
-    <PlatformTarget>AnyCPU</PlatformTarget>
-    <Prefer32Bit>true</Prefer32Bit>
-    <NoWarn>1591</NoWarn>
-    <LangVersion>7.3</LangVersion>
-=======
     <TargetFrameworkVersion>v4.7.2</TargetFrameworkVersion>
     <FileAlignment>512</FileAlignment>
     <ApplicationIcon>..\ORTS.ico</ApplicationIcon>
     <TargetFrameworkProfile />
->>>>>>> ce90f482
   </PropertyGroup>
   <PropertyGroup>
     <StartupObject>Orts.Program</StartupObject>
@@ -54,43 +21,12 @@
     <ApplicationManifest>..\Launcher\app.manifest</ApplicationManifest>
   </PropertyGroup>
   <PropertyGroup Condition="'$(Configuration)|$(Platform)' == 'Debug|AnyCPU'">
-<<<<<<< HEAD
-    <DebugSymbols>true</DebugSymbols>
-    <OutputPath>..\..\Program\</OutputPath>
-    <DefineConstants>TRACE;DEBUG;WINDOWS;NEW_ACTION;WITH_NEW_SAVE;ACTIVITY_EDITOR</DefineConstants>
-    <DebugType>full</DebugType>
-    <PlatformTarget>AnyCPU</PlatformTarget>
-    <LangVersion>6</LangVersion>
-    <ErrorReport>prompt</ErrorReport>
-    <CodeAnalysisRuleSet>MinimumRecommendedRules.ruleset</CodeAnalysisRuleSet>
-    <Prefer32Bit>true</Prefer32Bit>
-  </PropertyGroup>
-  <PropertyGroup Condition="'$(Configuration)|$(Platform)' == 'Release|AnyCPU'">
-    <OutputPath>..\..\Program\</OutputPath>
-    <DefineConstants>TRACE;WINDOWS;NEW_ACTION;WITH_NEW_SAVE;ACTIVITY_EDITOR</DefineConstants>
-    <DocumentationFile>..\..\Program\RunActivity.xml</DocumentationFile>
-    <Optimize>true</Optimize>
-    <NoWarn>1591</NoWarn>
-    <DebugType>pdbonly</DebugType>
-    <PlatformTarget>AnyCPU</PlatformTarget>
-    <LangVersion>6</LangVersion>
-    <ErrorReport>prompt</ErrorReport>
-    <CodeAnalysisRuleSet>MinimumRecommendedRules.ruleset</CodeAnalysisRuleSet>
-    <Prefer32Bit>true</Prefer32Bit>
-  </PropertyGroup>
-  <PropertyGroup Condition="'$(Configuration)|$(Platform)' == 'ReleaseConf|x86'">
-    <OutputPath>bin\x86\ReleaseConf\</OutputPath>
-  </PropertyGroup>
-  <PropertyGroup Condition="'$(Configuration)|$(Platform)' == 'ReleaseConf|AnyCPU'">
-    <OutputPath>..\..\Program\</OutputPath>
-=======
     <DefineConstants>TRACE;DEBUG;WINDOWS;NEW_ACTION;WITH_NEW_SAVE;ACTIVITY_EDITOR</DefineConstants>
     <OutputPath>..\..\Program\</OutputPath>
   </PropertyGroup>
   <PropertyGroup Condition="'$(Configuration)|$(Platform)' == 'Release|AnyCPU'">
     <OutputPath>..\..\Program\</OutputPath>
     <DefineConstants>WINDOWS;NEW_ACTION;WITH_NEW_SAVE;ACTIVITY_EDITOR</DefineConstants>
->>>>>>> ce90f482
   </PropertyGroup>
   <ItemGroup>
     <Reference Include="GNU.Gettext, Version=1.1.5151.39896, Culture=neutral, processorArchitecture=MSIL">
@@ -117,21 +53,11 @@
       <HintPath>..\3rdPartyLibs\PIEHidDotNet.dll</HintPath>
     </Reference>
     <Reference Include="System" />
-<<<<<<< HEAD
-    <Reference Include="System.Core" />
     <Reference Include="System.Data" />
-    <Reference Include="System.Data.DataSetExtensions" />
-=======
-    <Reference Include="System.Data" />
->>>>>>> ce90f482
     <Reference Include="System.Drawing" />
     <Reference Include="System.Management" />
     <Reference Include="System.Windows.Forms" />
     <Reference Include="System.Xml" />
-<<<<<<< HEAD
-    <Reference Include="System.Xml.Linq" />
-=======
->>>>>>> ce90f482
   </ItemGroup>
   <ItemGroup>
     <Compile Include="Processes\ProcessState.cs" />
