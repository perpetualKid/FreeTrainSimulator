--- conflicted
+++ resolved
@@ -9,11 +9,7 @@
     <AppDesignerFolder>Properties</AppDesignerFolder>
     <RootNamespace>Orts</RootNamespace>
     <AssemblyName>RunActivity</AssemblyName>
-<<<<<<< HEAD
-    <TargetFrameworkVersion>v4.5</TargetFrameworkVersion>
-=======
     <TargetFrameworkVersion>v4.7.2</TargetFrameworkVersion>
->>>>>>> bc13b234
     <FileAlignment>512</FileAlignment>
     <ApplicationIcon>..\ORTS.ico</ApplicationIcon>
     <TargetFrameworkProfile />
@@ -27,12 +23,8 @@
     <ErrorReport>prompt</ErrorReport>
     <WarningLevel>4</WarningLevel>
     <PlatformTarget>x86</PlatformTarget>
-<<<<<<< HEAD
     <LangVersion>7.3</LangVersion>
-=======
-    <LangVersion>6</LangVersion>
     <Prefer32Bit>false</Prefer32Bit>
->>>>>>> bc13b234
   </PropertyGroup>
   <PropertyGroup Condition="'$(Configuration)|$(Platform)' == 'Release|x86'">
     <DebugType>pdbonly</DebugType>
@@ -44,12 +36,8 @@
     <DocumentationFile>..\..\Program\RunActivity.xml</DocumentationFile>
     <PlatformTarget>x86</PlatformTarget>
     <NoWarn>1591</NoWarn>
-<<<<<<< HEAD
     <LangVersion>7.3</LangVersion>
-=======
-    <LangVersion>6</LangVersion>
     <Prefer32Bit>false</Prefer32Bit>
->>>>>>> bc13b234
   </PropertyGroup>
   <PropertyGroup>
     <StartupObject>Orts.Program</StartupObject>
@@ -82,21 +70,11 @@
       <HintPath>..\3rdPartyLibs\PIEHidDotNet.dll</HintPath>
     </Reference>
     <Reference Include="System" />
-<<<<<<< HEAD
-    <Reference Include="System.Core" />
     <Reference Include="System.Data" />
-    <Reference Include="System.Data.DataSetExtensions" />
-=======
-    <Reference Include="System.Data" />
->>>>>>> bc13b234
     <Reference Include="System.Drawing" />
     <Reference Include="System.Management" />
     <Reference Include="System.Windows.Forms" />
     <Reference Include="System.Xml" />
-<<<<<<< HEAD
-    <Reference Include="System.Xml.Linq" />
-=======
->>>>>>> bc13b234
   </ItemGroup>
   <ItemGroup>
     <Compile Include="Processes\ProcessState.cs" />
