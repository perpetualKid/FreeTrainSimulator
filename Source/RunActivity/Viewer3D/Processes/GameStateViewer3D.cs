﻿// COPYRIGHT 2013 by the Open Rails project.
// 
// This file is part of Open Rails.
// 
// Open Rails is free software: you can redistribute it and/or modify
// it under the terms of the GNU General Public License as published by
// the Free Software Foundation, either version 3 of the License, or
// (at your option) any later version.
// 
// Open Rails is distributed in the hope that it will be useful,
// but WITHOUT ANY WARRANTY; without even the implied warranty of
// MERCHANTABILITY or FITNESS FOR A PARTICULAR PURPOSE.  See the
// GNU General Public License for more details.
// 
// You should have received a copy of the GNU General Public License
// along with Open Rails.  If not, see <http://www.gnu.org/licenses/>.

// This file is the responsibility of the 3D & Environment Team. 

using Orts.MultiPlayer;
using Orts.Viewer3D.Debugging;
using System;

namespace Orts.Viewer3D.Processes
{
    public class GameStateViewer3D : GameState
    {
        internal readonly Viewer Viewer;

        bool FirstFrame = true;
        int ProfileFrames = 0;

        public GameStateViewer3D(Viewer viewer)
        {
            Viewer = viewer;
            Viewer.Simulator.Paused = true;
            Viewer.QuitWindow.Visible = true;
        }

        internal override void BeginRender(RenderFrame frame)
        {
            // Do this here (instead of RenderProcess) because we only want to measure/time the running game.
            if (Game.Settings.Profiling)
                if ((Game.Settings.ProfilingFrameCount > 0 && ++ProfileFrames > Game.Settings.ProfilingFrameCount) || (Game.Settings.ProfilingTime > 0 && Viewer != null && Viewer.RealTime >= Game.Settings.ProfilingTime))
                    Game.PopState();

            if (FirstFrame)
            {
                // Turn off the 10FPS fixed-time-step and return to running as fast as we can.
                Game.IsFixedTimeStep = false;
                Game.InactiveSleepTime = TimeSpan.Zero;

                // We must create these forms on the main thread (Render) or they won't pump events correctly.

                if (MPManager.IsMultiPlayer() || Game.Settings.ViewDispatcher)
                {
                    Program.DebugViewer = new DispatchViewer(Viewer.Simulator, Viewer);
<<<<<<< HEAD

                    //Trick to bring window to the front, even though invisible, so that it appears immediately when Ctrl+9 is pressed
 /*                   Program.DebugViewer.WindowState = System.Windows.Forms.FormWindowState.Minimized;
                    Program.DebugViewer.Show();
                    Program.DebugViewer.WindowState = System.Windows.Forms.FormWindowState.Normal;

=======
>>>>>>> c8cb1a43
                    Program.DebugViewer.Hide();
                    Viewer.DebugViewerEnabled = false;*/
                }

                Program.SoundDebugForm = new SoundDebugForm(Viewer);
                Program.SoundDebugForm.Hide();
                Viewer.SoundDebugFormEnabled = false;

                FirstFrame = false;
            }
            Viewer.BeginRender(frame);
        }

        internal override void EndRender(RenderFrame frame)
        {
            Viewer.EndRender(frame);
        }

        double LastLoadRealTime;
        double LastTotalRealSeconds = -1;
        double[] AverageElapsedRealTime = new double[10];
        int AverageElapsedRealTimeIndex;

        internal override void Update(RenderFrame frame, double totalRealSeconds)
        {
            // Every 250ms, check for new things to load and kick off the loader.
            if (LastLoadRealTime + 0.25 < totalRealSeconds && Game.LoaderProcess.Finished)
            {
                LastLoadRealTime = totalRealSeconds;
                Viewer.World.LoadPrep();
                Game.LoaderProcess.StartLoad();
            }

            // The first time we update, the TotalRealSeconds will be ~time
            // taken to load everything. We'd rather not skip that far through
            // the simulation so the first time we deliberately have an
            // elapsed real and clock time of 0.0s.
            if (LastTotalRealSeconds == -1)
                LastTotalRealSeconds = totalRealSeconds;
            // We would like to avoid any large jumps in the simulation, so
            // this is a 4FPS minimum, 250ms maximum update time.
            else if (totalRealSeconds - LastTotalRealSeconds > 0.25f)
                LastTotalRealSeconds = totalRealSeconds;

            var elapsedRealTime = totalRealSeconds - LastTotalRealSeconds;
            LastTotalRealSeconds = totalRealSeconds;

            if (elapsedRealTime > 0)
            {
                // Store the elapsed real time, but also loop through overwriting any blank entries.
                do
                {
                    AverageElapsedRealTime[AverageElapsedRealTimeIndex] = elapsedRealTime;
                    AverageElapsedRealTimeIndex = (AverageElapsedRealTimeIndex + 1) % AverageElapsedRealTime.Length;
                } while (AverageElapsedRealTime[AverageElapsedRealTimeIndex] == 0);

                // Elapsed real time is now the average.
                elapsedRealTime = 0;
                for (var i = 0; i < AverageElapsedRealTime.Length; i++)
                    elapsedRealTime += AverageElapsedRealTime[i] / AverageElapsedRealTime.Length;
            }

            // TODO: ComputeFPS should be called in UpdaterProcess.Update() but needs delta time.
            Game.RenderProcess.ComputeFPS((float)elapsedRealTime);
            Viewer.Update(frame, (float)elapsedRealTime);
        }

        internal override void Load()
        {
            Viewer.Load();
        }

        internal override void Dispose()
        {
            Viewer.Terminate();
            if (MPManager.Server != null)
                MPManager.Server.Stop();
            if (MPManager.Client != null)
                MPManager.Client.Stop();
            if (Program.Simulator != null)
                Program.Simulator.Stop();
            if (Program.DebugViewer != null)
                Program.DebugViewer.Dispose();
            if (Program.SoundDebugForm != null)
                Program.SoundDebugForm.Dispose();
            base.Dispose();
        }

    }
}<|MERGE_RESOLUTION|>--- conflicted
+++ resolved
@@ -55,15 +55,6 @@
                 if (MPManager.IsMultiPlayer() || Game.Settings.ViewDispatcher)
                 {
                     Program.DebugViewer = new DispatchViewer(Viewer.Simulator, Viewer);
-<<<<<<< HEAD
-
-                    //Trick to bring window to the front, even though invisible, so that it appears immediately when Ctrl+9 is pressed
- /*                   Program.DebugViewer.WindowState = System.Windows.Forms.FormWindowState.Minimized;
-                    Program.DebugViewer.Show();
-                    Program.DebugViewer.WindowState = System.Windows.Forms.FormWindowState.Normal;
-
-=======
->>>>>>> c8cb1a43
                     Program.DebugViewer.Hide();
                     Viewer.DebugViewerEnabled = false;*/
                 }
