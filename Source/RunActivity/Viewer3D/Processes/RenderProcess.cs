--- conflicted
+++ resolved
@@ -31,10 +31,6 @@
     public class RenderProcess
     {
         public const int ShadowMapCountMaximum = 4;
-<<<<<<< HEAD
-        //public const int ShadowMapMipCount = 1;
-=======
->>>>>>> 48992eec
 
         public Point DisplaySize { get; private set; }
         public GraphicsDevice GraphicsDevice { get { return Game.GraphicsDevice; } }
@@ -106,15 +102,6 @@
             GraphicsDeviceManager.IsFullScreen = false;
             GraphicsDeviceManager.PreferMultiSampling = true;
             GraphicsDeviceManager.PreparingDeviceSettings += new EventHandler<PreparingDeviceSettingsEventArgs>(GDM_PreparingDeviceSettings);
-            var screen = Game.Settings.FastFullScreenAltTab ? Screen.FromControl(GameForm) : Screen.PrimaryScreen;
-            if (screen.Primary)
-            {
-                var wa = Screen.PrimaryScreen.WorkingArea;
-                GameForm.Location = new System.Drawing.Point((wa.Right - GameWindowSize.X) / 2, (wa.Bottom - GameWindowSize.Y) / 2);
-            }
-            else
-                GameForm.Location = new System.Drawing.Point((screen.Bounds.Width - GameWindowSize.X) / 2, (screen.Bounds.Height - GameWindowSize.Y) / 2);
-            GameWindowOrigin = GameForm.Location;
 
             //setting inital Window location in middle of current screen (most likely the primary screen)
             var wa = Screen.FromControl(GameForm).WorkingArea;
@@ -153,21 +140,6 @@
 
             DisplaySize = new Point(GraphicsDevice.Viewport.Width, GraphicsDevice.Viewport.Height);
 
-<<<<<<< HEAD
-            if (Game.Settings.ShaderModel == 0)
-            {
-                if (GraphicsDevice.GraphicsProfile == GraphicsProfile.HiDef)
-                    Game.Settings.ShaderModel = 3;
-                else if (GraphicsDevice.GraphicsProfile == GraphicsProfile.Reach)
-                    Game.Settings.ShaderModel = 2;
-            }
-            else if (Game.Settings.ShaderModel < 2)
-                Game.Settings.ShaderModel = 2;
-            else if (Game.Settings.ShaderModel > 3)
-                Game.Settings.ShaderModel = 3;
-
-=======
->>>>>>> 48992eec
             if (Game.Settings.ShadowMapDistance == 0)
                 Game.Settings.ShadowMapDistance = Game.Settings.ViewingDistance / 2;
 
@@ -274,11 +246,7 @@
 
         void SynchronizeGraphicsDeviceManager()
         {
-<<<<<<< HEAD
-            var screen = Game.Settings.FastFullScreenAltTab ? Screen.FromControl(GameForm) : Screen.PrimaryScreen;
-=======
             var screen = Screen.FromControl(GameForm);
->>>>>>> 48992eec
             if (IsFullScreen)
             {
                 GraphicsDeviceManager.PreferredBackBufferWidth = screen.Bounds.Width;
@@ -295,21 +263,7 @@
             GraphicsDeviceManager.ApplyChanges();
             if (Game.Settings.FastFullScreenAltTab)
             {
-<<<<<<< HEAD
-                GameForm.FormBorderStyle = IsFullScreen ? System.Windows.Forms.FormBorderStyle.None : System.Windows.Forms.FormBorderStyle.FixedSingle;
-                if (IsFullScreen)
-                {
-                    GameWindowOrigin = GameForm.Location;
-                    GameForm.Location = GameFullScreenOrigin;
-                }
-                else
-                {
-                    GameForm.Location = GameWindowOrigin;
-                }
-                GraphicsDeviceManager.ApplyChanges();
-=======
                 GameForm.FormBorderStyle = IsFullScreen ? FormBorderStyle.None : FormBorderStyle.FixedSingle;
->>>>>>> 48992eec
             }
             else if (GraphicsDeviceManager.IsFullScreen != IsFullScreen)
             {
