﻿// COPYRIGHT 2009, 2010, 2011, 2012, 2013, 2014 by the Open Rails project.
// 
// This file is part of Open Rails.
// 
// Open Rails is free software: you can redistribute it and/or modify
// it under the terms of the GNU General Public License as published by
// the Free Software Foundation, either version 3 of the License, or
// (at your option) any later version.
// 
// Open Rails is distributed in the hope that it will be useful,
// but WITHOUT ANY WARRANTY; without even the implied warranty of
// MERCHANTABILITY or FITNESS FOR A PARTICULAR PURPOSE.  See the
// GNU General Public License for more details.
// 
// You should have received a copy of the GNU General Public License
// along with Open Rails.  If not, see <http://www.gnu.org/licenses/>.

// This file is the responsibility of the 3D & Environment Team. 

using Microsoft.Xna.Framework;
using Microsoft.Xna.Framework.Graphics;
using Orts.Processes;
using ORTS.Common;
using System;
using System.Diagnostics;
using System.Windows.Forms;

namespace Orts.Viewer3D.Processes
{
    [CallOnThread("Render")]
    public class RenderProcess
    {
        public const int ShadowMapCountMaximum = 4;

        public Point DisplaySize { get; private set; }
        public GraphicsDevice GraphicsDevice { get { return Game.GraphicsDevice; } }
        public bool IsActive { get { return Game.IsActive; } }
        public Viewer Viewer { get { return Game.State is GameStateViewer3D ? (Game.State as GameStateViewer3D).Viewer : null; } }

        public Profiler Profiler { get; private set; }

        readonly Game Game;
        readonly Form GameForm;
        readonly Point GameWindowSize;
        readonly WatchdogToken WatchdogToken;
        readonly System.Drawing.Point GameFullScreenOrigin = new System.Drawing.Point(0, 0);
        private System.Drawing.Point GameWindowOrigin = new System.Drawing.Point(0, 0);

        public GraphicsDeviceManager GraphicsDeviceManager { get; private set; }

        RenderFrame CurrentFrame;   // a frame contains a list of primitives to draw at a specified time
        RenderFrame NextFrame;      // we prepare the next frame in the background while the current one is rendering,

        public bool IsMouseVisible { get; set; }  // handles cross thread issues by signalling RenderProcess of a change
        public Cursor ActualCursor = Cursors.Default;

        // Diagnostic information
        public SmoothedData FrameRate { get; private set; }
        public SmoothedDataWithPercentiles FrameTime { get; private set; }
        public int[] PrimitiveCount { get; private set; }
        public int[] PrimitivePerFrame { get; private set; }
        public int[] ShadowPrimitiveCount { get; private set; }
        public int[] ShadowPrimitivePerFrame { get; private set; }

        // Dynamic shadow map setup.
        public static int ShadowMapCount = -1; // number of shadow maps
        public static int[] ShadowMapDistance; // distance of shadow map center from camera
        public static int[] ShadowMapDiameter; // diameter of shadow map
        public static float[] ShadowMapLimit; // diameter of shadow map far edge from camera

        internal RenderProcess(Game game)
        {
            Game = game;
            GameForm = (Form)Control.FromHandle(Game.Window.Handle);

            WatchdogToken = new WatchdogToken(System.Threading.Thread.CurrentThread);

            Profiler = new Profiler("Render");
            Profiler.SetThread();
            Game.SetThreadLanguage();

            Game.Window.Title = "Open Rails";
            GraphicsDeviceManager = new GraphicsDeviceManager(game);

            var windowSizeParts = Game.Settings.WindowSize.Split(new[] { 'x' }, 2);
            GameWindowSize = new Point(Convert.ToInt32(windowSizeParts[0]), Convert.ToInt32(windowSizeParts[1]));

            FrameRate = new SmoothedData();
            FrameTime = new SmoothedDataWithPercentiles();
            PrimitiveCount = new int[(int)RenderPrimitiveSequence.Sentinel];
            PrimitivePerFrame = new int[(int)RenderPrimitiveSequence.Sentinel];

            // Run the game initially at 10FPS fixed-time-step. Do not change this! It affects the loading performance.
            Game.IsFixedTimeStep = true;
            Game.TargetElapsedTime = TimeSpan.FromMilliseconds(100);
            Game.InactiveSleepTime = TimeSpan.FromMilliseconds(100);

            // Set up the rest of the graphics according to the settings.
            GraphicsDeviceManager.SynchronizeWithVerticalRetrace = Game.Settings.VerticalSync;
            GraphicsDeviceManager.PreferredBackBufferFormat = SurfaceFormat.Color;
            GraphicsDeviceManager.PreferredDepthStencilFormat = DepthFormat.Depth24Stencil8;
            GraphicsDeviceManager.IsFullScreen = false;
            GraphicsDeviceManager.PreferMultiSampling = Game.Settings.MultisamplingCount > 1;
            GraphicsDeviceManager.PreparingDeviceSettings += new EventHandler<PreparingDeviceSettingsEventArgs>(GDM_PreparingDeviceSettings);
            var screen = Game.Settings.FastFullScreenAltTab ? Screen.FromControl(GameForm) : Screen.PrimaryScreen;
            if (screen.Primary)
            {
                var wa = Screen.PrimaryScreen.WorkingArea;
                GameForm.Location = new System.Drawing.Point((wa.Right - GameWindowSize.X) / 2, (wa.Bottom - GameWindowSize.Y) / 2);
            }
            else
                GameForm.Location = new System.Drawing.Point((screen.Bounds.Width - GameWindowSize.X) / 2, (screen.Bounds.Height - GameWindowSize.Y) / 2);
            GameWindowOrigin = GameForm.Location;

            if (Game.Settings.FullScreen)
                ToggleFullScreen();

            SynchronizeGraphicsDeviceManager();
        }

        void GDM_PreparingDeviceSettings(object sender, PreparingDeviceSettingsEventArgs e)
        {
            // This enables NVIDIA PerfHud to be run on Open Rails.
            foreach (var adapter in GraphicsAdapter.Adapters)
            {
                // FIXME: MonoGame fails with the following:
                /*if (adapter.Description.Contains("PerfHUD"))
                {
                    GraphicsAdapter.UseReferenceDevice = true;
                    break;
                }*/
                e.GraphicsDeviceInformation.GraphicsProfile = GraphicsProfile.HiDef;
            }

            // This stops ResolveBackBuffer() clearing the back buffer.
            e.GraphicsDeviceInformation.PresentationParameters.RenderTargetUsage = RenderTargetUsage.PreserveContents;
            e.GraphicsDeviceInformation.PresentationParameters.DepthStencilFormat = DepthFormat.Depth24Stencil8;
<<<<<<< HEAD
            if (Game.Settings.EnableMultisampling == false) e.GraphicsDeviceInformation.PresentationParameters.MultiSampleCount = 4;
=======
            if (GraphicsDeviceManager.PreferMultiSampling) e.GraphicsDeviceInformation.PresentationParameters.MultiSampleCount = Game.Settings.MultisamplingCount;
>>>>>>> c74526ac
        }

        internal void Start()
        {
            Game.WatchdogProcess.Register(WatchdogToken);

            DisplaySize = new Point(GraphicsDevice.Viewport.Width, GraphicsDevice.Viewport.Height);

            if (Game.Settings.ShadowMapDistance == 0)
                Game.Settings.ShadowMapDistance = Game.Settings.ViewingDistance / 2;

            ShadowMapCount = Game.Settings.ShadowMapCount;
            if (!Game.Settings.DynamicShadows || ShadowMapCount < 0)
                ShadowMapCount = 0;
            else if (ShadowMapCount > ShadowMapCountMaximum)
                ShadowMapCount = ShadowMapCountMaximum;
            if (ShadowMapCount < 1)
                Game.Settings.DynamicShadows = false;

            ShadowMapDistance = new int[ShadowMapCount];
            ShadowMapDiameter = new int[ShadowMapCount];
            ShadowMapLimit = new float[ShadowMapCount];

            ShadowPrimitiveCount = new int[ShadowMapCount];
            ShadowPrimitivePerFrame = new int[ShadowMapCount];

            InitializeShadowMapLocations();

            CurrentFrame = new RenderFrame(Game);
            NextFrame = new RenderFrame(Game);
        }

        void InitializeShadowMapLocations()
        {
            var ratio = (float)DisplaySize.X / DisplaySize.Y;
            var fov = MathHelper.ToRadians(Game.Settings.ViewingFOV);
            var n = (float)0.5;
            var f = (float)Game.Settings.ShadowMapDistance;
            if (f == 0)
                f = Game.Settings.ViewingDistance / 2;

            var m = (float)ShadowMapCount;
            var LastC = n;
            for (var shadowMapIndex = 0; shadowMapIndex < ShadowMapCount; shadowMapIndex++)
            {
                //     Clog  = split distance i using logarithmic splitting
                //         i
                // Cuniform  = split distance i using uniform splitting
                //         i
                //         n = near view plane
                //         f = far view plane
                //         m = number of splits
                //
                //                   i/m
                //     Clog  = n(f/n)
                //         i
                // Cuniform  = n+(f-n)i/m
                //         i

                // Calculate the two Cs and average them to get a good balance.
                var i = (float)(shadowMapIndex + 1);
                var Clog = n * (float)Math.Pow(f / n, i / m);
                var Cuniform = n + (f - n) * i / m;
                var C = (3 * Clog + Cuniform) / 4;

                // This shadow map goes from LastC to C; calculate the correct center and diameter for the sphere from the view frustum.
                var height1 = (float)Math.Tan(fov / 2) * LastC;
                var height2 = (float)Math.Tan(fov / 2) * C;
                var width1 = height1 * ratio;
                var width2 = height2 * ratio;
                var corner1 = new Vector3(height1, width1, LastC);
                var corner2 = new Vector3(height2, width2, C);
                var cornerCenter = (corner1 + corner2) / 2;
                var length = cornerCenter.Length();
                cornerCenter.Normalize();
                var center = length / Vector3.Dot(cornerCenter, Vector3.UnitZ);
                var diameter = 2 * (float)Math.Sqrt(height2 * height2 + width2 * width2 + (C - center) * (C - center));

                ShadowMapDistance[shadowMapIndex] = (int)center;
                ShadowMapDiameter[shadowMapIndex] = (int)diameter;
                ShadowMapLimit[shadowMapIndex] = C;
                LastC = C;
            }
        }

        internal void Update(GameTime gameTime)
        {
            if (IsMouseVisible != Game.IsMouseVisible)
                Game.IsMouseVisible = IsMouseVisible;

            Cursor.Current = ActualCursor;

            if (ToggleFullScreenRequested)
            {
                SynchronizeGraphicsDeviceManager();
                ToggleFullScreenRequested = false;
                Viewer.DefaultViewport = GraphicsDevice.Viewport;
            }

            if (gameTime.TotalGameTime.TotalSeconds > 0.001)
            {
                Game.UpdaterProcess.WaitTillFinished();

                // Must be done in XNA Game thread.
                UserInput.Update(Game);

                // Swap frames and start the next update (non-threaded updater does the whole update).
                SwapFrames(ref CurrentFrame, ref NextFrame);
                Game.UpdaterProcess.StartUpdate(NextFrame, gameTime.TotalGameTime.TotalSeconds);
            }
        }

        void SynchronizeGraphicsDeviceManager()
        {
            var screen = Game.Settings.FastFullScreenAltTab ? Screen.FromControl(GameForm) : Screen.PrimaryScreen;
            if (IsFullScreen)
            {
                GraphicsDeviceManager.PreferredBackBufferWidth = screen.Bounds.Width;
                GraphicsDeviceManager.PreferredBackBufferHeight = screen.Bounds.Height;
            }
            else
            {
                GraphicsDeviceManager.PreferredBackBufferWidth = GameWindowSize.X;
                GraphicsDeviceManager.PreferredBackBufferHeight = GameWindowSize.Y;
            }
            if (Game.Settings.FastFullScreenAltTab)
            {
                GameForm.FormBorderStyle = IsFullScreen ? System.Windows.Forms.FormBorderStyle.None : System.Windows.Forms.FormBorderStyle.FixedSingle;
                if (IsFullScreen)
                {
                    GameWindowOrigin = GameForm.Location;
                    GameForm.Location = GameFullScreenOrigin;
                }
                else
                {
                    GameForm.Location = GameWindowOrigin;
                }
                GraphicsDeviceManager.ApplyChanges();
            }
            else if (GraphicsDeviceManager.IsFullScreen != IsFullScreen)
            {
                GraphicsDeviceManager.ToggleFullScreen();
            }
        }

        internal void BeginDraw()
        {
            if (Game.State == null)
                return;

            Profiler.Start();
            WatchdogToken.Ping();

            // Sort-of hack to allow the NVIDIA PerfHud to display correctly.
            GraphicsDevice.DepthStencilState = DepthStencilState.Default;

            CurrentFrame.IsScreenChanged = (DisplaySize.X != GraphicsDevice.Viewport.Width) || (DisplaySize.Y != GraphicsDevice.Viewport.Height);
            if (CurrentFrame.IsScreenChanged)
            {
                DisplaySize = new Point(GraphicsDevice.Viewport.Width, GraphicsDevice.Viewport.Height);
                InitializeShadowMapLocations();
            }

            Game.State.BeginRender(CurrentFrame);
        }

        [ThreadName("Render")]
        internal void Draw()
        {
            if (Debugger.IsAttached)
            {
                CurrentFrame.Draw(Game.GraphicsDevice);
            }
            else
            {
                try
                {
                    CurrentFrame.Draw(Game.GraphicsDevice);
                }
                catch (Exception error)
                {
                    Game.ProcessReportError(error);
                }
            }
        }

        internal void EndDraw()
        {
            if (Game.State == null)
                return;

            Game.State.EndRender(CurrentFrame);

            for (var i = 0; i < (int)RenderPrimitiveSequence.Sentinel; i++)
            {
                PrimitivePerFrame[i] = PrimitiveCount[i];
                PrimitiveCount[i] = 0;
            }
            for (var shadowMapIndex = 0; shadowMapIndex < ShadowMapCount; shadowMapIndex++)
            {
                ShadowPrimitivePerFrame[shadowMapIndex] = ShadowPrimitiveCount[shadowMapIndex];
                ShadowPrimitiveCount[shadowMapIndex] = 0;
            }

            // Sort-of hack to allow the NVIDIA PerfHud to display correctly.
            GraphicsDevice.DepthStencilState = DepthStencilState.None;

            Profiler.Stop();
        }

        internal void Stop()
        {
            Game.WatchdogProcess.Unregister(WatchdogToken);
        }

        static void SwapFrames(ref RenderFrame frame1, ref RenderFrame frame2)
        {
            RenderFrame temp = frame1;
            frame1 = frame2;
            frame2 = temp;
        }

        bool IsFullScreen;
        bool ToggleFullScreenRequested;
        [CallOnThread("Updater")]
        public void ToggleFullScreen()
        {
            IsFullScreen = !IsFullScreen;
            ToggleFullScreenRequested = true;
        }

        [CallOnThread("Render")]
        [CallOnThread("Updater")]
        public void ComputeFPS(float elapsedRealTime)
        {
            if (elapsedRealTime < 0.001)
                return;

            FrameRate.Update(elapsedRealTime, 1f / elapsedRealTime);
            FrameTime.Update(elapsedRealTime, elapsedRealTime);
        }
    }
}<|MERGE_RESOLUTION|>--- conflicted
+++ resolved
@@ -135,11 +135,7 @@
             // This stops ResolveBackBuffer() clearing the back buffer.
             e.GraphicsDeviceInformation.PresentationParameters.RenderTargetUsage = RenderTargetUsage.PreserveContents;
             e.GraphicsDeviceInformation.PresentationParameters.DepthStencilFormat = DepthFormat.Depth24Stencil8;
-<<<<<<< HEAD
-            if (Game.Settings.EnableMultisampling == false) e.GraphicsDeviceInformation.PresentationParameters.MultiSampleCount = 4;
-=======
             if (GraphicsDeviceManager.PreferMultiSampling) e.GraphicsDeviceInformation.PresentationParameters.MultiSampleCount = Game.Settings.MultisamplingCount;
->>>>>>> c74526ac
         }
 
         internal void Start()
