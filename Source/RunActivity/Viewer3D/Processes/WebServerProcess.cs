﻿// COPYRIGHT 2009, 2010, 2011, 2012, 2013, 2014 by the Open Rails project.
// 
// This file is part of Open Rails.
// 
// Open Rails is free software: you can redistribute it and/or modify
// it under the terms of the GNU General Public License as published by
// the Free Software Foundation, either version 3 of the License, or
// (at your option) any later version.
// 
// Open Rails is distributed in the hope that it will be useful,
// but WITHOUT ANY WARRANTY; without even the implied warranty of
// MERCHANTABILITY or FITNESS FOR A PARTICULAR PURPOSE.  See the
// GNU General Public License for more details.
// 
// You should have received a copy of the GNU General Public License
// along with Open Rails.  If not, see <http://www.gnu.org/licenses/>.

// This file is the responsibility of the 3D & Environment Team. 


using System;
using System.Net.Sockets;
using System.Collections.Generic;
using System.Diagnostics;
using System.IO;
using System.Net;
using System.Threading;
using Orts.Viewer3D;
using Orts.Viewer3D.WebServices;
using ORTS.Common;
using ORTS.Settings;
using Orts.Processes;
using CancellationTokenSource = System.Threading.CancellationTokenSource;

namespace Orts.Viewer3D.Processes
{
    public class WebServerProcess
    {
        public readonly Profiler Profiler = new Profiler("WebServer");
        readonly ProcessState State = new ProcessState("WebServer");
        readonly Game Game;
        readonly Thread Thread;
        private bool ThreadActive = false;
        private readonly CancellationTokenSource stopServer = new CancellationTokenSource();

        public WebServerProcess(Game game)
        {
                Game = game;

                Thread = new Thread(WebServerThread);
                if (game.Settings.WebServer)
                {
                    ThreadActive = true;
                }
        }

        public void Start()
        {
            if (ThreadActive)
            {
                Thread.Start();
            }
        }

        public void Stop()
        {
            if (ThreadActive)
            {
                stopServer.Cancel();
                State.SignalTerminate();
                Thread.Abort();
            }
        }
        public bool Finished
        {
            get
            {
                return State.Finished;
            }
        }

        public void WaitTillFinished()
        {
            State.WaitTillFinished();
        }

        [ThreadName("WebServer")]
        void WebServerThread()
        {
            Profiler.SetThread();
            Game.SetThreadLanguage();
            int port = Game.Settings.WebServerPort;

            var myWebContentPath = System.IO.Path.Combine(System.IO.Path.GetDirectoryName(
                System.Windows.Forms.Application.ExecutablePath),"Content\\Web");

            string url(string ip)
            {
                return string.Format("http://{0}:{1}", ip, port);
            }
            // 127.0.0.1 is a dummy, IPAddress.Any in WebServer.cs to accept any address
            // on the local Lan
<<<<<<< HEAD
            var url = string.Format("http://127.0.0.1:{0}", port);
            using (var server = WebServer.CreateWebServer(url, myWebContentPath))
=======
            var urls = new string[] { url("[::1]"), url("127.0.0.1"), url("localhost") };
            using (var server = WebServer.CreateWebServer(urls, myWebContentPath))
>>>>>>> 3fc09384
            {
                server.RunAsync(stopServer.Token).Wait();
            }
        }
    }
}<|MERGE_RESOLUTION|>--- conflicted
+++ resolved
@@ -100,13 +100,8 @@
             }
             // 127.0.0.1 is a dummy, IPAddress.Any in WebServer.cs to accept any address
             // on the local Lan
-<<<<<<< HEAD
-            var url = string.Format("http://127.0.0.1:{0}", port);
-            using (var server = WebServer.CreateWebServer(url, myWebContentPath))
-=======
             var urls = new string[] { url("[::1]"), url("127.0.0.1"), url("localhost") };
             using (var server = WebServer.CreateWebServer(urls, myWebContentPath))
->>>>>>> 3fc09384
             {
                 server.RunAsync(stopServer.Token).Wait();
             }
