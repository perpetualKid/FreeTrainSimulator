<<<<<<< HEAD
﻿// COPYRIGHT 2010, 2011, 2012, 2013, 2014 by the Open Rails project.
// 
// This file is part of Open Rails.
// 
// Open Rails is free software: you can redistribute it and/or modify
// it under the terms of the GNU General Public License as published by
// the Free Software Foundation, either version 3 of the License, or
// (at your option) any later version.
// 
// Open Rails is distributed in the hope that it will be useful,
// but WITHOUT ANY WARRANTY; without even the implied warranty of
// MERCHANTABILITY or FITNESS FOR A PARTICULAR PURPOSE.  See the
// GNU General Public License for more details.
// 
// You should have received a copy of the GNU General Public License
// along with Open Rails.  If not, see <http://www.gnu.org/licenses/>.

// This file is the responsibility of the 3D & Environment Team. 

// Define this to log each change of the sound sources.
//#define DEBUG_SOURCE_SOURCES

using Orts.Common;
using Orts.Processes;
using ORTS.Common;
using System;
using System.Collections.Generic;
using System.Diagnostics;
using System.Threading;

namespace Orts.Viewer3D.Processes
{
    public class SoundProcess
    {
        public readonly Profiler Profiler = new Profiler("Sound");
        readonly ProcessState State = new ProcessState("Sound");
        readonly Game Game;
        readonly Thread Thread;
        readonly WatchdogToken WatchdogToken;

        // THREAD SAFETY:
        //   All accesses must be done in local variables. No modifications to the objects are allowed except by
        //   assignment of a new instance (possibly cloned and then modified).
        Dictionary<object, List<SoundSourceBase>> SoundSources = new Dictionary<object, List<SoundSourceBase>>();

#if DEBUG_SOURCE_SOURCES
        private float SoundSrcCount = 0;
        private float SoundSrcBaseCount = 0;
        private float NullSoundSrcBaseCount = 0;
        private float SoundTime = 0;

        private double ConsoleWriteTime = 0;
#endif
        private int UpdateCounter = -1;
        private int SleepTime = 50;
        private double StartUpdateTime = 0;
        private int ASyncUpdatePending = 0;
        private const int FULLUPDATECYCLE = 4; // Number of frequent updates needed till a full update

        ORTSActSoundSources ORTSActSoundSourceList; // Dictionary of activity sound sources

        public SoundProcess(Game game)
        {
            Game = game;
            Thread = new Thread(SoundThread);
            WatchdogToken = new WatchdogToken(Thread);
            ORTSActSoundSourceList = new ORTSActSoundSources();
        }

        public void Start()
        {
            if (Game.Settings.SoundDetailLevel > 0)
            {
                Game.WatchdogProcess.Register(WatchdogToken);
                Thread.Start();
            }
        }

        public void Stop()
        {
            if (Game.Settings.SoundDetailLevel > 0)
            {
                Game.WatchdogProcess.Unregister(WatchdogToken);
                State.SignalTerminate();
            }
        }

        [ThreadName("Sound")]
        void SoundThread()
        {
            Profiler.SetThread();

            OpenAL.Initialize();

            while (true)
            {
                Thread.Sleep(SleepTime);
                if (State.Terminated)
                    break;
                if (!DoSound())
                    return;
            }
        }

        [CallOnThread("Sound")]
        bool DoSound()
        {
            if (Debugger.IsAttached)
            {
                Sound();
            }
            else
            {
                try
                {
                    Sound();
                }
                catch (Exception error)
                {
                    // Unblock anyone waiting for us, report error and die.
                    State.SignalTerminate();
                    Game.ProcessReportError(error);
                    return false;
                }
            }
            return true;
        }

        [CallOnThread("Sound")]
        void Sound()
        {
            Profiler.Start();
            try
            {
                WatchdogToken.Ping();

                var viewer = Game.RenderProcess.Viewer;
                if (viewer == null)
                    return;

                OpenAL.alListenerf(OpenAL.AL_GAIN, Program.Simulator.Paused ? 0 : (float)Game.Settings.SoundVolumePercent / 100f);

                // Update activity sounds
                if (viewer.Simulator.SoundNotify != Event.None)
                {
                    if (viewer.World.GameSounds != null) viewer.World.GameSounds.HandleEvent(viewer.Simulator.SoundNotify);
                    viewer.Simulator.SoundNotify = Event.None;
                }

                // Update all sound in our list
                //float UpdateInterrupts = 0;
                StartUpdateTime = viewer.RealTime;
                int RetryUpdate = 0;
                int restartIndex = -1;
                
                while (RetryUpdate >= 0)
                {
                    bool updateInterrupted = false;
                    lock (SoundSources)
                    {
                        UpdateCounter++;
                        UpdateCounter %= FULLUPDATECYCLE;
                        var removals = new List<KeyValuePair<object, SoundSourceBase>>();
#if DEBUG_SOURCE_SOURCES
                        SoundSrcBaseCount += SoundSources.Count;
#endif
                        foreach (var sources in SoundSources)
                        {
                            restartIndex++;
#if DEBUG_SOURCE_SOURCES
                            SoundSrcCount += sources.Value.Count;
                            if (sources.Value.Count < 1)
                            {
                                NullSoundSrcBaseCount++;
                                //Trace.TraceInformation("Null SoundSourceBase {0}", sources.Key.ToString());
                            }
#endif
                            if (restartIndex >= RetryUpdate)
                            {
                                for (int i = 0; i < sources.Value.Count; i++)
                                {
                                    if (!sources.Value[i].NeedsFrequentUpdate && UpdateCounter > 0)
                                        continue;

                                    if (!sources.Value[i].Update())
                                    {
                                        removals.Add(new KeyValuePair<object, SoundSourceBase>(sources.Key, sources.Value[i]));
                                    }
                                }
                            }
                            // Check if Add or Remove Sound Sources is waiting to get in - allow it if so.
                            // Update can be a (relatively) long process.
                            if (ASyncUpdatePending > 0)
                            {
                                updateInterrupted = true;
                                RetryUpdate = restartIndex;
                                //Trace.TraceInformation("Sound Source Updates Interrupted: {0}, Restart Index:{1}", UpdateInterrupts, restartIndex);
                                break;
                            }

                        }
                        if (!updateInterrupted)
                            RetryUpdate = -1;
#if DEBUG_SOURCE_SOURCES
                        Trace.TraceInformation("SoundProcess: sound source self-removal on " + Thread.CurrentThread.Name);
#endif
                        // Remove Sound Sources for train no longer active.  This doesn't seem to be necessary -
                        // cleanup when a train is removed seems to do it anyway with hardly any delay.
                        foreach (var removal in removals)
                        {
                            // If either of the key or value no longer exist, we can't remove them - so skip over them.
                            if (SoundSources.ContainsKey(removal.Key) && SoundSources[removal.Key].Contains(removal.Value))
                            {
                                removal.Value.Uninitialize();
                                SoundSources[removal.Key].Remove(removal.Value);
                                if (SoundSources[removal.Key].Count == 0)
                                {
                                    SoundSources.Remove(removal.Key);
                                }
                            }
                        }
                    }

                    //Update check for activity sounds
                    if (ORTSActSoundSourceList != null)
                        ORTSActSoundSourceList.Update();
                }
                //if (UpdateInterrupts > 1)
                //    Trace.TraceInformation("Sound Source Update Interrupted more than once: {0}", UpdateInterrupts);

                // <CSComment> the block below could provide better sound response but is more demanding in terms of CPU time, especially for slow CPUs
/*              int resptime = (int)((viewer.RealTime - StartUpdateTime) * 1000);
                SleepTime = 50 - resptime;
                if (SleepTime < 5)
                    SleepTime = 5;*/
#if DEBUG_SOURCE_SOURCES
                SoundTime += (int)((viewer.RealTime - StartUpdateTime) * 1000);
                if (viewer.RealTime - ConsoleWriteTime >= 15f)
                {
                    Console.WriteLine("SoundSourceBases (Null): {0} ({1}), SoundSources: {2}, Time: {3}ms",
                        (int)(SoundSrcBaseCount/UpdateCounter), (int)(NullSoundSrcBaseCount/UpdateCounter), (int)(SoundSrcCount/UpdateCounter), (int)(SoundTime/UpdateCounter));
                    ConsoleWriteTime = viewer.RealTime;
                    SoundTime = 0;
                    UpdateCounter = 0;
                    SoundSrcCount = 0;
                    SoundSrcBaseCount = 0;
                    NullSoundSrcBaseCount = 0;
                }
#endif

            }
            finally
            {
                Profiler.Stop();
            }
        }

        /// <summary>
        /// Used by Sound Debug Form. Warning: Creates garbage.
        /// </summary>
        /// <returns></returns>
        internal Dictionary<object, List<SoundSourceBase>> GetSoundSources()
        {
            lock (SoundSources)
            {
                return new Dictionary<object, List<SoundSourceBase>>(SoundSources);
            }
        }

        /// <summary>
        /// Adds the collection of <see cref="SoundSourceBase"/> for a particular <paramref name="owner"/> to the playable sounds.
        /// </summary>
        /// <param name="owner">The object to which the sound sources are attached.</param>
        /// <param name="sources">The sound sources to add.</param>
        public void AddSoundSources(object owner, List<SoundSourceBase> sources)
        {
#if DEBUG_SOURCE_SOURCES
            Trace.TraceInformation("SoundProcess: AddSoundSources on " + Thread.CurrentThread.Name + " by " + owner);
#endif
            // We use lock to thread-safely update the list.  Interlocked compare-exchange
            // is used to interrupt the update.
            int j;
            while (ASyncUpdatePending < 1)
                j = Interlocked.CompareExchange(ref ASyncUpdatePending, 1, 0);
            lock (SoundSources)
                SoundSources.Add(owner, sources);
            while (ASyncUpdatePending > 0)
                j = Interlocked.CompareExchange(ref ASyncUpdatePending, 0, 1);
        }

        /// <summary>
        /// Adds a single <see cref="SoundSourceBase"/> to the playable sounds.
        /// </summary>
        /// <param name="owner">The object to which the sound is attached.</param>
        /// <param name="source">The sound source to add.</param>
        public void AddSoundSource(object owner, SoundSourceBase source)
        {
#if DEBUG_SOURCE_SOURCES
            Trace.TraceInformation("SoundProcess: AddSoundSource on " + Thread.CurrentThread.Name + " by " + owner);
#endif
            // We use lock to thread-safely update the list.  Interlocked compare-exchange
            // is used to interrupt the update.
            int j;
            while (ASyncUpdatePending < 1)
                j = Interlocked.CompareExchange(ref ASyncUpdatePending, 1, 0);
            lock (SoundSources)
            {
                if (!SoundSources.ContainsKey(owner))
                    SoundSources.Add(owner, new List<SoundSourceBase>());
                SoundSources[owner].Add(source);
            }
            while (ASyncUpdatePending > 0)
                j = Interlocked.CompareExchange(ref ASyncUpdatePending, 0, 1);
        }

        /// <summary>
        /// Returns whether a particular sound source in the playable sounds is owned by a particular <paramref name="owner"/>.
        /// </summary>
        /// <param name="owner">The object to which the sound might be owned.</param>
        /// <param name="source">The sound source to check.</param>
        /// <returns><see cref="true"/> for a match between <paramref name="owner"/> and <paramref name="source"/>, <see cref="false"/> otherwise.</returns>
        public bool IsSoundSourceOwnedBy(object owner, SoundSourceBase source)
        {
            var soundSources = SoundSources;
            return soundSources.ContainsKey(owner) && soundSources[owner].Contains(source);
        }

        /// <summary>
        /// Removes the collection of <see cref="SoundSourceBase"/> for a particular <paramref name="owner"/> from the playable sounds.
        /// </summary>
        /// <param name="owner">The object to which the sound sources are attached.</param>
        public void RemoveSoundSources(object owner)
        {
#if DEBUG_SOURCE_SOURCES
            Trace.TraceInformation("SoundProcess: RemoveSoundSources on " + Thread.CurrentThread.Name + " by " + owner);
#endif
            // We use lock to thread-safely update the list.  Interlocked compare-exchange
            // is used to interrupt the update.
            int j;
            while (ASyncUpdatePending < 1)
                j = Interlocked.CompareExchange(ref ASyncUpdatePending, 1, 0);
            lock (SoundSources)
            {
                if (SoundSources.ContainsKey(owner))
                {
                    foreach (var source in SoundSources[owner])
                        source.Uninitialize();
                    SoundSources.Remove(owner);
                }
            }
            while (ASyncUpdatePending > 0)
                j = Interlocked.CompareExchange(ref ASyncUpdatePending, 0, 1);
        }
    }
}
=======
﻿// COPYRIGHT 2010, 2011, 2012, 2013, 2014 by the Open Rails project.
// 
// This file is part of Open Rails.
// 
// Open Rails is free software: you can redistribute it and/or modify
// it under the terms of the GNU General Public License as published by
// the Free Software Foundation, either version 3 of the License, or
// (at your option) any later version.
// 
// Open Rails is distributed in the hope that it will be useful,
// but WITHOUT ANY WARRANTY; without even the implied warranty of
// MERCHANTABILITY or FITNESS FOR A PARTICULAR PURPOSE.  See the
// GNU General Public License for more details.
// 
// You should have received a copy of the GNU General Public License
// along with Open Rails.  If not, see <http://www.gnu.org/licenses/>.

// This file is the responsibility of the 3D & Environment Team. 

// Define this to log each change of the sound sources.
//#define DEBUG_SOURCE_SOURCES

using Orts.Common;
using Orts.Processes;
using ORTS.Common;
using System;
using System.Collections.Generic;
using System.Diagnostics;
using System.Threading;

namespace Orts.Viewer3D.Processes
{
    public class SoundProcess
    {
        public readonly Profiler Profiler = new Profiler("Sound");
        readonly ProcessState State = new ProcessState("Sound");
        readonly Game Game;
        readonly Thread Thread;
        readonly WatchdogToken WatchdogToken;

        // THREAD SAFETY:
        //   All accesses must be done in local variables. No modifications to the objects are allowed except by
        //   assignment of a new instance (possibly cloned and then modified).
        public Dictionary<object, List<SoundSourceBase>> SoundSources = new Dictionary<object, List<SoundSourceBase>>();

#if DEBUG_SOURCE_SOURCES
        private float SoundSrcCount = 0;
        private float SoundSrcBaseCount = 0;
        private float NullSoundSrcBaseCount = 0;
        private float SoundTime = 0;

        private double ConsoleWriteTime = 0;
#endif
        private int UpdateCounter = -1;
        private int SleepTime = 50;
        private double StartUpdateTime = 0;
        private int ASyncUpdatePending = 0;
        private const int FULLUPDATECYCLE = 4; // Number of frequent updates needed till a full update

        ORTSActSoundSources ORTSActSoundSourceList; // Dictionary of activity sound sources

        public SoundProcess(Game game)
        {
            Game = game;
            Thread = new Thread(SoundThread);
            WatchdogToken = new WatchdogToken(Thread);
            ORTSActSoundSourceList = new ORTSActSoundSources();
        }

        public void Start()
        {
            if (Game.Settings.SoundDetailLevel > 0)
            {
                Game.WatchdogProcess.Register(WatchdogToken);
                Thread.Start();
            }
        }

        public void Stop()
        {
            if (Game.Settings.SoundDetailLevel > 0)
            {
                Game.WatchdogProcess.Unregister(WatchdogToken);
                State.SignalTerminate();
            }
        }

        [ThreadName("Sound")]
        void SoundThread()
        {
            Profiler.SetThread();

            OpenAL.Initialize();

            while (true)
            {
                Thread.Sleep(SleepTime);
                if (State.Terminated)
                    break;
                if (!DoSound())
                    return;
            }
        }

        [CallOnThread("Sound")]
        bool DoSound()
        {
            if (Debugger.IsAttached)
            {
                Sound();
            }
            else
            {
                try
                {
                    Sound();
                }
                catch (Exception error)
                {
                    // Unblock anyone waiting for us, report error and die.
                    State.SignalTerminate();
                    Game.ProcessReportError(error);
                    return false;
                }
            }
            return true;
        }

        [CallOnThread("Sound")]
        void Sound()
        {
            Profiler.Start();
            try
            {
                WatchdogToken.Ping();

                var viewer = Game.RenderProcess.Viewer;
                if (viewer == null)
                    return;

                OpenAL.alListenerf(OpenAL.AL_GAIN, Program.Simulator.Paused ? 0 : (float)Game.Settings.SoundVolumePercent / 100f);

                // Update activity sounds
                if (viewer.Simulator.SoundNotify != Event.None)
                {
                    if (viewer.World.GameSounds != null) viewer.World.GameSounds.HandleEvent(viewer.Simulator.SoundNotify);
                    viewer.Simulator.SoundNotify = Event.None;
                }

                // Update all sound in our list
                //float UpdateInterrupts = 0;
                StartUpdateTime = viewer.RealTime;
                int RetryUpdate = 0;
                int restartIndex = -1;
                
                while (RetryUpdate >= 0)
                {
                    bool updateInterrupted = false;
                    lock (SoundSources)
                    {
                        UpdateCounter++;
                        UpdateCounter %= FULLUPDATECYCLE;
                        var removals = new List<KeyValuePair<object, SoundSourceBase>>();
#if DEBUG_SOURCE_SOURCES
                        SoundSrcBaseCount += SoundSources.Count;
#endif
                        foreach (var sources in SoundSources)
                        {
                            restartIndex++;
#if DEBUG_SOURCE_SOURCES
                            SoundSrcCount += sources.Value.Count;
                            if (sources.Value.Count < 1)
                            {
                                NullSoundSrcBaseCount++;
                                //Trace.TraceInformation("Null SoundSourceBase {0}", sources.Key.ToString());
                            }
#endif
                            if (restartIndex >= RetryUpdate)
                            {
                                for (int i = 0; i < sources.Value.Count; i++)
                                {
                                    if (!sources.Value[i].NeedsFrequentUpdate && UpdateCounter > 0)
                                        continue;

                                    if (!sources.Value[i].Update())
                                    {
                                        removals.Add(new KeyValuePair<object, SoundSourceBase>(sources.Key, sources.Value[i]));
                                    }
                                }
                            }
                            // Check if Add or Remove Sound Sources is waiting to get in - allow it if so.
                            // Update can be a (relatively) long process.
                            if (ASyncUpdatePending > 0)
                            {
                                updateInterrupted = true;
                                RetryUpdate = restartIndex;
                                //Trace.TraceInformation("Sound Source Updates Interrupted: {0}, Restart Index:{1}", UpdateInterrupts, restartIndex);
                                break;
                            }

                        }
                        if (!updateInterrupted)
                            RetryUpdate = -1;
#if DEBUG_SOURCE_SOURCES
                        Trace.TraceInformation("SoundProcess: sound source self-removal on " + Thread.CurrentThread.Name);
#endif
                        // Remove Sound Sources for train no longer active.  This doesn't seem to be necessary -
                        // cleanup when a train is removed seems to do it anyway with hardly any delay.
                        foreach (var removal in removals)
                        {
                            // If either of the key or value no longer exist, we can't remove them - so skip over them.
                            if (SoundSources.ContainsKey(removal.Key) && SoundSources[removal.Key].Contains(removal.Value))
                            {
                                removal.Value.Uninitialize();
                                SoundSources[removal.Key].Remove(removal.Value);
                                if (SoundSources[removal.Key].Count == 0)
                                {
                                    SoundSources.Remove(removal.Key);
                                }
                            }
                        }
                    }

                    //Update check for activity sounds
                    if (ORTSActSoundSourceList != null)
                        ORTSActSoundSourceList.Update();
                }
                //if (UpdateInterrupts > 1)
                //    Trace.TraceInformation("Sound Source Update Interrupted more than once: {0}", UpdateInterrupts);

                // <CSComment> the block below could provide better sound response but is more demanding in terms of CPU time, especially for slow CPUs
/*              int resptime = (int)((viewer.RealTime - StartUpdateTime) * 1000);
                SleepTime = 50 - resptime;
                if (SleepTime < 5)
                    SleepTime = 5;*/
#if DEBUG_SOURCE_SOURCES
                SoundTime += (int)((viewer.RealTime - StartUpdateTime) * 1000);
                if (viewer.RealTime - ConsoleWriteTime >= 15f)
                {
                    Console.WriteLine("SoundSourceBases (Null): {0} ({1}), SoundSources: {2}, Time: {3}ms",
                        (int)(SoundSrcBaseCount/UpdateCounter), (int)(NullSoundSrcBaseCount/UpdateCounter), (int)(SoundSrcCount/UpdateCounter), (int)(SoundTime/UpdateCounter));
                    ConsoleWriteTime = viewer.RealTime;
                    SoundTime = 0;
                    UpdateCounter = 0;
                    SoundSrcCount = 0;
                    SoundSrcBaseCount = 0;
                    NullSoundSrcBaseCount = 0;
                }
#endif

            }
            finally
            {
                Profiler.Stop();
            }
        }

        /// <summary>
        /// Used by Sound Debug Form. Warning: Creates garbage.
        /// </summary>
        /// <returns></returns>
        internal Dictionary<object, List<SoundSourceBase>> GetSoundSources()
        {
            //lock (SoundSources)
            {
                return new Dictionary<object, List<SoundSourceBase>>(SoundSources);
            }
        }

        /// <summary>
        /// Adds the collection of <see cref="SoundSourceBase"/> for a particular <paramref name="owner"/> to the playable sounds.
        /// </summary>
        /// <param name="owner">The object to which the sound sources are attached.</param>
        /// <param name="sources">The sound sources to add.</param>
        public void AddSoundSources(object owner, List<SoundSourceBase> sources)
        {
#if DEBUG_SOURCE_SOURCES
            Trace.TraceInformation("SoundProcess: AddSoundSources on " + Thread.CurrentThread.Name + " by " + owner);
#endif
            // We use lock to thread-safely update the list.  Interlocked compare-exchange
            // is used to interrupt the update.
            int j;
            while (ASyncUpdatePending < 1)
                j = Interlocked.CompareExchange(ref ASyncUpdatePending, 1, 0);
            lock (SoundSources)
                SoundSources.Add(owner, sources);
            while (ASyncUpdatePending > 0)
                j = Interlocked.CompareExchange(ref ASyncUpdatePending, 0, 1);
        }

        /// <summary>
        /// Adds a single <see cref="SoundSourceBase"/> to the playable sounds.
        /// </summary>
        /// <param name="owner">The object to which the sound is attached.</param>
        /// <param name="source">The sound source to add.</param>
        public void AddSoundSource(object owner, SoundSourceBase source)
        {
#if DEBUG_SOURCE_SOURCES
            Trace.TraceInformation("SoundProcess: AddSoundSource on " + Thread.CurrentThread.Name + " by " + owner);
#endif
            // We use lock to thread-safely update the list.  Interlocked compare-exchange
            // is used to interrupt the update.
            int j;
            while (ASyncUpdatePending < 1)
                j = Interlocked.CompareExchange(ref ASyncUpdatePending, 1, 0);
            lock (SoundSources)
            {
                if (!SoundSources.ContainsKey(owner))
                    SoundSources.Add(owner, new List<SoundSourceBase>());
                SoundSources[owner].Add(source);
            }
            while (ASyncUpdatePending > 0)
                j = Interlocked.CompareExchange(ref ASyncUpdatePending, 0, 1);
        }

        /// <summary>
        /// Returns whether a particular sound source in the playable sounds is owned by a particular <paramref name="owner"/>.
        /// </summary>
        /// <param name="owner">The object to which the sound might be owned.</param>
        /// <param name="source">The sound source to check.</param>
        /// <returns><see cref="true"/> for a match between <paramref name="owner"/> and <paramref name="source"/>, <see cref="false"/> otherwise.</returns>
        public bool IsSoundSourceOwnedBy(object owner, SoundSourceBase source)
        {
            var soundSources = SoundSources;
            return soundSources.ContainsKey(owner) && soundSources[owner].Contains(source);
        }

        /// <summary>
        /// Removes the collection of <see cref="SoundSourceBase"/> for a particular <paramref name="owner"/> from the playable sounds.
        /// </summary>
        /// <param name="owner">The object to which the sound sources are attached.</param>
        public void RemoveSoundSources(object owner)
        {
#if DEBUG_SOURCE_SOURCES
            Trace.TraceInformation("SoundProcess: RemoveSoundSources on " + Thread.CurrentThread.Name + " by " + owner);
#endif
            // We use lock to thread-safely update the list.  Interlocked compare-exchange
            // is used to interrupt the update.
            int j;
            while (ASyncUpdatePending < 1)
                j = Interlocked.CompareExchange(ref ASyncUpdatePending, 1, 0);
            lock (SoundSources)
            {
                if (SoundSources.ContainsKey(owner))
                {
                    foreach (var source in SoundSources[owner])
                        source.Uninitialize();
                    SoundSources.Remove(owner);
                }
            }
            while (ASyncUpdatePending > 0)
                j = Interlocked.CompareExchange(ref ASyncUpdatePending, 0, 1);
        }
    }
}
>>>>>>> 48d5f9d4
<|MERGE_RESOLUTION|>--- conflicted
+++ resolved
@@ -1,713 +1,355 @@
-<<<<<<< HEAD
-﻿// COPYRIGHT 2010, 2011, 2012, 2013, 2014 by the Open Rails project.
-// 
-// This file is part of Open Rails.
-// 
-// Open Rails is free software: you can redistribute it and/or modify
-// it under the terms of the GNU General Public License as published by
-// the Free Software Foundation, either version 3 of the License, or
-// (at your option) any later version.
-// 
-// Open Rails is distributed in the hope that it will be useful,
-// but WITHOUT ANY WARRANTY; without even the implied warranty of
-// MERCHANTABILITY or FITNESS FOR A PARTICULAR PURPOSE.  See the
-// GNU General Public License for more details.
-// 
-// You should have received a copy of the GNU General Public License
-// along with Open Rails.  If not, see <http://www.gnu.org/licenses/>.
-
-// This file is the responsibility of the 3D & Environment Team. 
-
-// Define this to log each change of the sound sources.
-//#define DEBUG_SOURCE_SOURCES
-
-using Orts.Common;
-using Orts.Processes;
-using ORTS.Common;
-using System;
-using System.Collections.Generic;
-using System.Diagnostics;
-using System.Threading;
-
-namespace Orts.Viewer3D.Processes
-{
-    public class SoundProcess
-    {
-        public readonly Profiler Profiler = new Profiler("Sound");
-        readonly ProcessState State = new ProcessState("Sound");
-        readonly Game Game;
-        readonly Thread Thread;
-        readonly WatchdogToken WatchdogToken;
-
-        // THREAD SAFETY:
-        //   All accesses must be done in local variables. No modifications to the objects are allowed except by
-        //   assignment of a new instance (possibly cloned and then modified).
-        Dictionary<object, List<SoundSourceBase>> SoundSources = new Dictionary<object, List<SoundSourceBase>>();
-
-#if DEBUG_SOURCE_SOURCES
-        private float SoundSrcCount = 0;
-        private float SoundSrcBaseCount = 0;
-        private float NullSoundSrcBaseCount = 0;
-        private float SoundTime = 0;
-
-        private double ConsoleWriteTime = 0;
-#endif
-        private int UpdateCounter = -1;
-        private int SleepTime = 50;
-        private double StartUpdateTime = 0;
-        private int ASyncUpdatePending = 0;
-        private const int FULLUPDATECYCLE = 4; // Number of frequent updates needed till a full update
-
-        ORTSActSoundSources ORTSActSoundSourceList; // Dictionary of activity sound sources
-
-        public SoundProcess(Game game)
-        {
-            Game = game;
-            Thread = new Thread(SoundThread);
-            WatchdogToken = new WatchdogToken(Thread);
-            ORTSActSoundSourceList = new ORTSActSoundSources();
-        }
-
-        public void Start()
-        {
-            if (Game.Settings.SoundDetailLevel > 0)
-            {
-                Game.WatchdogProcess.Register(WatchdogToken);
-                Thread.Start();
-            }
-        }
-
-        public void Stop()
-        {
-            if (Game.Settings.SoundDetailLevel > 0)
-            {
-                Game.WatchdogProcess.Unregister(WatchdogToken);
-                State.SignalTerminate();
-            }
-        }
-
-        [ThreadName("Sound")]
-        void SoundThread()
-        {
-            Profiler.SetThread();
-
-            OpenAL.Initialize();
-
-            while (true)
-            {
-                Thread.Sleep(SleepTime);
-                if (State.Terminated)
-                    break;
-                if (!DoSound())
-                    return;
-            }
-        }
-
-        [CallOnThread("Sound")]
-        bool DoSound()
-        {
-            if (Debugger.IsAttached)
-            {
-                Sound();
-            }
-            else
-            {
-                try
-                {
-                    Sound();
-                }
-                catch (Exception error)
-                {
-                    // Unblock anyone waiting for us, report error and die.
-                    State.SignalTerminate();
-                    Game.ProcessReportError(error);
-                    return false;
-                }
-            }
-            return true;
-        }
-
-        [CallOnThread("Sound")]
-        void Sound()
-        {
-            Profiler.Start();
-            try
-            {
-                WatchdogToken.Ping();
-
-                var viewer = Game.RenderProcess.Viewer;
-                if (viewer == null)
-                    return;
-
-                OpenAL.alListenerf(OpenAL.AL_GAIN, Program.Simulator.Paused ? 0 : (float)Game.Settings.SoundVolumePercent / 100f);
-
-                // Update activity sounds
-                if (viewer.Simulator.SoundNotify != Event.None)
-                {
-                    if (viewer.World.GameSounds != null) viewer.World.GameSounds.HandleEvent(viewer.Simulator.SoundNotify);
-                    viewer.Simulator.SoundNotify = Event.None;
-                }
-
-                // Update all sound in our list
-                //float UpdateInterrupts = 0;
-                StartUpdateTime = viewer.RealTime;
-                int RetryUpdate = 0;
-                int restartIndex = -1;
-                
-                while (RetryUpdate >= 0)
-                {
-                    bool updateInterrupted = false;
-                    lock (SoundSources)
-                    {
-                        UpdateCounter++;
-                        UpdateCounter %= FULLUPDATECYCLE;
-                        var removals = new List<KeyValuePair<object, SoundSourceBase>>();
-#if DEBUG_SOURCE_SOURCES
-                        SoundSrcBaseCount += SoundSources.Count;
-#endif
-                        foreach (var sources in SoundSources)
-                        {
-                            restartIndex++;
-#if DEBUG_SOURCE_SOURCES
-                            SoundSrcCount += sources.Value.Count;
-                            if (sources.Value.Count < 1)
-                            {
-                                NullSoundSrcBaseCount++;
-                                //Trace.TraceInformation("Null SoundSourceBase {0}", sources.Key.ToString());
-                            }
-#endif
-                            if (restartIndex >= RetryUpdate)
-                            {
-                                for (int i = 0; i < sources.Value.Count; i++)
-                                {
-                                    if (!sources.Value[i].NeedsFrequentUpdate && UpdateCounter > 0)
-                                        continue;
-
-                                    if (!sources.Value[i].Update())
-                                    {
-                                        removals.Add(new KeyValuePair<object, SoundSourceBase>(sources.Key, sources.Value[i]));
-                                    }
-                                }
-                            }
-                            // Check if Add or Remove Sound Sources is waiting to get in - allow it if so.
-                            // Update can be a (relatively) long process.
-                            if (ASyncUpdatePending > 0)
-                            {
-                                updateInterrupted = true;
-                                RetryUpdate = restartIndex;
-                                //Trace.TraceInformation("Sound Source Updates Interrupted: {0}, Restart Index:{1}", UpdateInterrupts, restartIndex);
-                                break;
-                            }
-
-                        }
-                        if (!updateInterrupted)
-                            RetryUpdate = -1;
-#if DEBUG_SOURCE_SOURCES
-                        Trace.TraceInformation("SoundProcess: sound source self-removal on " + Thread.CurrentThread.Name);
-#endif
-                        // Remove Sound Sources for train no longer active.  This doesn't seem to be necessary -
-                        // cleanup when a train is removed seems to do it anyway with hardly any delay.
-                        foreach (var removal in removals)
-                        {
-                            // If either of the key or value no longer exist, we can't remove them - so skip over them.
-                            if (SoundSources.ContainsKey(removal.Key) && SoundSources[removal.Key].Contains(removal.Value))
-                            {
-                                removal.Value.Uninitialize();
-                                SoundSources[removal.Key].Remove(removal.Value);
-                                if (SoundSources[removal.Key].Count == 0)
-                                {
-                                    SoundSources.Remove(removal.Key);
-                                }
-                            }
-                        }
-                    }
-
-                    //Update check for activity sounds
-                    if (ORTSActSoundSourceList != null)
-                        ORTSActSoundSourceList.Update();
-                }
-                //if (UpdateInterrupts > 1)
-                //    Trace.TraceInformation("Sound Source Update Interrupted more than once: {0}", UpdateInterrupts);
-
-                // <CSComment> the block below could provide better sound response but is more demanding in terms of CPU time, especially for slow CPUs
-/*              int resptime = (int)((viewer.RealTime - StartUpdateTime) * 1000);
-                SleepTime = 50 - resptime;
-                if (SleepTime < 5)
-                    SleepTime = 5;*/
-#if DEBUG_SOURCE_SOURCES
-                SoundTime += (int)((viewer.RealTime - StartUpdateTime) * 1000);
-                if (viewer.RealTime - ConsoleWriteTime >= 15f)
-                {
-                    Console.WriteLine("SoundSourceBases (Null): {0} ({1}), SoundSources: {2}, Time: {3}ms",
-                        (int)(SoundSrcBaseCount/UpdateCounter), (int)(NullSoundSrcBaseCount/UpdateCounter), (int)(SoundSrcCount/UpdateCounter), (int)(SoundTime/UpdateCounter));
-                    ConsoleWriteTime = viewer.RealTime;
-                    SoundTime = 0;
-                    UpdateCounter = 0;
-                    SoundSrcCount = 0;
-                    SoundSrcBaseCount = 0;
-                    NullSoundSrcBaseCount = 0;
-                }
-#endif
-
-            }
-            finally
-            {
-                Profiler.Stop();
-            }
-        }
-
-        /// <summary>
-        /// Used by Sound Debug Form. Warning: Creates garbage.
-        /// </summary>
-        /// <returns></returns>
-        internal Dictionary<object, List<SoundSourceBase>> GetSoundSources()
-        {
-            lock (SoundSources)
-            {
-                return new Dictionary<object, List<SoundSourceBase>>(SoundSources);
-            }
-        }
-
-        /// <summary>
-        /// Adds the collection of <see cref="SoundSourceBase"/> for a particular <paramref name="owner"/> to the playable sounds.
-        /// </summary>
-        /// <param name="owner">The object to which the sound sources are attached.</param>
-        /// <param name="sources">The sound sources to add.</param>
-        public void AddSoundSources(object owner, List<SoundSourceBase> sources)
-        {
-#if DEBUG_SOURCE_SOURCES
-            Trace.TraceInformation("SoundProcess: AddSoundSources on " + Thread.CurrentThread.Name + " by " + owner);
-#endif
-            // We use lock to thread-safely update the list.  Interlocked compare-exchange
-            // is used to interrupt the update.
-            int j;
-            while (ASyncUpdatePending < 1)
-                j = Interlocked.CompareExchange(ref ASyncUpdatePending, 1, 0);
-            lock (SoundSources)
-                SoundSources.Add(owner, sources);
-            while (ASyncUpdatePending > 0)
-                j = Interlocked.CompareExchange(ref ASyncUpdatePending, 0, 1);
-        }
-
-        /// <summary>
-        /// Adds a single <see cref="SoundSourceBase"/> to the playable sounds.
-        /// </summary>
-        /// <param name="owner">The object to which the sound is attached.</param>
-        /// <param name="source">The sound source to add.</param>
-        public void AddSoundSource(object owner, SoundSourceBase source)
-        {
-#if DEBUG_SOURCE_SOURCES
-            Trace.TraceInformation("SoundProcess: AddSoundSource on " + Thread.CurrentThread.Name + " by " + owner);
-#endif
-            // We use lock to thread-safely update the list.  Interlocked compare-exchange
-            // is used to interrupt the update.
-            int j;
-            while (ASyncUpdatePending < 1)
-                j = Interlocked.CompareExchange(ref ASyncUpdatePending, 1, 0);
-            lock (SoundSources)
-            {
-                if (!SoundSources.ContainsKey(owner))
-                    SoundSources.Add(owner, new List<SoundSourceBase>());
-                SoundSources[owner].Add(source);
-            }
-            while (ASyncUpdatePending > 0)
-                j = Interlocked.CompareExchange(ref ASyncUpdatePending, 0, 1);
-        }
-
-        /// <summary>
-        /// Returns whether a particular sound source in the playable sounds is owned by a particular <paramref name="owner"/>.
-        /// </summary>
-        /// <param name="owner">The object to which the sound might be owned.</param>
-        /// <param name="source">The sound source to check.</param>
-        /// <returns><see cref="true"/> for a match between <paramref name="owner"/> and <paramref name="source"/>, <see cref="false"/> otherwise.</returns>
-        public bool IsSoundSourceOwnedBy(object owner, SoundSourceBase source)
-        {
-            var soundSources = SoundSources;
-            return soundSources.ContainsKey(owner) && soundSources[owner].Contains(source);
-        }
-
-        /// <summary>
-        /// Removes the collection of <see cref="SoundSourceBase"/> for a particular <paramref name="owner"/> from the playable sounds.
-        /// </summary>
-        /// <param name="owner">The object to which the sound sources are attached.</param>
-        public void RemoveSoundSources(object owner)
-        {
-#if DEBUG_SOURCE_SOURCES
-            Trace.TraceInformation("SoundProcess: RemoveSoundSources on " + Thread.CurrentThread.Name + " by " + owner);
-#endif
-            // We use lock to thread-safely update the list.  Interlocked compare-exchange
-            // is used to interrupt the update.
-            int j;
-            while (ASyncUpdatePending < 1)
-                j = Interlocked.CompareExchange(ref ASyncUpdatePending, 1, 0);
-            lock (SoundSources)
-            {
-                if (SoundSources.ContainsKey(owner))
-                {
-                    foreach (var source in SoundSources[owner])
-                        source.Uninitialize();
-                    SoundSources.Remove(owner);
-                }
-            }
-            while (ASyncUpdatePending > 0)
-                j = Interlocked.CompareExchange(ref ASyncUpdatePending, 0, 1);
-        }
-    }
-}
-=======
-﻿// COPYRIGHT 2010, 2011, 2012, 2013, 2014 by the Open Rails project.
-// 
-// This file is part of Open Rails.
-// 
-// Open Rails is free software: you can redistribute it and/or modify
-// it under the terms of the GNU General Public License as published by
-// the Free Software Foundation, either version 3 of the License, or
-// (at your option) any later version.
-// 
-// Open Rails is distributed in the hope that it will be useful,
-// but WITHOUT ANY WARRANTY; without even the implied warranty of
-// MERCHANTABILITY or FITNESS FOR A PARTICULAR PURPOSE.  See the
-// GNU General Public License for more details.
-// 
-// You should have received a copy of the GNU General Public License
-// along with Open Rails.  If not, see <http://www.gnu.org/licenses/>.
-
-// This file is the responsibility of the 3D & Environment Team. 
-
-// Define this to log each change of the sound sources.
-//#define DEBUG_SOURCE_SOURCES
-
-using Orts.Common;
-using Orts.Processes;
-using ORTS.Common;
-using System;
-using System.Collections.Generic;
-using System.Diagnostics;
-using System.Threading;
-
-namespace Orts.Viewer3D.Processes
-{
-    public class SoundProcess
-    {
-        public readonly Profiler Profiler = new Profiler("Sound");
-        readonly ProcessState State = new ProcessState("Sound");
-        readonly Game Game;
-        readonly Thread Thread;
-        readonly WatchdogToken WatchdogToken;
-
-        // THREAD SAFETY:
-        //   All accesses must be done in local variables. No modifications to the objects are allowed except by
-        //   assignment of a new instance (possibly cloned and then modified).
-        public Dictionary<object, List<SoundSourceBase>> SoundSources = new Dictionary<object, List<SoundSourceBase>>();
-
-#if DEBUG_SOURCE_SOURCES
-        private float SoundSrcCount = 0;
-        private float SoundSrcBaseCount = 0;
-        private float NullSoundSrcBaseCount = 0;
-        private float SoundTime = 0;
-
-        private double ConsoleWriteTime = 0;
-#endif
-        private int UpdateCounter = -1;
-        private int SleepTime = 50;
-        private double StartUpdateTime = 0;
-        private int ASyncUpdatePending = 0;
-        private const int FULLUPDATECYCLE = 4; // Number of frequent updates needed till a full update
-
-        ORTSActSoundSources ORTSActSoundSourceList; // Dictionary of activity sound sources
-
-        public SoundProcess(Game game)
-        {
-            Game = game;
-            Thread = new Thread(SoundThread);
-            WatchdogToken = new WatchdogToken(Thread);
-            ORTSActSoundSourceList = new ORTSActSoundSources();
-        }
-
-        public void Start()
-        {
-            if (Game.Settings.SoundDetailLevel > 0)
-            {
-                Game.WatchdogProcess.Register(WatchdogToken);
-                Thread.Start();
-            }
-        }
-
-        public void Stop()
-        {
-            if (Game.Settings.SoundDetailLevel > 0)
-            {
-                Game.WatchdogProcess.Unregister(WatchdogToken);
-                State.SignalTerminate();
-            }
-        }
-
-        [ThreadName("Sound")]
-        void SoundThread()
-        {
-            Profiler.SetThread();
-
-            OpenAL.Initialize();
-
-            while (true)
-            {
-                Thread.Sleep(SleepTime);
-                if (State.Terminated)
-                    break;
-                if (!DoSound())
-                    return;
-            }
-        }
-
-        [CallOnThread("Sound")]
-        bool DoSound()
-        {
-            if (Debugger.IsAttached)
-            {
-                Sound();
-            }
-            else
-            {
-                try
-                {
-                    Sound();
-                }
-                catch (Exception error)
-                {
-                    // Unblock anyone waiting for us, report error and die.
-                    State.SignalTerminate();
-                    Game.ProcessReportError(error);
-                    return false;
-                }
-            }
-            return true;
-        }
-
-        [CallOnThread("Sound")]
-        void Sound()
-        {
-            Profiler.Start();
-            try
-            {
-                WatchdogToken.Ping();
-
-                var viewer = Game.RenderProcess.Viewer;
-                if (viewer == null)
-                    return;
-
-                OpenAL.alListenerf(OpenAL.AL_GAIN, Program.Simulator.Paused ? 0 : (float)Game.Settings.SoundVolumePercent / 100f);
-
-                // Update activity sounds
-                if (viewer.Simulator.SoundNotify != Event.None)
-                {
-                    if (viewer.World.GameSounds != null) viewer.World.GameSounds.HandleEvent(viewer.Simulator.SoundNotify);
-                    viewer.Simulator.SoundNotify = Event.None;
-                }
-
-                // Update all sound in our list
-                //float UpdateInterrupts = 0;
-                StartUpdateTime = viewer.RealTime;
-                int RetryUpdate = 0;
-                int restartIndex = -1;
-                
-                while (RetryUpdate >= 0)
-                {
-                    bool updateInterrupted = false;
-                    lock (SoundSources)
-                    {
-                        UpdateCounter++;
-                        UpdateCounter %= FULLUPDATECYCLE;
-                        var removals = new List<KeyValuePair<object, SoundSourceBase>>();
-#if DEBUG_SOURCE_SOURCES
-                        SoundSrcBaseCount += SoundSources.Count;
-#endif
-                        foreach (var sources in SoundSources)
-                        {
-                            restartIndex++;
-#if DEBUG_SOURCE_SOURCES
-                            SoundSrcCount += sources.Value.Count;
-                            if (sources.Value.Count < 1)
-                            {
-                                NullSoundSrcBaseCount++;
-                                //Trace.TraceInformation("Null SoundSourceBase {0}", sources.Key.ToString());
-                            }
-#endif
-                            if (restartIndex >= RetryUpdate)
-                            {
-                                for (int i = 0; i < sources.Value.Count; i++)
-                                {
-                                    if (!sources.Value[i].NeedsFrequentUpdate && UpdateCounter > 0)
-                                        continue;
-
-                                    if (!sources.Value[i].Update())
-                                    {
-                                        removals.Add(new KeyValuePair<object, SoundSourceBase>(sources.Key, sources.Value[i]));
-                                    }
-                                }
-                            }
-                            // Check if Add or Remove Sound Sources is waiting to get in - allow it if so.
-                            // Update can be a (relatively) long process.
-                            if (ASyncUpdatePending > 0)
-                            {
-                                updateInterrupted = true;
-                                RetryUpdate = restartIndex;
-                                //Trace.TraceInformation("Sound Source Updates Interrupted: {0}, Restart Index:{1}", UpdateInterrupts, restartIndex);
-                                break;
-                            }
-
-                        }
-                        if (!updateInterrupted)
-                            RetryUpdate = -1;
-#if DEBUG_SOURCE_SOURCES
-                        Trace.TraceInformation("SoundProcess: sound source self-removal on " + Thread.CurrentThread.Name);
-#endif
-                        // Remove Sound Sources for train no longer active.  This doesn't seem to be necessary -
-                        // cleanup when a train is removed seems to do it anyway with hardly any delay.
-                        foreach (var removal in removals)
-                        {
-                            // If either of the key or value no longer exist, we can't remove them - so skip over them.
-                            if (SoundSources.ContainsKey(removal.Key) && SoundSources[removal.Key].Contains(removal.Value))
-                            {
-                                removal.Value.Uninitialize();
-                                SoundSources[removal.Key].Remove(removal.Value);
-                                if (SoundSources[removal.Key].Count == 0)
-                                {
-                                    SoundSources.Remove(removal.Key);
-                                }
-                            }
-                        }
-                    }
-
-                    //Update check for activity sounds
-                    if (ORTSActSoundSourceList != null)
-                        ORTSActSoundSourceList.Update();
-                }
-                //if (UpdateInterrupts > 1)
-                //    Trace.TraceInformation("Sound Source Update Interrupted more than once: {0}", UpdateInterrupts);
-
-                // <CSComment> the block below could provide better sound response but is more demanding in terms of CPU time, especially for slow CPUs
-/*              int resptime = (int)((viewer.RealTime - StartUpdateTime) * 1000);
-                SleepTime = 50 - resptime;
-                if (SleepTime < 5)
-                    SleepTime = 5;*/
-#if DEBUG_SOURCE_SOURCES
-                SoundTime += (int)((viewer.RealTime - StartUpdateTime) * 1000);
-                if (viewer.RealTime - ConsoleWriteTime >= 15f)
-                {
-                    Console.WriteLine("SoundSourceBases (Null): {0} ({1}), SoundSources: {2}, Time: {3}ms",
-                        (int)(SoundSrcBaseCount/UpdateCounter), (int)(NullSoundSrcBaseCount/UpdateCounter), (int)(SoundSrcCount/UpdateCounter), (int)(SoundTime/UpdateCounter));
-                    ConsoleWriteTime = viewer.RealTime;
-                    SoundTime = 0;
-                    UpdateCounter = 0;
-                    SoundSrcCount = 0;
-                    SoundSrcBaseCount = 0;
-                    NullSoundSrcBaseCount = 0;
-                }
-#endif
-
-            }
-            finally
-            {
-                Profiler.Stop();
-            }
-        }
-
-        /// <summary>
-        /// Used by Sound Debug Form. Warning: Creates garbage.
-        /// </summary>
-        /// <returns></returns>
-        internal Dictionary<object, List<SoundSourceBase>> GetSoundSources()
-        {
-            //lock (SoundSources)
-            {
-                return new Dictionary<object, List<SoundSourceBase>>(SoundSources);
-            }
-        }
-
-        /// <summary>
-        /// Adds the collection of <see cref="SoundSourceBase"/> for a particular <paramref name="owner"/> to the playable sounds.
-        /// </summary>
-        /// <param name="owner">The object to which the sound sources are attached.</param>
-        /// <param name="sources">The sound sources to add.</param>
-        public void AddSoundSources(object owner, List<SoundSourceBase> sources)
-        {
-#if DEBUG_SOURCE_SOURCES
-            Trace.TraceInformation("SoundProcess: AddSoundSources on " + Thread.CurrentThread.Name + " by " + owner);
-#endif
-            // We use lock to thread-safely update the list.  Interlocked compare-exchange
-            // is used to interrupt the update.
-            int j;
-            while (ASyncUpdatePending < 1)
-                j = Interlocked.CompareExchange(ref ASyncUpdatePending, 1, 0);
-            lock (SoundSources)
-                SoundSources.Add(owner, sources);
-            while (ASyncUpdatePending > 0)
-                j = Interlocked.CompareExchange(ref ASyncUpdatePending, 0, 1);
-        }
-
-        /// <summary>
-        /// Adds a single <see cref="SoundSourceBase"/> to the playable sounds.
-        /// </summary>
-        /// <param name="owner">The object to which the sound is attached.</param>
-        /// <param name="source">The sound source to add.</param>
-        public void AddSoundSource(object owner, SoundSourceBase source)
-        {
-#if DEBUG_SOURCE_SOURCES
-            Trace.TraceInformation("SoundProcess: AddSoundSource on " + Thread.CurrentThread.Name + " by " + owner);
-#endif
-            // We use lock to thread-safely update the list.  Interlocked compare-exchange
-            // is used to interrupt the update.
-            int j;
-            while (ASyncUpdatePending < 1)
-                j = Interlocked.CompareExchange(ref ASyncUpdatePending, 1, 0);
-            lock (SoundSources)
-            {
-                if (!SoundSources.ContainsKey(owner))
-                    SoundSources.Add(owner, new List<SoundSourceBase>());
-                SoundSources[owner].Add(source);
-            }
-            while (ASyncUpdatePending > 0)
-                j = Interlocked.CompareExchange(ref ASyncUpdatePending, 0, 1);
-        }
-
-        /// <summary>
-        /// Returns whether a particular sound source in the playable sounds is owned by a particular <paramref name="owner"/>.
-        /// </summary>
-        /// <param name="owner">The object to which the sound might be owned.</param>
-        /// <param name="source">The sound source to check.</param>
-        /// <returns><see cref="true"/> for a match between <paramref name="owner"/> and <paramref name="source"/>, <see cref="false"/> otherwise.</returns>
-        public bool IsSoundSourceOwnedBy(object owner, SoundSourceBase source)
-        {
-            var soundSources = SoundSources;
-            return soundSources.ContainsKey(owner) && soundSources[owner].Contains(source);
-        }
-
-        /// <summary>
-        /// Removes the collection of <see cref="SoundSourceBase"/> for a particular <paramref name="owner"/> from the playable sounds.
-        /// </summary>
-        /// <param name="owner">The object to which the sound sources are attached.</param>
-        public void RemoveSoundSources(object owner)
-        {
-#if DEBUG_SOURCE_SOURCES
-            Trace.TraceInformation("SoundProcess: RemoveSoundSources on " + Thread.CurrentThread.Name + " by " + owner);
-#endif
-            // We use lock to thread-safely update the list.  Interlocked compare-exchange
-            // is used to interrupt the update.
-            int j;
-            while (ASyncUpdatePending < 1)
-                j = Interlocked.CompareExchange(ref ASyncUpdatePending, 1, 0);
-            lock (SoundSources)
-            {
-                if (SoundSources.ContainsKey(owner))
-                {
-                    foreach (var source in SoundSources[owner])
-                        source.Uninitialize();
-                    SoundSources.Remove(owner);
-                }
-            }
-            while (ASyncUpdatePending > 0)
-                j = Interlocked.CompareExchange(ref ASyncUpdatePending, 0, 1);
-        }
-    }
-}
->>>>>>> 48d5f9d4
+﻿// COPYRIGHT 2010, 2011, 2012, 2013, 2014 by the Open Rails project.
+// 
+// This file is part of Open Rails.
+// 
+// Open Rails is free software: you can redistribute it and/or modify
+// it under the terms of the GNU General Public License as published by
+// the Free Software Foundation, either version 3 of the License, or
+// (at your option) any later version.
+// 
+// Open Rails is distributed in the hope that it will be useful,
+// but WITHOUT ANY WARRANTY; without even the implied warranty of
+// MERCHANTABILITY or FITNESS FOR A PARTICULAR PURPOSE.  See the
+// GNU General Public License for more details.
+// 
+// You should have received a copy of the GNU General Public License
+// along with Open Rails.  If not, see <http://www.gnu.org/licenses/>.
+
+// This file is the responsibility of the 3D & Environment Team. 
+
+// Define this to log each change of the sound sources.
+//#define DEBUG_SOURCE_SOURCES
+
+using Orts.Common;
+using Orts.Processes;
+using ORTS.Common;
+using System;
+using System.Collections.Generic;
+using System.Diagnostics;
+using System.Threading;
+
+namespace Orts.Viewer3D.Processes
+{
+    public class SoundProcess
+    {
+        public readonly Profiler Profiler = new Profiler("Sound");
+        readonly ProcessState State = new ProcessState("Sound");
+        readonly Game Game;
+        readonly Thread Thread;
+        readonly WatchdogToken WatchdogToken;
+
+        // THREAD SAFETY:
+        //   All accesses must be done in local variables. No modifications to the objects are allowed except by
+        //   assignment of a new instance (possibly cloned and then modified).
+        public Dictionary<object, List<SoundSourceBase>> SoundSources = new Dictionary<object, List<SoundSourceBase>>();
+
+#if DEBUG_SOURCE_SOURCES
+        private float SoundSrcCount = 0;
+        private float SoundSrcBaseCount = 0;
+        private float NullSoundSrcBaseCount = 0;
+        private float SoundTime = 0;
+
+        private double ConsoleWriteTime = 0;
+#endif
+        private int UpdateCounter = -1;
+        private int SleepTime = 50;
+        private double StartUpdateTime = 0;
+        private int ASyncUpdatePending = 0;
+        private const int FULLUPDATECYCLE = 4; // Number of frequent updates needed till a full update
+
+        ORTSActSoundSources ORTSActSoundSourceList; // Dictionary of activity sound sources
+
+        public SoundProcess(Game game)
+        {
+            Game = game;
+            Thread = new Thread(SoundThread);
+            WatchdogToken = new WatchdogToken(Thread);
+            ORTSActSoundSourceList = new ORTSActSoundSources();
+        }
+
+        public void Start()
+        {
+            if (Game.Settings.SoundDetailLevel > 0)
+            {
+                Game.WatchdogProcess.Register(WatchdogToken);
+                Thread.Start();
+            }
+        }
+
+        public void Stop()
+        {
+            if (Game.Settings.SoundDetailLevel > 0)
+            {
+                Game.WatchdogProcess.Unregister(WatchdogToken);
+                State.SignalTerminate();
+            }
+        }
+
+        [ThreadName("Sound")]
+        void SoundThread()
+        {
+            Profiler.SetThread();
+
+            OpenAL.Initialize();
+
+            while (true)
+            {
+                Thread.Sleep(SleepTime);
+                if (State.Terminated)
+                    break;
+                if (!DoSound())
+                    return;
+            }
+        }
+
+        [CallOnThread("Sound")]
+        bool DoSound()
+        {
+            if (Debugger.IsAttached)
+            {
+                Sound();
+            }
+            else
+            {
+                try
+                {
+                    Sound();
+                }
+                catch (Exception error)
+                {
+                    // Unblock anyone waiting for us, report error and die.
+                    State.SignalTerminate();
+                    Game.ProcessReportError(error);
+                    return false;
+                }
+            }
+            return true;
+        }
+
+        [CallOnThread("Sound")]
+        void Sound()
+        {
+            Profiler.Start();
+            try
+            {
+                WatchdogToken.Ping();
+
+                var viewer = Game.RenderProcess.Viewer;
+                if (viewer == null)
+                    return;
+
+                OpenAL.alListenerf(OpenAL.AL_GAIN, Program.Simulator.Paused ? 0 : (float)Game.Settings.SoundVolumePercent / 100f);
+
+                // Update activity sounds
+                if (viewer.Simulator.SoundNotify != Event.None)
+                {
+                    if (viewer.World.GameSounds != null) viewer.World.GameSounds.HandleEvent(viewer.Simulator.SoundNotify);
+                    viewer.Simulator.SoundNotify = Event.None;
+                }
+
+                // Update all sound in our list
+                //float UpdateInterrupts = 0;
+                StartUpdateTime = viewer.RealTime;
+                int RetryUpdate = 0;
+                int restartIndex = -1;
+                
+                while (RetryUpdate >= 0)
+                {
+                    bool updateInterrupted = false;
+                    lock (SoundSources)
+                    {
+                        UpdateCounter++;
+                        UpdateCounter %= FULLUPDATECYCLE;
+                        var removals = new List<KeyValuePair<object, SoundSourceBase>>();
+#if DEBUG_SOURCE_SOURCES
+                        SoundSrcBaseCount += SoundSources.Count;
+#endif
+                        foreach (var sources in SoundSources)
+                        {
+                            restartIndex++;
+#if DEBUG_SOURCE_SOURCES
+                            SoundSrcCount += sources.Value.Count;
+                            if (sources.Value.Count < 1)
+                            {
+                                NullSoundSrcBaseCount++;
+                                //Trace.TraceInformation("Null SoundSourceBase {0}", sources.Key.ToString());
+                            }
+#endif
+                            if (restartIndex >= RetryUpdate)
+                            {
+                                for (int i = 0; i < sources.Value.Count; i++)
+                                {
+                                    if (!sources.Value[i].NeedsFrequentUpdate && UpdateCounter > 0)
+                                        continue;
+
+                                    if (!sources.Value[i].Update())
+                                    {
+                                        removals.Add(new KeyValuePair<object, SoundSourceBase>(sources.Key, sources.Value[i]));
+                                    }
+                                }
+                            }
+                            // Check if Add or Remove Sound Sources is waiting to get in - allow it if so.
+                            // Update can be a (relatively) long process.
+                            if (ASyncUpdatePending > 0)
+                            {
+                                updateInterrupted = true;
+                                RetryUpdate = restartIndex;
+                                //Trace.TraceInformation("Sound Source Updates Interrupted: {0}, Restart Index:{1}", UpdateInterrupts, restartIndex);
+                                break;
+                            }
+
+                        }
+                        if (!updateInterrupted)
+                            RetryUpdate = -1;
+#if DEBUG_SOURCE_SOURCES
+                        Trace.TraceInformation("SoundProcess: sound source self-removal on " + Thread.CurrentThread.Name);
+#endif
+                        // Remove Sound Sources for train no longer active.  This doesn't seem to be necessary -
+                        // cleanup when a train is removed seems to do it anyway with hardly any delay.
+                        foreach (var removal in removals)
+                        {
+                            // If either of the key or value no longer exist, we can't remove them - so skip over them.
+                            if (SoundSources.ContainsKey(removal.Key) && SoundSources[removal.Key].Contains(removal.Value))
+                            {
+                                removal.Value.Uninitialize();
+                                SoundSources[removal.Key].Remove(removal.Value);
+                                if (SoundSources[removal.Key].Count == 0)
+                                {
+                                    SoundSources.Remove(removal.Key);
+                                }
+                            }
+                        }
+                    }
+
+                    //Update check for activity sounds
+                    if (ORTSActSoundSourceList != null)
+                        ORTSActSoundSourceList.Update();
+                }
+                //if (UpdateInterrupts > 1)
+                //    Trace.TraceInformation("Sound Source Update Interrupted more than once: {0}", UpdateInterrupts);
+
+                // <CSComment> the block below could provide better sound response but is more demanding in terms of CPU time, especially for slow CPUs
+/*              int resptime = (int)((viewer.RealTime - StartUpdateTime) * 1000);
+                SleepTime = 50 - resptime;
+                if (SleepTime < 5)
+                    SleepTime = 5;*/
+#if DEBUG_SOURCE_SOURCES
+                SoundTime += (int)((viewer.RealTime - StartUpdateTime) * 1000);
+                if (viewer.RealTime - ConsoleWriteTime >= 15f)
+                {
+                    Console.WriteLine("SoundSourceBases (Null): {0} ({1}), SoundSources: {2}, Time: {3}ms",
+                        (int)(SoundSrcBaseCount/UpdateCounter), (int)(NullSoundSrcBaseCount/UpdateCounter), (int)(SoundSrcCount/UpdateCounter), (int)(SoundTime/UpdateCounter));
+                    ConsoleWriteTime = viewer.RealTime;
+                    SoundTime = 0;
+                    UpdateCounter = 0;
+                    SoundSrcCount = 0;
+                    SoundSrcBaseCount = 0;
+                    NullSoundSrcBaseCount = 0;
+                }
+#endif
+
+            }
+            finally
+            {
+                Profiler.Stop();
+            }
+        }
+
+        /// <summary>
+        /// Used by Sound Debug Form. Warning: Creates garbage.
+        /// </summary>
+        /// <returns></returns>
+        internal Dictionary<object, List<SoundSourceBase>> GetSoundSources()
+        {
+            //lock (SoundSources)
+            {
+                return new Dictionary<object, List<SoundSourceBase>>(SoundSources);
+            }
+        }
+
+        /// <summary>
+        /// Adds the collection of <see cref="SoundSourceBase"/> for a particular <paramref name="owner"/> to the playable sounds.
+        /// </summary>
+        /// <param name="owner">The object to which the sound sources are attached.</param>
+        /// <param name="sources">The sound sources to add.</param>
+        public void AddSoundSources(object owner, List<SoundSourceBase> sources)
+        {
+#if DEBUG_SOURCE_SOURCES
+            Trace.TraceInformation("SoundProcess: AddSoundSources on " + Thread.CurrentThread.Name + " by " + owner);
+#endif
+            // We use lock to thread-safely update the list.  Interlocked compare-exchange
+            // is used to interrupt the update.
+            int j;
+            while (ASyncUpdatePending < 1)
+                j = Interlocked.CompareExchange(ref ASyncUpdatePending, 1, 0);
+            lock (SoundSources)
+                SoundSources.Add(owner, sources);
+            while (ASyncUpdatePending > 0)
+                j = Interlocked.CompareExchange(ref ASyncUpdatePending, 0, 1);
+        }
+
+        /// <summary>
+        /// Adds a single <see cref="SoundSourceBase"/> to the playable sounds.
+        /// </summary>
+        /// <param name="owner">The object to which the sound is attached.</param>
+        /// <param name="source">The sound source to add.</param>
+        public void AddSoundSource(object owner, SoundSourceBase source)
+        {
+#if DEBUG_SOURCE_SOURCES
+            Trace.TraceInformation("SoundProcess: AddSoundSource on " + Thread.CurrentThread.Name + " by " + owner);
+#endif
+            // We use lock to thread-safely update the list.  Interlocked compare-exchange
+            // is used to interrupt the update.
+            int j;
+            while (ASyncUpdatePending < 1)
+                j = Interlocked.CompareExchange(ref ASyncUpdatePending, 1, 0);
+            lock (SoundSources)
+            {
+                if (!SoundSources.ContainsKey(owner))
+                    SoundSources.Add(owner, new List<SoundSourceBase>());
+                SoundSources[owner].Add(source);
+            }
+            while (ASyncUpdatePending > 0)
+                j = Interlocked.CompareExchange(ref ASyncUpdatePending, 0, 1);
+        }
+
+        /// <summary>
+        /// Returns whether a particular sound source in the playable sounds is owned by a particular <paramref name="owner"/>.
+        /// </summary>
+        /// <param name="owner">The object to which the sound might be owned.</param>
+        /// <param name="source">The sound source to check.</param>
+        /// <returns><see cref="true"/> for a match between <paramref name="owner"/> and <paramref name="source"/>, <see cref="false"/> otherwise.</returns>
+        public bool IsSoundSourceOwnedBy(object owner, SoundSourceBase source)
+        {
+            var soundSources = SoundSources;
+            return soundSources.ContainsKey(owner) && soundSources[owner].Contains(source);
+        }
+
+        /// <summary>
+        /// Removes the collection of <see cref="SoundSourceBase"/> for a particular <paramref name="owner"/> from the playable sounds.
+        /// </summary>
+        /// <param name="owner">The object to which the sound sources are attached.</param>
+        public void RemoveSoundSources(object owner)
+        {
+#if DEBUG_SOURCE_SOURCES
+            Trace.TraceInformation("SoundProcess: RemoveSoundSources on " + Thread.CurrentThread.Name + " by " + owner);
+#endif
+            // We use lock to thread-safely update the list.  Interlocked compare-exchange
+            // is used to interrupt the update.
+            int j;
+            while (ASyncUpdatePending < 1)
+                j = Interlocked.CompareExchange(ref ASyncUpdatePending, 1, 0);
+            lock (SoundSources)
+            {
+                if (SoundSources.ContainsKey(owner))
+                {
+                    foreach (var source in SoundSources[owner])
+                        source.Uninitialize();
+                    SoundSources.Remove(owner);
+                }
+            }
+            while (ASyncUpdatePending > 0)
+                j = Interlocked.CompareExchange(ref ASyncUpdatePending, 0, 1);
+        }
+    }
+}