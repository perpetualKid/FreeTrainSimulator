<<<<<<< HEAD
﻿// COPYRIGHT 2012, 2013, 2014, 2015 by the Open Rails project.
// 
// This file is part of Open Rails.
// 
// Open Rails is free software: you can redistribute it and/or modify
// it under the terms of the GNU General Public License as published by
// the Free Software Foundation, either version 3 of the License, or
// (at your option) any later version.
// 
// Open Rails is distributed in the hope that it will be useful,
// but WITHOUT ANY WARRANTY; without even the implied warranty of
// MERCHANTABILITY or FITNESS FOR A PARTICULAR PURPOSE.  See the
// GNU General Public License for more details.
// 
// You should have received a copy of the GNU General Public License
// along with Open Rails.  If not, see <http://www.gnu.org/licenses/>.

// This file is the responsibility of the 3D & Environment Team.

using Orts.Common;
using Orts.Viewer3D.Popups;
using Orts.Viewer3D.RollingStock;
using ORTS.Common;
using System;

namespace Orts.Viewer3D
{
    [Serializable()]
    public abstract class ActivityCommand : PausedCommand
        {
        public static ActivityWindow Receiver { get; set; }
        string EventNameLabel;

        public ActivityCommand( CommandLog log, string eventNameLabel, double pauseDurationS )
            : base(log, pauseDurationS)
        {
            EventNameLabel = eventNameLabel;
            //Redo(); // More consistent but untested
        }

        public override string ToString()
        {
            return String.Format("{0} Event: {1} ", base.ToString(), EventNameLabel);
        }
    }

    /// <summary>
    /// Command to automatically re-fuel and re-water locomotive or tender.
    /// </summary>
    [Serializable()]
    public sealed class ImmediateRefillCommand : Command
    {
        public static MSTSLocomotiveViewer Receiver { get; set; }

        public ImmediateRefillCommand(CommandLog log)
            : base(log)
        {
            Redo();
        }

        public override void Redo()
        {
            if (Receiver == null) return;
            Receiver.ImmediateRefill(); 
            // Report();
        }
    }

    /// <summary>
    /// Continuous command to re-fuel and re-water locomotive or tender.
    /// </summary>
    [Serializable()]
    public sealed class RefillCommand : ContinuousCommand
    {
        public static MSTSLocomotiveViewer Receiver { get; set; }

        public RefillCommand(CommandLog log, float? target, double startTime)
            : base(log, true, target, startTime)
        {
            Target = target;        // Fraction from 0 to 1.0
            this.Time = startTime;  // Continuous commands are created at end of change, so overwrite time when command was created
        }

        public override void Redo()
        {
            if (Receiver == null) return;
            Receiver.RefillChangeTo(Target);
            // Report();
        }
    }

    // Other
    [Serializable()]
    public sealed class ChangeCabCommand : Command
    {
        public static Viewer Receiver { get; set; }

        public ChangeCabCommand(CommandLog log)
            : base(log)
        {
            Redo();
        }

        public override void Redo()
        {
            Receiver.ChangeCab();
            // Report();
        }
        }

    [Serializable()]
    public sealed class ToggleSwitchAheadCommand : Command
    {
        public static Viewer Receiver { get; set; }

        public ToggleSwitchAheadCommand(CommandLog log)
            : base(log)
        {
            Redo();
        }

        public override void Redo()
        {
            Receiver.ToggleSwitchAhead();
            // Report();
        }
        }

    [Serializable()]
    public sealed class ToggleSwitchBehindCommand : Command
    {
        public static Viewer Receiver { get; set; }

        public ToggleSwitchBehindCommand(CommandLog log)
            : base(log)
        {
            Redo();
        }

        public override void Redo()
        {
            Receiver.ToggleSwitchBehind();
            // Report();
        }
        }

    [Serializable()]
    public sealed class ToggleAnySwitchCommand : IndexCommand
        {
        public static Viewer Receiver { get; set; }

        public ToggleAnySwitchCommand( CommandLog log, int index )
            : base(log, index)
        {
            Redo();
        }

        public override void Redo()
        {
            Receiver.ToggleAnySwitch(Index);
            // Report();
        }
    }

    [Serializable()]
    public sealed class UncoupleCommand : Command
    {
        public static Viewer Receiver { get; set; }
        int CarPosition;    // 0 for head of train

        public UncoupleCommand( CommandLog log, int carPosition ) 
            : base(log)
        {
            CarPosition = carPosition;
            Redo();
        }

        public override void Redo()
        {
            Receiver.UncoupleBehind( CarPosition );
            // Report();
        }

        public override string ToString()
        {
            return base.ToString() + " - " + CarPosition.ToString();
        }
    }

    [Serializable()]
    public sealed class SaveScreenshotCommand : Command
    {
        public static Viewer Receiver { get; set; }

        public SaveScreenshotCommand(CommandLog log)
            : base(log)
        {
            Redo();
        }

        public override void Redo()
        {
            Receiver.SaveScreenshot = true;
            // Report();
        }
    }

    [Serializable()]
    public sealed class ResumeActivityCommand : ActivityCommand
    {
        public ResumeActivityCommand( CommandLog log, string eventNameLabel, double pauseDurationS )
            : base(log, eventNameLabel, pauseDurationS)
        {
            Redo();
        }

        public override void Redo()
        {
            Receiver.ResumeActivity();
            // Report();
        }
    }

    [Serializable()]
    public sealed class CloseAndResumeActivityCommand : ActivityCommand
    {
        public CloseAndResumeActivityCommand( CommandLog log, string eventNameLabel, double pauseDurationS )
            : base(log, eventNameLabel, pauseDurationS)
        {
            Redo();
        }
    
        public override void Redo()
        {
            Receiver.CloseBox();
            // Report();
        }
    }

    [Serializable()]
    public sealed class PauseActivityCommand : ActivityCommand
    {
        public PauseActivityCommand(CommandLog log, string eventNameLabel, double pauseDurationS)
            : base(log, eventNameLabel, pauseDurationS)
        {
            Redo();
        }

        public override void Redo()
        {
            Receiver.PauseActivity();
            // Report();
        }
    }

    [Serializable()]
    public sealed class QuitActivityCommand : ActivityCommand
    {
        public QuitActivityCommand( CommandLog log, string eventNameLabel, double pauseDurationS )
            : base(log, eventNameLabel, pauseDurationS)
        {
            Redo();
        }

        public override void Redo()
        {
            Receiver.QuitActivity();
            // Report();
        }
    }
    
    [Serializable()]
    public abstract class UseCameraCommand : CameraCommand
    {
        public static Viewer Receiver { get; set; }

        public UseCameraCommand( CommandLog log )
            : base(log)
        {
        }
    }

    [Serializable()]
    public sealed class UseCabCameraCommand : UseCameraCommand
    {

        public UseCabCameraCommand( CommandLog log ) 
            : base(log)
        {
            Redo();
        }

        public override void Redo()
        {
            Receiver.CabCamera.Activate();
            // Report();
        }
    }

	[Serializable()]
	public sealed class Use3DCabCameraCommand : UseCameraCommand
	{

		public Use3DCabCameraCommand(CommandLog log)
			: base(log)
		{
			Redo();
		}

		public override void Redo()
		{
			Receiver.ThreeDimCabCamera.Activate();
			// Report();
		}
	}
	
	[Serializable()]
    public sealed class UseFrontCameraCommand : UseCameraCommand
    {

        public UseFrontCameraCommand( CommandLog log )
            : base(log)
        {
            Redo();
        }

        public override void Redo()
        {
            Receiver.FrontCamera.Activate();
            // Report();
        }
    }

    [Serializable()]
    public sealed class UseBackCameraCommand : UseCameraCommand
    {

        public UseBackCameraCommand( CommandLog log )
            : base(log)
        {
            Redo();
        }

        public override void Redo()
        {
            Receiver.BackCamera.Activate();
            // Report();
        }
    }

    [Serializable()]
    public sealed class UseHeadOutForwardCameraCommand : UseCameraCommand
    {

        public UseHeadOutForwardCameraCommand( CommandLog log )
            : base(log)
        {
            Redo();
        }

        public override void Redo()
        {
            Receiver.HeadOutForwardCamera.Activate();
            // Report();
        }
    }

    [Serializable()]
    public sealed class UseFreeRoamCameraCommand : UseCameraCommand
    {

        public UseFreeRoamCameraCommand(CommandLog log)
            : base(log)
        {
            Redo();
        }

        public override void Redo()
        {
            // Makes a new free roam camera that adopts the same viewpoint as the current camera.
            // List item [0] is the current free roam camera, most recent free roam camera is at item [1]. 
            // Adds existing viewpoint to the head of the history list.
            // If this is the first use of the free roam camera, then the view point is added twice, so
            // it gets stored in the history list.
            if (Receiver.FreeRoamCameraList.Count == 0)
                Receiver.FreeRoamCameraList.Insert(0, new FreeRoamCamera(Receiver, Receiver.Camera));
            Receiver.FreeRoamCameraList.Insert(0, new FreeRoamCamera(Receiver, Receiver.Camera));
            Receiver.FreeRoamCamera.Activate();
        }
    }
    
    [Serializable()]
    public sealed class UsePreviousFreeRoamCameraCommand : UseCameraCommand
    {

        public UsePreviousFreeRoamCameraCommand(CommandLog log)
            : base(log)
        {
            Redo();
        }

        public override void Redo()
        {
            Receiver.ChangeToPreviousFreeRoamCamera();
        }
    }
    
    [Serializable()]
    public sealed class UseHeadOutBackCameraCommand : UseCameraCommand
    {

        public UseHeadOutBackCameraCommand( CommandLog log )
            : base(log)
        {
            Redo();
        }

        public override void Redo()
        {
            Receiver.HeadOutBackCamera.Activate();
            // Report();
        }
    }

    [Serializable()]
    public sealed class UseBrakemanCameraCommand : UseCameraCommand
    {

        public UseBrakemanCameraCommand( CommandLog log )
            : base(log)
        {
            Redo();
        }

        public override void Redo()
        {
            Receiver.BrakemanCamera.Activate();
            // Report();
        }
    }

    [Serializable()]
    public sealed class UsePassengerCameraCommand : UseCameraCommand
    {

        public UsePassengerCameraCommand( CommandLog log )
            : base(log)
        {
            Redo();
        }

        public override void Redo()
        {
            Receiver.PassengerCamera.Activate();
            // Report();
        }
    }

    [Serializable()]
    public sealed class UseTracksideCameraCommand : UseCameraCommand
    {

        public UseTracksideCameraCommand( CommandLog log )
            : base(log)
        {
            Redo();
        }

        public override void Redo()
        {
            Receiver.TracksideCamera.Activate();
            // Report();
        }
    }

    [Serializable()]
    public sealed class UseSpecialTracksideCameraCommand : UseCameraCommand
    {

        public UseSpecialTracksideCameraCommand(CommandLog log)
            : base(log)
        {
            Redo();
        }

        public override void Redo()
        {
            Receiver.SpecialTracksideCamera.Activate();
            // Report();
        }
    }


    [Serializable()]
    public abstract class MoveCameraCommand : CameraCommand
    {
        public static Viewer Receiver { get; set; }
        protected double EndTime;

        public MoveCameraCommand( CommandLog log, double startTime, double endTime )
            : base(log)
        {
            Time = startTime;
            EndTime = endTime;
        }

        public override string ToString()
        {
            return base.ToString() + " - " + String.Format( "{0}", FormatStrings.FormatPreciseTime( EndTime ) );
        }
    }

    [Serializable()]
    public sealed class CameraRotateUpDownCommand : MoveCameraCommand
    {
        float RotationXRadians;

        public CameraRotateUpDownCommand( CommandLog log, double startTime, double endTime, float rx )
            : base(log, startTime, endTime)
        {
            RotationXRadians = rx;
            Redo();
        }

        public override void Redo()
        {
            if (Receiver.Camera is RotatingCamera)
            {
                var c = Receiver.Camera as RotatingCamera;
                c.RotationXTargetRadians = RotationXRadians;
                c.EndTime = EndTime;
            }
            // Report();
        }

        public override string ToString()
        {
            return base.ToString() + String.Format( ", {0}", RotationXRadians );
        }
    }

    [Serializable()]
    public sealed class CameraRotateLeftRightCommand : MoveCameraCommand
    {
        float RotationYRadians;

        public CameraRotateLeftRightCommand( CommandLog log, double startTime, double endTime, float ry )
            : base(log, startTime, endTime)
        {
            RotationYRadians = ry;
            Redo();
        }

        public override void Redo()
        {
            if (Receiver.Camera is RotatingCamera)
            {
                var c = Receiver.Camera as RotatingCamera;
                c.RotationYTargetRadians = RotationYRadians;
                c.EndTime = EndTime;
            }
            // Report();
        }

        public override string ToString()
        {
            return base.ToString() + String.Format( ", {0}", RotationYRadians );
        }
    }

    /// <summary>
    /// Records rotations made by mouse movements.
    /// </summary>
    [Serializable()]
    public sealed class CameraMouseRotateCommand : MoveCameraCommand
    {
        float RotationXRadians;
        float RotationYRadians;

        public CameraMouseRotateCommand( CommandLog log, double startTime, double endTime, float rx, float ry )
            : base(log, startTime, endTime)
        {
            RotationXRadians = rx;
            RotationYRadians = ry;
            Redo();
        }

        public override void Redo()
        {
            if (Receiver.Camera is RotatingCamera)
            {
                var c = Receiver.Camera as RotatingCamera;
                c.EndTime = EndTime;
                c.RotationXTargetRadians = RotationXRadians;
                c.RotationYTargetRadians = RotationYRadians;
            }
            // Report();
        }

        public override string ToString()
        {
            return base.ToString() + String.Format( ", {0} {1} {2}", EndTime, RotationXRadians, RotationYRadians );
        }
    }

    [Serializable()]
    public sealed class CameraXCommand : MoveCameraCommand
    {
        float XRadians;

        public CameraXCommand( CommandLog log, double startTime, double endTime, float xr )
            : base(log, startTime, endTime)
        {
            XRadians = xr;
            Redo();
        }

        public override void Redo()
        {
            if (Receiver.Camera is RotatingCamera)
            {
                var c = Receiver.Camera as RotatingCamera;
                c.XTargetRadians = XRadians;
                c.EndTime = EndTime;
            }
            // Report();
        }

        public override string ToString()
        {
            return base.ToString() + String.Format( ", {0}", XRadians );
        }
    }

    [Serializable()]
    public sealed class CameraYCommand : MoveCameraCommand
    {
        float YRadians;

        public CameraYCommand( CommandLog log, double startTime, double endTime, float yr )
            : base(log, startTime, endTime)
        {
            YRadians = yr;
            Redo();
        }

        public override void Redo()
        {
            if (Receiver.Camera is RotatingCamera)
            {
                var c = Receiver.Camera as RotatingCamera;
                c.YTargetRadians = YRadians;
                c.EndTime = EndTime;
            }
            // Report();
        }

        public override string ToString()
        {
            return base.ToString() + String.Format( ", {0}", YRadians );
        }
    }

    [Serializable()]
    public sealed class CameraZCommand : MoveCameraCommand
    {
        float ZRadians;

        public CameraZCommand( CommandLog log, double startTime, double endTime, float zr )
            : base(log, startTime, endTime)
        {
            ZRadians = zr;
            Redo();
        }

        public override void Redo()
        {
            if (Receiver.Camera is RotatingCamera)
            {
                var c = Receiver.Camera as RotatingCamera;
                c.ZTargetRadians = ZRadians;
                c.EndTime = EndTime;
            } // Report();
        }

        public override string ToString()
        {
            return base.ToString() + String.Format( ", {0}", ZRadians );
        }
    }

	[Serializable()]
	public sealed class CameraMoveXYZCommand : MoveCameraCommand
	{
		float X, Y, Z;

        public CameraMoveXYZCommand(CommandLog log, double startTime, double endTime, float xr, float yr, float zr)
			: base(log, startTime, endTime)
		{
			X = xr; Y = yr; Z = zr;
			Redo();
		}

		public override void Redo()
		{
			if (Receiver.Camera is ThreeDimCabCamera)
			{
				var c = Receiver.Camera as ThreeDimCabCamera;
				c.MoveCameraXYZ(X, Y, Z);
				c.EndTime = EndTime;
			}
			// Report();
		}

		public override string ToString()
		{
			return base.ToString() + String.Format(", {0}", X);
		}
	}

	[Serializable()]
    public sealed class TrackingCameraXCommand : MoveCameraCommand
    {
        float PositionXRadians;

        public TrackingCameraXCommand( CommandLog log, double startTime, double endTime, float rx )
            : base(log, startTime, endTime)
        {
            PositionXRadians = rx;
            Redo();
        }

        public override void Redo()
        {
            if (Receiver.Camera is TrackingCamera)
            {
                var c = Receiver.Camera as TrackingCamera;
                c.PositionXTargetRadians = PositionXRadians;
                c.EndTime = EndTime;
            }
            // Report();
        }

        public override string ToString()
        {
            return base.ToString() + String.Format( ", {0}", PositionXRadians );
        }
    }

    [Serializable()]
    public sealed class TrackingCameraYCommand : MoveCameraCommand
    {
        float PositionYRadians;

        public TrackingCameraYCommand( CommandLog log, double startTime, double endTime, float ry )
            : base(log, startTime, endTime)
        {
            PositionYRadians = ry;
            Redo();
        }

        public override void Redo()
        {
            if (Receiver.Camera is TrackingCamera)
            {
                var c = Receiver.Camera as TrackingCamera;
                c.PositionYTargetRadians = PositionYRadians;
                c.EndTime = EndTime;
            }
            // Report();
        }

        public override string ToString()
        {
            return base.ToString() + String.Format( ", {0}", PositionYRadians );
        }
    }

    [Serializable()]
    public sealed class TrackingCameraZCommand : MoveCameraCommand
    {
        float PositionDistanceMetres;

        public TrackingCameraZCommand( CommandLog log, double startTime, double endTime, float d )
            : base(log, startTime, endTime)
        {
            PositionDistanceMetres = d;
            Redo();
        }

        public override void Redo()
        {
            if (Receiver.Camera is TrackingCamera)
            {
                var c = Receiver.Camera as TrackingCamera;
                c.PositionDistanceTargetMetres = PositionDistanceMetres;
                c.EndTime = EndTime;
            }
            // Report();
        }

        public override string ToString()
        {
            return base.ToString() + String.Format( ", {0}", PositionDistanceMetres );
        }
    }

    [Serializable()]
    public sealed class NextCarCommand : UseCameraCommand
    {

        public NextCarCommand( CommandLog log )
            : base(log)
        {
            Redo();
        }

        public override void Redo()
        {
            if (Receiver.Camera is AttachedCamera)
            {
                var c = Receiver.Camera as AttachedCamera;
                c.NextCar();
            }
            // Report();
        }
    }

    [Serializable()]
    public sealed class PreviousCarCommand : UseCameraCommand
    {

        public PreviousCarCommand( CommandLog log )
            : base(log)
        {
            Redo();
        }

        public override void Redo()
        {
            if (Receiver.Camera is AttachedCamera)
            {
                var c = Receiver.Camera as AttachedCamera;
                c.PreviousCar();
            }
            // Report();
        }
    }

    [Serializable()]
    public sealed class FirstCarCommand : UseCameraCommand
    {

        public FirstCarCommand( CommandLog log )
            : base(log)
        {
            Redo();
        }

        public override void Redo()
        {
            if (Receiver.Camera is AttachedCamera)
            {
                var c = Receiver.Camera as AttachedCamera;
                c.FirstCar();
            }
            // Report();
        }
    }

    [Serializable()]
    public sealed class LastCarCommand : UseCameraCommand
    {

        public LastCarCommand( CommandLog log )
            : base(log)
        {
            Redo();
        }

        public override void Redo()
        {
            if (Receiver.Camera is AttachedCamera)
            {
                var c = Receiver.Camera as AttachedCamera;
                c.LastCar();
            }
            // Report();
        }
    }

    [Serializable]
    public sealed class FieldOfViewCommand : UseCameraCommand
    {
        float FieldOfView;

        public FieldOfViewCommand(CommandLog log, float fieldOfView)
            : base(log)
        {
            FieldOfView = fieldOfView;
            Redo();
        }

        public override void Redo()
        {
            Receiver.Camera.FieldOfView = FieldOfView;
            Receiver.Camera.ScreenChanged();
        }
    }

    [Serializable()]
    public sealed class CameraChangePassengerViewPointCommand : UseCameraCommand
    {

        public CameraChangePassengerViewPointCommand(CommandLog log)
            : base(log)
        {
            Redo();
        }

        public override void Redo()
        {
            if (Receiver.Camera.AttachedCar.PassengerViewpoints.Count == 1)
                Receiver.PassengerCamera.SwitchSideCameraCar(Receiver.Camera.AttachedCar);
            else Receiver.PassengerCamera.ChangePassengerViewPoint(Receiver.Camera.AttachedCar);
            // Report();
        }
    }
}
=======
﻿// COPYRIGHT 2012, 2013, 2014, 2015 by the Open Rails project.
// 
// This file is part of Open Rails.
// 
// Open Rails is free software: you can redistribute it and/or modify
// it under the terms of the GNU General Public License as published by
// the Free Software Foundation, either version 3 of the License, or
// (at your option) any later version.
// 
// Open Rails is distributed in the hope that it will be useful,
// but WITHOUT ANY WARRANTY; without even the implied warranty of
// MERCHANTABILITY or FITNESS FOR A PARTICULAR PURPOSE.  See the
// GNU General Public License for more details.
// 
// You should have received a copy of the GNU General Public License
// along with Open Rails.  If not, see <http://www.gnu.org/licenses/>.

// This file is the responsibility of the 3D & Environment Team.

using Orts.Common;
using Orts.Viewer3D.Popups;
using Orts.Viewer3D.RollingStock;
using ORTS.Common;
using System;

namespace Orts.Viewer3D
{
    [Serializable()]
    public abstract class ActivityCommand : PausedCommand
        {
        public static ActivityWindow Receiver { get; set; }
        string EventNameLabel;

        public ActivityCommand( CommandLog log, string eventNameLabel, double pauseDurationS )
            : base(log, pauseDurationS)
        {
            EventNameLabel = eventNameLabel;
            //Redo(); // More consistent but untested
        }

        public override string ToString()
        {
            return String.Format("{0} Event: {1} ", base.ToString(), EventNameLabel);
        }
    }

    /// <summary>
    /// Command to automatically re-fuel and re-water locomotive or tender.
    /// </summary>
    [Serializable()]
    public sealed class ImmediateRefillCommand : Command
    {
        public static MSTSLocomotiveViewer Receiver { get; set; }

        public ImmediateRefillCommand(CommandLog log)
            : base(log)
        {
            Redo();
        }

        public override void Redo()
        {
            if (Receiver == null) return;
            Receiver.ImmediateRefill(); 
            // Report();
        }
    }

    /// <summary>
    /// Continuous command to re-fuel and re-water locomotive or tender.
    /// </summary>
    [Serializable()]
    public sealed class RefillCommand : ContinuousCommand
    {
        public static MSTSLocomotiveViewer Receiver { get; set; }

        public RefillCommand(CommandLog log, float? target, double startTime)
            : base(log, true, target, startTime)
        {
            Target = target;        // Fraction from 0 to 1.0
            this.Time = startTime;  // Continuous commands are created at end of change, so overwrite time when command was created
        }

        public override void Redo()
        {
            if (Receiver == null) return;
            Receiver.RefillChangeTo(Target);
            // Report();
        }
    }

    // Other
    [Serializable()]
    public sealed class ChangeCabCommand : Command
    {
        public static Viewer Receiver { get; set; }

        public ChangeCabCommand(CommandLog log)
            : base(log)
        {
            Redo();
        }

        public override void Redo()
        {
            Receiver.ChangeCab();
            // Report();
        }
        }

    [Serializable()]
    public sealed class ToggleSwitchAheadCommand : Command
    {
        public static Viewer Receiver { get; set; }

        public ToggleSwitchAheadCommand(CommandLog log)
            : base(log)
        {
            Redo();
        }

        public override void Redo()
        {
            Receiver.ToggleSwitchAhead();
            // Report();
        }
        }

    [Serializable()]
    public sealed class ToggleSwitchBehindCommand : Command
    {
        public static Viewer Receiver { get; set; }

        public ToggleSwitchBehindCommand(CommandLog log)
            : base(log)
        {
            Redo();
        }

        public override void Redo()
        {
            Receiver.ToggleSwitchBehind();
            // Report();
        }
        }

    [Serializable()]
    public sealed class ToggleAnySwitchCommand : IndexCommand
        {
        public static Viewer Receiver { get; set; }

        public ToggleAnySwitchCommand( CommandLog log, int index )
            : base(log, index)
        {
            Redo();
        }

        public override void Redo()
        {
            Receiver.ToggleAnySwitch(Index);
            // Report();
        }
    }

    [Serializable()]
    public sealed class UncoupleCommand : Command
    {
        public static Viewer Receiver { get; set; }
        int CarPosition;    // 0 for head of train

        public UncoupleCommand( CommandLog log, int carPosition ) 
            : base(log)
        {
            CarPosition = carPosition;
            Redo();
        }

        public override void Redo()
        {
            Receiver.UncoupleBehind( CarPosition );
            // Report();
        }

        public override string ToString()
        {
            return base.ToString() + " - " + CarPosition.ToString();
        }
    }

    [Serializable()]
    public sealed class SaveScreenshotCommand : Command
    {
        public static Viewer Receiver { get; set; }

        public SaveScreenshotCommand(CommandLog log)
            : base(log)
        {
            Redo();
        }

        public override void Redo()
        {
            Receiver.SaveScreenshot = true;
            // Report();
        }
    }

    [Serializable()]
    public sealed class ResumeActivityCommand : ActivityCommand
    {
        public ResumeActivityCommand( CommandLog log, string eventNameLabel, double pauseDurationS )
            : base(log, eventNameLabel, pauseDurationS)
        {
            Redo();
        }

        public override void Redo()
        {
            Receiver.ResumeActivity();
            // Report();
        }
    }

    [Serializable()]
    public sealed class CloseAndResumeActivityCommand : ActivityCommand
    {
        public CloseAndResumeActivityCommand( CommandLog log, string eventNameLabel, double pauseDurationS )
            : base(log, eventNameLabel, pauseDurationS)
        {
            Redo();
        }
    
        public override void Redo()
        {
            Receiver.CloseBox();
            // Report();
        }
    }

    [Serializable()]
    public sealed class PauseActivityCommand : ActivityCommand
    {
        public PauseActivityCommand(CommandLog log, string eventNameLabel, double pauseDurationS)
            : base(log, eventNameLabel, pauseDurationS)
        {
            Redo();
        }

        public override void Redo()
        {
            Receiver.PauseActivity();
            // Report();
        }
    }

    [Serializable()]
    public sealed class QuitActivityCommand : ActivityCommand
    {
        public QuitActivityCommand( CommandLog log, string eventNameLabel, double pauseDurationS )
            : base(log, eventNameLabel, pauseDurationS)
        {
            Redo();
        }

        public override void Redo()
        {
            Receiver.QuitActivity();
            // Report();
        }
    }
    
    [Serializable()]
    public abstract class UseCameraCommand : CameraCommand
    {
        public static Viewer Receiver { get; set; }

        public UseCameraCommand( CommandLog log )
            : base(log)
        {
        }
    }

    [Serializable()]
    public sealed class UseCabCameraCommand : UseCameraCommand
    {

        public UseCabCameraCommand( CommandLog log ) 
            : base(log)
        {
            Redo();
        }

        public override void Redo()
        {
            Receiver.CabCamera.Activate();
            // Report();
        }
    }

	[Serializable()]
	public sealed class Use3DCabCameraCommand : UseCameraCommand
	{

		public Use3DCabCameraCommand(CommandLog log)
			: base(log)
		{
			Redo();
		}

		public override void Redo()
		{
			Receiver.ThreeDimCabCamera.Activate();
			// Report();
		}
	}
	
	[Serializable()]
    public sealed class UseFrontCameraCommand : UseCameraCommand
    {

        public UseFrontCameraCommand( CommandLog log )
            : base(log)
        {
            Redo();
        }

        public override void Redo()
        {
            Receiver.FrontCamera.Activate();
            // Report();
        }
    }

    [Serializable()]
    public sealed class UseBackCameraCommand : UseCameraCommand
    {

        public UseBackCameraCommand( CommandLog log )
            : base(log)
        {
            Redo();
        }

        public override void Redo()
        {
            Receiver.BackCamera.Activate();
            // Report();
        }
    }

    [Serializable()]
    public sealed class UseHeadOutForwardCameraCommand : UseCameraCommand
    {

        public UseHeadOutForwardCameraCommand( CommandLog log )
            : base(log)
        {
            Redo();
        }

        public override void Redo()
        {
            Receiver.HeadOutForwardCamera.Activate();
            // Report();
        }
    }

    [Serializable()]
    public sealed class UseFreeRoamCameraCommand : UseCameraCommand
    {

        public UseFreeRoamCameraCommand(CommandLog log)
            : base(log)
        {
            Redo();
        }

        public override void Redo()
        {
            // Makes a new free roam camera that adopts the same viewpoint as the current camera.
            // List item [0] is the current free roam camera, most recent free roam camera is at item [1]. 
            // Adds existing viewpoint to the head of the history list.
            // If this is the first use of the free roam camera, then the view point is added twice, so
            // it gets stored in the history list.
            if (Receiver.FreeRoamCameraList.Count == 0)
                Receiver.FreeRoamCameraList.Insert(0, new FreeRoamCamera(Receiver, Receiver.Camera));
            Receiver.FreeRoamCameraList.Insert(0, new FreeRoamCamera(Receiver, Receiver.Camera));
            Receiver.FreeRoamCamera.Activate();
        }
    }
    
    [Serializable()]
    public sealed class UsePreviousFreeRoamCameraCommand : UseCameraCommand
    {

        public UsePreviousFreeRoamCameraCommand(CommandLog log)
            : base(log)
        {
            Redo();
        }

        public override void Redo()
        {
            Receiver.ChangeToPreviousFreeRoamCamera();
        }
    }
    
    [Serializable()]
    public sealed class UseHeadOutBackCameraCommand : UseCameraCommand
    {

        public UseHeadOutBackCameraCommand( CommandLog log )
            : base(log)
        {
            Redo();
        }

        public override void Redo()
        {
            Receiver.HeadOutBackCamera.Activate();
            // Report();
        }
    }

    [Serializable()]
    public sealed class UseBrakemanCameraCommand : UseCameraCommand
    {

        public UseBrakemanCameraCommand( CommandLog log )
            : base(log)
        {
            Redo();
        }

        public override void Redo()
        {
            Receiver.BrakemanCamera.Activate();
            // Report();
        }
    }

    [Serializable()]
    public sealed class UsePassengerCameraCommand : UseCameraCommand
    {

        public UsePassengerCameraCommand( CommandLog log )
            : base(log)
        {
            Redo();
        }

        public override void Redo()
        {
            Receiver.PassengerCamera.Activate();
            // Report();
        }
    }

    [Serializable()]
    public sealed class UseTracksideCameraCommand : UseCameraCommand
    {

        public UseTracksideCameraCommand( CommandLog log )
            : base(log)
        {
            Redo();
        }

        public override void Redo()
        {
            Receiver.TracksideCamera.Activate();
            // Report();
        }
    }

    [Serializable()]
    public sealed class UseSpecialTracksideCameraCommand : UseCameraCommand
    {

        public UseSpecialTracksideCameraCommand(CommandLog log)
            : base(log)
        {
            Redo();
        }

        public override void Redo()
        {
            Receiver.SpecialTracksideCamera.Activate();
            // Report();
        }
    }

    [Serializable()]
    public abstract class MoveCameraCommand : CameraCommand
    {
        public static Viewer Receiver { get; set; }
        protected double EndTime;

        public MoveCameraCommand( CommandLog log, double startTime, double endTime )
            : base(log)
        {
            Time = startTime;
            EndTime = endTime;
        }

        public override string ToString()
        {
            return base.ToString() + " - " + String.Format( "{0}", FormatStrings.FormatPreciseTime( EndTime ) );
        }
    }

    [Serializable()]
    public sealed class CameraRotateUpDownCommand : MoveCameraCommand
    {
        float RotationXRadians;

        public CameraRotateUpDownCommand( CommandLog log, double startTime, double endTime, float rx )
            : base(log, startTime, endTime)
        {
            RotationXRadians = rx;
            Redo();
        }

        public override void Redo()
        {
            if (Receiver.Camera is RotatingCamera)
            {
                var c = Receiver.Camera as RotatingCamera;
                c.RotationXTargetRadians = RotationXRadians;
                c.EndTime = EndTime;
            }
            // Report();
        }

        public override string ToString()
        {
            return base.ToString() + String.Format( ", {0}", RotationXRadians );
        }
    }

    [Serializable()]
    public sealed class CameraRotateLeftRightCommand : MoveCameraCommand
    {
        float RotationYRadians;

        public CameraRotateLeftRightCommand( CommandLog log, double startTime, double endTime, float ry )
            : base(log, startTime, endTime)
        {
            RotationYRadians = ry;
            Redo();
        }

        public override void Redo()
        {
            if (Receiver.Camera is RotatingCamera)
            {
                var c = Receiver.Camera as RotatingCamera;
                c.RotationYTargetRadians = RotationYRadians;
                c.EndTime = EndTime;
            }
            // Report();
        }

        public override string ToString()
        {
            return base.ToString() + String.Format( ", {0}", RotationYRadians );
        }
    }

    /// <summary>
    /// Records rotations made by mouse movements.
    /// </summary>
    [Serializable()]
    public sealed class CameraMouseRotateCommand : MoveCameraCommand
    {
        float RotationXRadians;
        float RotationYRadians;

        public CameraMouseRotateCommand( CommandLog log, double startTime, double endTime, float rx, float ry )
            : base(log, startTime, endTime)
        {
            RotationXRadians = rx;
            RotationYRadians = ry;
            Redo();
        }

        public override void Redo()
        {
            if (Receiver.Camera is RotatingCamera)
            {
                var c = Receiver.Camera as RotatingCamera;
                c.EndTime = EndTime;
                c.RotationXTargetRadians = RotationXRadians;
                c.RotationYTargetRadians = RotationYRadians;
            }
            // Report();
        }

        public override string ToString()
        {
            return base.ToString() + String.Format( ", {0} {1} {2}", EndTime, RotationXRadians, RotationYRadians );
        }
    }

    [Serializable()]
    public sealed class CameraXCommand : MoveCameraCommand
    {
        float XRadians;

        public CameraXCommand( CommandLog log, double startTime, double endTime, float xr )
            : base(log, startTime, endTime)
        {
            XRadians = xr;
            Redo();
        }

        public override void Redo()
        {
            if (Receiver.Camera is RotatingCamera)
            {
                var c = Receiver.Camera as RotatingCamera;
                c.XTargetRadians = XRadians;
                c.EndTime = EndTime;
            }
            // Report();
        }

        public override string ToString()
        {
            return base.ToString() + String.Format( ", {0}", XRadians );
        }
    }

    [Serializable()]
    public sealed class CameraYCommand : MoveCameraCommand
    {
        float YRadians;

        public CameraYCommand( CommandLog log, double startTime, double endTime, float yr )
            : base(log, startTime, endTime)
        {
            YRadians = yr;
            Redo();
        }

        public override void Redo()
        {
            if (Receiver.Camera is RotatingCamera)
            {
                var c = Receiver.Camera as RotatingCamera;
                c.YTargetRadians = YRadians;
                c.EndTime = EndTime;
            }
            // Report();
        }

        public override string ToString()
        {
            return base.ToString() + String.Format( ", {0}", YRadians );
        }
    }

    [Serializable()]
    public sealed class CameraZCommand : MoveCameraCommand
    {
        float ZRadians;

        public CameraZCommand( CommandLog log, double startTime, double endTime, float zr )
            : base(log, startTime, endTime)
        {
            ZRadians = zr;
            Redo();
        }

        public override void Redo()
        {
            if (Receiver.Camera is RotatingCamera)
            {
                var c = Receiver.Camera as RotatingCamera;
                c.ZTargetRadians = ZRadians;
                c.EndTime = EndTime;
            } // Report();
        }

        public override string ToString()
        {
            return base.ToString() + String.Format( ", {0}", ZRadians );
        }
    }

	[Serializable()]
	public sealed class CameraMoveXYZCommand : MoveCameraCommand
	{
		float X, Y, Z;

        public CameraMoveXYZCommand(CommandLog log, double startTime, double endTime, float xr, float yr, float zr)
			: base(log, startTime, endTime)
		{
			X = xr; Y = yr; Z = zr;
			Redo();
		}

		public override void Redo()
		{
			if (Receiver.Camera is ThreeDimCabCamera)
			{
				var c = Receiver.Camera as ThreeDimCabCamera;
				c.MoveCameraXYZ(X, Y, Z);
				c.EndTime = EndTime;
			}
			// Report();
		}

		public override string ToString()
		{
			return base.ToString() + String.Format(", {0}", X);
		}
	}

	[Serializable()]
    public sealed class TrackingCameraXCommand : MoveCameraCommand
    {
        float PositionXRadians;

        public TrackingCameraXCommand( CommandLog log, double startTime, double endTime, float rx )
            : base(log, startTime, endTime)
        {
            PositionXRadians = rx;
            Redo();
        }

        public override void Redo()
        {
            if (Receiver.Camera is TrackingCamera)
            {
                var c = Receiver.Camera as TrackingCamera;
                c.PositionXTargetRadians = PositionXRadians;
                c.EndTime = EndTime;
            }
            // Report();
        }

        public override string ToString()
        {
            return base.ToString() + String.Format( ", {0}", PositionXRadians );
        }
    }

    [Serializable()]
    public sealed class TrackingCameraYCommand : MoveCameraCommand
    {
        float PositionYRadians;

        public TrackingCameraYCommand( CommandLog log, double startTime, double endTime, float ry )
            : base(log, startTime, endTime)
        {
            PositionYRadians = ry;
            Redo();
        }

        public override void Redo()
        {
            if (Receiver.Camera is TrackingCamera)
            {
                var c = Receiver.Camera as TrackingCamera;
                c.PositionYTargetRadians = PositionYRadians;
                c.EndTime = EndTime;
            }
            // Report();
        }

        public override string ToString()
        {
            return base.ToString() + String.Format( ", {0}", PositionYRadians );
        }
    }

    [Serializable()]
    public sealed class TrackingCameraZCommand : MoveCameraCommand
    {
        float PositionDistanceMetres;

        public TrackingCameraZCommand( CommandLog log, double startTime, double endTime, float d )
            : base(log, startTime, endTime)
        {
            PositionDistanceMetres = d;
            Redo();
        }

        public override void Redo()
        {
            if (Receiver.Camera is TrackingCamera)
            {
                var c = Receiver.Camera as TrackingCamera;
                c.PositionDistanceTargetMetres = PositionDistanceMetres;
                c.EndTime = EndTime;
            }
            // Report();
        }

        public override string ToString()
        {
            return base.ToString() + String.Format( ", {0}", PositionDistanceMetres );
        }
    }

    [Serializable()]
    public sealed class NextCarCommand : UseCameraCommand
    {

        public NextCarCommand( CommandLog log )
            : base(log)
        {
            Redo();
        }

        public override void Redo()
        {
            if (Receiver.Camera is AttachedCamera)
            {
                var c = Receiver.Camera as AttachedCamera;
                c.NextCar();
            }
            // Report();
        }
    }

    [Serializable()]
    public sealed class PreviousCarCommand : UseCameraCommand
    {

        public PreviousCarCommand( CommandLog log )
            : base(log)
        {
            Redo();
        }

        public override void Redo()
        {
            if (Receiver.Camera is AttachedCamera)
            {
                var c = Receiver.Camera as AttachedCamera;
                c.PreviousCar();
            }
            // Report();
        }
    }

    [Serializable()]
    public sealed class FirstCarCommand : UseCameraCommand
    {

        public FirstCarCommand( CommandLog log )
            : base(log)
        {
            Redo();
        }

        public override void Redo()
        {
            if (Receiver.Camera is AttachedCamera)
            {
                var c = Receiver.Camera as AttachedCamera;
                c.FirstCar();
            }
            // Report();
        }
    }

    [Serializable()]
    public sealed class LastCarCommand : UseCameraCommand
    {

        public LastCarCommand( CommandLog log )
            : base(log)
        {
            Redo();
        }

        public override void Redo()
        {
            if (Receiver.Camera is AttachedCamera)
            {
                var c = Receiver.Camera as AttachedCamera;
                c.LastCar();
            }
            // Report();
        }
    }

    [Serializable]
    public sealed class FieldOfViewCommand : UseCameraCommand
    {
        float FieldOfView;

        public FieldOfViewCommand(CommandLog log, float fieldOfView)
            : base(log)
        {
            FieldOfView = fieldOfView;
            Redo();
        }

        public override void Redo()
        {
            Receiver.Camera.FieldOfView = FieldOfView;
            Receiver.Camera.ScreenChanged();
        }
    }

    [Serializable()]
    public sealed class CameraChangePassengerViewPointCommand : UseCameraCommand
    {

        public CameraChangePassengerViewPointCommand(CommandLog log)
            : base(log)
        {
            Redo();
        }

        public override void Redo()
        {
            if (Receiver.Camera.AttachedCar.PassengerViewpoints.Count == 1)
                Receiver.PassengerCamera.SwitchSideCameraCar(Receiver.Camera.AttachedCar);
            else Receiver.PassengerCamera.ChangePassengerViewPoint(Receiver.Camera.AttachedCar);
            // Report();
        }
    }

    [Serializable()]
    public sealed class ToggleBrowseBackwardsCommand : UseCameraCommand
    {

        public ToggleBrowseBackwardsCommand(CommandLog log)
            : base(log)
        {
            Redo();
        }

        public override void Redo()
        {
            if (Receiver.Camera is TrackingCamera)
            {
                var c = Receiver.Camera as TrackingCamera;
                c.ToggleBrowseBackwards();
            }
            // Report();
        }
    }

   [Serializable()]
    public sealed class ToggleBrowseForwardsCommand : UseCameraCommand
    {

        public ToggleBrowseForwardsCommand(CommandLog log)
            : base(log)
        {
            Redo();
        }

        public override void Redo()
        {
            if (Receiver.Camera is TrackingCamera)
            {
                var c = Receiver.Camera as TrackingCamera;
                c.ToggleBrowseForwards();
            }
            // Report();
        }
    }
}
>>>>>>> 6b2cf1ad
<|MERGE_RESOLUTION|>--- conflicted
+++ resolved
@@ -1,1902 +1,971 @@
-<<<<<<< HEAD
-﻿// COPYRIGHT 2012, 2013, 2014, 2015 by the Open Rails project.
-// 
-// This file is part of Open Rails.
-// 
-// Open Rails is free software: you can redistribute it and/or modify
-// it under the terms of the GNU General Public License as published by
-// the Free Software Foundation, either version 3 of the License, or
-// (at your option) any later version.
-// 
-// Open Rails is distributed in the hope that it will be useful,
-// but WITHOUT ANY WARRANTY; without even the implied warranty of
-// MERCHANTABILITY or FITNESS FOR A PARTICULAR PURPOSE.  See the
-// GNU General Public License for more details.
-// 
-// You should have received a copy of the GNU General Public License
-// along with Open Rails.  If not, see <http://www.gnu.org/licenses/>.
-
-// This file is the responsibility of the 3D & Environment Team.
-
-using Orts.Common;
-using Orts.Viewer3D.Popups;
-using Orts.Viewer3D.RollingStock;
-using ORTS.Common;
-using System;
-
-namespace Orts.Viewer3D
-{
-    [Serializable()]
-    public abstract class ActivityCommand : PausedCommand
-        {
-        public static ActivityWindow Receiver { get; set; }
-        string EventNameLabel;
-
-        public ActivityCommand( CommandLog log, string eventNameLabel, double pauseDurationS )
-            : base(log, pauseDurationS)
-        {
-            EventNameLabel = eventNameLabel;
-            //Redo(); // More consistent but untested
-        }
-
-        public override string ToString()
-        {
-            return String.Format("{0} Event: {1} ", base.ToString(), EventNameLabel);
-        }
-    }
-
-    /// <summary>
-    /// Command to automatically re-fuel and re-water locomotive or tender.
-    /// </summary>
-    [Serializable()]
-    public sealed class ImmediateRefillCommand : Command
-    {
-        public static MSTSLocomotiveViewer Receiver { get; set; }
-
-        public ImmediateRefillCommand(CommandLog log)
-            : base(log)
-        {
-            Redo();
-        }
-
-        public override void Redo()
-        {
-            if (Receiver == null) return;
-            Receiver.ImmediateRefill(); 
-            // Report();
-        }
-    }
-
-    /// <summary>
-    /// Continuous command to re-fuel and re-water locomotive or tender.
-    /// </summary>
-    [Serializable()]
-    public sealed class RefillCommand : ContinuousCommand
-    {
-        public static MSTSLocomotiveViewer Receiver { get; set; }
-
-        public RefillCommand(CommandLog log, float? target, double startTime)
-            : base(log, true, target, startTime)
-        {
-            Target = target;        // Fraction from 0 to 1.0
-            this.Time = startTime;  // Continuous commands are created at end of change, so overwrite time when command was created
-        }
-
-        public override void Redo()
-        {
-            if (Receiver == null) return;
-            Receiver.RefillChangeTo(Target);
-            // Report();
-        }
-    }
-
-    // Other
-    [Serializable()]
-    public sealed class ChangeCabCommand : Command
-    {
-        public static Viewer Receiver { get; set; }
-
-        public ChangeCabCommand(CommandLog log)
-            : base(log)
-        {
-            Redo();
-        }
-
-        public override void Redo()
-        {
-            Receiver.ChangeCab();
-            // Report();
-        }
-        }
-
-    [Serializable()]
-    public sealed class ToggleSwitchAheadCommand : Command
-    {
-        public static Viewer Receiver { get; set; }
-
-        public ToggleSwitchAheadCommand(CommandLog log)
-            : base(log)
-        {
-            Redo();
-        }
-
-        public override void Redo()
-        {
-            Receiver.ToggleSwitchAhead();
-            // Report();
-        }
-        }
-
-    [Serializable()]
-    public sealed class ToggleSwitchBehindCommand : Command
-    {
-        public static Viewer Receiver { get; set; }
-
-        public ToggleSwitchBehindCommand(CommandLog log)
-            : base(log)
-        {
-            Redo();
-        }
-
-        public override void Redo()
-        {
-            Receiver.ToggleSwitchBehind();
-            // Report();
-        }
-        }
-
-    [Serializable()]
-    public sealed class ToggleAnySwitchCommand : IndexCommand
-        {
-        public static Viewer Receiver { get; set; }
-
-        public ToggleAnySwitchCommand( CommandLog log, int index )
-            : base(log, index)
-        {
-            Redo();
-        }
-
-        public override void Redo()
-        {
-            Receiver.ToggleAnySwitch(Index);
-            // Report();
-        }
-    }
-
-    [Serializable()]
-    public sealed class UncoupleCommand : Command
-    {
-        public static Viewer Receiver { get; set; }
-        int CarPosition;    // 0 for head of train
-
-        public UncoupleCommand( CommandLog log, int carPosition ) 
-            : base(log)
-        {
-            CarPosition = carPosition;
-            Redo();
-        }
-
-        public override void Redo()
-        {
-            Receiver.UncoupleBehind( CarPosition );
-            // Report();
-        }
-
-        public override string ToString()
-        {
-            return base.ToString() + " - " + CarPosition.ToString();
-        }
-    }
-
-    [Serializable()]
-    public sealed class SaveScreenshotCommand : Command
-    {
-        public static Viewer Receiver { get; set; }
-
-        public SaveScreenshotCommand(CommandLog log)
-            : base(log)
-        {
-            Redo();
-        }
-
-        public override void Redo()
-        {
-            Receiver.SaveScreenshot = true;
-            // Report();
-        }
-    }
-
-    [Serializable()]
-    public sealed class ResumeActivityCommand : ActivityCommand
-    {
-        public ResumeActivityCommand( CommandLog log, string eventNameLabel, double pauseDurationS )
-            : base(log, eventNameLabel, pauseDurationS)
-        {
-            Redo();
-        }
-
-        public override void Redo()
-        {
-            Receiver.ResumeActivity();
-            // Report();
-        }
-    }
-
-    [Serializable()]
-    public sealed class CloseAndResumeActivityCommand : ActivityCommand
-    {
-        public CloseAndResumeActivityCommand( CommandLog log, string eventNameLabel, double pauseDurationS )
-            : base(log, eventNameLabel, pauseDurationS)
-        {
-            Redo();
-        }
-    
-        public override void Redo()
-        {
-            Receiver.CloseBox();
-            // Report();
-        }
-    }
-
-    [Serializable()]
-    public sealed class PauseActivityCommand : ActivityCommand
-    {
-        public PauseActivityCommand(CommandLog log, string eventNameLabel, double pauseDurationS)
-            : base(log, eventNameLabel, pauseDurationS)
-        {
-            Redo();
-        }
-
-        public override void Redo()
-        {
-            Receiver.PauseActivity();
-            // Report();
-        }
-    }
-
-    [Serializable()]
-    public sealed class QuitActivityCommand : ActivityCommand
-    {
-        public QuitActivityCommand( CommandLog log, string eventNameLabel, double pauseDurationS )
-            : base(log, eventNameLabel, pauseDurationS)
-        {
-            Redo();
-        }
-
-        public override void Redo()
-        {
-            Receiver.QuitActivity();
-            // Report();
-        }
-    }
-    
-    [Serializable()]
-    public abstract class UseCameraCommand : CameraCommand
-    {
-        public static Viewer Receiver { get; set; }
-
-        public UseCameraCommand( CommandLog log )
-            : base(log)
-        {
-        }
-    }
-
-    [Serializable()]
-    public sealed class UseCabCameraCommand : UseCameraCommand
-    {
-
-        public UseCabCameraCommand( CommandLog log ) 
-            : base(log)
-        {
-            Redo();
-        }
-
-        public override void Redo()
-        {
-            Receiver.CabCamera.Activate();
-            // Report();
-        }
-    }
-
-	[Serializable()]
-	public sealed class Use3DCabCameraCommand : UseCameraCommand
-	{
-
-		public Use3DCabCameraCommand(CommandLog log)
-			: base(log)
-		{
-			Redo();
-		}
-
-		public override void Redo()
-		{
-			Receiver.ThreeDimCabCamera.Activate();
-			// Report();
-		}
-	}
-	
-	[Serializable()]
-    public sealed class UseFrontCameraCommand : UseCameraCommand
-    {
-
-        public UseFrontCameraCommand( CommandLog log )
-            : base(log)
-        {
-            Redo();
-        }
-
-        public override void Redo()
-        {
-            Receiver.FrontCamera.Activate();
-            // Report();
-        }
-    }
-
-    [Serializable()]
-    public sealed class UseBackCameraCommand : UseCameraCommand
-    {
-
-        public UseBackCameraCommand( CommandLog log )
-            : base(log)
-        {
-            Redo();
-        }
-
-        public override void Redo()
-        {
-            Receiver.BackCamera.Activate();
-            // Report();
-        }
-    }
-
-    [Serializable()]
-    public sealed class UseHeadOutForwardCameraCommand : UseCameraCommand
-    {
-
-        public UseHeadOutForwardCameraCommand( CommandLog log )
-            : base(log)
-        {
-            Redo();
-        }
-
-        public override void Redo()
-        {
-            Receiver.HeadOutForwardCamera.Activate();
-            // Report();
-        }
-    }
-
-    [Serializable()]
-    public sealed class UseFreeRoamCameraCommand : UseCameraCommand
-    {
-
-        public UseFreeRoamCameraCommand(CommandLog log)
-            : base(log)
-        {
-            Redo();
-        }
-
-        public override void Redo()
-        {
-            // Makes a new free roam camera that adopts the same viewpoint as the current camera.
-            // List item [0] is the current free roam camera, most recent free roam camera is at item [1]. 
-            // Adds existing viewpoint to the head of the history list.
-            // If this is the first use of the free roam camera, then the view point is added twice, so
-            // it gets stored in the history list.
-            if (Receiver.FreeRoamCameraList.Count == 0)
-                Receiver.FreeRoamCameraList.Insert(0, new FreeRoamCamera(Receiver, Receiver.Camera));
-            Receiver.FreeRoamCameraList.Insert(0, new FreeRoamCamera(Receiver, Receiver.Camera));
-            Receiver.FreeRoamCamera.Activate();
-        }
-    }
-    
-    [Serializable()]
-    public sealed class UsePreviousFreeRoamCameraCommand : UseCameraCommand
-    {
-
-        public UsePreviousFreeRoamCameraCommand(CommandLog log)
-            : base(log)
-        {
-            Redo();
-        }
-
-        public override void Redo()
-        {
-            Receiver.ChangeToPreviousFreeRoamCamera();
-        }
-    }
-    
-    [Serializable()]
-    public sealed class UseHeadOutBackCameraCommand : UseCameraCommand
-    {
-
-        public UseHeadOutBackCameraCommand( CommandLog log )
-            : base(log)
-        {
-            Redo();
-        }
-
-        public override void Redo()
-        {
-            Receiver.HeadOutBackCamera.Activate();
-            // Report();
-        }
-    }
-
-    [Serializable()]
-    public sealed class UseBrakemanCameraCommand : UseCameraCommand
-    {
-
-        public UseBrakemanCameraCommand( CommandLog log )
-            : base(log)
-        {
-            Redo();
-        }
-
-        public override void Redo()
-        {
-            Receiver.BrakemanCamera.Activate();
-            // Report();
-        }
-    }
-
-    [Serializable()]
-    public sealed class UsePassengerCameraCommand : UseCameraCommand
-    {
-
-        public UsePassengerCameraCommand( CommandLog log )
-            : base(log)
-        {
-            Redo();
-        }
-
-        public override void Redo()
-        {
-            Receiver.PassengerCamera.Activate();
-            // Report();
-        }
-    }
-
-    [Serializable()]
-    public sealed class UseTracksideCameraCommand : UseCameraCommand
-    {
-
-        public UseTracksideCameraCommand( CommandLog log )
-            : base(log)
-        {
-            Redo();
-        }
-
-        public override void Redo()
-        {
-            Receiver.TracksideCamera.Activate();
-            // Report();
-        }
-    }
-
-    [Serializable()]
-    public sealed class UseSpecialTracksideCameraCommand : UseCameraCommand
-    {
-
-        public UseSpecialTracksideCameraCommand(CommandLog log)
-            : base(log)
-        {
-            Redo();
-        }
-
-        public override void Redo()
-        {
-            Receiver.SpecialTracksideCamera.Activate();
-            // Report();
-        }
-    }
-
-
-    [Serializable()]
-    public abstract class MoveCameraCommand : CameraCommand
-    {
-        public static Viewer Receiver { get; set; }
-        protected double EndTime;
-
-        public MoveCameraCommand( CommandLog log, double startTime, double endTime )
-            : base(log)
-        {
-            Time = startTime;
-            EndTime = endTime;
-        }
-
-        public override string ToString()
-        {
-            return base.ToString() + " - " + String.Format( "{0}", FormatStrings.FormatPreciseTime( EndTime ) );
-        }
-    }
-
-    [Serializable()]
-    public sealed class CameraRotateUpDownCommand : MoveCameraCommand
-    {
-        float RotationXRadians;
-
-        public CameraRotateUpDownCommand( CommandLog log, double startTime, double endTime, float rx )
-            : base(log, startTime, endTime)
-        {
-            RotationXRadians = rx;
-            Redo();
-        }
-
-        public override void Redo()
-        {
-            if (Receiver.Camera is RotatingCamera)
-            {
-                var c = Receiver.Camera as RotatingCamera;
-                c.RotationXTargetRadians = RotationXRadians;
-                c.EndTime = EndTime;
-            }
-            // Report();
-        }
-
-        public override string ToString()
-        {
-            return base.ToString() + String.Format( ", {0}", RotationXRadians );
-        }
-    }
-
-    [Serializable()]
-    public sealed class CameraRotateLeftRightCommand : MoveCameraCommand
-    {
-        float RotationYRadians;
-
-        public CameraRotateLeftRightCommand( CommandLog log, double startTime, double endTime, float ry )
-            : base(log, startTime, endTime)
-        {
-            RotationYRadians = ry;
-            Redo();
-        }
-
-        public override void Redo()
-        {
-            if (Receiver.Camera is RotatingCamera)
-            {
-                var c = Receiver.Camera as RotatingCamera;
-                c.RotationYTargetRadians = RotationYRadians;
-                c.EndTime = EndTime;
-            }
-            // Report();
-        }
-
-        public override string ToString()
-        {
-            return base.ToString() + String.Format( ", {0}", RotationYRadians );
-        }
-    }
-
-    /// <summary>
-    /// Records rotations made by mouse movements.
-    /// </summary>
-    [Serializable()]
-    public sealed class CameraMouseRotateCommand : MoveCameraCommand
-    {
-        float RotationXRadians;
-        float RotationYRadians;
-
-        public CameraMouseRotateCommand( CommandLog log, double startTime, double endTime, float rx, float ry )
-            : base(log, startTime, endTime)
-        {
-            RotationXRadians = rx;
-            RotationYRadians = ry;
-            Redo();
-        }
-
-        public override void Redo()
-        {
-            if (Receiver.Camera is RotatingCamera)
-            {
-                var c = Receiver.Camera as RotatingCamera;
-                c.EndTime = EndTime;
-                c.RotationXTargetRadians = RotationXRadians;
-                c.RotationYTargetRadians = RotationYRadians;
-            }
-            // Report();
-        }
-
-        public override string ToString()
-        {
-            return base.ToString() + String.Format( ", {0} {1} {2}", EndTime, RotationXRadians, RotationYRadians );
-        }
-    }
-
-    [Serializable()]
-    public sealed class CameraXCommand : MoveCameraCommand
-    {
-        float XRadians;
-
-        public CameraXCommand( CommandLog log, double startTime, double endTime, float xr )
-            : base(log, startTime, endTime)
-        {
-            XRadians = xr;
-            Redo();
-        }
-
-        public override void Redo()
-        {
-            if (Receiver.Camera is RotatingCamera)
-            {
-                var c = Receiver.Camera as RotatingCamera;
-                c.XTargetRadians = XRadians;
-                c.EndTime = EndTime;
-            }
-            // Report();
-        }
-
-        public override string ToString()
-        {
-            return base.ToString() + String.Format( ", {0}", XRadians );
-        }
-    }
-
-    [Serializable()]
-    public sealed class CameraYCommand : MoveCameraCommand
-    {
-        float YRadians;
-
-        public CameraYCommand( CommandLog log, double startTime, double endTime, float yr )
-            : base(log, startTime, endTime)
-        {
-            YRadians = yr;
-            Redo();
-        }
-
-        public override void Redo()
-        {
-            if (Receiver.Camera is RotatingCamera)
-            {
-                var c = Receiver.Camera as RotatingCamera;
-                c.YTargetRadians = YRadians;
-                c.EndTime = EndTime;
-            }
-            // Report();
-        }
-
-        public override string ToString()
-        {
-            return base.ToString() + String.Format( ", {0}", YRadians );
-        }
-    }
-
-    [Serializable()]
-    public sealed class CameraZCommand : MoveCameraCommand
-    {
-        float ZRadians;
-
-        public CameraZCommand( CommandLog log, double startTime, double endTime, float zr )
-            : base(log, startTime, endTime)
-        {
-            ZRadians = zr;
-            Redo();
-        }
-
-        public override void Redo()
-        {
-            if (Receiver.Camera is RotatingCamera)
-            {
-                var c = Receiver.Camera as RotatingCamera;
-                c.ZTargetRadians = ZRadians;
-                c.EndTime = EndTime;
-            } // Report();
-        }
-
-        public override string ToString()
-        {
-            return base.ToString() + String.Format( ", {0}", ZRadians );
-        }
-    }
-
-	[Serializable()]
-	public sealed class CameraMoveXYZCommand : MoveCameraCommand
-	{
-		float X, Y, Z;
-
-        public CameraMoveXYZCommand(CommandLog log, double startTime, double endTime, float xr, float yr, float zr)
-			: base(log, startTime, endTime)
-		{
-			X = xr; Y = yr; Z = zr;
-			Redo();
-		}
-
-		public override void Redo()
-		{
-			if (Receiver.Camera is ThreeDimCabCamera)
-			{
-				var c = Receiver.Camera as ThreeDimCabCamera;
-				c.MoveCameraXYZ(X, Y, Z);
-				c.EndTime = EndTime;
-			}
-			// Report();
-		}
-
-		public override string ToString()
-		{
-			return base.ToString() + String.Format(", {0}", X);
-		}
-	}
-
-	[Serializable()]
-    public sealed class TrackingCameraXCommand : MoveCameraCommand
-    {
-        float PositionXRadians;
-
-        public TrackingCameraXCommand( CommandLog log, double startTime, double endTime, float rx )
-            : base(log, startTime, endTime)
-        {
-            PositionXRadians = rx;
-            Redo();
-        }
-
-        public override void Redo()
-        {
-            if (Receiver.Camera is TrackingCamera)
-            {
-                var c = Receiver.Camera as TrackingCamera;
-                c.PositionXTargetRadians = PositionXRadians;
-                c.EndTime = EndTime;
-            }
-            // Report();
-        }
-
-        public override string ToString()
-        {
-            return base.ToString() + String.Format( ", {0}", PositionXRadians );
-        }
-    }
-
-    [Serializable()]
-    public sealed class TrackingCameraYCommand : MoveCameraCommand
-    {
-        float PositionYRadians;
-
-        public TrackingCameraYCommand( CommandLog log, double startTime, double endTime, float ry )
-            : base(log, startTime, endTime)
-        {
-            PositionYRadians = ry;
-            Redo();
-        }
-
-        public override void Redo()
-        {
-            if (Receiver.Camera is TrackingCamera)
-            {
-                var c = Receiver.Camera as TrackingCamera;
-                c.PositionYTargetRadians = PositionYRadians;
-                c.EndTime = EndTime;
-            }
-            // Report();
-        }
-
-        public override string ToString()
-        {
-            return base.ToString() + String.Format( ", {0}", PositionYRadians );
-        }
-    }
-
-    [Serializable()]
-    public sealed class TrackingCameraZCommand : MoveCameraCommand
-    {
-        float PositionDistanceMetres;
-
-        public TrackingCameraZCommand( CommandLog log, double startTime, double endTime, float d )
-            : base(log, startTime, endTime)
-        {
-            PositionDistanceMetres = d;
-            Redo();
-        }
-
-        public override void Redo()
-        {
-            if (Receiver.Camera is TrackingCamera)
-            {
-                var c = Receiver.Camera as TrackingCamera;
-                c.PositionDistanceTargetMetres = PositionDistanceMetres;
-                c.EndTime = EndTime;
-            }
-            // Report();
-        }
-
-        public override string ToString()
-        {
-            return base.ToString() + String.Format( ", {0}", PositionDistanceMetres );
-        }
-    }
-
-    [Serializable()]
-    public sealed class NextCarCommand : UseCameraCommand
-    {
-
-        public NextCarCommand( CommandLog log )
-            : base(log)
-        {
-            Redo();
-        }
-
-        public override void Redo()
-        {
-            if (Receiver.Camera is AttachedCamera)
-            {
-                var c = Receiver.Camera as AttachedCamera;
-                c.NextCar();
-            }
-            // Report();
-        }
-    }
-
-    [Serializable()]
-    public sealed class PreviousCarCommand : UseCameraCommand
-    {
-
-        public PreviousCarCommand( CommandLog log )
-            : base(log)
-        {
-            Redo();
-        }
-
-        public override void Redo()
-        {
-            if (Receiver.Camera is AttachedCamera)
-            {
-                var c = Receiver.Camera as AttachedCamera;
-                c.PreviousCar();
-            }
-            // Report();
-        }
-    }
-
-    [Serializable()]
-    public sealed class FirstCarCommand : UseCameraCommand
-    {
-
-        public FirstCarCommand( CommandLog log )
-            : base(log)
-        {
-            Redo();
-        }
-
-        public override void Redo()
-        {
-            if (Receiver.Camera is AttachedCamera)
-            {
-                var c = Receiver.Camera as AttachedCamera;
-                c.FirstCar();
-            }
-            // Report();
-        }
-    }
-
-    [Serializable()]
-    public sealed class LastCarCommand : UseCameraCommand
-    {
-
-        public LastCarCommand( CommandLog log )
-            : base(log)
-        {
-            Redo();
-        }
-
-        public override void Redo()
-        {
-            if (Receiver.Camera is AttachedCamera)
-            {
-                var c = Receiver.Camera as AttachedCamera;
-                c.LastCar();
-            }
-            // Report();
-        }
-    }
-
-    [Serializable]
-    public sealed class FieldOfViewCommand : UseCameraCommand
-    {
-        float FieldOfView;
-
-        public FieldOfViewCommand(CommandLog log, float fieldOfView)
-            : base(log)
-        {
-            FieldOfView = fieldOfView;
-            Redo();
-        }
-
-        public override void Redo()
-        {
-            Receiver.Camera.FieldOfView = FieldOfView;
-            Receiver.Camera.ScreenChanged();
-        }
-    }
-
-    [Serializable()]
-    public sealed class CameraChangePassengerViewPointCommand : UseCameraCommand
-    {
-
-        public CameraChangePassengerViewPointCommand(CommandLog log)
-            : base(log)
-        {
-            Redo();
-        }
-
-        public override void Redo()
-        {
-            if (Receiver.Camera.AttachedCar.PassengerViewpoints.Count == 1)
-                Receiver.PassengerCamera.SwitchSideCameraCar(Receiver.Camera.AttachedCar);
-            else Receiver.PassengerCamera.ChangePassengerViewPoint(Receiver.Camera.AttachedCar);
-            // Report();
-        }
-    }
-}
-=======
-﻿// COPYRIGHT 2012, 2013, 2014, 2015 by the Open Rails project.
-// 
-// This file is part of Open Rails.
-// 
-// Open Rails is free software: you can redistribute it and/or modify
-// it under the terms of the GNU General Public License as published by
-// the Free Software Foundation, either version 3 of the License, or
-// (at your option) any later version.
-// 
-// Open Rails is distributed in the hope that it will be useful,
-// but WITHOUT ANY WARRANTY; without even the implied warranty of
-// MERCHANTABILITY or FITNESS FOR A PARTICULAR PURPOSE.  See the
-// GNU General Public License for more details.
-// 
-// You should have received a copy of the GNU General Public License
-// along with Open Rails.  If not, see <http://www.gnu.org/licenses/>.
-
-// This file is the responsibility of the 3D & Environment Team.
-
-using Orts.Common;
-using Orts.Viewer3D.Popups;
-using Orts.Viewer3D.RollingStock;
-using ORTS.Common;
-using System;
-
-namespace Orts.Viewer3D
-{
-    [Serializable()]
-    public abstract class ActivityCommand : PausedCommand
-        {
-        public static ActivityWindow Receiver { get; set; }
-        string EventNameLabel;
-
-        public ActivityCommand( CommandLog log, string eventNameLabel, double pauseDurationS )
-            : base(log, pauseDurationS)
-        {
-            EventNameLabel = eventNameLabel;
-            //Redo(); // More consistent but untested
-        }
-
-        public override string ToString()
-        {
-            return String.Format("{0} Event: {1} ", base.ToString(), EventNameLabel);
-        }
-    }
-
-    /// <summary>
-    /// Command to automatically re-fuel and re-water locomotive or tender.
-    /// </summary>
-    [Serializable()]
-    public sealed class ImmediateRefillCommand : Command
-    {
-        public static MSTSLocomotiveViewer Receiver { get; set; }
-
-        public ImmediateRefillCommand(CommandLog log)
-            : base(log)
-        {
-            Redo();
-        }
-
-        public override void Redo()
-        {
-            if (Receiver == null) return;
-            Receiver.ImmediateRefill(); 
-            // Report();
-        }
-    }
-
-    /// <summary>
-    /// Continuous command to re-fuel and re-water locomotive or tender.
-    /// </summary>
-    [Serializable()]
-    public sealed class RefillCommand : ContinuousCommand
-    {
-        public static MSTSLocomotiveViewer Receiver { get; set; }
-
-        public RefillCommand(CommandLog log, float? target, double startTime)
-            : base(log, true, target, startTime)
-        {
-            Target = target;        // Fraction from 0 to 1.0
-            this.Time = startTime;  // Continuous commands are created at end of change, so overwrite time when command was created
-        }
-
-        public override void Redo()
-        {
-            if (Receiver == null) return;
-            Receiver.RefillChangeTo(Target);
-            // Report();
-        }
-    }
-
-    // Other
-    [Serializable()]
-    public sealed class ChangeCabCommand : Command
-    {
-        public static Viewer Receiver { get; set; }
-
-        public ChangeCabCommand(CommandLog log)
-            : base(log)
-        {
-            Redo();
-        }
-
-        public override void Redo()
-        {
-            Receiver.ChangeCab();
-            // Report();
-        }
-        }
-
-    [Serializable()]
-    public sealed class ToggleSwitchAheadCommand : Command
-    {
-        public static Viewer Receiver { get; set; }
-
-        public ToggleSwitchAheadCommand(CommandLog log)
-            : base(log)
-        {
-            Redo();
-        }
-
-        public override void Redo()
-        {
-            Receiver.ToggleSwitchAhead();
-            // Report();
-        }
-        }
-
-    [Serializable()]
-    public sealed class ToggleSwitchBehindCommand : Command
-    {
-        public static Viewer Receiver { get; set; }
-
-        public ToggleSwitchBehindCommand(CommandLog log)
-            : base(log)
-        {
-            Redo();
-        }
-
-        public override void Redo()
-        {
-            Receiver.ToggleSwitchBehind();
-            // Report();
-        }
-        }
-
-    [Serializable()]
-    public sealed class ToggleAnySwitchCommand : IndexCommand
-        {
-        public static Viewer Receiver { get; set; }
-
-        public ToggleAnySwitchCommand( CommandLog log, int index )
-            : base(log, index)
-        {
-            Redo();
-        }
-
-        public override void Redo()
-        {
-            Receiver.ToggleAnySwitch(Index);
-            // Report();
-        }
-    }
-
-    [Serializable()]
-    public sealed class UncoupleCommand : Command
-    {
-        public static Viewer Receiver { get; set; }
-        int CarPosition;    // 0 for head of train
-
-        public UncoupleCommand( CommandLog log, int carPosition ) 
-            : base(log)
-        {
-            CarPosition = carPosition;
-            Redo();
-        }
-
-        public override void Redo()
-        {
-            Receiver.UncoupleBehind( CarPosition );
-            // Report();
-        }
-
-        public override string ToString()
-        {
-            return base.ToString() + " - " + CarPosition.ToString();
-        }
-    }
-
-    [Serializable()]
-    public sealed class SaveScreenshotCommand : Command
-    {
-        public static Viewer Receiver { get; set; }
-
-        public SaveScreenshotCommand(CommandLog log)
-            : base(log)
-        {
-            Redo();
-        }
-
-        public override void Redo()
-        {
-            Receiver.SaveScreenshot = true;
-            // Report();
-        }
-    }
-
-    [Serializable()]
-    public sealed class ResumeActivityCommand : ActivityCommand
-    {
-        public ResumeActivityCommand( CommandLog log, string eventNameLabel, double pauseDurationS )
-            : base(log, eventNameLabel, pauseDurationS)
-        {
-            Redo();
-        }
-
-        public override void Redo()
-        {
-            Receiver.ResumeActivity();
-            // Report();
-        }
-    }
-
-    [Serializable()]
-    public sealed class CloseAndResumeActivityCommand : ActivityCommand
-    {
-        public CloseAndResumeActivityCommand( CommandLog log, string eventNameLabel, double pauseDurationS )
-            : base(log, eventNameLabel, pauseDurationS)
-        {
-            Redo();
-        }
-    
-        public override void Redo()
-        {
-            Receiver.CloseBox();
-            // Report();
-        }
-    }
-
-    [Serializable()]
-    public sealed class PauseActivityCommand : ActivityCommand
-    {
-        public PauseActivityCommand(CommandLog log, string eventNameLabel, double pauseDurationS)
-            : base(log, eventNameLabel, pauseDurationS)
-        {
-            Redo();
-        }
-
-        public override void Redo()
-        {
-            Receiver.PauseActivity();
-            // Report();
-        }
-    }
-
-    [Serializable()]
-    public sealed class QuitActivityCommand : ActivityCommand
-    {
-        public QuitActivityCommand( CommandLog log, string eventNameLabel, double pauseDurationS )
-            : base(log, eventNameLabel, pauseDurationS)
-        {
-            Redo();
-        }
-
-        public override void Redo()
-        {
-            Receiver.QuitActivity();
-            // Report();
-        }
-    }
-    
-    [Serializable()]
-    public abstract class UseCameraCommand : CameraCommand
-    {
-        public static Viewer Receiver { get; set; }
-
-        public UseCameraCommand( CommandLog log )
-            : base(log)
-        {
-        }
-    }
-
-    [Serializable()]
-    public sealed class UseCabCameraCommand : UseCameraCommand
-    {
-
-        public UseCabCameraCommand( CommandLog log ) 
-            : base(log)
-        {
-            Redo();
-        }
-
-        public override void Redo()
-        {
-            Receiver.CabCamera.Activate();
-            // Report();
-        }
-    }
-
-	[Serializable()]
-	public sealed class Use3DCabCameraCommand : UseCameraCommand
-	{
-
-		public Use3DCabCameraCommand(CommandLog log)
-			: base(log)
-		{
-			Redo();
-		}
-
-		public override void Redo()
-		{
-			Receiver.ThreeDimCabCamera.Activate();
-			// Report();
-		}
-	}
-	
-	[Serializable()]
-    public sealed class UseFrontCameraCommand : UseCameraCommand
-    {
-
-        public UseFrontCameraCommand( CommandLog log )
-            : base(log)
-        {
-            Redo();
-        }
-
-        public override void Redo()
-        {
-            Receiver.FrontCamera.Activate();
-            // Report();
-        }
-    }
-
-    [Serializable()]
-    public sealed class UseBackCameraCommand : UseCameraCommand
-    {
-
-        public UseBackCameraCommand( CommandLog log )
-            : base(log)
-        {
-            Redo();
-        }
-
-        public override void Redo()
-        {
-            Receiver.BackCamera.Activate();
-            // Report();
-        }
-    }
-
-    [Serializable()]
-    public sealed class UseHeadOutForwardCameraCommand : UseCameraCommand
-    {
-
-        public UseHeadOutForwardCameraCommand( CommandLog log )
-            : base(log)
-        {
-            Redo();
-        }
-
-        public override void Redo()
-        {
-            Receiver.HeadOutForwardCamera.Activate();
-            // Report();
-        }
-    }
-
-    [Serializable()]
-    public sealed class UseFreeRoamCameraCommand : UseCameraCommand
-    {
-
-        public UseFreeRoamCameraCommand(CommandLog log)
-            : base(log)
-        {
-            Redo();
-        }
-
-        public override void Redo()
-        {
-            // Makes a new free roam camera that adopts the same viewpoint as the current camera.
-            // List item [0] is the current free roam camera, most recent free roam camera is at item [1]. 
-            // Adds existing viewpoint to the head of the history list.
-            // If this is the first use of the free roam camera, then the view point is added twice, so
-            // it gets stored in the history list.
-            if (Receiver.FreeRoamCameraList.Count == 0)
-                Receiver.FreeRoamCameraList.Insert(0, new FreeRoamCamera(Receiver, Receiver.Camera));
-            Receiver.FreeRoamCameraList.Insert(0, new FreeRoamCamera(Receiver, Receiver.Camera));
-            Receiver.FreeRoamCamera.Activate();
-        }
-    }
-    
-    [Serializable()]
-    public sealed class UsePreviousFreeRoamCameraCommand : UseCameraCommand
-    {
-
-        public UsePreviousFreeRoamCameraCommand(CommandLog log)
-            : base(log)
-        {
-            Redo();
-        }
-
-        public override void Redo()
-        {
-            Receiver.ChangeToPreviousFreeRoamCamera();
-        }
-    }
-    
-    [Serializable()]
-    public sealed class UseHeadOutBackCameraCommand : UseCameraCommand
-    {
-
-        public UseHeadOutBackCameraCommand( CommandLog log )
-            : base(log)
-        {
-            Redo();
-        }
-
-        public override void Redo()
-        {
-            Receiver.HeadOutBackCamera.Activate();
-            // Report();
-        }
-    }
-
-    [Serializable()]
-    public sealed class UseBrakemanCameraCommand : UseCameraCommand
-    {
-
-        public UseBrakemanCameraCommand( CommandLog log )
-            : base(log)
-        {
-            Redo();
-        }
-
-        public override void Redo()
-        {
-            Receiver.BrakemanCamera.Activate();
-            // Report();
-        }
-    }
-
-    [Serializable()]
-    public sealed class UsePassengerCameraCommand : UseCameraCommand
-    {
-
-        public UsePassengerCameraCommand( CommandLog log )
-            : base(log)
-        {
-            Redo();
-        }
-
-        public override void Redo()
-        {
-            Receiver.PassengerCamera.Activate();
-            // Report();
-        }
-    }
-
-    [Serializable()]
-    public sealed class UseTracksideCameraCommand : UseCameraCommand
-    {
-
-        public UseTracksideCameraCommand( CommandLog log )
-            : base(log)
-        {
-            Redo();
-        }
-
-        public override void Redo()
-        {
-            Receiver.TracksideCamera.Activate();
-            // Report();
-        }
-    }
-
-    [Serializable()]
-    public sealed class UseSpecialTracksideCameraCommand : UseCameraCommand
-    {
-
-        public UseSpecialTracksideCameraCommand(CommandLog log)
-            : base(log)
-        {
-            Redo();
-        }
-
-        public override void Redo()
-        {
-            Receiver.SpecialTracksideCamera.Activate();
-            // Report();
-        }
-    }
-
-    [Serializable()]
-    public abstract class MoveCameraCommand : CameraCommand
-    {
-        public static Viewer Receiver { get; set; }
-        protected double EndTime;
-
-        public MoveCameraCommand( CommandLog log, double startTime, double endTime )
-            : base(log)
-        {
-            Time = startTime;
-            EndTime = endTime;
-        }
-
-        public override string ToString()
-        {
-            return base.ToString() + " - " + String.Format( "{0}", FormatStrings.FormatPreciseTime( EndTime ) );
-        }
-    }
-
-    [Serializable()]
-    public sealed class CameraRotateUpDownCommand : MoveCameraCommand
-    {
-        float RotationXRadians;
-
-        public CameraRotateUpDownCommand( CommandLog log, double startTime, double endTime, float rx )
-            : base(log, startTime, endTime)
-        {
-            RotationXRadians = rx;
-            Redo();
-        }
-
-        public override void Redo()
-        {
-            if (Receiver.Camera is RotatingCamera)
-            {
-                var c = Receiver.Camera as RotatingCamera;
-                c.RotationXTargetRadians = RotationXRadians;
-                c.EndTime = EndTime;
-            }
-            // Report();
-        }
-
-        public override string ToString()
-        {
-            return base.ToString() + String.Format( ", {0}", RotationXRadians );
-        }
-    }
-
-    [Serializable()]
-    public sealed class CameraRotateLeftRightCommand : MoveCameraCommand
-    {
-        float RotationYRadians;
-
-        public CameraRotateLeftRightCommand( CommandLog log, double startTime, double endTime, float ry )
-            : base(log, startTime, endTime)
-        {
-            RotationYRadians = ry;
-            Redo();
-        }
-
-        public override void Redo()
-        {
-            if (Receiver.Camera is RotatingCamera)
-            {
-                var c = Receiver.Camera as RotatingCamera;
-                c.RotationYTargetRadians = RotationYRadians;
-                c.EndTime = EndTime;
-            }
-            // Report();
-        }
-
-        public override string ToString()
-        {
-            return base.ToString() + String.Format( ", {0}", RotationYRadians );
-        }
-    }
-
-    /// <summary>
-    /// Records rotations made by mouse movements.
-    /// </summary>
-    [Serializable()]
-    public sealed class CameraMouseRotateCommand : MoveCameraCommand
-    {
-        float RotationXRadians;
-        float RotationYRadians;
-
-        public CameraMouseRotateCommand( CommandLog log, double startTime, double endTime, float rx, float ry )
-            : base(log, startTime, endTime)
-        {
-            RotationXRadians = rx;
-            RotationYRadians = ry;
-            Redo();
-        }
-
-        public override void Redo()
-        {
-            if (Receiver.Camera is RotatingCamera)
-            {
-                var c = Receiver.Camera as RotatingCamera;
-                c.EndTime = EndTime;
-                c.RotationXTargetRadians = RotationXRadians;
-                c.RotationYTargetRadians = RotationYRadians;
-            }
-            // Report();
-        }
-
-        public override string ToString()
-        {
-            return base.ToString() + String.Format( ", {0} {1} {2}", EndTime, RotationXRadians, RotationYRadians );
-        }
-    }
-
-    [Serializable()]
-    public sealed class CameraXCommand : MoveCameraCommand
-    {
-        float XRadians;
-
-        public CameraXCommand( CommandLog log, double startTime, double endTime, float xr )
-            : base(log, startTime, endTime)
-        {
-            XRadians = xr;
-            Redo();
-        }
-
-        public override void Redo()
-        {
-            if (Receiver.Camera is RotatingCamera)
-            {
-                var c = Receiver.Camera as RotatingCamera;
-                c.XTargetRadians = XRadians;
-                c.EndTime = EndTime;
-            }
-            // Report();
-        }
-
-        public override string ToString()
-        {
-            return base.ToString() + String.Format( ", {0}", XRadians );
-        }
-    }
-
-    [Serializable()]
-    public sealed class CameraYCommand : MoveCameraCommand
-    {
-        float YRadians;
-
-        public CameraYCommand( CommandLog log, double startTime, double endTime, float yr )
-            : base(log, startTime, endTime)
-        {
-            YRadians = yr;
-            Redo();
-        }
-
-        public override void Redo()
-        {
-            if (Receiver.Camera is RotatingCamera)
-            {
-                var c = Receiver.Camera as RotatingCamera;
-                c.YTargetRadians = YRadians;
-                c.EndTime = EndTime;
-            }
-            // Report();
-        }
-
-        public override string ToString()
-        {
-            return base.ToString() + String.Format( ", {0}", YRadians );
-        }
-    }
-
-    [Serializable()]
-    public sealed class CameraZCommand : MoveCameraCommand
-    {
-        float ZRadians;
-
-        public CameraZCommand( CommandLog log, double startTime, double endTime, float zr )
-            : base(log, startTime, endTime)
-        {
-            ZRadians = zr;
-            Redo();
-        }
-
-        public override void Redo()
-        {
-            if (Receiver.Camera is RotatingCamera)
-            {
-                var c = Receiver.Camera as RotatingCamera;
-                c.ZTargetRadians = ZRadians;
-                c.EndTime = EndTime;
-            } // Report();
-        }
-
-        public override string ToString()
-        {
-            return base.ToString() + String.Format( ", {0}", ZRadians );
-        }
-    }
-
-	[Serializable()]
-	public sealed class CameraMoveXYZCommand : MoveCameraCommand
-	{
-		float X, Y, Z;
-
-        public CameraMoveXYZCommand(CommandLog log, double startTime, double endTime, float xr, float yr, float zr)
-			: base(log, startTime, endTime)
-		{
-			X = xr; Y = yr; Z = zr;
-			Redo();
-		}
-
-		public override void Redo()
-		{
-			if (Receiver.Camera is ThreeDimCabCamera)
-			{
-				var c = Receiver.Camera as ThreeDimCabCamera;
-				c.MoveCameraXYZ(X, Y, Z);
-				c.EndTime = EndTime;
-			}
-			// Report();
-		}
-
-		public override string ToString()
-		{
-			return base.ToString() + String.Format(", {0}", X);
-		}
-	}
-
-	[Serializable()]
-    public sealed class TrackingCameraXCommand : MoveCameraCommand
-    {
-        float PositionXRadians;
-
-        public TrackingCameraXCommand( CommandLog log, double startTime, double endTime, float rx )
-            : base(log, startTime, endTime)
-        {
-            PositionXRadians = rx;
-            Redo();
-        }
-
-        public override void Redo()
-        {
-            if (Receiver.Camera is TrackingCamera)
-            {
-                var c = Receiver.Camera as TrackingCamera;
-                c.PositionXTargetRadians = PositionXRadians;
-                c.EndTime = EndTime;
-            }
-            // Report();
-        }
-
-        public override string ToString()
-        {
-            return base.ToString() + String.Format( ", {0}", PositionXRadians );
-        }
-    }
-
-    [Serializable()]
-    public sealed class TrackingCameraYCommand : MoveCameraCommand
-    {
-        float PositionYRadians;
-
-        public TrackingCameraYCommand( CommandLog log, double startTime, double endTime, float ry )
-            : base(log, startTime, endTime)
-        {
-            PositionYRadians = ry;
-            Redo();
-        }
-
-        public override void Redo()
-        {
-            if (Receiver.Camera is TrackingCamera)
-            {
-                var c = Receiver.Camera as TrackingCamera;
-                c.PositionYTargetRadians = PositionYRadians;
-                c.EndTime = EndTime;
-            }
-            // Report();
-        }
-
-        public override string ToString()
-        {
-            return base.ToString() + String.Format( ", {0}", PositionYRadians );
-        }
-    }
-
-    [Serializable()]
-    public sealed class TrackingCameraZCommand : MoveCameraCommand
-    {
-        float PositionDistanceMetres;
-
-        public TrackingCameraZCommand( CommandLog log, double startTime, double endTime, float d )
-            : base(log, startTime, endTime)
-        {
-            PositionDistanceMetres = d;
-            Redo();
-        }
-
-        public override void Redo()
-        {
-            if (Receiver.Camera is TrackingCamera)
-            {
-                var c = Receiver.Camera as TrackingCamera;
-                c.PositionDistanceTargetMetres = PositionDistanceMetres;
-                c.EndTime = EndTime;
-            }
-            // Report();
-        }
-
-        public override string ToString()
-        {
-            return base.ToString() + String.Format( ", {0}", PositionDistanceMetres );
-        }
-    }
-
-    [Serializable()]
-    public sealed class NextCarCommand : UseCameraCommand
-    {
-
-        public NextCarCommand( CommandLog log )
-            : base(log)
-        {
-            Redo();
-        }
-
-        public override void Redo()
-        {
-            if (Receiver.Camera is AttachedCamera)
-            {
-                var c = Receiver.Camera as AttachedCamera;
-                c.NextCar();
-            }
-            // Report();
-        }
-    }
-
-    [Serializable()]
-    public sealed class PreviousCarCommand : UseCameraCommand
-    {
-
-        public PreviousCarCommand( CommandLog log )
-            : base(log)
-        {
-            Redo();
-        }
-
-        public override void Redo()
-        {
-            if (Receiver.Camera is AttachedCamera)
-            {
-                var c = Receiver.Camera as AttachedCamera;
-                c.PreviousCar();
-            }
-            // Report();
-        }
-    }
-
-    [Serializable()]
-    public sealed class FirstCarCommand : UseCameraCommand
-    {
-
-        public FirstCarCommand( CommandLog log )
-            : base(log)
-        {
-            Redo();
-        }
-
-        public override void Redo()
-        {
-            if (Receiver.Camera is AttachedCamera)
-            {
-                var c = Receiver.Camera as AttachedCamera;
-                c.FirstCar();
-            }
-            // Report();
-        }
-    }
-
-    [Serializable()]
-    public sealed class LastCarCommand : UseCameraCommand
-    {
-
-        public LastCarCommand( CommandLog log )
-            : base(log)
-        {
-            Redo();
-        }
-
-        public override void Redo()
-        {
-            if (Receiver.Camera is AttachedCamera)
-            {
-                var c = Receiver.Camera as AttachedCamera;
-                c.LastCar();
-            }
-            // Report();
-        }
-    }
-
-    [Serializable]
-    public sealed class FieldOfViewCommand : UseCameraCommand
-    {
-        float FieldOfView;
-
-        public FieldOfViewCommand(CommandLog log, float fieldOfView)
-            : base(log)
-        {
-            FieldOfView = fieldOfView;
-            Redo();
-        }
-
-        public override void Redo()
-        {
-            Receiver.Camera.FieldOfView = FieldOfView;
-            Receiver.Camera.ScreenChanged();
-        }
-    }
-
-    [Serializable()]
-    public sealed class CameraChangePassengerViewPointCommand : UseCameraCommand
-    {
-
-        public CameraChangePassengerViewPointCommand(CommandLog log)
-            : base(log)
-        {
-            Redo();
-        }
-
-        public override void Redo()
-        {
-            if (Receiver.Camera.AttachedCar.PassengerViewpoints.Count == 1)
-                Receiver.PassengerCamera.SwitchSideCameraCar(Receiver.Camera.AttachedCar);
-            else Receiver.PassengerCamera.ChangePassengerViewPoint(Receiver.Camera.AttachedCar);
-            // Report();
-        }
-    }
-
-    [Serializable()]
-    public sealed class ToggleBrowseBackwardsCommand : UseCameraCommand
-    {
-
-        public ToggleBrowseBackwardsCommand(CommandLog log)
-            : base(log)
-        {
-            Redo();
-        }
-
-        public override void Redo()
-        {
-            if (Receiver.Camera is TrackingCamera)
-            {
-                var c = Receiver.Camera as TrackingCamera;
-                c.ToggleBrowseBackwards();
-            }
-            // Report();
-        }
-    }
-
-   [Serializable()]
-    public sealed class ToggleBrowseForwardsCommand : UseCameraCommand
-    {
-
-        public ToggleBrowseForwardsCommand(CommandLog log)
-            : base(log)
-        {
-            Redo();
-        }
-
-        public override void Redo()
-        {
-            if (Receiver.Camera is TrackingCamera)
-            {
-                var c = Receiver.Camera as TrackingCamera;
-                c.ToggleBrowseForwards();
-            }
-            // Report();
-        }
-    }
-}
->>>>>>> 6b2cf1ad
+﻿// COPYRIGHT 2012, 2013, 2014, 2015 by the Open Rails project.
+// 
+// This file is part of Open Rails.
+// 
+// Open Rails is free software: you can redistribute it and/or modify
+// it under the terms of the GNU General Public License as published by
+// the Free Software Foundation, either version 3 of the License, or
+// (at your option) any later version.
+// 
+// Open Rails is distributed in the hope that it will be useful,
+// but WITHOUT ANY WARRANTY; without even the implied warranty of
+// MERCHANTABILITY or FITNESS FOR A PARTICULAR PURPOSE.  See the
+// GNU General Public License for more details.
+// 
+// You should have received a copy of the GNU General Public License
+// along with Open Rails.  If not, see <http://www.gnu.org/licenses/>.
+
+// This file is the responsibility of the 3D & Environment Team.
+
+using Orts.Common;
+using Orts.Viewer3D.Popups;
+using Orts.Viewer3D.RollingStock;
+using ORTS.Common;
+using System;
+
+namespace Orts.Viewer3D
+{
+    [Serializable()]
+    public abstract class ActivityCommand : PausedCommand
+        {
+        public static ActivityWindow Receiver { get; set; }
+        string EventNameLabel;
+
+        public ActivityCommand( CommandLog log, string eventNameLabel, double pauseDurationS )
+            : base(log, pauseDurationS)
+        {
+            EventNameLabel = eventNameLabel;
+            //Redo(); // More consistent but untested
+        }
+
+        public override string ToString()
+        {
+            return String.Format("{0} Event: {1} ", base.ToString(), EventNameLabel);
+        }
+    }
+
+    /// <summary>
+    /// Command to automatically re-fuel and re-water locomotive or tender.
+    /// </summary>
+    [Serializable()]
+    public sealed class ImmediateRefillCommand : Command
+    {
+        public static MSTSLocomotiveViewer Receiver { get; set; }
+
+        public ImmediateRefillCommand(CommandLog log)
+            : base(log)
+        {
+            Redo();
+        }
+
+        public override void Redo()
+        {
+            if (Receiver == null) return;
+            Receiver.ImmediateRefill(); 
+            // Report();
+        }
+    }
+
+    /// <summary>
+    /// Continuous command to re-fuel and re-water locomotive or tender.
+    /// </summary>
+    [Serializable()]
+    public sealed class RefillCommand : ContinuousCommand
+    {
+        public static MSTSLocomotiveViewer Receiver { get; set; }
+
+        public RefillCommand(CommandLog log, float? target, double startTime)
+            : base(log, true, target, startTime)
+        {
+            Target = target;        // Fraction from 0 to 1.0
+            this.Time = startTime;  // Continuous commands are created at end of change, so overwrite time when command was created
+        }
+
+        public override void Redo()
+        {
+            if (Receiver == null) return;
+            Receiver.RefillChangeTo(Target);
+            // Report();
+        }
+    }
+
+    // Other
+    [Serializable()]
+    public sealed class ChangeCabCommand : Command
+    {
+        public static Viewer Receiver { get; set; }
+
+        public ChangeCabCommand(CommandLog log)
+            : base(log)
+        {
+            Redo();
+        }
+
+        public override void Redo()
+        {
+            Receiver.ChangeCab();
+            // Report();
+        }
+        }
+
+    [Serializable()]
+    public sealed class ToggleSwitchAheadCommand : Command
+    {
+        public static Viewer Receiver { get; set; }
+
+        public ToggleSwitchAheadCommand(CommandLog log)
+            : base(log)
+        {
+            Redo();
+        }
+
+        public override void Redo()
+        {
+            Receiver.ToggleSwitchAhead();
+            // Report();
+        }
+        }
+
+    [Serializable()]
+    public sealed class ToggleSwitchBehindCommand : Command
+    {
+        public static Viewer Receiver { get; set; }
+
+        public ToggleSwitchBehindCommand(CommandLog log)
+            : base(log)
+        {
+            Redo();
+        }
+
+        public override void Redo()
+        {
+            Receiver.ToggleSwitchBehind();
+            // Report();
+        }
+        }
+
+    [Serializable()]
+    public sealed class ToggleAnySwitchCommand : IndexCommand
+        {
+        public static Viewer Receiver { get; set; }
+
+        public ToggleAnySwitchCommand( CommandLog log, int index )
+            : base(log, index)
+        {
+            Redo();
+        }
+
+        public override void Redo()
+        {
+            Receiver.ToggleAnySwitch(Index);
+            // Report();
+        }
+    }
+
+    [Serializable()]
+    public sealed class UncoupleCommand : Command
+    {
+        public static Viewer Receiver { get; set; }
+        int CarPosition;    // 0 for head of train
+
+        public UncoupleCommand( CommandLog log, int carPosition ) 
+            : base(log)
+        {
+            CarPosition = carPosition;
+            Redo();
+        }
+
+        public override void Redo()
+        {
+            Receiver.UncoupleBehind( CarPosition );
+            // Report();
+        }
+
+        public override string ToString()
+        {
+            return base.ToString() + " - " + CarPosition.ToString();
+        }
+    }
+
+    [Serializable()]
+    public sealed class SaveScreenshotCommand : Command
+    {
+        public static Viewer Receiver { get; set; }
+
+        public SaveScreenshotCommand(CommandLog log)
+            : base(log)
+        {
+            Redo();
+        }
+
+        public override void Redo()
+        {
+            Receiver.SaveScreenshot = true;
+            // Report();
+        }
+    }
+
+    [Serializable()]
+    public sealed class ResumeActivityCommand : ActivityCommand
+    {
+        public ResumeActivityCommand( CommandLog log, string eventNameLabel, double pauseDurationS )
+            : base(log, eventNameLabel, pauseDurationS)
+        {
+            Redo();
+        }
+
+        public override void Redo()
+        {
+            Receiver.ResumeActivity();
+            // Report();
+        }
+    }
+
+    [Serializable()]
+    public sealed class CloseAndResumeActivityCommand : ActivityCommand
+    {
+        public CloseAndResumeActivityCommand( CommandLog log, string eventNameLabel, double pauseDurationS )
+            : base(log, eventNameLabel, pauseDurationS)
+        {
+            Redo();
+        }
+    
+        public override void Redo()
+        {
+            Receiver.CloseBox();
+            // Report();
+        }
+    }
+
+    [Serializable()]
+    public sealed class PauseActivityCommand : ActivityCommand
+    {
+        public PauseActivityCommand(CommandLog log, string eventNameLabel, double pauseDurationS)
+            : base(log, eventNameLabel, pauseDurationS)
+        {
+            Redo();
+        }
+
+        public override void Redo()
+        {
+            Receiver.PauseActivity();
+            // Report();
+        }
+    }
+
+    [Serializable()]
+    public sealed class QuitActivityCommand : ActivityCommand
+    {
+        public QuitActivityCommand( CommandLog log, string eventNameLabel, double pauseDurationS )
+            : base(log, eventNameLabel, pauseDurationS)
+        {
+            Redo();
+        }
+
+        public override void Redo()
+        {
+            Receiver.QuitActivity();
+            // Report();
+        }
+    }
+    
+    [Serializable()]
+    public abstract class UseCameraCommand : CameraCommand
+    {
+        public static Viewer Receiver { get; set; }
+
+        public UseCameraCommand( CommandLog log )
+            : base(log)
+        {
+        }
+    }
+
+    [Serializable()]
+    public sealed class UseCabCameraCommand : UseCameraCommand
+    {
+
+        public UseCabCameraCommand( CommandLog log ) 
+            : base(log)
+        {
+            Redo();
+        }
+
+        public override void Redo()
+        {
+            Receiver.CabCamera.Activate();
+            // Report();
+        }
+    }
+
+	[Serializable()]
+	public sealed class Use3DCabCameraCommand : UseCameraCommand
+	{
+
+		public Use3DCabCameraCommand(CommandLog log)
+			: base(log)
+		{
+			Redo();
+		}
+
+		public override void Redo()
+		{
+			Receiver.ThreeDimCabCamera.Activate();
+			// Report();
+		}
+	}
+	
+	[Serializable()]
+    public sealed class UseFrontCameraCommand : UseCameraCommand
+    {
+
+        public UseFrontCameraCommand( CommandLog log )
+            : base(log)
+        {
+            Redo();
+        }
+
+        public override void Redo()
+        {
+            Receiver.FrontCamera.Activate();
+            // Report();
+        }
+    }
+
+    [Serializable()]
+    public sealed class UseBackCameraCommand : UseCameraCommand
+    {
+
+        public UseBackCameraCommand( CommandLog log )
+            : base(log)
+        {
+            Redo();
+        }
+
+        public override void Redo()
+        {
+            Receiver.BackCamera.Activate();
+            // Report();
+        }
+    }
+
+    [Serializable()]
+    public sealed class UseHeadOutForwardCameraCommand : UseCameraCommand
+    {
+
+        public UseHeadOutForwardCameraCommand( CommandLog log )
+            : base(log)
+        {
+            Redo();
+        }
+
+        public override void Redo()
+        {
+            Receiver.HeadOutForwardCamera.Activate();
+            // Report();
+        }
+    }
+
+    [Serializable()]
+    public sealed class UseFreeRoamCameraCommand : UseCameraCommand
+    {
+
+        public UseFreeRoamCameraCommand(CommandLog log)
+            : base(log)
+        {
+            Redo();
+        }
+
+        public override void Redo()
+        {
+            // Makes a new free roam camera that adopts the same viewpoint as the current camera.
+            // List item [0] is the current free roam camera, most recent free roam camera is at item [1]. 
+            // Adds existing viewpoint to the head of the history list.
+            // If this is the first use of the free roam camera, then the view point is added twice, so
+            // it gets stored in the history list.
+            if (Receiver.FreeRoamCameraList.Count == 0)
+                Receiver.FreeRoamCameraList.Insert(0, new FreeRoamCamera(Receiver, Receiver.Camera));
+            Receiver.FreeRoamCameraList.Insert(0, new FreeRoamCamera(Receiver, Receiver.Camera));
+            Receiver.FreeRoamCamera.Activate();
+        }
+    }
+    
+    [Serializable()]
+    public sealed class UsePreviousFreeRoamCameraCommand : UseCameraCommand
+    {
+
+        public UsePreviousFreeRoamCameraCommand(CommandLog log)
+            : base(log)
+        {
+            Redo();
+        }
+
+        public override void Redo()
+        {
+            Receiver.ChangeToPreviousFreeRoamCamera();
+        }
+    }
+    
+    [Serializable()]
+    public sealed class UseHeadOutBackCameraCommand : UseCameraCommand
+    {
+
+        public UseHeadOutBackCameraCommand( CommandLog log )
+            : base(log)
+        {
+            Redo();
+        }
+
+        public override void Redo()
+        {
+            Receiver.HeadOutBackCamera.Activate();
+            // Report();
+        }
+    }
+
+    [Serializable()]
+    public sealed class UseBrakemanCameraCommand : UseCameraCommand
+    {
+
+        public UseBrakemanCameraCommand( CommandLog log )
+            : base(log)
+        {
+            Redo();
+        }
+
+        public override void Redo()
+        {
+            Receiver.BrakemanCamera.Activate();
+            // Report();
+        }
+    }
+
+    [Serializable()]
+    public sealed class UsePassengerCameraCommand : UseCameraCommand
+    {
+
+        public UsePassengerCameraCommand( CommandLog log )
+            : base(log)
+        {
+            Redo();
+        }
+
+        public override void Redo()
+        {
+            Receiver.PassengerCamera.Activate();
+            // Report();
+        }
+    }
+
+    [Serializable()]
+    public sealed class UseTracksideCameraCommand : UseCameraCommand
+    {
+
+        public UseTracksideCameraCommand( CommandLog log )
+            : base(log)
+        {
+            Redo();
+        }
+
+        public override void Redo()
+        {
+            Receiver.TracksideCamera.Activate();
+            // Report();
+        }
+    }
+
+    [Serializable()]
+    public sealed class UseSpecialTracksideCameraCommand : UseCameraCommand
+    {
+
+        public UseSpecialTracksideCameraCommand(CommandLog log)
+            : base(log)
+        {
+            Redo();
+        }
+
+        public override void Redo()
+        {
+            Receiver.SpecialTracksideCamera.Activate();
+            // Report();
+        }
+    }
+
+
+    [Serializable()]
+    public abstract class MoveCameraCommand : CameraCommand
+    {
+        public static Viewer Receiver { get; set; }
+        protected double EndTime;
+
+        public MoveCameraCommand( CommandLog log, double startTime, double endTime )
+            : base(log)
+        {
+            Time = startTime;
+            EndTime = endTime;
+        }
+
+        public override string ToString()
+        {
+            return base.ToString() + " - " + String.Format( "{0}", FormatStrings.FormatPreciseTime( EndTime ) );
+        }
+    }
+
+    [Serializable()]
+    public sealed class CameraRotateUpDownCommand : MoveCameraCommand
+    {
+        float RotationXRadians;
+
+        public CameraRotateUpDownCommand( CommandLog log, double startTime, double endTime, float rx )
+            : base(log, startTime, endTime)
+        {
+            RotationXRadians = rx;
+            Redo();
+        }
+
+        public override void Redo()
+        {
+            if (Receiver.Camera is RotatingCamera)
+            {
+                var c = Receiver.Camera as RotatingCamera;
+                c.RotationXTargetRadians = RotationXRadians;
+                c.EndTime = EndTime;
+            }
+            // Report();
+        }
+
+        public override string ToString()
+        {
+            return base.ToString() + String.Format( ", {0}", RotationXRadians );
+        }
+    }
+
+    [Serializable()]
+    public sealed class CameraRotateLeftRightCommand : MoveCameraCommand
+    {
+        float RotationYRadians;
+
+        public CameraRotateLeftRightCommand( CommandLog log, double startTime, double endTime, float ry )
+            : base(log, startTime, endTime)
+        {
+            RotationYRadians = ry;
+            Redo();
+        }
+
+        public override void Redo()
+        {
+            if (Receiver.Camera is RotatingCamera)
+            {
+                var c = Receiver.Camera as RotatingCamera;
+                c.RotationYTargetRadians = RotationYRadians;
+                c.EndTime = EndTime;
+            }
+            // Report();
+        }
+
+        public override string ToString()
+        {
+            return base.ToString() + String.Format( ", {0}", RotationYRadians );
+        }
+    }
+
+    /// <summary>
+    /// Records rotations made by mouse movements.
+    /// </summary>
+    [Serializable()]
+    public sealed class CameraMouseRotateCommand : MoveCameraCommand
+    {
+        float RotationXRadians;
+        float RotationYRadians;
+
+        public CameraMouseRotateCommand( CommandLog log, double startTime, double endTime, float rx, float ry )
+            : base(log, startTime, endTime)
+        {
+            RotationXRadians = rx;
+            RotationYRadians = ry;
+            Redo();
+        }
+
+        public override void Redo()
+        {
+            if (Receiver.Camera is RotatingCamera)
+            {
+                var c = Receiver.Camera as RotatingCamera;
+                c.EndTime = EndTime;
+                c.RotationXTargetRadians = RotationXRadians;
+                c.RotationYTargetRadians = RotationYRadians;
+            }
+            // Report();
+        }
+
+        public override string ToString()
+        {
+            return base.ToString() + String.Format( ", {0} {1} {2}", EndTime, RotationXRadians, RotationYRadians );
+        }
+    }
+
+    [Serializable()]
+    public sealed class CameraXCommand : MoveCameraCommand
+    {
+        float XRadians;
+
+        public CameraXCommand( CommandLog log, double startTime, double endTime, float xr )
+            : base(log, startTime, endTime)
+        {
+            XRadians = xr;
+            Redo();
+        }
+
+        public override void Redo()
+        {
+            if (Receiver.Camera is RotatingCamera)
+            {
+                var c = Receiver.Camera as RotatingCamera;
+                c.XTargetRadians = XRadians;
+                c.EndTime = EndTime;
+            }
+            // Report();
+        }
+
+        public override string ToString()
+        {
+            return base.ToString() + String.Format( ", {0}", XRadians );
+        }
+    }
+
+    [Serializable()]
+    public sealed class CameraYCommand : MoveCameraCommand
+    {
+        float YRadians;
+
+        public CameraYCommand( CommandLog log, double startTime, double endTime, float yr )
+            : base(log, startTime, endTime)
+        {
+            YRadians = yr;
+            Redo();
+        }
+
+        public override void Redo()
+        {
+            if (Receiver.Camera is RotatingCamera)
+            {
+                var c = Receiver.Camera as RotatingCamera;
+                c.YTargetRadians = YRadians;
+                c.EndTime = EndTime;
+            }
+            // Report();
+        }
+
+        public override string ToString()
+        {
+            return base.ToString() + String.Format( ", {0}", YRadians );
+        }
+    }
+
+    [Serializable()]
+    public sealed class CameraZCommand : MoveCameraCommand
+    {
+        float ZRadians;
+
+        public CameraZCommand( CommandLog log, double startTime, double endTime, float zr )
+            : base(log, startTime, endTime)
+        {
+            ZRadians = zr;
+            Redo();
+        }
+
+        public override void Redo()
+        {
+            if (Receiver.Camera is RotatingCamera)
+            {
+                var c = Receiver.Camera as RotatingCamera;
+                c.ZTargetRadians = ZRadians;
+                c.EndTime = EndTime;
+            } // Report();
+        }
+
+        public override string ToString()
+        {
+            return base.ToString() + String.Format( ", {0}", ZRadians );
+        }
+    }
+
+	[Serializable()]
+	public sealed class CameraMoveXYZCommand : MoveCameraCommand
+	{
+		float X, Y, Z;
+
+        public CameraMoveXYZCommand(CommandLog log, double startTime, double endTime, float xr, float yr, float zr)
+			: base(log, startTime, endTime)
+		{
+			X = xr; Y = yr; Z = zr;
+			Redo();
+		}
+
+		public override void Redo()
+		{
+			if (Receiver.Camera is ThreeDimCabCamera)
+			{
+				var c = Receiver.Camera as ThreeDimCabCamera;
+				c.MoveCameraXYZ(X, Y, Z);
+				c.EndTime = EndTime;
+			}
+			// Report();
+		}
+
+		public override string ToString()
+		{
+			return base.ToString() + String.Format(", {0}", X);
+		}
+	}
+
+	[Serializable()]
+    public sealed class TrackingCameraXCommand : MoveCameraCommand
+    {
+        float PositionXRadians;
+
+        public TrackingCameraXCommand( CommandLog log, double startTime, double endTime, float rx )
+            : base(log, startTime, endTime)
+        {
+            PositionXRadians = rx;
+            Redo();
+        }
+
+        public override void Redo()
+        {
+            if (Receiver.Camera is TrackingCamera)
+            {
+                var c = Receiver.Camera as TrackingCamera;
+                c.PositionXTargetRadians = PositionXRadians;
+                c.EndTime = EndTime;
+            }
+            // Report();
+        }
+
+        public override string ToString()
+        {
+            return base.ToString() + String.Format( ", {0}", PositionXRadians );
+        }
+    }
+
+    [Serializable()]
+    public sealed class TrackingCameraYCommand : MoveCameraCommand
+    {
+        float PositionYRadians;
+
+        public TrackingCameraYCommand( CommandLog log, double startTime, double endTime, float ry )
+            : base(log, startTime, endTime)
+        {
+            PositionYRadians = ry;
+            Redo();
+        }
+
+        public override void Redo()
+        {
+            if (Receiver.Camera is TrackingCamera)
+            {
+                var c = Receiver.Camera as TrackingCamera;
+                c.PositionYTargetRadians = PositionYRadians;
+                c.EndTime = EndTime;
+            }
+            // Report();
+        }
+
+        public override string ToString()
+        {
+            return base.ToString() + String.Format( ", {0}", PositionYRadians );
+        }
+    }
+
+    [Serializable()]
+    public sealed class TrackingCameraZCommand : MoveCameraCommand
+    {
+        float PositionDistanceMetres;
+
+        public TrackingCameraZCommand( CommandLog log, double startTime, double endTime, float d )
+            : base(log, startTime, endTime)
+        {
+            PositionDistanceMetres = d;
+            Redo();
+        }
+
+        public override void Redo()
+        {
+            if (Receiver.Camera is TrackingCamera)
+            {
+                var c = Receiver.Camera as TrackingCamera;
+                c.PositionDistanceTargetMetres = PositionDistanceMetres;
+                c.EndTime = EndTime;
+            }
+            // Report();
+        }
+
+        public override string ToString()
+        {
+            return base.ToString() + String.Format( ", {0}", PositionDistanceMetres );
+        }
+    }
+
+    [Serializable()]
+    public sealed class NextCarCommand : UseCameraCommand
+    {
+
+        public NextCarCommand( CommandLog log )
+            : base(log)
+        {
+            Redo();
+        }
+
+        public override void Redo()
+        {
+            if (Receiver.Camera is AttachedCamera)
+            {
+                var c = Receiver.Camera as AttachedCamera;
+                c.NextCar();
+            }
+            // Report();
+        }
+    }
+
+    [Serializable()]
+    public sealed class PreviousCarCommand : UseCameraCommand
+    {
+
+        public PreviousCarCommand( CommandLog log )
+            : base(log)
+        {
+            Redo();
+        }
+
+        public override void Redo()
+        {
+            if (Receiver.Camera is AttachedCamera)
+            {
+                var c = Receiver.Camera as AttachedCamera;
+                c.PreviousCar();
+            }
+            // Report();
+        }
+    }
+
+    [Serializable()]
+    public sealed class FirstCarCommand : UseCameraCommand
+    {
+
+        public FirstCarCommand( CommandLog log )
+            : base(log)
+        {
+            Redo();
+        }
+
+        public override void Redo()
+        {
+            if (Receiver.Camera is AttachedCamera)
+            {
+                var c = Receiver.Camera as AttachedCamera;
+                c.FirstCar();
+            }
+            // Report();
+        }
+    }
+
+    [Serializable()]
+    public sealed class LastCarCommand : UseCameraCommand
+    {
+
+        public LastCarCommand( CommandLog log )
+            : base(log)
+        {
+            Redo();
+        }
+
+        public override void Redo()
+        {
+            if (Receiver.Camera is AttachedCamera)
+            {
+                var c = Receiver.Camera as AttachedCamera;
+                c.LastCar();
+            }
+            // Report();
+        }
+    }
+
+    [Serializable]
+    public sealed class FieldOfViewCommand : UseCameraCommand
+    {
+        float FieldOfView;
+
+        public FieldOfViewCommand(CommandLog log, float fieldOfView)
+            : base(log)
+        {
+            FieldOfView = fieldOfView;
+            Redo();
+        }
+
+        public override void Redo()
+        {
+            Receiver.Camera.FieldOfView = FieldOfView;
+            Receiver.Camera.ScreenChanged();
+        }
+    }
+
+    [Serializable()]
+    public sealed class CameraChangePassengerViewPointCommand : UseCameraCommand
+    {
+
+        public CameraChangePassengerViewPointCommand(CommandLog log)
+            : base(log)
+        {
+            Redo();
+        }
+
+        public override void Redo()
+        {
+            if (Receiver.Camera.AttachedCar.PassengerViewpoints.Count == 1)
+                Receiver.PassengerCamera.SwitchSideCameraCar(Receiver.Camera.AttachedCar);
+            else Receiver.PassengerCamera.ChangePassengerViewPoint(Receiver.Camera.AttachedCar);
+            // Report();
+        }
+    }
+
+    [Serializable()]
+    public sealed class ToggleBrowseBackwardsCommand : UseCameraCommand
+    {
+
+        public ToggleBrowseBackwardsCommand(CommandLog log)
+            : base(log)
+        {
+            Redo();
+        }
+
+        public override void Redo()
+        {
+            if (Receiver.Camera is TrackingCamera)
+            {
+                var c = Receiver.Camera as TrackingCamera;
+                c.ToggleBrowseBackwards();
+            }
+            // Report();
+        }
+    }
+
+   [Serializable()]
+    public sealed class ToggleBrowseForwardsCommand : UseCameraCommand
+    {
+
+        public ToggleBrowseForwardsCommand(CommandLog log)
+            : base(log)
+        {
+            Redo();
+        }
+
+        public override void Redo()
+        {
+            if (Receiver.Camera is TrackingCamera)
+            {
+                var c = Receiver.Camera as TrackingCamera;
+                c.ToggleBrowseForwards();
+            }
+            // Report();
+        }
+    }
+}