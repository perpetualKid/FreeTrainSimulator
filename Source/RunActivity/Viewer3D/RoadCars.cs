--- conflicted
+++ resolved
@@ -1,823 +1,420 @@
-<<<<<<< HEAD
-﻿// COPYRIGHT 2011, 2012, 2014 by the Open Rails project.
-// 
-// This file is part of Open Rails.
-// 
-// Open Rails is free software: you can redistribute it and/or modify
-// it under the terms of the GNU General Public License as published by
-// the Free Software Foundation, either version 3 of the License, or
-// (at your option) any later version.
-// 
-// Open Rails is distributed in the hope that it will be useful,
-// but WITHOUT ANY WARRANTY; without even the implied warranty of
-// MERCHANTABILITY or FITNESS FOR A PARTICULAR PURPOSE.  See the
-// GNU General Public License for more details.
-// 
-// You should have received a copy of the GNU General Public License
-// along with Open Rails.  If not, see <http://www.gnu.org/licenses/>.
-
-// This file is the responsibility of the 3D & Environment Team. 
-
-using Microsoft.Xna.Framework;
-using Orts.Formats.Msts;
-using Orts.Simulation;
-using ORTS.Common;
-using System;
-using System.Collections.Generic;
-using System.Diagnostics;
-using System.Linq;
-
-namespace Orts.Viewer3D
-{
-    // TODO: Move to simulator!
-    public class RoadCarSpawner
-    {
-        public const float StopDistance = 10;
-        const float RampLength = 2;
-        const float TrackHalfWidth = 1;
-        const float TrackMergeDistance = 7; // Must be >= 2 * (RampLength + TrackHalfWidth).
-        const float TrackRailHeight = 0.275f;
-        const float TrainRailHeightMaximum = 1;
-
-        readonly Viewer Viewer;
-        readonly CarSpawnerObj CarSpawnerObj;
-
-        // THREAD SAFETY:
-        //   All accesses must be done in local variables. No modifications to the objects are allowed except by
-        //   assignment of a new instance (possibly cloned and then modified).
-        public List<RoadCar> Cars = new List<RoadCar>();
-        // Level crossing which interact with this spawner. Distances are used for speed curves and the list must be sorted by distance from spawner.
-        public List<Crossing> Crossings = new List<Crossing>();
-
-        public readonly Traveller Traveller;
-        readonly float Length;
-        float LastSpawnedTime;
-        float NextSpawnTime;
-
-        public RoadCarSpawner(Viewer viewer, WorldPosition position, CarSpawnerObj carSpawnerObj)
-        {
-            Debug.Assert(TrackMergeDistance >= 2 * (RampLength + TrackHalfWidth), "TrackMergeDistance is less than 2 * (RampLength + TrackHalfWidth); vertical inconsistencies will occur at close, but not merged, tracks.");
-            Viewer = viewer;
-            CarSpawnerObj = carSpawnerObj;
-
-            if (viewer.Simulator.RDB == null || viewer.Simulator.CarSpawnerFile == null)
-                throw new InvalidOperationException("RoadCarSpawner requires a RDB and CARSPAWN.DAT");
-
-            var start = CarSpawnerObj.getTrItemID(0);
-            var end = CarSpawnerObj.getTrItemID(1);
-            var trItems = viewer.Simulator.RDB.RoadTrackDB.TrItemTable;
-            var startLocation = new WorldLocation(trItems[start].TileX, trItems[start].TileZ, trItems[start].X, trItems[start].Y, trItems[start].Z);
-            var endLocation = new WorldLocation(trItems[end].TileX, trItems[end].TileZ, trItems[end].X, trItems[end].Y, trItems[end].Z);
-
-            Traveller = new Traveller(viewer.Simulator.TSectionDat, viewer.Simulator.RDB.RoadTrackDB.TrackNodes, startLocation.TileX, startLocation.TileZ, startLocation.Location.X, startLocation.Location.Z);
-            Length = Traveller.DistanceTo(endLocation.TileX, endLocation.TileZ, endLocation.Location.X, endLocation.Location.Y, endLocation.Location.Z);
-            if (Length < 0)
-            {
-                Traveller.ReverseDirection();
-                Length = Traveller.DistanceTo(endLocation.TileX, endLocation.TileZ, endLocation.Location.X, endLocation.Location.Y, endLocation.Location.Z);
-                if (Length < 0)
-                    Trace.TraceWarning("{0} car spawner {1} doesn't have connected road route between {2} and {3}", position, carSpawnerObj.UID, startLocation, endLocation);
-            }
-
-            var sortedLevelCrossings = new SortedList<float, LevelCrossingItem>();
-            for (var crossingTraveller = new Traveller(Traveller); crossingTraveller.NextSection(); )
-                if (crossingTraveller.IsTrack && crossingTraveller.TN.TrVectorNode.TrItemRefs != null)
-                    foreach (var trItemRef in crossingTraveller.TN.TrVectorNode.TrItemRefs)
-                        if (Viewer.Simulator.LevelCrossings.RoadCrossingItems.ContainsKey(trItemRef))
-                            sortedLevelCrossings[Viewer.Simulator.LevelCrossings.RoadCrossingItems[trItemRef].DistanceTo(Traveller)] = Viewer.Simulator.LevelCrossings.RoadCrossingItems[trItemRef];
-
-            Crossings = sortedLevelCrossings.Select(slc => new Crossing(slc.Value, slc.Key, float.NaN)).ToList();
-        }
-
-        [CallOnThread("Updater")]
-        public void Update(ElapsedTime elapsedTime)
-        {
-            var cars = Cars;
-            foreach (var car in cars)
-                car.Update(elapsedTime);
-
-            LastSpawnedTime += elapsedTime.ClockSeconds;
-            if (Length > 0 && LastSpawnedTime >= NextSpawnTime && (cars.Count == 0 || cars.Last().Travelled > cars.Last().Length))
-            {
-                var newCars = new List<RoadCar>(cars);
-                newCars.Add(new RoadCar(Viewer, this, CarSpawnerObj.CarAvSpeed, CarSpawnerObj.CarSpawnerListIdx));
-                Cars = cars = newCars;
-
-                LastSpawnedTime = 0;
-                NextSpawnTime = CarSpawnerObj.CarFrequency * (0.75f + (float)Viewer.Random.NextDouble() / 2);
-            }
-
-            if (cars.Any(car => car.Travelled > Length))
-                Cars = cars = cars.Where(car => car.Travelled <= Length).ToList();
-
-            var crossings = Crossings;
-            if (crossings.Any(c => float.IsNaN(c.TrackHeight)))
-            {
-                Crossings = crossings.Select(c =>
-                {
-                    if (!float.IsNaN(c.TrackHeight) || !Viewer.Simulator.LevelCrossings.RoadToTrackCrossingItems.ContainsKey(c.Item))
-                        return c;
-                    var height = Viewer.Simulator.LevelCrossings.RoadToTrackCrossingItems[c.Item].Location.Location.Y + TrackRailHeight - c.Item.Location.Location.Y;
-                    return new Crossing(c.Item, c.Distance, height <= TrainRailHeightMaximum ? height : 0);
-                }).ToList();
-            }
-        }
-
-        internal float GetRoadHeightAdjust(float distance)
-        {
-            var crossings = Crossings;
-            for (var i = 0; i < crossings.Count; i++)
-            {
-                // Crossing is too far down the path, we can quit.
-                if (distance <= crossings[i].DistanceAdjust1)
-                    break;
-                if (!float.IsNaN(crossings[i].TrackHeight))
-                {
-                    // Location is approaching a track.
-                    if (crossings[i].DistanceAdjust1 <= distance && distance <= crossings[i].DistanceAdjust2)
-                        return MathHelper.Lerp(0, crossings[i].TrackHeight, (distance - crossings[i].DistanceAdjust1) / RampLength);
-                    // Location is crossing a track.
-                    if (crossings[i].DistanceAdjust2 <= distance && distance <= crossings[i].DistanceAdjust3)
-                        return crossings[i].TrackHeight;
-                    // Crossings are close enough to count as joined.
-                    if (i + 1 < crossings.Count && !float.IsNaN(crossings[i + 1].TrackHeight) && crossings[i + 1].Distance - crossings[i].Distance < TrackMergeDistance)
-                    {
-                        // Location is between two crossing tracks.
-                        if (crossings[i].DistanceAdjust3 <= distance && distance <= crossings[i + 1].DistanceAdjust2)
-                            return MathHelper.Lerp(crossings[i].TrackHeight, crossings[i + 1].TrackHeight, (distance - crossings[i].DistanceAdjust3) / (crossings[i + 1].DistanceAdjust2 - crossings[i].DistanceAdjust3));
-                    }
-                    else
-                    {
-                        // Location is passing a track.
-                        if (crossings[i].DistanceAdjust3 <= distance && distance <= crossings[i].DistanceAdjust4)
-                            return MathHelper.Lerp(crossings[i].TrackHeight, 0, (distance - crossings[i].DistanceAdjust3) / RampLength);
-                    }
-                }
-            }
-            return 0;
-        }
-
-        public class Crossing
-        {
-            public readonly LevelCrossingItem Item;
-            public readonly float Distance;
-            public readonly float DistanceAdjust1;
-            public readonly float DistanceAdjust2;
-            public readonly float DistanceAdjust3;
-            public readonly float DistanceAdjust4;
-            public readonly float TrackHeight;
-            internal Crossing(LevelCrossingItem item, float distance, float trackHeight)
-            {
-                Item = item;
-                Distance = distance;
-                DistanceAdjust1 = distance - RoadCarSpawner.TrackHalfWidth - RoadCarSpawner.RampLength;
-                DistanceAdjust2 = distance - RoadCarSpawner.TrackHalfWidth;
-                DistanceAdjust3 = distance + RoadCarSpawner.TrackHalfWidth;
-                DistanceAdjust4 = distance + RoadCarSpawner.TrackHalfWidth + RoadCarSpawner.RampLength;
-                TrackHeight = trackHeight;
-            }
-        }
-    }
-
-    // TODO: Move to simulator!
-    public class RoadCar
-    {
-        public const float VisualHeightAdjustment = 0.1f;
-        const float AccelerationFactor = 5;
-        const float BrakingFactor = 5;
-        const float BrakingMinFactor = 1;
-
-        readonly RoadCarSpawner Spawner;
-
-        public readonly int Type;
-        public readonly float Length;
-        public float Travelled;
-        public readonly bool IgnoreXRotation;
-
-        public int TileX { get { return FrontTraveller.TileX; } }
-        public int TileZ { get { return FrontTraveller.TileZ; } }
-        public Vector3 FrontLocation
-        {
-            get
-            {
-                var wl = FrontTraveller.WorldLocation;
-                wl.Location.Y += Math.Max(Spawner.GetRoadHeightAdjust(Travelled - Length * 0.25f), 0) + VisualHeightAdjustment;
-                return wl.Location;
-            }
-        }
-        public Vector3 RearLocation
-        {
-            get
-            {
-                var wl = RearTraveller.WorldLocation;
-                wl.NormalizeTo(TileX, TileZ);
-                wl.Location.Y += Math.Max(Spawner.GetRoadHeightAdjust(Travelled + Length * 0.25f), 0) + VisualHeightAdjustment;
-                return wl.Location;
-            }
-        }
-
-        readonly Traveller FrontTraveller;
-        readonly Traveller RearTraveller;
-        float Speed;
-        float SpeedMax;
-        int NextCrossingIndex;
-        public int CarSpawnerListIdx;
-
-        public RoadCar(Viewer viewer, RoadCarSpawner spawner, float averageSpeed, int carSpawnerListIdx)
-        {
-            Spawner = spawner;
-            CarSpawnerListIdx = carSpawnerListIdx;
-            Type = Viewer.Random.Next() % viewer.Simulator.CarSpawnerLists[CarSpawnerListIdx].shapeNames.Length;
-            Length = viewer.Simulator.CarSpawnerLists[CarSpawnerListIdx].distanceFrom[Type];
-            // Front and rear travellers approximate wheel positions at 25% and 75% along vehicle.
-            FrontTraveller = new Traveller(spawner.Traveller);
-            FrontTraveller.Move(Length * 0.15f);
-            RearTraveller = new Traveller(spawner.Traveller);
-            RearTraveller.Move(Length * 0.85f);
-            // Travelled is the center of the vehicle.
-            Travelled = Length * 0.50f;
-            Speed = SpeedMax = averageSpeed * (0.75f + (float)Viewer.Random.NextDouble() / 2);
-            IgnoreXRotation = viewer.Simulator.CarSpawnerLists[CarSpawnerListIdx].IgnoreXRotation;
-        }
-
-        [CallOnThread("Updater")]
-        public void Update(ElapsedTime elapsedTime)
-        {
-            var crossings = Spawner.Crossings;
-
-            // We skip any crossing that we have passed (Travelled + Length / 2) or are too close to stop at (+ Speed * BrakingMinFactor).
-            // We skip any crossing that is part of the same group as the previous.
-            while (NextCrossingIndex < crossings.Count
-                && ((Travelled + Length / 2 + Speed * BrakingMinFactor > crossings[NextCrossingIndex].Distance)
-                || (NextCrossingIndex > 0 && crossings[NextCrossingIndex].Item.CrossingGroup != null && crossings[NextCrossingIndex].Item.CrossingGroup == crossings[NextCrossingIndex - 1].Item.CrossingGroup)))
-            {
-                NextCrossingIndex++;
-            }
-
-            // Calculate all the distances to items we need to stop at (level crossings, other cars).
-            var stopDistances = new List<float>();
-            for (var crossing = NextCrossingIndex; crossing < crossings.Count; crossing++)
-            {
-                if (crossings[crossing].Item.CrossingGroup != null && crossings[crossing].Item.CrossingGroup.HasTrain)
-                {
-                    // TODO: Stopping distance for level crossings!
-                    stopDistances.Add(crossings[crossing].Distance - RoadCarSpawner.StopDistance);
-                    break;
-                }
-            }
-            // TODO: Maybe optimise this?
-            var cars = Spawner.Cars;
-            var spawnerIndex = cars.IndexOf(this);
-            if (spawnerIndex > 0)
-                stopDistances.Add(cars[spawnerIndex - 1].Travelled - cars[spawnerIndex - 1].Length / 2);
-
-            // Calculate whether we're too close to the minimum stopping distance (and need to slow down) or going too slowly (and need to speed up).
-            var stopDistance = stopDistances.Count > 0 ? stopDistances.Min() - Travelled - Length / 2 : float.MaxValue;
-            var slowingDistance = BrakingFactor * Length;
-            if (stopDistance < slowingDistance)
-                Speed = SpeedMax * (float)Math.Sin((Math.PI / 2) * (stopDistance / slowingDistance));
-            else if (Speed < SpeedMax)
-                Speed = Math.Min(Speed + AccelerationFactor / Length * elapsedTime.ClockSeconds, SpeedMax);
-
-            var distance = elapsedTime.ClockSeconds * Speed;
-            Travelled += distance;
-            FrontTraveller.Move(distance);
-            RearTraveller.Move(distance);
-        }
-    }
-
-    public class RoadCarViewer
-    {
-        readonly Viewer Viewer;
-
-        // THREAD SAFETY:
-        //   All accesses must be done in local variables. No modifications to the objects are allowed except by
-        //   assignment of a new instance (possibly cloned and then modified).
-        Dictionary<RoadCar, RoadCarPrimitive> Cars = new Dictionary<RoadCar, RoadCarPrimitive>();
-        List<RoadCar> VisibleCars = new List<RoadCar>();
-
-        public RoadCarViewer(Viewer viewer)
-        {
-            Viewer = viewer;
-        }
-
-        [CallOnThread("Loader")]
-        public void Load()
-        {
-            var cancellation = Viewer.LoaderProcess.CancellationToken;
-            var visibleCars = VisibleCars;
-            var cars = Cars;
-            if (visibleCars.Any(c => !cars.ContainsKey(c)) || cars.Keys.Any(c => !visibleCars.Contains(c)))
-            {
-                var newCars = new Dictionary<RoadCar, RoadCarPrimitive>();
-                foreach (var car in visibleCars)
-                {
-                    if (cancellation.IsCancellationRequested)
-                        break;
-                    if (cars.ContainsKey(car))
-                        newCars.Add(car, cars[car]);
-                    else
-                        newCars.Add(car, LoadCar(car));
-                }
-                Cars = newCars;
-            }
-        }
-
-        [CallOnThread("Updater")]
-        public void LoadPrep()
-        {
-            // TODO: Maybe optimise this with some serial numbers?
-            var visibleCars = VisibleCars;
-            var newVisibleCars = new List<RoadCar>(visibleCars.Count);
-            foreach (var tile in Viewer.World.Scenery.WorldFiles)
-                foreach (var spawner in tile.carSpawners)
-                    newVisibleCars.AddRange(spawner.Cars);
-            VisibleCars = newVisibleCars;
-        }
-
-        [CallOnThread("Updater")]
-        public void PrepareFrame(RenderFrame frame, ElapsedTime elapsedTime)
-        {
-            foreach (var car in Cars.Values)
-                car.PrepareFrame(frame, elapsedTime);
-        }
-
-        [CallOnThread("Loader")]
-        RoadCarPrimitive LoadCar(RoadCar car)
-        {
-            return new RoadCarPrimitive(Viewer, car);
-        }
-
-        [CallOnThread("Loader")]
-        internal void Mark()
-        {
-            var cars = Cars;
-            foreach (var car in cars.Values)
-                car.Mark();
-        }
-    }
-
-    public class RoadCarPrimitive
-    {
-        readonly RoadCar Car;
-        readonly RoadCarShape CarShape;
-
-        public RoadCarPrimitive(Viewer viewer, RoadCar car)
-        {
-            Car = car;
-            CarShape = new RoadCarShape(viewer, viewer.Simulator.CarSpawnerLists[Car.CarSpawnerListIdx].shapeNames[car.Type]);
-        }
-
-        [CallOnThread("Updater")]
-        public void PrepareFrame(RenderFrame frame, ElapsedTime elapsedTime)
-        {
-            CarShape.Location.TileX = Car.TileX;
-            CarShape.Location.TileZ = Car.TileZ;
-            // TODO: Add 0.1f to Y to put wheels above road. Matching MSTS?
-            var front = Car.FrontLocation;
-            var rear = Car.RearLocation;
-            var frontY = front.Y;
-            var rearY = rear.Y;
-            if (Car.IgnoreXRotation)
-            {
-                frontY = frontY - RoadCar.VisualHeightAdjustment;
-                rearY = rearY - RoadCar.VisualHeightAdjustment;
-                if (Math.Abs(frontY - rearY) > 0.01f)
-                {
-                    if (frontY > rearY) rearY = frontY;
-                    else frontY = rearY;
-                }
-            }
-            CarShape.Location.XNAMatrix = Simulator.XNAMatrixFromMSTSCoordinates(front.X, frontY, front.Z, rear.X, rearY, rear.Z);
-            CarShape.PrepareFrame(frame, elapsedTime);
-        }
-
-        [CallOnThread("Loader")]
-        internal void Mark()
-        {
-            CarShape.Mark();
-        }
-    }
-}
-=======
-﻿// COPYRIGHT 2011, 2012, 2014 by the Open Rails project.
-// 
-// This file is part of Open Rails.
-// 
-// Open Rails is free software: you can redistribute it and/or modify
-// it under the terms of the GNU General Public License as published by
-// the Free Software Foundation, either version 3 of the License, or
-// (at your option) any later version.
-// 
-// Open Rails is distributed in the hope that it will be useful,
-// but WITHOUT ANY WARRANTY; without even the implied warranty of
-// MERCHANTABILITY or FITNESS FOR A PARTICULAR PURPOSE.  See the
-// GNU General Public License for more details.
-// 
-// You should have received a copy of the GNU General Public License
-// along with Open Rails.  If not, see <http://www.gnu.org/licenses/>.
-
-// This file is the responsibility of the 3D & Environment Team. 
-
-using Microsoft.Xna.Framework;
-using Orts.Formats.Msts;
-using Orts.Simulation;
-using ORTS.Common;
-using System;
-using System.Collections.Generic;
-using System.Diagnostics;
-using System.Linq;
-
-namespace Orts.Viewer3D
-{
-    // TODO: Move to simulator!
-    public class RoadCarSpawner
-    {
-        public const float StopDistance = 10;
-        const float RampLength = 2;
-        const float TrackHalfWidth = 1;
-        const float TrackMergeDistance = 7; // Must be >= 2 * (RampLength + TrackHalfWidth).
-        const float TrackRailHeight = 0.275f;
-        const float TrainRailHeightMaximum = 1;
-
-        readonly Viewer Viewer;
-        public readonly CarSpawnerObj CarSpawnerObj;
-
-        // THREAD SAFETY:
-        //   All accesses must be done in local variables. No modifications to the objects are allowed except by
-        //   assignment of a new instance (possibly cloned and then modified).
-        public List<RoadCar> Cars = new List<RoadCar>();
-        // Level crossing which interact with this spawner. Distances are used for speed curves and the list must be sorted by distance from spawner.
-        public List<Crossing> Crossings = new List<Crossing>();
-
-        public readonly Traveller Traveller;
-        public readonly float Length;
-        float LastSpawnedTime;
-        float NextSpawnTime;
-
-        public RoadCarSpawner(Viewer viewer, WorldPosition position, CarSpawnerObj carSpawnerObj)
-        {
-            Debug.Assert(TrackMergeDistance >= 2 * (RampLength + TrackHalfWidth), "TrackMergeDistance is less than 2 * (RampLength + TrackHalfWidth); vertical inconsistencies will occur at close, but not merged, tracks.");
-            Viewer = viewer;
-            CarSpawnerObj = carSpawnerObj;
-
-            if (viewer.Simulator.RDB == null || viewer.Simulator.CarSpawnerFile == null)
-                throw new InvalidOperationException("RoadCarSpawner requires a RDB and CARSPAWN.DAT");
-
-            var start = CarSpawnerObj.getTrItemID(0);
-            var end = CarSpawnerObj.getTrItemID(1);
-            var trItems = viewer.Simulator.RDB.RoadTrackDB.TrItemTable;
-            var startLocation = new WorldLocation(trItems[start].TileX, trItems[start].TileZ, trItems[start].X, trItems[start].Y, trItems[start].Z);
-            var endLocation = new WorldLocation(trItems[end].TileX, trItems[end].TileZ, trItems[end].X, trItems[end].Y, trItems[end].Z);
-
-            Traveller = new Traveller(viewer.Simulator.TSectionDat, viewer.Simulator.RDB.RoadTrackDB.TrackNodes, startLocation.TileX, startLocation.TileZ, startLocation.Location.X, startLocation.Location.Z);
-            Length = Traveller.DistanceTo(endLocation.TileX, endLocation.TileZ, endLocation.Location.X, endLocation.Location.Y, endLocation.Location.Z);
-            if (Length < 0)
-            {
-                Traveller.ReverseDirection();
-                Length = Traveller.DistanceTo(endLocation.TileX, endLocation.TileZ, endLocation.Location.X, endLocation.Location.Y, endLocation.Location.Z);
-                if (Length < 0)
-                    Trace.TraceWarning("{0} car spawner {1} doesn't have connected road route between {2} and {3}", position, carSpawnerObj.UID, startLocation, endLocation);
-            }
-
-            var sortedLevelCrossings = new SortedList<float, LevelCrossingItem>();
-            for (var crossingTraveller = new Traveller(Traveller); crossingTraveller.NextSection(); )
-                if (crossingTraveller.IsTrack && crossingTraveller.TN.TrVectorNode.TrItemRefs != null)
-                    foreach (var trItemRef in crossingTraveller.TN.TrVectorNode.TrItemRefs)
-                        if (Viewer.Simulator.LevelCrossings.RoadCrossingItems.ContainsKey(trItemRef))
-                            sortedLevelCrossings[Viewer.Simulator.LevelCrossings.RoadCrossingItems[trItemRef].DistanceTo(Traveller)] = Viewer.Simulator.LevelCrossings.RoadCrossingItems[trItemRef];
-
-            Crossings = sortedLevelCrossings.Select(slc => new Crossing(slc.Value, slc.Key, float.NaN)).ToList();
-        }
-
-        [CallOnThread("Updater")]
-        public void Update(ElapsedTime elapsedTime)
-        {
-            var cars = Cars;
-            foreach (var car in cars)
-                car.Update(elapsedTime);
-
-            LastSpawnedTime += elapsedTime.ClockSeconds;
-            if (Length > 0 && LastSpawnedTime >= NextSpawnTime && (cars.Count == 0 || cars.Last().Travelled > cars.Last().Length))
-            {
-                var newCars = new List<RoadCar>(cars);
-                newCars.Add(new RoadCar(Viewer, this, CarSpawnerObj.CarAvSpeed, CarSpawnerObj.CarSpawnerListIdx));
-                Cars = cars = newCars;
-
-                LastSpawnedTime = 0;
-                NextSpawnTime = CarSpawnerObj.CarFrequency * (0.75f + (float)Viewer.Random.NextDouble() / 2);
-            }
-
-            if (cars.Any(car => car.Travelled > Length))
-                Cars = cars = cars.Where(car => car.Travelled <= Length).ToList();
-
-            var crossings = Crossings;
-            if (crossings.Any(c => float.IsNaN(c.TrackHeight)))
-            {
-                Crossings = crossings.Select(c =>
-                {
-                    if (!float.IsNaN(c.TrackHeight) || !Viewer.Simulator.LevelCrossings.RoadToTrackCrossingItems.ContainsKey(c.Item))
-                        return c;
-                    var height = Viewer.Simulator.LevelCrossings.RoadToTrackCrossingItems[c.Item].Location.Location.Y + TrackRailHeight - c.Item.Location.Location.Y;
-                    return new Crossing(c.Item, c.Distance, height <= TrainRailHeightMaximum ? height : 0);
-                }).ToList();
-            }
-        }
-
-        internal float GetRoadHeightAdjust(float distance)
-        {
-            var crossings = Crossings;
-            for (var i = 0; i < crossings.Count; i++)
-            {
-                // Crossing is too far down the path, we can quit.
-                if (distance <= crossings[i].DistanceAdjust1)
-                    break;
-                if (!float.IsNaN(crossings[i].TrackHeight))
-                {
-                    // Location is approaching a track.
-                    if (crossings[i].DistanceAdjust1 <= distance && distance <= crossings[i].DistanceAdjust2)
-                        return MathHelper.Lerp(0, crossings[i].TrackHeight, (distance - crossings[i].DistanceAdjust1) / RampLength);
-                    // Location is crossing a track.
-                    if (crossings[i].DistanceAdjust2 <= distance && distance <= crossings[i].DistanceAdjust3)
-                        return crossings[i].TrackHeight;
-                    // Crossings are close enough to count as joined.
-                    if (i + 1 < crossings.Count && !float.IsNaN(crossings[i + 1].TrackHeight) && crossings[i + 1].Distance - crossings[i].Distance < TrackMergeDistance)
-                    {
-                        // Location is between two crossing tracks.
-                        if (crossings[i].DistanceAdjust3 <= distance && distance <= crossings[i + 1].DistanceAdjust2)
-                            return MathHelper.Lerp(crossings[i].TrackHeight, crossings[i + 1].TrackHeight, (distance - crossings[i].DistanceAdjust3) / (crossings[i + 1].DistanceAdjust2 - crossings[i].DistanceAdjust3));
-                    }
-                    else
-                    {
-                        // Location is passing a track.
-                        if (crossings[i].DistanceAdjust3 <= distance && distance <= crossings[i].DistanceAdjust4)
-                            return MathHelper.Lerp(crossings[i].TrackHeight, 0, (distance - crossings[i].DistanceAdjust3) / RampLength);
-                    }
-                }
-            }
-            return 0;
-        }
-
-        public class Crossing
-        {
-            public readonly LevelCrossingItem Item;
-            public readonly float Distance;
-            public readonly float DistanceAdjust1;
-            public readonly float DistanceAdjust2;
-            public readonly float DistanceAdjust3;
-            public readonly float DistanceAdjust4;
-            public readonly float TrackHeight;
-            internal Crossing(LevelCrossingItem item, float distance, float trackHeight)
-            {
-                Item = item;
-                Distance = distance;
-                DistanceAdjust1 = distance - RoadCarSpawner.TrackHalfWidth - RoadCarSpawner.RampLength;
-                DistanceAdjust2 = distance - RoadCarSpawner.TrackHalfWidth;
-                DistanceAdjust3 = distance + RoadCarSpawner.TrackHalfWidth;
-                DistanceAdjust4 = distance + RoadCarSpawner.TrackHalfWidth + RoadCarSpawner.RampLength;
-                TrackHeight = trackHeight;
-            }
-        }
-    }
-
-    // TODO: Move to simulator!
-    public class RoadCar
-    {
-        public const float VisualHeightAdjustment = 0.1f;
-        const float AccelerationFactor = 5;
-        const float BrakingFactor = 5;
-        const float BrakingMinFactor = 1;
-
-        public readonly RoadCarSpawner Spawner;
-
-        public readonly int Type;
-        public readonly float Length;
-        public float Travelled;
-        public readonly bool IgnoreXRotation;
-        public bool CarriesCamera;
-
-        public int TileX { get { return FrontTraveller.TileX; } }
-        public int TileZ { get { return FrontTraveller.TileZ; } }
-        public Vector3 FrontLocation
-        {
-            get
-            {
-                var wl = FrontTraveller.WorldLocation;
-                wl.Location.Y += Math.Max(Spawner.GetRoadHeightAdjust(Travelled - Length * 0.25f), 0) + VisualHeightAdjustment;
-                return wl.Location;
-            }
-        }
-        public Vector3 RearLocation
-        {
-            get
-            {
-                var wl = RearTraveller.WorldLocation;
-                wl.NormalizeTo(TileX, TileZ);
-                wl.Location.Y += Math.Max(Spawner.GetRoadHeightAdjust(Travelled + Length * 0.25f), 0) + VisualHeightAdjustment;
-                return wl.Location;
-            }
-        }
-
-        public readonly Traveller FrontTraveller;
-        public readonly Traveller RearTraveller;
-        public float Speed;
-        float SpeedMax;
-        int NextCrossingIndex;
-        public int CarSpawnerListIdx;
-
-        public RoadCar(Viewer viewer, RoadCarSpawner spawner, float averageSpeed, int carSpawnerListIdx)
-        {
-            Spawner = spawner;
-            CarSpawnerListIdx = carSpawnerListIdx;
-            Type = Viewer.Random.Next() % viewer.Simulator.CarSpawnerLists[CarSpawnerListIdx].shapeNames.Length;
-            Length = viewer.Simulator.CarSpawnerLists[CarSpawnerListIdx].distanceFrom[Type];
-            // Front and rear travellers approximate wheel positions at 25% and 75% along vehicle.
-            FrontTraveller = new Traveller(spawner.Traveller);
-            FrontTraveller.Move(Length * 0.15f);
-            RearTraveller = new Traveller(spawner.Traveller);
-            RearTraveller.Move(Length * 0.85f);
-            // Travelled is the center of the vehicle.
-            Travelled = Length * 0.50f;
-            Speed = SpeedMax = averageSpeed * (0.75f + (float)Viewer.Random.NextDouble() / 2);
-            IgnoreXRotation = viewer.Simulator.CarSpawnerLists[CarSpawnerListIdx].IgnoreXRotation;
-        }
-
-        [CallOnThread("Updater")]
-        public void Update(ElapsedTime elapsedTime)
-        {
-            var crossings = Spawner.Crossings;
-
-            // We skip any crossing that we have passed (Travelled + Length / 2) or are too close to stop at (+ Speed * BrakingMinFactor).
-            // We skip any crossing that is part of the same group as the previous.
-            while (NextCrossingIndex < crossings.Count
-                && ((Travelled + Length / 2 + Speed * BrakingMinFactor > crossings[NextCrossingIndex].Distance)
-                || (NextCrossingIndex > 0 && crossings[NextCrossingIndex].Item.CrossingGroup != null && crossings[NextCrossingIndex].Item.CrossingGroup == crossings[NextCrossingIndex - 1].Item.CrossingGroup)))
-            {
-                NextCrossingIndex++;
-            }
-
-            // Calculate all the distances to items we need to stop at (level crossings, other cars).
-            var stopDistances = new List<float>();
-            for (var crossing = NextCrossingIndex; crossing < crossings.Count; crossing++)
-            {
-                if (crossings[crossing].Item.CrossingGroup != null && crossings[crossing].Item.CrossingGroup.HasTrain)
-                {
-                    // TODO: Stopping distance for level crossings!
-                    stopDistances.Add(crossings[crossing].Distance - RoadCarSpawner.StopDistance);
-                    break;
-                }
-            }
-            // TODO: Maybe optimise this?
-            var cars = Spawner.Cars;
-            var spawnerIndex = cars.IndexOf(this);
-            if (spawnerIndex > 0)
-            {
-                if (!cars[spawnerIndex - 1].CarriesCamera)
-                    stopDistances.Add(cars[spawnerIndex - 1].Travelled - cars[spawnerIndex - 1].Length / 2);
-                else
-                    stopDistances.Add(cars[spawnerIndex - 1].Travelled - cars[spawnerIndex - 1].Length * 0.65f - 4 - cars[spawnerIndex - 1].Speed * 0.5f);
-                }
-
-            // Calculate whether we're too close to the minimum stopping distance (and need to slow down) or going too slowly (and need to speed up).
-            var stopDistance = stopDistances.Count > 0 ? stopDistances.Min() - Travelled - Length / 2 : float.MaxValue;
-            var slowingDistance = BrakingFactor * Length;
-            if (stopDistance < slowingDistance)
-                Speed = SpeedMax * (float)Math.Sin((Math.PI / 2) * (stopDistance / slowingDistance));
-            else if (Speed < SpeedMax)
-                Speed = Math.Min(Speed + AccelerationFactor / Length * elapsedTime.ClockSeconds, SpeedMax);
-            else if (Speed > SpeedMax)
-                Speed = Math.Max(Speed - AccelerationFactor / Length * elapsedTime.ClockSeconds * 2, SpeedMax);
-
-            var distance = elapsedTime.ClockSeconds * Speed;
-            Travelled += distance;
-            FrontTraveller.Move(distance);
-            RearTraveller.Move(distance);
-        }
-
-        public void ChangeSpeed (float speed)
-        {
-            if (speed > 0)
-            {
-                if (SpeedMax < Spawner.CarSpawnerObj.CarAvSpeed * 1.25f) SpeedMax = Math.Min(SpeedMax + speed * 2, Spawner.CarSpawnerObj.CarAvSpeed * 1.25f);
-            }
-            else if (speed < 0)
-            {
-                if (SpeedMax > Spawner.CarSpawnerObj.CarAvSpeed * 0.25f) SpeedMax = Math.Max(SpeedMax + speed * 2, Spawner.CarSpawnerObj.CarAvSpeed * 0.25f);
-            }
-        }
-    }
-
-    public class RoadCarViewer
-    {
-        readonly Viewer Viewer;
-
-        // THREAD SAFETY:
-        //   All accesses must be done in local variables. No modifications to the objects are allowed except by
-        //   assignment of a new instance (possibly cloned and then modified).
-        Dictionary<RoadCar, RoadCarPrimitive> Cars = new Dictionary<RoadCar, RoadCarPrimitive>();
-        public List<RoadCar> VisibleCars = new List<RoadCar>();
-
-        public RoadCarViewer(Viewer viewer)
-        {
-            Viewer = viewer;
-        }
-
-        [CallOnThread("Loader")]
-        public void Load()
-        {
-            var cancellation = Viewer.LoaderProcess.CancellationToken;
-            var visibleCars = VisibleCars;
-            var cars = Cars;
-            if (visibleCars.Any(c => !cars.ContainsKey(c)) || cars.Keys.Any(c => !visibleCars.Contains(c)))
-            {
-                var newCars = new Dictionary<RoadCar, RoadCarPrimitive>();
-                foreach (var car in visibleCars)
-                {
-                    if (cancellation.IsCancellationRequested)
-                        break;
-                    if (cars.ContainsKey(car))
-                        newCars.Add(car, cars[car]);
-                    else
-                        newCars.Add(car, LoadCar(car));
-                }
-                Cars = newCars;
-            }
-        }
-
-        [CallOnThread("Updater")]
-        public void LoadPrep()
-        {
-            // TODO: Maybe optimise this with some serial numbers?
-            var visibleCars = VisibleCars;
-            var newVisibleCars = new List<RoadCar>(visibleCars.Count);
-            foreach (var tile in Viewer.World.Scenery.WorldFiles)
-                foreach (var spawner in tile.carSpawners)
-                    newVisibleCars.AddRange(spawner.Cars);
-            VisibleCars = newVisibleCars;
-        }
-
-        [CallOnThread("Updater")]
-        public void PrepareFrame(RenderFrame frame, ElapsedTime elapsedTime)
-        {
-            foreach (var car in Cars.Values)
-                car.PrepareFrame(frame, elapsedTime);
-        }
-
-        [CallOnThread("Loader")]
-        RoadCarPrimitive LoadCar(RoadCar car)
-        {
-            return new RoadCarPrimitive(Viewer, car);
-        }
-
-        [CallOnThread("Loader")]
-        internal void Mark()
-        {
-            var cars = Cars;
-            foreach (var car in cars.Values)
-                car.Mark();
-        }
-    }
-
-    public class RoadCarPrimitive
-    {
-        readonly RoadCar Car;
-        readonly RoadCarShape CarShape;
-
-        public RoadCarPrimitive(Viewer viewer, RoadCar car)
-        {
-            Car = car;
-            CarShape = new RoadCarShape(viewer, viewer.Simulator.CarSpawnerLists[Car.CarSpawnerListIdx].shapeNames[car.Type]);
-        }
-
-        [CallOnThread("Updater")]
-        public void PrepareFrame(RenderFrame frame, ElapsedTime elapsedTime)
-        {
-            CarShape.Location.TileX = Car.TileX;
-            CarShape.Location.TileZ = Car.TileZ;
-            // TODO: Add 0.1f to Y to put wheels above road. Matching MSTS?
-            var front = Car.FrontLocation;
-            var rear = Car.RearLocation;
-            var frontY = front.Y;
-            var rearY = rear.Y;
-            if (Car.IgnoreXRotation)
-            {
-                frontY = frontY - RoadCar.VisualHeightAdjustment;
-                rearY = rearY - RoadCar.VisualHeightAdjustment;
-                if (Math.Abs(frontY - rearY) > 0.01f)
-                {
-                    if (frontY > rearY) rearY = frontY;
-                    else frontY = rearY;
-                }
-            }
-            CarShape.Location.XNAMatrix = Simulator.XNAMatrixFromMSTSCoordinates(front.X, frontY, front.Z, rear.X, rearY, rear.Z);
-            CarShape.PrepareFrame(frame, elapsedTime);
-        }
-
-        [CallOnThread("Loader")]
-        internal void Mark()
-        {
-            CarShape.Mark();
-        }
-    }
-}
->>>>>>> 6db2e434
+﻿// COPYRIGHT 2011, 2012, 2014 by the Open Rails project.
+// 
+// This file is part of Open Rails.
+// 
+// Open Rails is free software: you can redistribute it and/or modify
+// it under the terms of the GNU General Public License as published by
+// the Free Software Foundation, either version 3 of the License, or
+// (at your option) any later version.
+// 
+// Open Rails is distributed in the hope that it will be useful,
+// but WITHOUT ANY WARRANTY; without even the implied warranty of
+// MERCHANTABILITY or FITNESS FOR A PARTICULAR PURPOSE.  See the
+// GNU General Public License for more details.
+// 
+// You should have received a copy of the GNU General Public License
+// along with Open Rails.  If not, see <http://www.gnu.org/licenses/>.
+
+// This file is the responsibility of the 3D & Environment Team. 
+
+using Microsoft.Xna.Framework;
+using Orts.Formats.Msts;
+using Orts.Simulation;
+using ORTS.Common;
+using System;
+using System.Collections.Generic;
+using System.Diagnostics;
+using System.Linq;
+
+namespace Orts.Viewer3D
+{
+    // TODO: Move to simulator!
+    public class RoadCarSpawner
+    {
+        public const float StopDistance = 10;
+        const float RampLength = 2;
+        const float TrackHalfWidth = 1;
+        const float TrackMergeDistance = 7; // Must be >= 2 * (RampLength + TrackHalfWidth).
+        const float TrackRailHeight = 0.275f;
+        const float TrainRailHeightMaximum = 1;
+
+        readonly Viewer Viewer;
+        public readonly CarSpawnerObj CarSpawnerObj;
+
+        // THREAD SAFETY:
+        //   All accesses must be done in local variables. No modifications to the objects are allowed except by
+        //   assignment of a new instance (possibly cloned and then modified).
+        public List<RoadCar> Cars = new List<RoadCar>();
+        // Level crossing which interact with this spawner. Distances are used for speed curves and the list must be sorted by distance from spawner.
+        public List<Crossing> Crossings = new List<Crossing>();
+
+        public readonly Traveller Traveller;
+        public readonly float Length;
+        float LastSpawnedTime;
+        float NextSpawnTime;
+
+        public RoadCarSpawner(Viewer viewer, WorldPosition position, CarSpawnerObj carSpawnerObj)
+        {
+            Debug.Assert(TrackMergeDistance >= 2 * (RampLength + TrackHalfWidth), "TrackMergeDistance is less than 2 * (RampLength + TrackHalfWidth); vertical inconsistencies will occur at close, but not merged, tracks.");
+            Viewer = viewer;
+            CarSpawnerObj = carSpawnerObj;
+
+            if (viewer.Simulator.RDB == null || viewer.Simulator.CarSpawnerFile == null)
+                throw new InvalidOperationException("RoadCarSpawner requires a RDB and CARSPAWN.DAT");
+
+            var start = CarSpawnerObj.getTrItemID(0);
+            var end = CarSpawnerObj.getTrItemID(1);
+            var trItems = viewer.Simulator.RDB.RoadTrackDB.TrItemTable;
+            var startLocation = new WorldLocation(trItems[start].TileX, trItems[start].TileZ, trItems[start].X, trItems[start].Y, trItems[start].Z);
+            var endLocation = new WorldLocation(trItems[end].TileX, trItems[end].TileZ, trItems[end].X, trItems[end].Y, trItems[end].Z);
+
+            Traveller = new Traveller(viewer.Simulator.TSectionDat, viewer.Simulator.RDB.RoadTrackDB.TrackNodes, startLocation.TileX, startLocation.TileZ, startLocation.Location.X, startLocation.Location.Z);
+            Length = Traveller.DistanceTo(endLocation.TileX, endLocation.TileZ, endLocation.Location.X, endLocation.Location.Y, endLocation.Location.Z);
+            if (Length < 0)
+            {
+                Traveller.ReverseDirection();
+                Length = Traveller.DistanceTo(endLocation.TileX, endLocation.TileZ, endLocation.Location.X, endLocation.Location.Y, endLocation.Location.Z);
+                if (Length < 0)
+                    Trace.TraceWarning("{0} car spawner {1} doesn't have connected road route between {2} and {3}", position, carSpawnerObj.UID, startLocation, endLocation);
+            }
+
+            var sortedLevelCrossings = new SortedList<float, LevelCrossingItem>();
+            for (var crossingTraveller = new Traveller(Traveller); crossingTraveller.NextSection(); )
+                if (crossingTraveller.IsTrack && crossingTraveller.TN.TrVectorNode.TrItemRefs != null)
+                    foreach (var trItemRef in crossingTraveller.TN.TrVectorNode.TrItemRefs)
+                        if (Viewer.Simulator.LevelCrossings.RoadCrossingItems.ContainsKey(trItemRef))
+                            sortedLevelCrossings[Viewer.Simulator.LevelCrossings.RoadCrossingItems[trItemRef].DistanceTo(Traveller)] = Viewer.Simulator.LevelCrossings.RoadCrossingItems[trItemRef];
+
+            Crossings = sortedLevelCrossings.Select(slc => new Crossing(slc.Value, slc.Key, float.NaN)).ToList();
+        }
+
+        [CallOnThread("Updater")]
+        public void Update(ElapsedTime elapsedTime)
+        {
+            var cars = Cars;
+            foreach (var car in cars)
+                car.Update(elapsedTime);
+
+            LastSpawnedTime += elapsedTime.ClockSeconds;
+            if (Length > 0 && LastSpawnedTime >= NextSpawnTime && (cars.Count == 0 || cars.Last().Travelled > cars.Last().Length))
+            {
+                var newCars = new List<RoadCar>(cars);
+                newCars.Add(new RoadCar(Viewer, this, CarSpawnerObj.CarAvSpeed, CarSpawnerObj.CarSpawnerListIdx));
+                Cars = cars = newCars;
+
+                LastSpawnedTime = 0;
+                NextSpawnTime = CarSpawnerObj.CarFrequency * (0.75f + (float)Viewer.Random.NextDouble() / 2);
+            }
+
+            if (cars.Any(car => car.Travelled > Length))
+                Cars = cars = cars.Where(car => car.Travelled <= Length).ToList();
+
+            var crossings = Crossings;
+            if (crossings.Any(c => float.IsNaN(c.TrackHeight)))
+            {
+                Crossings = crossings.Select(c =>
+                {
+                    if (!float.IsNaN(c.TrackHeight) || !Viewer.Simulator.LevelCrossings.RoadToTrackCrossingItems.ContainsKey(c.Item))
+                        return c;
+                    var height = Viewer.Simulator.LevelCrossings.RoadToTrackCrossingItems[c.Item].Location.Location.Y + TrackRailHeight - c.Item.Location.Location.Y;
+                    return new Crossing(c.Item, c.Distance, height <= TrainRailHeightMaximum ? height : 0);
+                }).ToList();
+            }
+        }
+
+        internal float GetRoadHeightAdjust(float distance)
+        {
+            var crossings = Crossings;
+            for (var i = 0; i < crossings.Count; i++)
+            {
+                // Crossing is too far down the path, we can quit.
+                if (distance <= crossings[i].DistanceAdjust1)
+                    break;
+                if (!float.IsNaN(crossings[i].TrackHeight))
+                {
+                    // Location is approaching a track.
+                    if (crossings[i].DistanceAdjust1 <= distance && distance <= crossings[i].DistanceAdjust2)
+                        return MathHelper.Lerp(0, crossings[i].TrackHeight, (distance - crossings[i].DistanceAdjust1) / RampLength);
+                    // Location is crossing a track.
+                    if (crossings[i].DistanceAdjust2 <= distance && distance <= crossings[i].DistanceAdjust3)
+                        return crossings[i].TrackHeight;
+                    // Crossings are close enough to count as joined.
+                    if (i + 1 < crossings.Count && !float.IsNaN(crossings[i + 1].TrackHeight) && crossings[i + 1].Distance - crossings[i].Distance < TrackMergeDistance)
+                    {
+                        // Location is between two crossing tracks.
+                        if (crossings[i].DistanceAdjust3 <= distance && distance <= crossings[i + 1].DistanceAdjust2)
+                            return MathHelper.Lerp(crossings[i].TrackHeight, crossings[i + 1].TrackHeight, (distance - crossings[i].DistanceAdjust3) / (crossings[i + 1].DistanceAdjust2 - crossings[i].DistanceAdjust3));
+                    }
+                    else
+                    {
+                        // Location is passing a track.
+                        if (crossings[i].DistanceAdjust3 <= distance && distance <= crossings[i].DistanceAdjust4)
+                            return MathHelper.Lerp(crossings[i].TrackHeight, 0, (distance - crossings[i].DistanceAdjust3) / RampLength);
+                    }
+                }
+            }
+            return 0;
+        }
+
+        public class Crossing
+        {
+            public readonly LevelCrossingItem Item;
+            public readonly float Distance;
+            public readonly float DistanceAdjust1;
+            public readonly float DistanceAdjust2;
+            public readonly float DistanceAdjust3;
+            public readonly float DistanceAdjust4;
+            public readonly float TrackHeight;
+            internal Crossing(LevelCrossingItem item, float distance, float trackHeight)
+            {
+                Item = item;
+                Distance = distance;
+                DistanceAdjust1 = distance - RoadCarSpawner.TrackHalfWidth - RoadCarSpawner.RampLength;
+                DistanceAdjust2 = distance - RoadCarSpawner.TrackHalfWidth;
+                DistanceAdjust3 = distance + RoadCarSpawner.TrackHalfWidth;
+                DistanceAdjust4 = distance + RoadCarSpawner.TrackHalfWidth + RoadCarSpawner.RampLength;
+                TrackHeight = trackHeight;
+            }
+        }
+    }
+
+    // TODO: Move to simulator!
+    public class RoadCar
+    {
+        public const float VisualHeightAdjustment = 0.1f;
+        const float AccelerationFactor = 5;
+        const float BrakingFactor = 5;
+        const float BrakingMinFactor = 1;
+
+        public readonly RoadCarSpawner Spawner;
+
+        public readonly int Type;
+        public readonly float Length;
+        public float Travelled;
+        public readonly bool IgnoreXRotation;
+        public bool CarriesCamera;
+
+        public int TileX { get { return FrontTraveller.TileX; } }
+        public int TileZ { get { return FrontTraveller.TileZ; } }
+        public Vector3 FrontLocation
+        {
+            get
+            {
+                var wl = FrontTraveller.WorldLocation;
+                wl.Location.Y += Math.Max(Spawner.GetRoadHeightAdjust(Travelled - Length * 0.25f), 0) + VisualHeightAdjustment;
+                return wl.Location;
+            }
+        }
+        public Vector3 RearLocation
+        {
+            get
+            {
+                var wl = RearTraveller.WorldLocation;
+                wl.NormalizeTo(TileX, TileZ);
+                wl.Location.Y += Math.Max(Spawner.GetRoadHeightAdjust(Travelled + Length * 0.25f), 0) + VisualHeightAdjustment;
+                return wl.Location;
+            }
+        }
+
+        public readonly Traveller FrontTraveller;
+        public readonly Traveller RearTraveller;
+        public float Speed;
+        float SpeedMax;
+        int NextCrossingIndex;
+        public int CarSpawnerListIdx;
+
+        public RoadCar(Viewer viewer, RoadCarSpawner spawner, float averageSpeed, int carSpawnerListIdx)
+        {
+            Spawner = spawner;
+            CarSpawnerListIdx = carSpawnerListIdx;
+            Type = Viewer.Random.Next() % viewer.Simulator.CarSpawnerLists[CarSpawnerListIdx].shapeNames.Length;
+            Length = viewer.Simulator.CarSpawnerLists[CarSpawnerListIdx].distanceFrom[Type];
+            // Front and rear travellers approximate wheel positions at 25% and 75% along vehicle.
+            FrontTraveller = new Traveller(spawner.Traveller);
+            FrontTraveller.Move(Length * 0.15f);
+            RearTraveller = new Traveller(spawner.Traveller);
+            RearTraveller.Move(Length * 0.85f);
+            // Travelled is the center of the vehicle.
+            Travelled = Length * 0.50f;
+            Speed = SpeedMax = averageSpeed * (0.75f + (float)Viewer.Random.NextDouble() / 2);
+            IgnoreXRotation = viewer.Simulator.CarSpawnerLists[CarSpawnerListIdx].IgnoreXRotation;
+        }
+
+        [CallOnThread("Updater")]
+        public void Update(ElapsedTime elapsedTime)
+        {
+            var crossings = Spawner.Crossings;
+
+            // We skip any crossing that we have passed (Travelled + Length / 2) or are too close to stop at (+ Speed * BrakingMinFactor).
+            // We skip any crossing that is part of the same group as the previous.
+            while (NextCrossingIndex < crossings.Count
+                && ((Travelled + Length / 2 + Speed * BrakingMinFactor > crossings[NextCrossingIndex].Distance)
+                || (NextCrossingIndex > 0 && crossings[NextCrossingIndex].Item.CrossingGroup != null && crossings[NextCrossingIndex].Item.CrossingGroup == crossings[NextCrossingIndex - 1].Item.CrossingGroup)))
+            {
+                NextCrossingIndex++;
+            }
+
+            // Calculate all the distances to items we need to stop at (level crossings, other cars).
+            var stopDistances = new List<float>();
+            for (var crossing = NextCrossingIndex; crossing < crossings.Count; crossing++)
+            {
+                if (crossings[crossing].Item.CrossingGroup != null && crossings[crossing].Item.CrossingGroup.HasTrain)
+                {
+                    // TODO: Stopping distance for level crossings!
+                    stopDistances.Add(crossings[crossing].Distance - RoadCarSpawner.StopDistance);
+                    break;
+                }
+            }
+            // TODO: Maybe optimise this?
+            var cars = Spawner.Cars;
+            var spawnerIndex = cars.IndexOf(this);
+            if (spawnerIndex > 0)
+            {
+                if (!cars[spawnerIndex - 1].CarriesCamera)
+                    stopDistances.Add(cars[spawnerIndex - 1].Travelled - cars[spawnerIndex - 1].Length / 2);
+                else
+                    stopDistances.Add(cars[spawnerIndex - 1].Travelled - cars[spawnerIndex - 1].Length * 0.65f - 4 - cars[spawnerIndex - 1].Speed * 0.5f);
+                }
+
+            // Calculate whether we're too close to the minimum stopping distance (and need to slow down) or going too slowly (and need to speed up).
+            var stopDistance = stopDistances.Count > 0 ? stopDistances.Min() - Travelled - Length / 2 : float.MaxValue;
+            var slowingDistance = BrakingFactor * Length;
+            if (stopDistance < slowingDistance)
+                Speed = SpeedMax * (float)Math.Sin((Math.PI / 2) * (stopDistance / slowingDistance));
+            else if (Speed < SpeedMax)
+                Speed = Math.Min(Speed + AccelerationFactor / Length * elapsedTime.ClockSeconds, SpeedMax);
+            else if (Speed > SpeedMax)
+                Speed = Math.Max(Speed - AccelerationFactor / Length * elapsedTime.ClockSeconds * 2, SpeedMax);
+
+            var distance = elapsedTime.ClockSeconds * Speed;
+            Travelled += distance;
+            FrontTraveller.Move(distance);
+            RearTraveller.Move(distance);
+        }
+
+        public void ChangeSpeed (float speed)
+        {
+            if (speed > 0)
+            {
+                if (SpeedMax < Spawner.CarSpawnerObj.CarAvSpeed * 1.25f) SpeedMax = Math.Min(SpeedMax + speed * 2, Spawner.CarSpawnerObj.CarAvSpeed * 1.25f);
+            }
+            else if (speed < 0)
+            {
+                if (SpeedMax > Spawner.CarSpawnerObj.CarAvSpeed * 0.25f) SpeedMax = Math.Max(SpeedMax + speed * 2, Spawner.CarSpawnerObj.CarAvSpeed * 0.25f);
+            }
+        }
+    }
+
+    public class RoadCarViewer
+    {
+        readonly Viewer Viewer;
+
+        // THREAD SAFETY:
+        //   All accesses must be done in local variables. No modifications to the objects are allowed except by
+        //   assignment of a new instance (possibly cloned and then modified).
+        Dictionary<RoadCar, RoadCarPrimitive> Cars = new Dictionary<RoadCar, RoadCarPrimitive>();
+        public List<RoadCar> VisibleCars = new List<RoadCar>();
+
+        public RoadCarViewer(Viewer viewer)
+        {
+            Viewer = viewer;
+        }
+
+        [CallOnThread("Loader")]
+        public void Load()
+        {
+            var cancellation = Viewer.LoaderProcess.CancellationToken;
+            var visibleCars = VisibleCars;
+            var cars = Cars;
+            if (visibleCars.Any(c => !cars.ContainsKey(c)) || cars.Keys.Any(c => !visibleCars.Contains(c)))
+            {
+                var newCars = new Dictionary<RoadCar, RoadCarPrimitive>();
+                foreach (var car in visibleCars)
+                {
+                    if (cancellation.IsCancellationRequested)
+                        break;
+                    if (cars.ContainsKey(car))
+                        newCars.Add(car, cars[car]);
+                    else
+                        newCars.Add(car, LoadCar(car));
+                }
+                Cars = newCars;
+            }
+        }
+
+        [CallOnThread("Updater")]
+        public void LoadPrep()
+        {
+            // TODO: Maybe optimise this with some serial numbers?
+            var visibleCars = VisibleCars;
+            var newVisibleCars = new List<RoadCar>(visibleCars.Count);
+            foreach (var tile in Viewer.World.Scenery.WorldFiles)
+                foreach (var spawner in tile.carSpawners)
+                    newVisibleCars.AddRange(spawner.Cars);
+            VisibleCars = newVisibleCars;
+        }
+
+        [CallOnThread("Updater")]
+        public void PrepareFrame(RenderFrame frame, ElapsedTime elapsedTime)
+        {
+            foreach (var car in Cars.Values)
+                car.PrepareFrame(frame, elapsedTime);
+        }
+
+        [CallOnThread("Loader")]
+        RoadCarPrimitive LoadCar(RoadCar car)
+        {
+            return new RoadCarPrimitive(Viewer, car);
+        }
+
+        [CallOnThread("Loader")]
+        internal void Mark()
+        {
+            var cars = Cars;
+            foreach (var car in cars.Values)
+                car.Mark();
+        }
+    }
+
+    public class RoadCarPrimitive
+    {
+        readonly RoadCar Car;
+        readonly RoadCarShape CarShape;
+
+        public RoadCarPrimitive(Viewer viewer, RoadCar car)
+        {
+            Car = car;
+            CarShape = new RoadCarShape(viewer, viewer.Simulator.CarSpawnerLists[Car.CarSpawnerListIdx].shapeNames[car.Type]);
+        }
+
+        [CallOnThread("Updater")]
+        public void PrepareFrame(RenderFrame frame, ElapsedTime elapsedTime)
+        {
+            CarShape.Location.TileX = Car.TileX;
+            CarShape.Location.TileZ = Car.TileZ;
+            // TODO: Add 0.1f to Y to put wheels above road. Matching MSTS?
+            var front = Car.FrontLocation;
+            var rear = Car.RearLocation;
+            var frontY = front.Y;
+            var rearY = rear.Y;
+            if (Car.IgnoreXRotation)
+            {
+                frontY = frontY - RoadCar.VisualHeightAdjustment;
+                rearY = rearY - RoadCar.VisualHeightAdjustment;
+                if (Math.Abs(frontY - rearY) > 0.01f)
+                {
+                    if (frontY > rearY) rearY = frontY;
+                    else frontY = rearY;
+                }
+            }
+            CarShape.Location.XNAMatrix = Simulator.XNAMatrixFromMSTSCoordinates(front.X, frontY, front.Z, rear.X, rearY, rear.Z);
+            CarShape.PrepareFrame(frame, elapsedTime);
+        }
+
+        [CallOnThread("Loader")]
+        internal void Mark()
+        {
+            CarShape.Mark();
+        }
+    }
+}