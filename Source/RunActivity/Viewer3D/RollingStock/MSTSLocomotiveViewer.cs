--- conflicted
+++ resolved
@@ -2349,7 +2349,10 @@
                 case CABViewControlTypes.ORTS_ODOMETER_DIRECTION: if (ChangedValue(1) == 0) new ToggleOdometerDirectionCommand(Viewer.Log); break;
                 case CABViewControlTypes.ORTS_ODOMETER_RESET:
                     new ResetOdometerCommand(Viewer.Log, ChangedValue(Locomotive.OdometerResetButtonPressed ? 1 : 0) > 0); break;
-<<<<<<< HEAD
+                case CABViewControlTypes.ORTS_GENERIC_ITEM1:
+                    if ((Locomotive.GenericItem1 ? 1 : 0) != ChangedValue(Locomotive.GenericItem1 ? 1 : 0)) new ToggleGenericItem1Command(Viewer.Log); break;
+                case CABViewControlTypes.ORTS_GENERIC_ITEM2:
+                    if ((Locomotive.GenericItem2 ? 1 : 0) != ChangedValue(Locomotive.GenericItem2 ? 1 : 0)) new ToggleGenericItem2Command(Viewer.Log); break;
                 case CABViewControlTypes.ORTS_SCREEN_SELECT:
                     bool buttonState = ChangedValue(ButtonState ? 1 : 0) > 0;
                     if (((CVCDiscrete)Control).NewScreens != null)
@@ -2362,12 +2365,6 @@
                         }
                     ButtonState = buttonState;
                     break;
-=======
-                case CABViewControlTypes.ORTS_GENERIC_ITEM1:
-                    if ((Locomotive.GenericItem1 ? 1 : 0) != ChangedValue(Locomotive.GenericItem1 ? 1 : 0)) new ToggleGenericItem1Command(Viewer.Log); break;
-                case CABViewControlTypes.ORTS_GENERIC_ITEM2:
-                    if ((Locomotive.GenericItem2 ? 1 : 0) != ChangedValue(Locomotive.GenericItem2 ? 1 : 0)) new ToggleGenericItem2Command(Viewer.Log); break;
->>>>>>> 6a56c0de
 
                 // Train Control System controls
                 case CABViewControlTypes.ORTS_TCS1:
