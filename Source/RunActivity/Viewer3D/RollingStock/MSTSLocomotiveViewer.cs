﻿// COPYRIGHT 2009, 2010, 2011, 2012, 2013, 2014, 2015 by the Open Rails project.
// 
// This file is part of Open Rails.
// 
// Open Rails is free software: you can redistribute it and/or modify
// it under the terms of the GNU General Public License as published by
// the Free Software Foundation, either version 3 of the License, or
// (at your option) any later version.
// 
// Open Rails is distributed in the hope that it will be useful,
// but WITHOUT ANY WARRANTY; without even the implied warranty of
// MERCHANTABILITY or FITNESS FOR A PARTICULAR PURPOSE.  See the
// GNU General Public License for more details.
// 
// You should have received a copy of the GNU General Public License
// along with Open Rails.  If not, see <http://www.gnu.org/licenses/>.

// This file is the responsibility of the 3D & Environment Team. 

using System;
using System.Collections.Generic;
using System.Diagnostics;
using System.IO;
using System.Linq;
using Microsoft.Xna.Framework;
using Microsoft.Xna.Framework.Graphics;
using Orts.Common;
using Orts.Formats.Msts;
using Orts.Simulation;
using Orts.Simulation.Physics;
using Orts.Simulation.RollingStocks;
using Orts.Simulation.RollingStocks.SubSystems.Controllers;
using Orts.Viewer3D.Common;
using Orts.Viewer3D.Popups;
using ORTS.Common;
using ORTS.Common.Input;
using ORTS.Scripting.Api;
using Event = Orts.Common.Event;

namespace Orts.Viewer3D.RollingStock
{
    public class MSTSLocomotiveViewer : MSTSWagonViewer
    {
        MSTSLocomotive Locomotive;

        protected MSTSLocomotive MSTSLocomotive { get { return (MSTSLocomotive)Car; } }

        public bool _hasCabRenderer;
        public bool _has3DCabRenderer;
        public CabRenderer _CabRenderer;
        public ThreeDimentionCabViewer ThreeDimentionCabViewer = null;
        public CabRenderer ThreeDimentionCabRenderer = null; //allow user to have different setting of .cvf file under CABVIEW3D

        public static int DbfEvalEBPBstopped = 0;//Debrief eval
        public static int DbfEvalEBPBmoving = 0;//Debrief eval
        public bool lemergencybuttonpressed = false;

        public MSTSLocomotiveViewer(Viewer viewer, MSTSLocomotive car)
            : base(viewer, car)
        {
            Locomotive = car;

            string wagonFolderSlash = Path.GetDirectoryName(Locomotive.WagFilePath) + "\\";
            if (Locomotive.CabSoundFileName != null) LoadCarSound(wagonFolderSlash, Locomotive.CabSoundFileName);

            //Viewer.SoundProcess.AddSoundSource(this, new TrackSoundSource(MSTSWagon, Viewer));

            if (Locomotive.TrainControlSystem != null && Locomotive.TrainControlSystem.Sounds.Count > 0)
                foreach (var script in Locomotive.TrainControlSystem.Sounds.Keys)
                {
                    try
                    {
                        Viewer.SoundProcess.AddSoundSources(script, new List<SoundSourceBase>() {
                            new SoundSource(Viewer, Locomotive, Locomotive.TrainControlSystem.Sounds[script])});
                    }
                    catch (Exception error)
                    {
                        Trace.TraceInformation("File " + Locomotive.TrainControlSystem.Sounds[script] + " in script of locomotive of train " + Locomotive.Train.Name + " : " + error.Message);
                    }
                }
        }

        protected virtual void StartGearBoxIncrease()
        {
            if (Locomotive.GearBoxController != null)
                Locomotive.StartGearBoxIncrease();
        }

        protected virtual void StopGearBoxIncrease()
        {
            if (Locomotive.GearBoxController != null)
                Locomotive.StopGearBoxIncrease();
        }

        protected virtual void StartGearBoxDecrease()
        {
            if (Locomotive.GearBoxController != null)
                Locomotive.StartGearBoxDecrease();
        }

        protected virtual void StopGearBoxDecrease()
        {
            if (Locomotive.GearBoxController != null)
                Locomotive.StopGearBoxDecrease();
        }

        protected virtual void ReverserControlForwards()
        {
            if (Locomotive.Direction != Direction.Forward
            && (Locomotive.ThrottlePercent >= 1
            || Math.Abs(Locomotive.SpeedMpS) > 1))
            {
                Viewer.Simulator.Confirmer.Warning(CabControl.Reverser, CabSetting.Warn1);
                return;
            }
            new ReverserCommand(Viewer.Log, true);    // No harm in trying to engage Forward when already engaged.
        }

        protected virtual void ReverserControlBackwards()
        {
            if (Locomotive.Direction != Direction.Reverse
            && (Locomotive.ThrottlePercent >= 1
            || Math.Abs(Locomotive.SpeedMpS) > 1))
            {
                Viewer.Simulator.Confirmer.Warning(CabControl.Reverser, CabSetting.Warn1);
                return;
            }
            new ReverserCommand(Viewer.Log, false);    // No harm in trying to engage Reverse when already engaged.
        }

        public override void InitializeUserInputCommands()
        {
            // Steam locomotives handle these differently, and might have set them already
            if (!UserInputCommands.ContainsKey(UserCommand.ControlForwards))
                UserInputCommands.Add(UserCommand.ControlForwards, new Action[] { Noop, () => ReverserControlForwards() });
            if (!UserInputCommands.ContainsKey(UserCommand.ControlBackwards))
                UserInputCommands.Add(UserCommand.ControlBackwards, new Action[] { Noop, () => ReverserControlBackwards() });

            UserInputCommands.Add(UserCommand.ControlThrottleIncrease, new Action[] { () => Locomotive.StopThrottleIncrease(), () => Locomotive.StartThrottleIncrease() });
            UserInputCommands.Add(UserCommand.ControlThrottleDecrease, new Action[] { () => Locomotive.StopThrottleDecrease(), () => Locomotive.StartThrottleDecrease() });
            UserInputCommands.Add(UserCommand.ControlThrottleZero, new Action[] { Noop, () => Locomotive.ThrottleToZero() });
            UserInputCommands.Add(UserCommand.ControlGearUp, new Action[] { () => StopGearBoxIncrease(), () => StartGearBoxIncrease() });
            UserInputCommands.Add(UserCommand.ControlGearDown, new Action[] { () => StopGearBoxDecrease(), () => StartGearBoxDecrease() });
            UserInputCommands.Add(UserCommand.ControlTrainBrakeIncrease, new Action[] { () => Locomotive.StopTrainBrakeIncrease(), () => Locomotive.StartTrainBrakeIncrease(null) });
            UserInputCommands.Add(UserCommand.ControlTrainBrakeDecrease, new Action[] { () => Locomotive.StopTrainBrakeDecrease(), () => Locomotive.StartTrainBrakeDecrease(null) });
            UserInputCommands.Add(UserCommand.ControlTrainBrakeZero, new Action[] { Noop, () => Locomotive.StartTrainBrakeDecrease(0, true) });
            UserInputCommands.Add(UserCommand.ControlEngineBrakeIncrease, new Action[] { () => Locomotive.StopEngineBrakeIncrease(), () => Locomotive.StartEngineBrakeIncrease(null) });
            UserInputCommands.Add(UserCommand.ControlEngineBrakeDecrease, new Action[] { () => Locomotive.StopEngineBrakeDecrease(), () => Locomotive.StartEngineBrakeDecrease(null) });
            UserInputCommands.Add(UserCommand.ControlDynamicBrakeIncrease, new Action[] { () => Locomotive.StopDynamicBrakeIncrease(), () => Locomotive.StartDynamicBrakeIncrease(null) });
            UserInputCommands.Add(UserCommand.ControlDynamicBrakeDecrease, new Action[] { () => Locomotive.StopDynamicBrakeDecrease(), () => Locomotive.StartDynamicBrakeDecrease(null) });
            UserInputCommands.Add(UserCommand.ControlSteamHeatIncrease, new Action[] { () => Locomotive.StopSteamHeatIncrease(), () => Locomotive.StartSteamHeatIncrease(null) });
            UserInputCommands.Add(UserCommand.ControlSteamHeatDecrease, new Action[] { () => Locomotive.StopSteamHeatDecrease(), () => Locomotive.StartSteamHeatDecrease(null) });
            UserInputCommands.Add(UserCommand.ControlBailOff, new Action[] { () => new BailOffCommand(Viewer.Log, false), () => new BailOffCommand(Viewer.Log, true) });
            UserInputCommands.Add(UserCommand.ControlInitializeBrakes, new Action[] { Noop, () => new InitializeBrakesCommand(Viewer.Log) });
            UserInputCommands.Add(UserCommand.ControlHandbrakeNone, new Action[] { Noop, () => new HandbrakeCommand(Viewer.Log, false) });
            UserInputCommands.Add(UserCommand.ControlHandbrakeFull, new Action[] { Noop, () => new HandbrakeCommand(Viewer.Log, true) });
            UserInputCommands.Add(UserCommand.ControlRetainersOff, new Action[] { Noop, () => new RetainersCommand(Viewer.Log, false) });
            UserInputCommands.Add(UserCommand.ControlRetainersOn, new Action[] { Noop, () => new RetainersCommand(Viewer.Log, true) });
            UserInputCommands.Add(UserCommand.ControlBrakeHoseConnect, new Action[] { Noop, () => new BrakeHoseConnectCommand(Viewer.Log, true) });
            UserInputCommands.Add(UserCommand.ControlBrakeHoseDisconnect, new Action[] { Noop, () => new BrakeHoseConnectCommand(Viewer.Log, false) });
            UserInputCommands.Add(UserCommand.ControlEmergencyPushButton, new Action[] { Noop, () => new EmergencyPushButtonCommand(Viewer.Log) });
            UserInputCommands.Add(UserCommand.ControlSander, new Action[] { () => new SanderCommand(Viewer.Log, false), () => new SanderCommand(Viewer.Log, true) });
            UserInputCommands.Add(UserCommand.ControlSanderToggle, new Action[] { Noop, () => new SanderCommand(Viewer.Log, !Locomotive.Sander) });
            UserInputCommands.Add(UserCommand.ControlWiper, new Action[] { Noop, () => new WipersCommand(Viewer.Log, !Locomotive.Wiper) });
            UserInputCommands.Add(UserCommand.ControlHorn, new Action[] { () => new HornCommand(Viewer.Log, false), () => new HornCommand(Viewer.Log, true) });
            UserInputCommands.Add(UserCommand.ControlBell, new Action[] { () => new BellCommand(Viewer.Log, false), () => new BellCommand(Viewer.Log, true) });
            UserInputCommands.Add(UserCommand.ControlBellToggle, new Action[] { Noop, () => new BellCommand(Viewer.Log, !Locomotive.Bell) });
            UserInputCommands.Add(UserCommand.ControlAlerter, new Action[] { () => new AlerterCommand(Viewer.Log, false), () => new AlerterCommand(Viewer.Log, true) });
            UserInputCommands.Add(UserCommand.ControlHeadlightIncrease, new Action[] { Noop, () => new HeadlightCommand(Viewer.Log, true) });
            UserInputCommands.Add(UserCommand.ControlHeadlightDecrease, new Action[] { Noop, () => new HeadlightCommand(Viewer.Log, false) });
            UserInputCommands.Add(UserCommand.ControlLight, new Action[] { Noop, () => new ToggleCabLightCommand(Viewer.Log) });
            UserInputCommands.Add(UserCommand.ControlRefill, new Action[] { () => StopRefillingOrUnloading(Viewer.Log), () => AttemptToRefillOrUnload() });
            UserInputCommands.Add(UserCommand.ControlImmediateRefill, new Action[] { () => StopImmediateRefilling(Viewer.Log), () => ImmediateRefill() });
            UserInputCommands.Add(UserCommand.ControlWaterScoop, new Action[] { Noop, () => new ToggleWaterScoopCommand(Viewer.Log) });
            UserInputCommands.Add(UserCommand.ControlOdoMeterShowHide, new Action[] { Noop, () => new ToggleOdometerCommand(Viewer.Log) });
            UserInputCommands.Add(UserCommand.ControlOdoMeterReset, new Action[] { Noop, () => new ResetOdometerCommand(Viewer.Log) });
            UserInputCommands.Add(UserCommand.ControlOdoMeterDirection, new Action[] { Noop, () => new ToggleOdometerDirectionCommand(Viewer.Log) });
            UserInputCommands.Add(UserCommand.ControlCabRadio, new Action[] { Noop, () => new CabRadioCommand(Viewer.Log, !Locomotive.CabRadioOn) });
            UserInputCommands.Add(UserCommand.ControlDieselHelper, new Action[] { Noop, () => new ToggleHelpersEngineCommand(Viewer.Log) });
            base.InitializeUserInputCommands();
        }

        /// <summary>
        /// A keyboard or mouse click has occurred. Read the UserInput
        /// structure to determine what was pressed.
        /// </summary>
        public override void HandleUserInput(ElapsedTime elapsedTime)
        {
            if (UserInput.IsPressed(UserCommand.CameraToggleShowCab))
                Locomotive.ShowCab = !Locomotive.ShowCab;

            // By Matej Pacha
            if (UserInput.IsPressed(UserCommand.DebugResetWheelSlip)) { Locomotive.Train.SignalEvent(Event._ResetWheelSlip); }
            if (UserInput.IsPressed(UserCommand.DebugToggleAdvancedAdhesion)) { Locomotive.Train.SignalEvent(Event._ResetWheelSlip); Locomotive.Simulator.UseAdvancedAdhesion = !Locomotive.Simulator.UseAdvancedAdhesion; }

            if (UserInput.RDState != null)
            {
                if (UserInput.RDState.BailOff)
                {
                    Locomotive.SetBailOff(true);
                }
                if (UserInput.RDState.Changed)
                {
                    Locomotive.AlerterReset();

                    Locomotive.SetThrottlePercent(UserInput.RDState.ThrottlePercent);
                    Locomotive.SetTrainBrakePercent(UserInput.RDState.TrainBrakePercent);
                    Locomotive.SetEngineBrakePercent(UserInput.RDState.EngineBrakePercent);
                    if (Locomotive.CombinedControlType != MSTSLocomotive.CombinedControl.ThrottleAir)
                        Locomotive.SetDynamicBrakePercent(UserInput.RDState.DynamicBrakePercent);
                    if (UserInput.RDState.DirectionPercent > 50)
                        Locomotive.SetDirection(Direction.Forward);
                    else if (UserInput.RDState.DirectionPercent < -50)
                        Locomotive.SetDirection(Direction.Reverse);
                    else
                        Locomotive.SetDirection(Direction.N);
                    if (UserInput.RDState.Emergency)
                        Locomotive.SetEmergency(true);
                    else
                        Locomotive.SetEmergency(false);
                    if (UserInput.RDState.Wipers == 1 && Locomotive.Wiper)
                        Locomotive.SignalEvent(Event.WiperOff);
                    if (UserInput.RDState.Wipers != 1 && !Locomotive.Wiper)
                        Locomotive.SignalEvent(Event.WiperOn);
                    // changing Headlight more than one step at a time doesn't work for some reason
                    if (Locomotive.Headlight < UserInput.RDState.Lights - 1)
                        Locomotive.Headlight++;
                    if (Locomotive.Headlight > UserInput.RDState.Lights - 1)
                        Locomotive.Headlight--;
                }
            }

            foreach (var command in UserInputCommands.Keys)
            {
                if (UserInput.IsPressed(command))
                {
                    UserInputCommands[command][1]();
                    //Debrief eval
                    if (!lemergencybuttonpressed && Locomotive.EmergencyButtonPressed && Locomotive.IsPlayerTrain)
                    {
                        var train = Program.Viewer.PlayerLocomotive.Train;
                        if (Math.Abs(Locomotive.SpeedMpS) == 0) DbfEvalEBPBstopped++;
                        if (Math.Abs(Locomotive.SpeedMpS) > 0) DbfEvalEBPBmoving++;
                        lemergencybuttonpressed = true;
                        train.DbfEvalValueChanged = true;//Debrief eval
                    }
                }
                else if (UserInput.IsReleased(command))
                {
                    UserInputCommands[command][0]();
                    //Debrief eval
                    if (lemergencybuttonpressed && !Locomotive.EmergencyButtonPressed) lemergencybuttonpressed = false;
                }
            }
        }

        /// <summary>
        /// We are about to display a video frame.  Calculate positions for 
        /// animated objects, and add their primitives to the RenderFrame list.
        /// </summary>
        public override void PrepareFrame(RenderFrame frame, ElapsedTime elapsedTime)
        {
            if (Viewer.Camera.AttachedCar == this.MSTSWagon && Viewer.Camera.Style == Camera.Styles.ThreeDimCab)
            {
                if (ThreeDimentionCabViewer != null)
                    ThreeDimentionCabViewer.PrepareFrame(frame, elapsedTime);
                return;
            }

            // Wipers and bell animation
            Wipers.UpdateLoop(Locomotive.Wiper, elapsedTime);
<<<<<<< HEAD
            Bell.UpdateLoop(Locomotive.Bell, elapsedTime, 8.0f);
=======
            Bell.UpdateLoop(Locomotive.Bell, elapsedTime, TrainCarShape.SharedShape.BellAnimationFPS);
>>>>>>> f6f2e971

            // Draw 2D CAB View - by GeorgeS
            if (Viewer.Camera.AttachedCar == this.MSTSWagon &&
                Viewer.Camera.Style == Camera.Styles.Cab)
            {

                if (_CabRenderer != null)
                    _CabRenderer.PrepareFrame(frame, elapsedTime);
            }

            base.PrepareFrame(frame, elapsedTime);
        }

        internal override void LoadForPlayer()
        {
            if (!_hasCabRenderer)
            {
                if (Locomotive.CabViewList.Count > 0)
                {
                    if (Locomotive.CabViewList[(int)CabViewType.Front].CVFFile != null && Locomotive.CabViewList[(int)CabViewType.Front].CVFFile.TwoDViews.Count > 0)
                        _CabRenderer = new CabRenderer(Viewer, Locomotive);
                    _hasCabRenderer = true;
                }
            }
            if (!_has3DCabRenderer)
            {
                if (Locomotive.CabViewpoints != null)
                {
                    ThreeDimentionCabViewer tmp3DViewer = null;
                    try
                    {
                        tmp3DViewer = new ThreeDimentionCabViewer(Viewer, this.Locomotive, this); //this constructor may throw an error
                        ThreeDimentionCabViewer = tmp3DViewer; //if not catching an error, we will assign it
                        _has3DCabRenderer = true;
                    }
                    catch (Exception error)
                    {
                        Trace.WriteLine(new Exception("Could not load 3D cab.", error));
                    }
                }
            }
        }

        internal override void Mark()
        {
            foreach (var pdl in ParticleDrawers.Values)
                foreach (var pd in pdl)
                    pd.Mark();
            if (_CabRenderer != null)
                _CabRenderer.Mark();
            base.Mark();
        }

        /// <summary>
        /// Release sounds of TCS if any, but not for player locomotive
        /// </summary>
        public override void Unload()
        {
            if (Locomotive.TrainControlSystem != null && Locomotive.TrainControlSystem.Sounds.Count > 0)
                foreach (var script in Locomotive.TrainControlSystem.Sounds.Keys)
                {
                         Viewer.SoundProcess.RemoveSoundSources(script);
                }
            base.Unload();
        }

        /// <summary>
        /// Finds the pickup point which is closest to the loco or tender that uses coal, water or diesel oil.
        /// Uses that pickup to refill the loco or tender.
        /// Not implemented yet:
        /// 1. allowing for the position of the intake on the wagon/loco.
        /// 2. allowing for the rate at with the pickup can supply.
        /// 3. refilling any but the first loco in the player's train.
        /// 4. refilling AI trains.
        /// 5. animation is in place, but the animated object should be able to swing into place first, then the refueling process begins.
        /// 6. currently ignores locos and tenders without intake points.
        /// The note below may not be accurate since I released a fix that allows the setting of both coal and water level for the tender to be set at start of activity(EK).
        /// Note that the activity class currently parses the initial level of diesel oil, coal and water
        /// but does not use it yet.
        /// Note: With the introduction of the  animated object, I implemented the RefillProcess class as a starter to allow outside classes to use, but
        /// to solve #5 above, its probably best that the processes below be combined in a common class so that both Shapes.cs and FuelPickup.cs can properly keep up with events(EK).
        /// </summary>
        #region Refill loco or tender from pickup points

        WagonAndMatchingPickup MatchedWagonAndPickup;

        /// <summary>
        /// Converts from enum to words for user messages.  
        /// </summary>
        public Dictionary<uint, string> PickupTypeDictionary = new Dictionary<uint, string>()
        {
            {(uint)MSTSWagon.PickupType.FreightGrain, Viewer.Catalog.GetString("freight-grain")},
            {(uint)MSTSWagon.PickupType.FreightCoal, Viewer.Catalog.GetString("freight-coal")},
            {(uint)MSTSWagon.PickupType.FreightGravel, Viewer.Catalog.GetString("freight-gravel")},
            {(uint)MSTSWagon.PickupType.FreightSand, Viewer.Catalog.GetString("freight-sand")},
            {(uint)MSTSWagon.PickupType.FuelWater, Viewer.Catalog.GetString("water")},
            {(uint)MSTSWagon.PickupType.FuelCoal, Viewer.Catalog.GetString("coal")},
            {(uint)MSTSWagon.PickupType.FuelDiesel, Viewer.Catalog.GetString("diesel oil")},
            {(uint)MSTSWagon.PickupType.FuelWood, Viewer.Catalog.GetString("wood")},
            {(uint)MSTSWagon.PickupType.FuelSand, Viewer.Catalog.GetString("sand")},
            {(uint)MSTSWagon.PickupType.FreightGeneral, Viewer.Catalog.GetString("freight-general")},
            {(uint)MSTSWagon.PickupType.FreightLivestock, Viewer.Catalog.GetString("freight-livestock")},
            {(uint)MSTSWagon.PickupType.FreightFuel, Viewer.Catalog.GetString("freight-fuel")},
            {(uint)MSTSWagon.PickupType.FreightMilk, Viewer.Catalog.GetString("freight-milk")},
            {(uint)MSTSWagon.PickupType.SpecialMail, Viewer.Catalog.GetString("mail")}
        };

        /// <summary>
        /// Holds data for an intake point on a wagon (e.g. tender) or loco and a pickup point which can supply that intake. 
        /// </summary>
        public class WagonAndMatchingPickup
        {
            public PickupObj Pickup;
            public MSTSWagon Wagon;
            public MSTSLocomotive SteamLocomotiveWithTender;
            public IntakePoint IntakePoint;

        }

        /// <summary>
        /// Scans the train's cars for intake points and the world files for pickup refilling points of the same type.
        /// (e.g. "fuelwater").
        /// TODO: Allow for position of intake point within the car. Currently all intake points are assumed to be at the back of the car.
        /// </summary>
        /// <param name="train"></param>
        /// <returns>a combination of intake point and pickup that are closest</returns>
        // <CJComment> Might be better in the MSTSLocomotive class, but can't see the World objects from there. </CJComment>
        WagonAndMatchingPickup GetMatchingPickup(Train train)
        {
            var worldFiles = Viewer.World.Scenery.WorldFiles;
            var shortestD2 = float.MaxValue;
            WagonAndMatchingPickup nearestPickup = null;
            float distanceFromFrontOfTrainM = 0f;
            int index = 0;
            foreach (var car in train.Cars)
            {
                if (car is MSTSWagon)
                {
                    MSTSWagon wagon = (MSTSWagon)car;
                    foreach (var intake in wagon.IntakePointList)
                    {
                        // TODO Use the value calculated below
                        //if (intake.DistanceFromFrontOfTrainM == null)
                        //{
                        //    intake.DistanceFromFrontOfTrainM = distanceFromFrontOfTrainM + (wagon.LengthM / 2) - intake.OffsetM;
                        //}
                        foreach (var worldFile in worldFiles)
                        {
                            foreach (var pickup in worldFile.PickupList)
                            {
                                if (pickup.Location == WorldLocation.None)
                                    pickup.Location = new WorldLocation(
                                        worldFile.TileX, worldFile.TileZ,
                                        pickup.Position.X, pickup.Position.Y, pickup.Position.Z);
                                if ((wagon.FreightAnimations != null && ((uint)wagon.FreightAnimations.FreightType == pickup.PickupType || wagon.FreightAnimations.FreightType == MSTSWagon.PickupType.None) &&
                                    (uint)intake.Type == pickup.PickupType)
                                 || ((uint)intake.Type == pickup.PickupType && (uint)intake.Type > (uint)MSTSWagon.PickupType.FreightSand && (wagon.WagonType == TrainCar.WagonTypes.Tender || wagon is MSTSLocomotive)))
                                {
                                    var intakePosition = new Vector3(0, 0, -intake.OffsetM);
                                    Vector3.Transform(ref intakePosition, ref car.WorldPosition.XNAMatrix, out intakePosition);

                                    var intakeLocation = new WorldLocation(
                                        car.WorldPosition.TileX, car.WorldPosition.TileZ,
                                        intakePosition.X, intakePosition.Y, -intakePosition.Z);

                                    var d2 = WorldLocation.GetDistanceSquared(intakeLocation, pickup.Location);
                                    if (d2 < shortestD2)
                                    {
                                        shortestD2 = d2;
                                        nearestPickup = new WagonAndMatchingPickup();
                                        nearestPickup.Pickup = pickup;
                                        nearestPickup.Wagon = wagon;
                                        if (wagon.WagonType == TrainCar.WagonTypes.Tender)
                                        {
                                            // Normal arrangement would be steam locomotive followed by the tender car.
                                            if (index > 0 && train.Cars[index - 1] is MSTSSteamLocomotive && !wagon.Flipped && !train.Cars[index - 1].Flipped)
                                                nearestPickup.SteamLocomotiveWithTender = train.Cars[index - 1] as MSTSLocomotive;
                                            // but after reversal point or turntable reversal order of cars is reversed too!
                                            else if (index < train.Cars.Count - 1 && train.Cars[index + 1] is MSTSSteamLocomotive && wagon.Flipped && train.Cars[index + 1].Flipped)
                                                nearestPickup.SteamLocomotiveWithTender = train.Cars[index + 1] as MSTSLocomotive;
                                            else if (index > 0 && train.Cars[index - 1] is MSTSSteamLocomotive)
                                                nearestPickup.SteamLocomotiveWithTender = train.Cars[index - 1] as MSTSLocomotive;
                                            else if (index < train.Cars.Count - 1 && train.Cars[index + 1] is MSTSSteamLocomotive)
                                                nearestPickup.SteamLocomotiveWithTender = train.Cars[index + 1] as MSTSLocomotive;
                                        }
                                        nearestPickup.IntakePoint = intake;
                                    }
                                }
                            }
                        }
                    }
                    distanceFromFrontOfTrainM += wagon.CarLengthM;
                }
                index++;
            }
            return nearestPickup;
        }

        /// <summary>
        /// Returns 
        /// TODO Allow for position of intake point within the car. Currently all intake points are assumed to be at the back of the car.
        /// </summary>
        /// <param name="match"></param>
        /// <returns></returns>
        float GetDistanceToM(WagonAndMatchingPickup match)
        {
            var intakePosition = new Vector3(0, 0, -match.IntakePoint.OffsetM);
            Vector3.Transform(ref intakePosition, ref match.Wagon.WorldPosition.XNAMatrix, out intakePosition);

            var intakeLocation = new WorldLocation(
                match.Wagon.WorldPosition.TileX, match.Wagon.WorldPosition.TileZ,
                intakePosition.X, intakePosition.Y, -intakePosition.Z);

            return (float)Math.Sqrt(WorldLocation.GetDistanceSquared(intakeLocation, match.Pickup.Location));
        }

        /// <summary>
        // This process is tied to the Shift T key combination
        // The purpose of is to perform immediate refueling without having to pull up alongside the fueling station.
        /// </summary>
        public void ImmediateRefill()
        {
            var loco = this.Locomotive;
            
            if (loco == null)
                return;
            
            foreach(var car in loco.Train.Cars)
            {
                // There is no need to check for the tender.  The MSTSSteamLocomotive is the primary key in the refueling process when using immediate refueling.
                if (car is MSTSDieselLocomotive || car is MSTSSteamLocomotive)
                {
                    Viewer.Simulator.Confirmer.Message(ConfirmLevel.None, Viewer.Catalog.GetString("Refill: Immediate refill process selected, refilling immediately."));
                    (car as MSTSLocomotive).RefillImmediately();
                }
            }
        }

        /// <summary>
        /// Prompts if cannot refill yet, else starts continuous refilling.
        /// Tries to find the nearest supply (pickup point) which can refill the locos and tenders in the train.  
        /// </summary>
        public void AttemptToRefillOrUnload()
        {
            MatchedWagonAndPickup = null;   // Ensures that releasing the T key doesn't do anything unless there is something to do.

            var loco = this.Locomotive;

            var match = GetMatchingPickup(loco.Train);
            if (match == null && !(loco is MSTSElectricLocomotive))
                return;
            if (match == null)
            {
                Viewer.Simulator.Confirmer.Message(ConfirmLevel.None, Viewer.Catalog.GetString("Refill: Electric loco and no pickup. Command rejected"));
                return;
            }

            float distanceToPickupM = GetDistanceToM(match) - 2.5f; // Deduct an extra 2.5 so that the tedious placement is less of an issue.
            if (distanceToPickupM > match.IntakePoint.WidthM / 2)
            {
                Viewer.Simulator.Confirmer.Message(ConfirmLevel.None, Viewer.Catalog.GetStringFmt("Refill: Distance to {0} supply is {1}.",
                    PickupTypeDictionary[(uint)match.Pickup.PickupType], Viewer.Catalog.GetPluralStringFmt("{0} meter", "{0} meters", (long)(distanceToPickupM+1f))));
                return;
            }
            if (distanceToPickupM <= match.IntakePoint.WidthM / 2)
                MSTSWagon.RefillProcess.ActivePickupObjectUID = (int)match.Pickup.UID;
            if (loco.SpeedMpS != 0 && match.Pickup.SpeedRange.MaxMpS == 0f)
            {
                Viewer.Simulator.Confirmer.Message(ConfirmLevel.None, Viewer.Catalog.GetStringFmt("Refill: Loco must be stationary to refill {0}.",
                    PickupTypeDictionary[(uint)match.Pickup.PickupType]));
                return;
            }
            if (loco.SpeedMpS < match.Pickup.SpeedRange.MinMpS)
            {
                Viewer.Simulator.Confirmer.Message(ConfirmLevel.None, Viewer.Catalog.GetStringFmt("Refill: Loco speed must exceed {0}.",
                    FormatStrings.FormatSpeedLimit(match.Pickup.SpeedRange.MinMpS, Viewer.MilepostUnitsMetric)));
                return;
            }
            if (loco.SpeedMpS > match.Pickup.SpeedRange.MaxMpS)
            {
                var speedLimitMpH = MpS.ToMpH(match.Pickup.SpeedRange.MaxMpS);
                Viewer.Simulator.Confirmer.Message(ConfirmLevel.None, Viewer.Catalog.GetStringFmt("Refill: Loco speed must not exceed {0}.",
                    FormatStrings.FormatSpeedLimit(match.Pickup.SpeedRange.MaxMpS, Viewer.MilepostUnitsMetric)));
                return;
            }
            if (match.Wagon is MSTSDieselLocomotive || match.Wagon is MSTSSteamLocomotive || (match.Wagon.WagonType == TrainCar.WagonTypes.Tender && match.SteamLocomotiveWithTender != null))
            {
                // Note: The tender contains the intake information, but the steam locomotive includes the controller information that is needed for the refueling process.

                float fraction = 0;

                // classical MSTS Freightanim, handled as usual
                if(match.SteamLocomotiveWithTender != null)
                    fraction = match.SteamLocomotiveWithTender.GetFilledFraction(match.Pickup.PickupType);
                else
                    fraction = match.Wagon.GetFilledFraction(match.Pickup.PickupType);
                                
                if (fraction > 0.99)
                {
                    Viewer.Simulator.Confirmer.Message(ConfirmLevel.None, Viewer.Catalog.GetStringFmt("Refill: {0} supply now replenished.",
                        PickupTypeDictionary[match.Pickup.PickupType]));
                    return;
                }
                else
                {
                    MSTSWagon.RefillProcess.OkToRefill = true;
                    if (match.SteamLocomotiveWithTender != null)
                        StartRefilling(match.Pickup, fraction, match.SteamLocomotiveWithTender);
                    else
                        StartRefilling(match.Pickup, fraction, match.Wagon);

                    MatchedWagonAndPickup = match;  // Save away for HandleUserInput() to use when key is released.
                }
            }
            else if (match.Wagon.FreightAnimations != null)
            {
                // freight wagon animation
                var fraction = match.Wagon.GetFilledFraction(match.Pickup.PickupType);
                if (fraction > 0.99 && match.Pickup.PickupCapacity.FeedRateKGpS >= 0)
                {
                    Viewer.Simulator.Confirmer.Message(ConfirmLevel.None, Viewer.Catalog.GetStringFmt("Refill: {0} supply now replenished.",
                        PickupTypeDictionary[match.Pickup.PickupType]));
                    return;
                }
                else if (fraction < 0.01 && match.Pickup.PickupCapacity.FeedRateKGpS < 0)
                {
                    Viewer.Simulator.Confirmer.Message(ConfirmLevel.None, Viewer.Catalog.GetStringFmt("Unload: {0} fuel or freight now unloaded.",
                        PickupTypeDictionary[match.Pickup.PickupType]));
                    return;
                }
                else
                {
                    MSTSWagon.RefillProcess.OkToRefill = true;
                    MSTSWagon.RefillProcess.Unload = match.Pickup.PickupCapacity.FeedRateKGpS < 0;
                    match.Wagon.StartRefillingOrUnloading(match.Pickup, match.IntakePoint, fraction, MSTSWagon.RefillProcess.Unload);
                    MatchedWagonAndPickup = match;  // Save away for HandleUserInput() to use when key is released.
                }
            }
        }

        /// <summary>
        /// Called by RefillCommand during replay.
        /// </summary>
        public void RefillChangeTo(float? target)
        {
            MSTSNotchController controller = new MSTSNotchController();
            var loco = this.Locomotive;

            var matchedWagonAndPickup = GetMatchingPickup(loco.Train);   // Save away for RefillCommand to use.
            if (matchedWagonAndPickup != null)
            {
                if (matchedWagonAndPickup.SteamLocomotiveWithTender != null)
                    controller = matchedWagonAndPickup.SteamLocomotiveWithTender.GetRefillController((uint)matchedWagonAndPickup.Pickup.PickupType);
                else
                    controller = (matchedWagonAndPickup.Wagon as MSTSLocomotive).GetRefillController((uint)matchedWagonAndPickup.Pickup.PickupType);
                controller.StartIncrease(target);
            }
        }

        /// <summary>
        /// Starts a continuous increase in controlled value. This method also receives TrainCar car to process individual locomotives for refueling.
        /// </summary>
        /// <param name="type">Pickup point</param>
        public void StartRefilling(PickupObj matchPickup, float fraction, TrainCar car)
        {
            var controller = (car as MSTSLocomotive).GetRefillController(matchPickup.PickupType);

            if (controller == null)
            {
                Viewer.Simulator.Confirmer.Message(ConfirmLevel.Error, Viewer.Catalog.GetString("Incompatible pickup type"));
                return;
            }
            (car as MSTSLocomotive).SetStepSize(matchPickup);
            controller.SetValue(fraction);
            controller.CommandStartTime = Viewer.Simulator.ClockTime;  // for Replay to use 
            Viewer.Simulator.Confirmer.Message(ConfirmLevel.Information, Viewer.Catalog.GetString("Starting refill"));
            controller.StartIncrease(controller.MaximumValue);
        }

        /// <summary>
        /// Starts a continuous increase in controlled value.
        /// </summary>
        /// <param name="type">Pickup point</param>
        public void StartRefilling(uint type, float fraction)
        {
            var controller = Locomotive.GetRefillController(type);
            if (controller == null)
            {
                Viewer.Simulator.Confirmer.Message(ConfirmLevel.Error, Viewer.Catalog.GetString("Incompatible pickup type"));
                return;
            }
            controller.SetValue(fraction);
            controller.CommandStartTime = Viewer.Simulator.ClockTime;  // for Replay to use 
            Viewer.Simulator.Confirmer.Message(ConfirmLevel.Information, Viewer.Catalog.GetString("Starting refill"));
            controller.StartIncrease(controller.MaximumValue);
        }

        /// <summary>
        // Immediate refueling process is different from the process of refueling individual locomotives.
        /// </summary> 
        public void StopImmediateRefilling(CommandLog log)
        {
            new ImmediateRefillCommand(log);  // for Replay to use
        }

        /// <summary>
        /// Ends a continuous increase in controlled value.
        /// </summary>
        public void StopRefillingOrUnloading(CommandLog log)
        {
            if (MatchedWagonAndPickup == null)
                return;
            MSTSWagon.RefillProcess.OkToRefill = false;
            MSTSWagon.RefillProcess.ActivePickupObjectUID = 0;
            var match = MatchedWagonAndPickup;
            var controller = new MSTSNotchController();
            if (match.Wagon is MSTSDieselLocomotive || match.Wagon is MSTSSteamLocomotive || (match.Wagon.WagonType == TrainCar.WagonTypes.Tender && match.SteamLocomotiveWithTender != null))
            {
                if (match.SteamLocomotiveWithTender != null)
                    controller = match.SteamLocomotiveWithTender.GetRefillController(MatchedWagonAndPickup.Pickup.PickupType);
                else
                    controller = (match.Wagon as MSTSLocomotive).GetRefillController(MatchedWagonAndPickup.Pickup.PickupType);
            }
            else
            {
                controller = match.Wagon.WeightLoadController;
                match.Wagon.UnloadingPartsOpen = false;
            }

            new RefillCommand(log, controller.CurrentValue, controller.CommandStartTime);  // for Replay to use
            if (controller.UpdateValue >= 0)
                controller.StopIncrease();
            else controller.StopDecrease();
        }
        #endregion
    } // Class LocomotiveViewer

    // By GeorgeS
    /// <summary>
    /// Manages all CAB View textures - light conditions and texture parts
    /// </summary>
    public static class CABTextureManager
    {
        private static Dictionary<string, Texture2D> DayTextures = new Dictionary<string, Texture2D>();
        private static Dictionary<string, Texture2D> NightTextures = new Dictionary<string, Texture2D>();
        private static Dictionary<string, Texture2D> LightTextures = new Dictionary<string, Texture2D>();
        private static Dictionary<string, Texture2D[]> PDayTextures = new Dictionary<string, Texture2D[]>();
        private static Dictionary<string, Texture2D[]> PNightTextures = new Dictionary<string, Texture2D[]>();
        private static Dictionary<string, Texture2D[]> PLightTextures = new Dictionary<string, Texture2D[]>();

        /// <summary>
        /// Loads a texture, day night and cablight
        /// </summary>
        /// <param name="viewer">Viver3D</param>
        /// <param name="FileName">Name of the Texture</param>
        public static bool LoadTextures(Viewer viewer, string FileName)
        {
            if (string.IsNullOrEmpty(FileName))
                return false;

            if (DayTextures.Keys.Contains(FileName))
                return false;

            DayTextures.Add(FileName, viewer.TextureManager.Get(FileName, true));

            var nightpath = Path.Combine(Path.Combine(Path.GetDirectoryName(FileName), "night"), Path.GetFileName(FileName));
            NightTextures.Add(FileName, viewer.TextureManager.Get(nightpath));

            var lightdirectory = Path.Combine(Path.GetDirectoryName(FileName), "cablight");
            var lightpath = Path.Combine(lightdirectory, Path.GetFileName(FileName));
            var lightTexture = viewer.TextureManager.Get(lightpath);
            LightTextures.Add(FileName, lightTexture);
            return Directory.Exists(lightdirectory);
        }

        static Texture2D[] Disassemble(GraphicsDevice graphicsDevice, Texture2D texture, int frameCount, Point frameGrid, string fileName)
        {
            if (frameGrid.X < 1 || frameGrid.Y < 1 || frameCount < 1)
            {
                Trace.TraceWarning("Cab control has invalid frame data {1}*{2}={3} (no frames will be shown) for {0}", fileName, frameGrid.X, frameGrid.Y, frameCount);
                return new Texture2D[0];
            }

            var frameSize = new Point(texture.Width / frameGrid.X, texture.Height / frameGrid.Y);
            var frames = new Texture2D[frameCount];
            var frameIndex = 0;

            if (frameCount > frameGrid.X * frameGrid.Y)
                Trace.TraceWarning("Cab control frame count {1} is larger than the number of frames {2}*{3}={4} (some frames will be blank) for {0}", fileName, frameCount, frameGrid.X, frameGrid.Y, frameGrid.X * frameGrid.Y);

            if (texture.Format != SurfaceFormat.Color && texture.Format != SurfaceFormat.Dxt1)
            {
                Trace.TraceWarning("Cab control texture {0} has unsupported format {1}; only Color and Dxt1 are supported.", fileName, texture.Format);
            }
            else
            {
                var copySize = new Point(frameSize.X, frameSize.Y);
                Point controlSize;
                if (texture.Format == SurfaceFormat.Dxt1)
                {
                    controlSize.X = (int)Math.Ceiling((float)copySize.X / 4) * 4;
                    controlSize.Y = (int)Math.Ceiling((float)copySize.Y / 4) * 4;
                    var buffer = new byte[(int)Math.Ceiling((float)copySize.X / 4) * 4 * (int)Math.Ceiling((float)copySize.Y / 4) * 4 / 2];
                    frameIndex = DisassembleFrames(graphicsDevice, texture, frameCount, frameGrid, frames, frameSize, copySize, controlSize, buffer);
                }
                else
                {
                    var buffer = new Color[copySize.X * copySize.Y];
                    frameIndex = DisassembleFrames(graphicsDevice, texture, frameCount, frameGrid, frames, frameSize, copySize, copySize, buffer);
                }
            }

            while (frameIndex < frameCount)
                frames[frameIndex++] = SharedMaterialManager.MissingTexture;

            return frames;
        }

        static int DisassembleFrames<T>(GraphicsDevice graphicsDevice, Texture2D texture, int frameCount, Point frameGrid, Texture2D[] frames, Point frameSize, Point copySize, Point controlSize, T[] buffer) where T : struct
        {
            //Trace.TraceInformation("Disassembling {0} {1} frames in {2}x{3}; control {4}x{5}, frame {6}x{7}, copy {8}x{9}.", texture.Format, frameCount, frameGrid.X, frameGrid.Y, controlSize.X, controlSize.Y, frameSize.X, frameSize.Y, copySize.X, copySize.Y);
            var frameIndex = 0;
            for (var y = 0; y < frameGrid.Y; y++)
            {
                for (var x = 0; x < frameGrid.X; x++)
                {
                    if (frameIndex < frameCount)
                    {
                        texture.GetData(0, new Rectangle(x * frameSize.X, y * frameSize.Y, copySize.X, copySize.Y), buffer, 0, buffer.Length);
                        var frame = frames[frameIndex++] = new Texture2D(graphicsDevice, controlSize.X, controlSize.Y, false, texture.Format);
                        frame.SetData(0, new Rectangle(0, 0, copySize.X, copySize.Y), buffer, 0, buffer.Length);
                    }
                }
            }
            return frameIndex;
        }

        /// <summary>
        /// Disassembles all compound textures into parts
        /// </summary>
        /// <param name="graphicsDevice">The GraphicsDevice</param>
        /// <param name="fileName">Name of the Texture to be disassembled</param>
        /// <param name="width">Width of the Cab View Control</param>
        /// <param name="height">Height of the Cab View Control</param>
        /// <param name="frameCount">Number of frames</param>
        /// <param name="framesX">Number of frames in the X dimension</param>
        /// <param name="framesY">Number of frames in the Y direction</param>
        public static void DisassembleTexture(GraphicsDevice graphicsDevice, string fileName, int width, int height, int frameCount, int framesX, int framesY)
        {
            var frameGrid = new Point(framesX, framesY);

            PDayTextures[fileName] = null;
            if (DayTextures.ContainsKey(fileName))
            {
                var texture = DayTextures[fileName];
                if (texture != SharedMaterialManager.MissingTexture)
                {
                    PDayTextures[fileName] = Disassemble(graphicsDevice, texture, frameCount, frameGrid, fileName + ":day");
                }
            }

            PNightTextures[fileName] = null;
            if (NightTextures.ContainsKey(fileName))
            {
                var texture = NightTextures[fileName];
                if (texture != SharedMaterialManager.MissingTexture)
                {
                    PNightTextures[fileName] = Disassemble(graphicsDevice, texture, frameCount, frameGrid, fileName + ":night");
                }
            }

            PLightTextures[fileName] = null;
            if (LightTextures.ContainsKey(fileName))
            {
                var texture = LightTextures[fileName];
                if (texture != SharedMaterialManager.MissingTexture)
                {
                    PLightTextures[fileName] = Disassemble(graphicsDevice, texture, frameCount, frameGrid, fileName + ":light");
                }
            }
        }

        /// <summary>
        /// Gets a Texture from the given array
        /// </summary>
        /// <param name="arr">Texture array</param>
        /// <param name="indx">Index</param>
        /// <param name="FileName">Name of the file to report</param>
        /// <returns>The given Texture</returns>
        private static Texture2D SafeGetAt(Texture2D[] arr, int indx, string FileName)
        {
            if (arr == null)
            {
                Trace.TraceWarning("Passed null Texture[] for accessing {0}", FileName);
                return SharedMaterialManager.MissingTexture;
            }

            if (arr.Length < 1)
            {
                Trace.TraceWarning("Disassembled texture invalid for {0}", FileName);
                return SharedMaterialManager.MissingTexture;
            }

            indx = (int)MathHelper.Clamp(indx, 0, arr.Length - 1);

            try
            {
                return arr[indx];
            }
            catch (IndexOutOfRangeException)
            {
                Trace.TraceWarning("Index {1} out of range for array length {2} while accessing texture for {0}", FileName, indx, arr.Length);
                return SharedMaterialManager.MissingTexture;
            }
        }

        /// <summary>
        /// Returns the compound part of a Texture previously disassembled
        /// </summary>
        /// <param name="FileName">Name of the disassembled Texture</param>
        /// <param name="indx">Index of the part</param>
        /// <param name="isDark">Is dark out there?</param>
        /// <param name="isLight">Is Cab Light on?</param>
        /// <param name="isNightTexture"></param>
        /// <returns>The Texture represented by its index</returns>
        public static Texture2D GetTextureByIndexes(string FileName, int indx, bool isDark, bool isLight, out bool isNightTexture, bool hasCabLightDirectory)
        {
            Texture2D retval = SharedMaterialManager.MissingTexture;
            Texture2D[] tmp = null;

            isNightTexture = false;

            if (string.IsNullOrEmpty(FileName) || !PDayTextures.Keys.Contains(FileName))
                return SharedMaterialManager.MissingTexture;

            if (isLight)
            {
                // Light on: use light texture when dark, if available; else select accordingly presence of CabLight directory.
                if (isDark)
                {
                    tmp = PLightTextures[FileName];
                    if (tmp == null)
                    {
                        if (hasCabLightDirectory)
                            tmp = PNightTextures[FileName];
                        else
                            tmp = PDayTextures[FileName];
                    }
                }
                // Both light and day textures should be used as-is in this situation.
                isNightTexture = true;
            }
            else if (isDark)
            {
                // Darkness: use night texture, if available.
                tmp = PNightTextures[FileName];
                // Only use night texture as-is in this situation.
                isNightTexture = tmp != null;
            }

            // No light or dark texture selected/available? Use day texture instead.
            if (tmp == null)
                tmp = PDayTextures[FileName];

            if (tmp != null)
                retval = SafeGetAt(tmp, indx, FileName);

            return retval;
        }

        /// <summary>
        /// Returns a Texture by its name
        /// </summary>
        /// <param name="FileName">Name of the Texture</param>
        /// <param name="isDark">Is dark out there?</param>
        /// <param name="isLight">Is Cab Light on?</param>
        /// <param name="isNightTexture"></param>
        /// <returns>The Texture</returns>
        public static Texture2D GetTexture(string FileName, bool isDark, bool isLight, out bool isNightTexture, bool hasCabLightDirectory)
        {
            Texture2D retval = SharedMaterialManager.MissingTexture;
            isNightTexture = false;

            if (string.IsNullOrEmpty(FileName) || !DayTextures.Keys.Contains(FileName))
                return retval;

            if (isLight)
            {
                // Light on: use light texture when dark, if available; else check if CabLightDirectory available to decide.
                if (isDark)
                {
                    retval = LightTextures[FileName];
                    if (retval == SharedMaterialManager.MissingTexture)
                        retval = hasCabLightDirectory ? NightTextures[FileName] : DayTextures[FileName];
                }

                // Both light and day textures should be used as-is in this situation.
                isNightTexture = true;
            }
            else if (isDark)
            {
                // Darkness: use night texture, if available.
                retval = NightTextures[FileName];
                // Only use night texture as-is in this situation.
                isNightTexture = retval != SharedMaterialManager.MissingTexture;
            }

            // No light or dark texture selected/available? Use day texture instead.
            if (retval == SharedMaterialManager.MissingTexture)
                retval = DayTextures[FileName];

            return retval;
        }

        [CallOnThread("Loader")]
        public static void Mark(Viewer viewer)
        {
            foreach (var texture in DayTextures.Values)
                viewer.TextureManager.Mark(texture);
            foreach (var texture in NightTextures.Values)
                viewer.TextureManager.Mark(texture);
            foreach (var texture in LightTextures.Values)
                viewer.TextureManager.Mark(texture);
            foreach (var textureList in PDayTextures.Values)
                if (textureList != null)
                    foreach (var texture in textureList)
                        viewer.TextureManager.Mark(texture);
            foreach (var textureList in PNightTextures.Values)
                if (textureList != null)
                    foreach (var texture in textureList)
                        viewer.TextureManager.Mark(texture);
            foreach (var textureList in PLightTextures.Values)
                if (textureList != null)
                    foreach (var texture in textureList)
                        viewer.TextureManager.Mark(texture);
        }
    }

    public class CabRenderer : RenderPrimitive
    {
        //private SpriteBatchMaterial _Sprite2DCabView;
        private CabSpriteBatchMaterial _SpriteShader2DCabView;
        private Rectangle _CabRect = new Rectangle();
        private Matrix _Scale = Matrix.Identity;
        private Texture2D _CabTexture;
        private CabShader _Shader;  // Shaders must have unique Keys - below
        private int ShaderKey = 1;  // Shader Key must refer to only o

        private Point _PrevScreenSize;

        //private List<CabViewControls> CabViewControlsList = new List<CabViewControls>();
        private List<List<CabViewControlRenderer>> CabViewControlRenderersList = new List<List<CabViewControlRenderer>>();
        private Viewer _Viewer;
        private MSTSLocomotive _Locomotive;
        private int _Location;
        private bool _isNightTexture;
        private bool HasCabLightDirectory = false;
        public Dictionary<int, CabViewControlRenderer> ControlMap;

        [CallOnThread("Loader")]
        public CabRenderer(Viewer viewer, MSTSLocomotive car)
        {
            //Sequence = RenderPrimitiveSequence.CabView;
            _Viewer = viewer;
            _Locomotive = car;

            _Viewer.AdjustCabHeight(_Viewer.DisplaySize.X, _Viewer.DisplaySize.Y);
            
            _Viewer.CabCamera.ScreenChanged();
            
                        // _Viewer.DisplaySize intercepted to adjust cab view height
            Point DisplaySize = _Viewer.DisplaySize;
            DisplaySize.Y = _Viewer.CabHeightPixels;
            
            // Use same shader for both front-facing and rear-facing cabs.
            if (_Locomotive.CabViewList[(int)CabViewType.Front].ExtendedCVF != null)
            {
                _Shader = new CabShader(viewer.GraphicsDevice,
                ExtendedCVF.TranslatedPosition(_Locomotive.CabViewList[(int)CabViewType.Front].ExtendedCVF.Light1Position, DisplaySize),
                ExtendedCVF.TranslatedPosition(_Locomotive.CabViewList[(int)CabViewType.Front].ExtendedCVF.Light2Position, DisplaySize),
                ExtendedCVF.TranslatedColor(_Locomotive.CabViewList[(int)CabViewType.Front].ExtendedCVF.Light1Color),
                ExtendedCVF.TranslatedColor(_Locomotive.CabViewList[(int)CabViewType.Front].ExtendedCVF.Light2Color));
            }
            _PrevScreenSize = DisplaySize;
            _SpriteShader2DCabView = (CabSpriteBatchMaterial)viewer.MaterialManager.Load("CabSpriteBatch", null, 0, 0, ShaderKey, _Shader);

            #region Create Control renderers
            ControlMap = new Dictionary<int, CabViewControlRenderer>();
            int[] count = new int[256];//enough to hold all types, count the occurence of each type
            var i = 0;
            foreach (var cabView in car.CabViewList)
            {
                if (cabView.CVFFile != null)
                {
                    // Loading ACE files, skip displaying ERROR messages
                    foreach (var cabfile in cabView.CVFFile.TwoDViews)
                    {
                        HasCabLightDirectory = CABTextureManager.LoadTextures(viewer, cabfile);
                    }

                    if (cabView.CVFFile.CabViewControls == null)
                        continue;

                    var controlSortIndex = 1;  // Controls are drawn atop the cabview and in order they appear in the CVF file.
                                               // This allows the segments of moving-scale meters to be hidden by covers (e.g. TGV-A)
                    CabViewControlRenderersList.Add(new List<CabViewControlRenderer>());
                    foreach (CabViewControl cvc in cabView.CVFFile.CabViewControls)
                    {
                        controlSortIndex++;
                        int key = 1000 * (int)cvc.ControlType + count[(int)cvc.ControlType];
                        CVCDial dial = cvc as CVCDial;
                        if (dial != null)
                        {
                            CabViewDialRenderer cvcr = new CabViewDialRenderer(viewer, car, dial, _Shader);
                            cvcr.SortIndex = controlSortIndex;
                            CabViewControlRenderersList[i].Add(cvcr);
                            if (!ControlMap.ContainsKey(key)) ControlMap.Add(key, cvcr);
                            count[(int)cvc.ControlType]++;
                            continue;
                        }
                        CVCFirebox firebox = cvc as CVCFirebox;
                        if (firebox != null)
                        {
                            CabViewGaugeRenderer cvgrFire = new CabViewGaugeRenderer(viewer, car, firebox, _Shader);
                            cvgrFire.SortIndex = controlSortIndex++;
                            CabViewControlRenderersList[i].Add(cvgrFire);
                            // don't "continue", because this cvc has to be also recognized as CVCGauge
                        }
                        CVCGauge gauge = cvc as CVCGauge;
                        if (gauge != null)
                        {
                            CabViewGaugeRenderer cvgr = new CabViewGaugeRenderer(viewer, car, gauge, _Shader);
                            cvgr.SortIndex = controlSortIndex;
                            CabViewControlRenderersList[i].Add(cvgr);
                            if (!ControlMap.ContainsKey(key)) ControlMap.Add(key, cvgr);
                            count[(int)cvc.ControlType]++;
                            continue;
                        }
                        CVCSignal asp = cvc as CVCSignal;
                        if (asp != null)
                        {
                            CabViewDiscreteRenderer aspr = new CabViewDiscreteRenderer(viewer, car, asp, _Shader);
                            aspr.SortIndex = controlSortIndex;
                            CabViewControlRenderersList[i].Add(aspr);
                            if (!ControlMap.ContainsKey(key)) ControlMap.Add(key, aspr);
                            count[(int)cvc.ControlType]++;
                            continue;
                        }
                        CVCMultiStateDisplay multi = cvc as CVCMultiStateDisplay;
                        if (multi != null)
                        {
                            CabViewDiscreteRenderer mspr = new CabViewDiscreteRenderer(viewer, car, multi, _Shader);
                            mspr.SortIndex = controlSortIndex;
                            CabViewControlRenderersList[i].Add(mspr);
                            if (!ControlMap.ContainsKey(key)) ControlMap.Add(key, mspr);
                            count[(int)cvc.ControlType]++;
                            continue;
                        }
                        CVCDiscrete disc = cvc as CVCDiscrete;
                        if (disc != null)
                        {
                            CabViewDiscreteRenderer cvdr = new CabViewDiscreteRenderer(viewer, car, disc, _Shader);
                            cvdr.SortIndex = controlSortIndex;
                            CabViewControlRenderersList[i].Add(cvdr);
                            if (!ControlMap.ContainsKey(key)) ControlMap.Add(key, cvdr);
                            count[(int)cvc.ControlType]++;
                            continue;
                        }
                        CVCDigital digital = cvc as CVCDigital;
                        if (digital != null)
                        {
                            CabViewDigitalRenderer cvdr;
                            if (viewer.Settings.CircularSpeedGauge && digital.ControlStyle == CABViewControlStyles.NEEDLE)
                                cvdr = new CabViewCircularSpeedGaugeRenderer(viewer, car, digital, _Shader);
                            else
                                cvdr = new CabViewDigitalRenderer(viewer, car, digital, _Shader);
                            cvdr.SortIndex = controlSortIndex;
                            CabViewControlRenderersList[i].Add(cvdr);
                            if (!ControlMap.ContainsKey(key)) ControlMap.Add(key, cvdr);
                            count[(int)cvc.ControlType]++;
                            continue;
                        }
                    }
                }
                i++;
            }
            #endregion

        }

        public CabRenderer(Viewer viewer, MSTSLocomotive car, CabViewFile CVFFile) //used by 3D cab as a refrence, thus many can be eliminated
        {
            _Viewer = viewer;
            _Locomotive = car;


            #region Create Control renderers
            ControlMap = new Dictionary<int, CabViewControlRenderer>();
            int[] count = new int[256];//enough to hold all types, count the occurence of each type
            var i = 0;

            var controlSortIndex = 1;  // Controls are drawn atop the cabview and in order they appear in the CVF file.
            // This allows the segments of moving-scale meters to be hidden by covers (e.g. TGV-A)
            CabViewControlRenderersList.Add(new List<CabViewControlRenderer>());
            foreach (CabViewControl cvc in CVFFile.CabViewControls)
            {
                controlSortIndex++;
                int key = 1000 * (int)cvc.ControlType + count[(int)cvc.ControlType];
                CVCDial dial = cvc as CVCDial;
                if (dial != null)
                {
                    CabViewDialRenderer cvcr = new CabViewDialRenderer(viewer, car, dial, _Shader);
                    cvcr.SortIndex = controlSortIndex;
                    CabViewControlRenderersList[i].Add(cvcr);
                    if (!ControlMap.ContainsKey(key)) ControlMap.Add(key, cvcr);
                    count[(int)cvc.ControlType]++;
                    continue;
                }
                CVCFirebox firebox = cvc as CVCFirebox;
                if (firebox != null)
                {
                    CabViewGaugeRenderer cvgrFire = new CabViewGaugeRenderer(viewer, car, firebox, _Shader);
                    cvgrFire.SortIndex = controlSortIndex++;
                    CabViewControlRenderersList[i].Add(cvgrFire);
                    // don't "continue", because this cvc has to be also recognized as CVCGauge
                }
                CVCGauge gauge = cvc as CVCGauge;
                if (gauge != null)
                {
                    CabViewGaugeRenderer cvgr = new CabViewGaugeRenderer(viewer, car, gauge, _Shader);
                    cvgr.SortIndex = controlSortIndex;
                    CabViewControlRenderersList[i].Add(cvgr);
                    if (!ControlMap.ContainsKey(key)) ControlMap.Add(key, cvgr);
                    count[(int)cvc.ControlType]++;
                    continue;
                }
                CVCSignal asp = cvc as CVCSignal;
                if (asp != null)
                {
                    CabViewDiscreteRenderer aspr = new CabViewDiscreteRenderer(viewer, car, asp, _Shader);
                    aspr.SortIndex = controlSortIndex;
                    CabViewControlRenderersList[i].Add(aspr);
                    if (!ControlMap.ContainsKey(key)) ControlMap.Add(key, aspr);
                    count[(int)cvc.ControlType]++;
                    continue;
                }
                CVCMultiStateDisplay multi = cvc as CVCMultiStateDisplay;
                if (multi != null)
                {
                    CabViewDiscreteRenderer mspr = new CabViewDiscreteRenderer(viewer, car, multi, _Shader);
                    mspr.SortIndex = controlSortIndex;
                    CabViewControlRenderersList[i].Add(mspr);
                    if (!ControlMap.ContainsKey(key)) ControlMap.Add(key, mspr);
                    count[(int)cvc.ControlType]++;
                    continue;
                }
                CVCDiscrete disc = cvc as CVCDiscrete;
                if (disc != null)
                {
                    CabViewDiscreteRenderer cvdr = new CabViewDiscreteRenderer(viewer, car, disc, _Shader);
                    cvdr.SortIndex = controlSortIndex;
                    CabViewControlRenderersList[i].Add(cvdr);
                    if (!ControlMap.ContainsKey(key)) ControlMap.Add(key, cvdr);
                    count[(int)cvc.ControlType]++;
                    continue;
                }
                CVCDigital digital = cvc as CVCDigital;
                if (digital != null)
                {
                    CabViewDigitalRenderer cvdr;
                    if (viewer.Settings.CircularSpeedGauge && digital.ControlStyle == CABViewControlStyles.NEEDLE)
                        cvdr = new CabViewCircularSpeedGaugeRenderer(viewer, car, digital, _Shader);
                    else
                        cvdr = new CabViewDigitalRenderer(viewer, car, digital, _Shader);
                    cvdr.SortIndex = controlSortIndex;
                    CabViewControlRenderersList[i].Add(cvdr);
                    if (!ControlMap.ContainsKey(key)) ControlMap.Add(key, cvdr);
                    count[(int)cvc.ControlType]++;
                    continue;
                }
            }
            #endregion
        }
        public void PrepareFrame(RenderFrame frame, ElapsedTime elapsedTime)
        {
            if (!_Locomotive.ShowCab)
                return;

            bool Dark = _Viewer.MaterialManager.sunDirection.Y <= -0.085f || _Viewer.Camera.IsUnderground;
            bool CabLight = _Locomotive.CabLightOn;

            CabCamera cbc = _Viewer.Camera as CabCamera;
            if (cbc != null)
            {
                _Location = cbc.SideLocation;
            }
            else
            {
                _Location = 0;
            }

            var i = (_Locomotive.UsingRearCab) ? 1 : 0;
            _CabTexture = CABTextureManager.GetTexture(_Locomotive.CabViewList[i].CVFFile.TwoDViews[_Location], Dark, CabLight, out _isNightTexture, HasCabLightDirectory);
            if (_CabTexture == SharedMaterialManager.MissingTexture)
                return;

            // Cab view height adjusted to allow for clip or stretch
            _CabRect.Width = _Viewer.CabWidthPixels;
            _CabRect.Height = _Viewer.CabHeightPixels;

            if (_PrevScreenSize != _Viewer.DisplaySize && _Shader != null)
            {
                _PrevScreenSize = _Viewer.DisplaySize;
                _Shader.SetLightPositions(
                    ExtendedCVF.TranslatedPosition(_Locomotive.CabViewList[i].ExtendedCVF.Light1Position, _Viewer.DisplaySize),
                    ExtendedCVF.TranslatedPosition(_Locomotive.CabViewList[i].ExtendedCVF.Light2Position, _Viewer.DisplaySize));
            }

            frame.AddPrimitive(_SpriteShader2DCabView, this, RenderPrimitiveGroup.Cab, ref _Scale);
            //frame.AddPrimitive(Materials.SpriteBatchMaterial, this, RenderPrimitiveGroup.Cab, ref _Scale);

            if (_Location == 0)
                foreach (var cvcr in CabViewControlRenderersList[i])
                    cvcr.PrepareFrame(frame, elapsedTime);
        }

        public override void Draw(GraphicsDevice graphicsDevice)
        {
            // Cab view vertical position adjusted to allow for clip or stretch.
            Rectangle stretchedCab;
            if (_Viewer.Simulator.CarVibrating > 0 || _Viewer.Simulator.UseSuperElevation > 0 || _Locomotive.Train.IsTilting)
            {
                if (_CabTexture != null)
                    stretchedCab = new Rectangle(-50, -40, _CabTexture.Width + 100, _CabTexture.Height + 80);
                else stretchedCab = new Rectangle(_CabRect.Left - _Viewer.CabXOffsetPixels, _CabRect.Top + _Viewer.CabYOffsetPixels, _CabRect.Width, _CabRect.Height);
            }
            else
                stretchedCab = new Rectangle(_CabRect.Left - _Viewer.CabXOffsetPixels, _CabRect.Top + _Viewer.CabYOffsetPixels, _CabRect.Width, _CabRect.Height);

            if (_Shader != null)
            {
                // TODO: Readd ability to control night time lighting.
                if (_Viewer.Settings.UseMSTSEnv == false)
                    _Shader.SetData(_Viewer.MaterialManager.sunDirection, _isNightTexture, false, _Viewer.Simulator.Weather.OvercastFactor);
                else
                    _Shader.SetData(_Viewer.MaterialManager.sunDirection, _isNightTexture, false, _Viewer.World.MSTSSky.mstsskyovercastFactor);

                _Shader.SetTextureData(stretchedCab.Left, stretchedCab.Top, stretchedCab.Width, stretchedCab.Height);
            }

            if (_CabTexture != null)
            {
                if (this._Viewer.Simulator.UseSuperElevation > 0 || _Viewer.Simulator.CarVibrating > 0 || _Locomotive.Train.IsTilting)
                {
                    var scale = new Vector2((float)_CabRect.Width / _CabTexture.Width, (float)_CabRect.Height / _CabTexture.Height);
                    var place = new Vector2(_CabRect.Width / 2 - _Viewer.CabXOffsetPixels - 50 * scale.X, _CabRect.Height / 2 + _Viewer.CabYOffsetPixels - 40 * scale.Y);
                    var place2 = new Vector2(_CabTexture.Width / 2, _CabTexture.Height / 2);
                    _SpriteShader2DCabView.SpriteBatch.Draw(_CabTexture, place, stretchedCab, Color.White, 0, place2, scale, SpriteEffects.None, 0f);
                }
                else
                {
                    _SpriteShader2DCabView.SpriteBatch.Draw(_CabTexture, stretchedCab, Color.White);
                }
            }
        }

        internal void Mark()
        {
            _Viewer.TextureManager.Mark(_CabTexture);

            var i = (_Locomotive.UsingRearCab) ? 1 : 0;
            foreach (var cvcr in CabViewControlRenderersList[i])
                cvcr.Mark();
        }
    }

    /// <summary>
    /// Base class for rendering Cab Controls
    /// </summary>
    public abstract class CabViewControlRenderer : RenderPrimitive
    {
        protected readonly Viewer Viewer;
        protected readonly MSTSLocomotive Locomotive;
        protected readonly CabViewControl Control;
        protected readonly CabShader Shader;
        protected readonly int ShaderKey = 1;
        protected readonly CabSpriteBatchMaterial CabShaderControlView;

        protected Vector2 Position;
        protected Texture2D Texture;
        protected bool IsNightTexture;
        protected bool HasCabLightDirectory;

        Matrix Matrix = Matrix.Identity;

        public CabViewControlRenderer(Viewer viewer, MSTSLocomotive locomotive, CabViewControl control, CabShader shader)
        {
            Viewer = viewer;
            Locomotive = locomotive;
            Control = control;
            Shader = shader;

            CabShaderControlView = (CabSpriteBatchMaterial)viewer.MaterialManager.Load("CabSpriteBatch", null, 0, 0, ShaderKey, Shader);

            HasCabLightDirectory = CABTextureManager.LoadTextures(Viewer, Control.ACEFile);
        }

        public CABViewControlTypes GetControlType()
        {
            return Control.ControlType;
        }
        /// <summary>
        /// Gets the requested Locomotive data and returns it as a fraction (from 0 to 1) of the range between Min and Max values.
        /// </summary>
        /// <returns>Data value as fraction (from 0 to 1) of the range between Min and Max values</returns>
        public float GetRangeFraction()
        {
            var data = Locomotive.GetDataOf(Control);
            if (data < Control.MinValue)
                return 0;
            if (data > Control.MaxValue)
                return 1;

            if (Control.MaxValue == Control.MinValue)
                return 0;

            return (float)((data - Control.MinValue) / (Control.MaxValue - Control.MinValue));
        }

        public CABViewControlStyles GetStyle()
        {
            return Control.ControlStyle;
        }

        [CallOnThread("Updater")]
        public virtual void PrepareFrame(RenderFrame frame, ElapsedTime elapsedTime)
        {
            frame.AddPrimitive(CabShaderControlView, this, RenderPrimitiveGroup.Cab, ref Matrix);
        }

        internal void Mark()
        {
            Viewer.TextureManager.Mark(Texture);
        }
    }

    /// <summary>
    /// Dial Cab Control Renderer
    /// Problems with aspect ratio
    /// </summary>
    public class CabViewDialRenderer : CabViewControlRenderer
    {
        readonly CVCDial ControlDial;
        /// <summary>
        /// Rotation center point, in unscaled texture coordinates
        /// </summary>
        readonly Vector2 Origin;
        /// <summary>
        /// Scale factor. Only downscaling is allowed by MSTS, so the value is in 0-1 range
        /// </summary>
        readonly float Scale = 1;
        /// <summary>
        /// 0° is 12 o'clock, 90° is 3 o'clock
        /// </summary>
        float Rotation;
        float ScaleToScreen = 1;

        public CabViewDialRenderer(Viewer viewer, MSTSLocomotive locomotive, CVCDial control, CabShader shader)
            : base(viewer, locomotive, control, shader)
        {
            ControlDial = control;

            Texture = CABTextureManager.GetTexture(Control.ACEFile, false, false, out IsNightTexture, HasCabLightDirectory);
            if (ControlDial.Height < Texture.Height)
                Scale = (float)(ControlDial.Height / Texture.Height);
            Origin = new Vector2((float)Texture.Width / 2, ControlDial.Center / Scale);
        }

        public override void PrepareFrame(RenderFrame frame, ElapsedTime elapsedTime)
        {
            var dark = Viewer.MaterialManager.sunDirection.Y <= -0.085f || Viewer.Camera.IsUnderground;

            Texture = CABTextureManager.GetTexture(Control.ACEFile, dark, Locomotive.CabLightOn, out IsNightTexture, HasCabLightDirectory);
            if (Texture == SharedMaterialManager.MissingTexture)
                return;

            base.PrepareFrame(frame, elapsedTime);

            // Cab view height and vertical position adjusted to allow for clip or stretch.
            Position.X = (float)Viewer.CabWidthPixels / 640 * ((float)Control.PositionX + Origin.X * Scale) - Viewer.CabXOffsetPixels;
            Position.Y = (float)Viewer.CabHeightPixels / 480 * ((float)Control.PositionY + Origin.Y * Scale) + Viewer.CabYOffsetPixels;
            ScaleToScreen = (float)Viewer.DisplaySize.X / 640 * Scale;

            var rangeFraction = GetRangeFraction();
            var direction = ControlDial.Direction == 0 ? 1 : -1;
            var rangeDegrees = direction * (ControlDial.ToDegree - ControlDial.FromDegree);
            while (rangeDegrees <= 0)
                rangeDegrees += 360;
            Rotation = MathHelper.WrapAngle(MathHelper.ToRadians(ControlDial.FromDegree + direction * rangeDegrees * rangeFraction));
        }

        public override void Draw(GraphicsDevice graphicsDevice)
        {
            if (Shader != null)
            {
                Shader.SetTextureData(Position.X, Position.Y, Texture.Width * ScaleToScreen, Texture.Height * ScaleToScreen);
            }
            CabShaderControlView.SpriteBatch.Draw(Texture, Position, null, Color.White, Rotation, Origin, ScaleToScreen, SpriteEffects.None, 0);
        }
    }

    /// <summary>
    /// Gauge type renderer
    /// Supports pointer, liquid, solid
    /// Supports Orientation and Direction
    /// </summary>
    public class CabViewGaugeRenderer : CabViewControlRenderer
    {
        readonly CVCGauge Gauge;
        readonly Rectangle SourceRectangle;

        Rectangle DestinationRectangle = new Rectangle();
        //      bool LoadMeterPositive = true;
        Color DrawColor;
        Double Num;
        bool IsFire;

        public CabViewGaugeRenderer(Viewer viewer, MSTSLocomotive locomotive, CVCGauge control, CabShader shader)
            : base(viewer, locomotive, control, shader)
        {
            Gauge = control;
            if ((Control.ControlType == CABViewControlTypes.REVERSER_PLATE) || (Gauge.ControlStyle == CABViewControlStyles.POINTER))
            {
                DrawColor = Color.White;
                Texture = CABTextureManager.GetTexture(Control.ACEFile, false, Locomotive.CabLightOn, out IsNightTexture, HasCabLightDirectory);
                SourceRectangle.Width = (int)Texture.Width;
                SourceRectangle.Height = (int)Texture.Height;
            }
            else
            {
                DrawColor = new Color(Gauge.PositiveColor.R, Gauge.PositiveColor.G, Gauge.PositiveColor.B);
                SourceRectangle = Gauge.Area;
            }
        }

        public CabViewGaugeRenderer(Viewer viewer, MSTSLocomotive locomotive, CVCFirebox control, CabShader shader)
            : base(viewer, locomotive, control, shader)
        {
            Gauge = control;
            HasCabLightDirectory = CABTextureManager.LoadTextures(Viewer, control.FireACEFile);
            Texture = CABTextureManager.GetTexture(control.FireACEFile, false, Locomotive.CabLightOn, out IsNightTexture, HasCabLightDirectory);
            DrawColor = Color.White;
            SourceRectangle.Width = (int)Texture.Width;
            SourceRectangle.Height = (int)Texture.Height;
            IsFire = true;
        }

        public color GetColor(out bool positive)
        {
            if (Locomotive.GetDataOf(Control) < 0) { positive = false; return Gauge.NegativeColor; }
            else { positive = true; return Gauge.PositiveColor; }
        }

        public CVCGauge GetGauge() { return Gauge; }

        public override void PrepareFrame(RenderFrame frame, ElapsedTime elapsedTime)
        {
            if (!(Gauge is CVCFirebox))
            {
                var dark = Viewer.MaterialManager.sunDirection.Y <= -0.085f || Viewer.Camera.IsUnderground;
                Texture = CABTextureManager.GetTexture(Control.ACEFile, dark, Locomotive.CabLightOn, out IsNightTexture, HasCabLightDirectory);
            }
            if (Texture == SharedMaterialManager.MissingTexture)
                return;

            base.PrepareFrame(frame, elapsedTime);

            // Cab view height adjusted to allow for clip or stretch.
            var xratio = (float)Viewer.CabWidthPixels / 640;
            var yratio = (float)Viewer.CabHeightPixels / 480;

            float percent, xpos, ypos, zeropos;

            percent = IsFire ? 1f : GetRangeFraction();
            //           LoadMeterPositive = percent + Gauge.MinValue / (Gauge.MaxValue - Gauge.MinValue) >= 0;
            Num = Locomotive.GetDataOf(Control);

            if (Gauge.Orientation == 0)  // gauge horizontal
            {
                ypos = (float)Gauge.Height;
                zeropos = (float)(Gauge.Width * -Control.MinValue / (Control.MaxValue - Control.MinValue));
                xpos = (float)Gauge.Width * percent;
            }
            else  // gauge vertical
            {
                xpos = (float)Gauge.Width;
                zeropos = (float)(Gauge.Height * -Control.MinValue / (Control.MaxValue - Control.MinValue));
                ypos = (float)Gauge.Height * percent;
            }

            if (Gauge.ControlStyle == CABViewControlStyles.SOLID || Gauge.ControlStyle == CABViewControlStyles.LIQUID)
            {
                if (Control.MinValue < 0)
                {
                    if (Gauge.Orientation == 0)
                    {
                        DestinationRectangle.X = (int)(xratio * (Control.PositionX + (zeropos < xpos ? zeropos : xpos))) - Viewer.CabXOffsetPixels;
                        DestinationRectangle.Y = (int)(yratio * Control.PositionY) + Viewer.CabYOffsetPixels;
                        DestinationRectangle.Width = (int)(xratio * (xpos > zeropos ? xpos - zeropos : zeropos - xpos));
                        DestinationRectangle.Height = (int)(yratio * ypos);
                    }
                    else
                    {
                        DestinationRectangle.X = (int)(xratio * Control.PositionX) - Viewer.CabXOffsetPixels;
                        if (Gauge.Direction != 1 && !IsFire)
                        DestinationRectangle.Y = (int)(yratio * (Control.PositionY + (zeropos > ypos ? zeropos : 2 * zeropos - ypos))) - Viewer.CabYOffsetPixels;
                        else
                        DestinationRectangle.Y = (int)(yratio * (Control.PositionY + (zeropos < ypos ? zeropos : ypos))) + Viewer.CabYOffsetPixels;
                        DestinationRectangle.Width = (int)(xratio * xpos);
                        DestinationRectangle.Height = (int)(yratio * (ypos > zeropos ? ypos - zeropos : zeropos - ypos));
                    }
                }
                else
                {
                    DestinationRectangle.X = (int)(xratio * Control.PositionX) - Viewer.CabXOffsetPixels;
                    var topY = Control.PositionY;  // top of visible column. +ve Y is downwards
                    if (Gauge.Direction != 0)  // column grows from bottom or from right
                    {
                        DestinationRectangle.X = (int)(xratio * (Control.PositionX + Gauge.Width - xpos)) - Viewer.CabXOffsetPixels;
                        if (Gauge.Orientation != 0) topY += Gauge.Height * (1 - percent);
                    }
                    // Cab view vertical position adjusted to allow for clip or stretch.
                    DestinationRectangle.Y = (int)(yratio * topY) + Viewer.CabYOffsetPixels;
                    DestinationRectangle.Width = (int)(xratio * xpos);
                    DestinationRectangle.Height = (int)(yratio * ypos);
                }
            }
            else // pointer gauge using texture
            {
                var topY = Control.PositionY;  // top of visible column. +ve Y is downwards
                if (Gauge.Orientation == 0) // gauge horizontal
                {
                    DestinationRectangle.X = (int)(xratio * (Control.PositionX - 0.5 * Gauge.Area.Width + xpos)) - Viewer.CabXOffsetPixels;
                    if (Gauge.Direction != 0)  // column grows from right
                        DestinationRectangle.X = (int)(xratio * (Control.PositionX + Gauge.Width - 0.5 * Gauge.Area.Width - xpos)) - Viewer.CabXOffsetPixels;
                }
                else // gauge vertical
                {
                    topY += ypos - 0.5 * Gauge.Area.Height;
                    DestinationRectangle.X = (int)(xratio * Control.PositionX) - Viewer.CabXOffsetPixels;
                    if (Gauge.Direction != 0)  // column grows from bottom
                        topY += Gauge.Height - 2 * ypos;
                }
                // Cab view vertical position adjusted to allow for clip or stretch.
                DestinationRectangle.Y = (int)(yratio * topY) + Viewer.CabYOffsetPixels;
                DestinationRectangle.Width = (int)(xratio * Gauge.Area.Width);
                DestinationRectangle.Height = (int)(yratio * Gauge.Area.Height);

                // Adjust coal texture height, because it mustn't show up at the bottom of door (see Scotsman)
                // TODO: cut the texture at the bottom instead of stretching
                if (Gauge is CVCFirebox)
                    DestinationRectangle.Height = Math.Min(DestinationRectangle.Height, (int)(yratio * (Control.PositionY + 0.5 * Gauge.Area.Height)) - DestinationRectangle.Y);
            }
            if (Control.MinValue < 0 && Control.ControlType != CABViewControlTypes.REVERSER_PLATE && Gauge.ControlStyle != CABViewControlStyles.POINTER)
            {
                if (Num < 0 && Gauge.NegativeColor.A != 0)
                {
                    if ((Gauge.NumNegativeColors >= 2) && (Num < Gauge.NegativeSwitchVal))
                        DrawColor = new Color(Gauge.SecondNegativeColor.R, Gauge.SecondNegativeColor.G, Gauge.SecondNegativeColor.B, Gauge.SecondNegativeColor.A);
                    else DrawColor = new Color(Gauge.NegativeColor.R, Gauge.NegativeColor.G, Gauge.NegativeColor.B, Gauge.NegativeColor.A);
                }
                else
                {
                    if ((Gauge.NumPositiveColors >= 2) && (Num > Gauge.PositiveSwitchVal))
                        DrawColor = new Color(Gauge.SecondPositiveColor.R, Gauge.SecondPositiveColor.G, Gauge.SecondPositiveColor.B, Gauge.SecondPositiveColor.A);
                    else DrawColor = new Color(Gauge.PositiveColor.R, Gauge.PositiveColor.G, Gauge.PositiveColor.B, Gauge.PositiveColor.A);
                }
            }
        }

        public override void Draw(GraphicsDevice graphicsDevice)
        {
            if (Shader != null)
            {
                Shader.SetTextureData(DestinationRectangle.Left, DestinationRectangle.Top, DestinationRectangle.Width, DestinationRectangle.Height);
            }
            CabShaderControlView.SpriteBatch.Draw(Texture, DestinationRectangle, SourceRectangle, DrawColor);
        }
    }

    /// <summary>
    /// Discrete renderer for Lever, Twostate, Tristate, Multistate, Signal
    /// </summary>
    public class CabViewDiscreteRenderer : CabViewControlRenderer
    {
        readonly CVCWithFrames ControlDiscrete;
        readonly Rectangle SourceRectangle;
        Rectangle DestinationRectangle = new Rectangle();
        public readonly float CVCFlashTimeOn = 0.75f;
        public readonly float CVCFlashTimeTotal = 1.5f;
        float CumulativeTime;
        float Scale = 1;

        /// <summary>
        /// Accumulated mouse movement. Used for controls with no assigned notch controllers, e.g. headlight and reverser.
        /// </summary>
        float IntermediateValue;

        /// <summary>
        /// Function calculating response value for mouse events (movement, left-click), determined by configured style.
        /// </summary>
        readonly Func<float, float> ChangedValue;

        public CabViewDiscreteRenderer(Viewer viewer, MSTSLocomotive locomotive, CVCWithFrames control, CabShader shader)
            : base(viewer, locomotive, control, shader)
        {
            ControlDiscrete = control;
            CABTextureManager.DisassembleTexture(viewer.GraphicsDevice, Control.ACEFile, (int)Control.Width, (int)Control.Height, ControlDiscrete.FramesCount, ControlDiscrete.FramesX, ControlDiscrete.FramesY);
            Texture = CABTextureManager.GetTextureByIndexes(Control.ACEFile, 0, false, false, out IsNightTexture, HasCabLightDirectory);
            SourceRectangle = new Rectangle(0, 0, Texture.Width, Texture.Height);
            Scale = (float)(Math.Min(Control.Height, Texture.Height) / Texture.Height); // Allow only downscaling of the texture, and not upscaling

            switch (ControlDiscrete.ControlStyle)
            {
                case CABViewControlStyles.ONOFF: ChangedValue = (value) => UserInput.IsMouseLeftButtonPressed ? 1 - value : value; break;
                case CABViewControlStyles.WHILE_PRESSED:
                case CABViewControlStyles.PRESSED: ChangedValue = (value) => UserInput.IsMouseLeftButtonDown ? 1 : 0; break;
                case CABViewControlStyles.NONE:
                    ChangedValue = (value) =>
                    {
                        IntermediateValue %= 0.5f;
                        IntermediateValue += NormalizedMouseMovement();
                        return IntermediateValue > 0.5f ? 1 : IntermediateValue < -0.5f ? -1 : 0;
                    };
                    break;
                default: ChangedValue = (value) => value + NormalizedMouseMovement(); break;
            }
        }

        public override void PrepareFrame(RenderFrame frame, ElapsedTime elapsedTime)
        {
            var index = GetDrawIndex();

            var mS = Control as CVCMultiStateDisplay;
            if (mS != null)
            {
                CumulativeTime += elapsedTime.ClockSeconds;
                while (CumulativeTime > CVCFlashTimeTotal)
                    CumulativeTime -= CVCFlashTimeTotal;
                if ((mS.MSStyles.Count > index) && (mS.MSStyles[index] == 1) && (CumulativeTime > CVCFlashTimeOn))
                    return;
            }
            var dark = Viewer.MaterialManager.sunDirection.Y <= -0.085f || Viewer.Camera.IsUnderground;

            Texture = CABTextureManager.GetTextureByIndexes(Control.ACEFile, index, dark, Locomotive.CabLightOn, out IsNightTexture, HasCabLightDirectory);
            if (Texture == SharedMaterialManager.MissingTexture)
                return;

            base.PrepareFrame(frame, elapsedTime);

            // Cab view height and vertical position adjusted to allow for clip or stretch.
            var xratio = (float)Viewer.CabWidthPixels / 640;
            var yratio = (float)Viewer.CabHeightPixels / 480;
            DestinationRectangle.X = (int)(xratio * Control.PositionX * 1.0001) - Viewer.CabXOffsetPixels;
            DestinationRectangle.Y = (int)(yratio * Control.PositionY * 1.0001) + Viewer.CabYOffsetPixels;
            DestinationRectangle.Width = (int)(xratio * Math.Min(Control.Width, Texture.Width));  // Allow only downscaling of the texture, and not upscaling
            DestinationRectangle.Height = (int)(yratio * Math.Min(Control.Height, Texture.Height));  // Allow only downscaling of the texture, and not upscaling
        }

        public override void Draw(GraphicsDevice graphicsDevice)
        {
            if (Shader != null)
            {
                Shader.SetTextureData(DestinationRectangle.Left, DestinationRectangle.Top, DestinationRectangle.Width, DestinationRectangle.Height);
            }
            CabShaderControlView.SpriteBatch.Draw(Texture, DestinationRectangle, SourceRectangle, Color.White);
        }

        /// <summary>
        /// Determines the index of the Texture to be drawn
        /// </summary>
        /// <returns>index of the Texture</returns>
        public int GetDrawIndex()
        {
            var data = Locomotive.GetDataOf(Control);

            var index = 0;
            switch (ControlDiscrete.ControlType)
            {
                case CABViewControlTypes.ENGINE_BRAKE:
                case CABViewControlTypes.TRAIN_BRAKE:
                case CABViewControlTypes.REGULATOR:
                case CABViewControlTypes.CUTOFF:
                case CABViewControlTypes.BLOWER:
                case CABViewControlTypes.DAMPERS_FRONT:
                case CABViewControlTypes.STEAM_HEAT:
                case CABViewControlTypes.ORTS_WATER_SCOOP:
                case CABViewControlTypes.WATER_INJECTOR1:
                case CABViewControlTypes.WATER_INJECTOR2:
                case CABViewControlTypes.FIREHOLE:
                    index = PercentToIndex(data);
                    break;
                case CABViewControlTypes.THROTTLE:
                case CABViewControlTypes.THROTTLE_DISPLAY:
                    index = PercentToIndex(data);
                    break;
                case CABViewControlTypes.FRICTION_BRAKING:
                    index = data > 0.001 ? 1 : 0;
                    break;
                case CABViewControlTypes.DYNAMIC_BRAKE:
                case CABViewControlTypes.DYNAMIC_BRAKE_DISPLAY:
                    if (Locomotive.DynamicBrakeController != null)
                    {
                        if (Locomotive.DynamicBrakePercent == -1)
                            break;
                        if (!Locomotive.HasSmoothStruc)
                            index = Locomotive.DynamicBrakeController != null ? Locomotive.DynamicBrakeController.CurrentNotch : 0;
                        else
                            index = PercentToIndex(Locomotive.DynamicBrakePercent);
                    }
                    else
                    {
                        index = PercentToIndex(Locomotive.DynamicBrakePercent);
                    }
                    break;
                case CABViewControlTypes.CPH_DISPLAY:
                    if (Locomotive.CombinedControlType == MSTSLocomotive.CombinedControl.ThrottleDynamic && Locomotive.DynamicBrakePercent >= 0)
                        // TODO <CSComment> This is a sort of hack to allow MSTS-compliant operation of Dynamic brake indications in the standard USA case with 8 steps (e.g. Dash9)
                        // This hack returns to code of previous OR versions (e.g. release 1.0).
                        // The clean solution for MSTS compliance would be not to increment the percentage of the dynamic brake at first dynamic brake key pression, so that
                        // subsequent steps become of 12.5% as in MSTS instead of 11.11% as in OR. This requires changes in the physics logic </CSComment>
                        index = (int)((ControlDiscrete.FramesCount) * Locomotive.GetCombinedHandleValue(false));
                    else
                        index = PercentToIndex(Locomotive.GetCombinedHandleValue(false));
                    break;
                case CABViewControlTypes.CP_HANDLE:
                    if (Locomotive.CombinedControlType == MSTSLocomotive.CombinedControl.ThrottleDynamic && Locomotive.DynamicBrakePercent >= 0
                        || Locomotive.CombinedControlType == MSTSLocomotive.CombinedControl.ThrottleAir && Locomotive.TrainBrakeController.CurrentValue > 0)
                        index = PercentToIndex(Locomotive.GetCombinedHandleValue(false));
                    else
                        index = PercentToIndex(Locomotive.GetCombinedHandleValue(false));
                    break;
                case CABViewControlTypes.ALERTER_DISPLAY:
                case CABViewControlTypes.RESET:
                case CABViewControlTypes.WIPERS:
                case CABViewControlTypes.EXTERNALWIPERS:
                case CABViewControlTypes.LEFTDOOR:
                case CABViewControlTypes.RIGHTDOOR:
                case CABViewControlTypes.MIRRORS:
                case CABViewControlTypes.HORN:
                case CABViewControlTypes.WHISTLE:
                case CABViewControlTypes.BELL:
                case CABViewControlTypes.SANDERS:
                case CABViewControlTypes.SANDING:
                case CABViewControlTypes.WHEELSLIP:
                case CABViewControlTypes.FRONT_HLIGHT:
                case CABViewControlTypes.PANTOGRAPH:
                case CABViewControlTypes.PANTOGRAPH2:
                case CABViewControlTypes.ORTS_PANTOGRAPH3:
                case CABViewControlTypes.ORTS_PANTOGRAPH4:
                case CABViewControlTypes.PANTOGRAPHS_4:
                case CABViewControlTypes.PANTOGRAPHS_4C:
                case CABViewControlTypes.PANTOGRAPHS_5:
                case CABViewControlTypes.PANTO_DISPLAY:
                case CABViewControlTypes.ORTS_CIRCUIT_BREAKER_DRIVER_CLOSING_ORDER:
                case CABViewControlTypes.ORTS_CIRCUIT_BREAKER_DRIVER_OPENING_ORDER:
                case CABViewControlTypes.ORTS_CIRCUIT_BREAKER_DRIVER_CLOSING_AUTHORIZATION:
                case CABViewControlTypes.ORTS_CIRCUIT_BREAKER_STATE:
                case CABViewControlTypes.ORTS_CIRCUIT_BREAKER_CLOSED:
                case CABViewControlTypes.ORTS_CIRCUIT_BREAKER_OPEN:
                case CABViewControlTypes.ORTS_CIRCUIT_BREAKER_AUTHORIZED:
                case CABViewControlTypes.ORTS_CIRCUIT_BREAKER_OPEN_AND_AUTHORIZED:
                case CABViewControlTypes.DIRECTION:
                case CABViewControlTypes.DIRECTION_DISPLAY:
                case CABViewControlTypes.ASPECT_DISPLAY:
                case CABViewControlTypes.GEARS:
                case CABViewControlTypes.OVERSPEED:
                case CABViewControlTypes.PENALTY_APP:
                case CABViewControlTypes.EMERGENCY_BRAKE:
                case CABViewControlTypes.DOORS_DISPLAY:
                case CABViewControlTypes.CYL_COCKS:
                case CABViewControlTypes.ORTS_CYL_COMP:
                case CABViewControlTypes.STEAM_INJ1:
                case CABViewControlTypes.STEAM_INJ2:
                case CABViewControlTypes.SMALL_EJECTOR:
                case CABViewControlTypes.GEARS_DISPLAY:
                case CABViewControlTypes.CAB_RADIO:
                case CABViewControlTypes.ORTS_PLAYER_DIESEL_ENGINE:
                case CABViewControlTypes.ORTS_HELPERS_DIESEL_ENGINES:
                case CABViewControlTypes.ORTS_PLAYER_DIESEL_ENGINE_STATE:
                case CABViewControlTypes.ORTS_PLAYER_DIESEL_ENGINE_STARTER:
                case CABViewControlTypes.ORTS_PLAYER_DIESEL_ENGINE_STOPPER:
                case CABViewControlTypes.ORTS_CABLIGHT:
                case CABViewControlTypes.ORTS_LEFTDOOR:
                case CABViewControlTypes.ORTS_RIGHTDOOR:
                case CABViewControlTypes.ORTS_MIRRORS:
                    index = (int)data;
                    break;
            }
            // If it is a control with NumPositions and NumValues, the index becomes the reference to the Positions entry, which in turn is the frame index within the .ace file
            if (ControlDiscrete is CVCDiscrete && !(ControlDiscrete is CVCSignal) && (ControlDiscrete as CVCDiscrete).Positions.Count > index &&
                (ControlDiscrete as CVCDiscrete).Positions.Count == ControlDiscrete.Values.Count && index >= 0)
                index = (ControlDiscrete as CVCDiscrete).Positions[index];

            if (index >= ControlDiscrete.FramesCount) index = ControlDiscrete.FramesCount - 1;
            if (index < 0) index = 0;
            return index;
        }

        /// <summary>
        /// Converts absolute mouse movement to control value change, respecting the configured orientation and increase direction
        /// </summary>
        float NormalizedMouseMovement()
        {
            return (ControlDiscrete.Orientation > 0
                ? (float)UserInput.MouseMoveY / (float)Control.Height
                : (float)UserInput.MouseMoveX / (float)Control.Width)
                * (ControlDiscrete.Direction > 0 ? -1 : 1);
        }

        public bool IsMouseWithin()
        {
            return ControlDiscrete.MouseControl & DestinationRectangle.Contains(UserInput.MouseX, UserInput.MouseY);
        }

        /// <summary>
        /// Handles cabview mouse events, and changes the corresponding locomotive control values.
        /// </summary>
        public void HandleUserInput()
        {
            switch (Control.ControlType)
            {
                case CABViewControlTypes.REGULATOR:
                case CABViewControlTypes.THROTTLE: Locomotive.SetThrottleValue(ChangedValue(Locomotive.ThrottleController.IntermediateValue)); break;
                case CABViewControlTypes.ENGINE_BRAKE: Locomotive.SetEngineBrakeValue(ChangedValue(Locomotive.EngineBrakeController.IntermediateValue)); break;
                case CABViewControlTypes.TRAIN_BRAKE: Locomotive.SetTrainBrakeValue(ChangedValue(Locomotive.TrainBrakeController.IntermediateValue)); break;
                case CABViewControlTypes.DYNAMIC_BRAKE: Locomotive.SetDynamicBrakeValue(ChangedValue(Locomotive.DynamicBrakeController.IntermediateValue)); break;
                case CABViewControlTypes.GEARS: Locomotive.SetGearBoxValue(ChangedValue(Locomotive.GearBoxController.IntermediateValue)); break;
                case CABViewControlTypes.DIRECTION: var dir = ChangedValue(0); if (dir != 0) new ReverserCommand(Viewer.Log, dir > 0); break;
                case CABViewControlTypes.FRONT_HLIGHT: var hl = ChangedValue(0); if (hl != 0) new HeadlightCommand(Viewer.Log, hl > 0); break;
                case CABViewControlTypes.WHISTLE:
                case CABViewControlTypes.HORN: new HornCommand(Viewer.Log, ChangedValue(Locomotive.Horn ? 1 : 0) > 0); break;
                case CABViewControlTypes.BELL: new BellCommand(Viewer.Log, ChangedValue(Locomotive.Bell ? 1 : 0) > 0); break;
                case CABViewControlTypes.SANDERS:
                case CABViewControlTypes.SANDING: new SanderCommand(Viewer.Log, ChangedValue(Locomotive.Sander ? 1 : 0) > 0); break;
                case CABViewControlTypes.PANTOGRAPH: new PantographCommand(Viewer.Log, 1, ChangedValue(Locomotive.Pantographs[1].CommandUp ? 1 : 0) > 0); break;
                case CABViewControlTypes.PANTOGRAPH2: new PantographCommand(Viewer.Log, 2, ChangedValue(Locomotive.Pantographs[2].CommandUp ? 1 : 0) > 0); break;
                case CABViewControlTypes.ORTS_PANTOGRAPH3: new PantographCommand(Viewer.Log, 3, ChangedValue(Locomotive.Pantographs[3].CommandUp ? 1 : 0) > 0); break;
                case CABViewControlTypes.ORTS_PANTOGRAPH4: new PantographCommand(Viewer.Log, 4, ChangedValue(Locomotive.Pantographs[4].CommandUp ? 1 : 0) > 0); break;
                case CABViewControlTypes.PANTOGRAPHS_4C:
                case CABViewControlTypes.PANTOGRAPHS_4:
                    var pantos = ChangedValue(0);
                    if (pantos != 0)
                    {
                        if (Locomotive.Pantographs[1].State == PantographState.Down && Locomotive.Pantographs[2].State == PantographState.Down)
                        {
                            if (pantos > 0) new PantographCommand(Viewer.Log, 1, true);
                            else if (Control.ControlType == CABViewControlTypes.PANTOGRAPHS_4C) new PantographCommand(Viewer.Log, 2, true);
                        }
                        else if (Locomotive.Pantographs[1].State == PantographState.Up && Locomotive.Pantographs[2].State == PantographState.Down)
                        {
                            if (pantos > 0) new PantographCommand(Viewer.Log, 2, true);
                            else new PantographCommand(Viewer.Log, 1, false);
                        }
                        else if (Locomotive.Pantographs[1].State == PantographState.Up && Locomotive.Pantographs[2].State == PantographState.Up)
                        {
                            if (pantos > 0) new PantographCommand(Viewer.Log, 1, false);
                            else new PantographCommand(Viewer.Log, 2, false);
                        }
                        else if (Locomotive.Pantographs[1].State == PantographState.Down && Locomotive.Pantographs[2].State == PantographState.Up)
                        {
                            if (pantos < 0) new PantographCommand(Viewer.Log, 1, true);
                            else if (Control.ControlType == CABViewControlTypes.PANTOGRAPHS_4C) new PantographCommand(Viewer.Log, 2, false);
                        }
                    }
                    break;
                case CABViewControlTypes.STEAM_HEAT: Locomotive.SetSteamHeatValue(ChangedValue(Locomotive.SteamHeatController.IntermediateValue)); break;
                case CABViewControlTypes.ORTS_WATER_SCOOP: if (((Locomotive as MSTSSteamLocomotive).WaterScoopDown ? 1 : 0) != ChangedValue(Locomotive.WaterScoopDown ? 1 : 0)) ; break;
                case CABViewControlTypes.ORTS_CIRCUIT_BREAKER_DRIVER_CLOSING_ORDER:
                    new CircuitBreakerClosingOrderCommand(Viewer.Log, ChangedValue((Locomotive as MSTSElectricLocomotive).PowerSupply.CircuitBreaker.DriverClosingOrder ? 1 : 0) > 0);
                    new CircuitBreakerClosingOrderButtonCommand(Viewer.Log, ChangedValue(UserInput.IsMouseLeftButtonPressed ? 1 : 0) > 0);
                    break;
                case CABViewControlTypes.ORTS_CIRCUIT_BREAKER_DRIVER_OPENING_ORDER: new CircuitBreakerOpeningOrderButtonCommand(Viewer.Log, ChangedValue(UserInput.IsMouseLeftButtonPressed ? 1 : 0) > 0); break;
                case CABViewControlTypes.ORTS_CIRCUIT_BREAKER_DRIVER_CLOSING_AUTHORIZATION: new CircuitBreakerClosingAuthorizationCommand(Viewer.Log, ChangedValue((Locomotive as MSTSElectricLocomotive).PowerSupply.CircuitBreaker.DriverClosingAuthorization ? 1 : 0) > 0); break;
                case CABViewControlTypes.EMERGENCY_BRAKE: if ((Locomotive.EmergencyButtonPressed ? 1 : 0) != ChangedValue(Locomotive.EmergencyButtonPressed ? 1 : 0)) new EmergencyPushButtonCommand(Viewer.Log); break;
                case CABViewControlTypes.RESET: new AlerterCommand(Viewer.Log, ChangedValue(Locomotive.TrainControlSystem.AlerterButtonPressed ? 1 : 0) > 0); break;
                case CABViewControlTypes.CP_HANDLE: Locomotive.SetCombinedHandleValue(ChangedValue(Locomotive.GetCombinedHandleValue(true))); break;
 
             // Steam locomotives only:
                case CABViewControlTypes.CUTOFF: (Locomotive as MSTSSteamLocomotive).SetCutoffValue(ChangedValue((Locomotive as MSTSSteamLocomotive).CutoffController.IntermediateValue)); break;
                case CABViewControlTypes.BLOWER: (Locomotive as MSTSSteamLocomotive).SetBlowerValue(ChangedValue((Locomotive as MSTSSteamLocomotive).BlowerController.IntermediateValue)); break;
                case CABViewControlTypes.DAMPERS_FRONT: (Locomotive as MSTSSteamLocomotive).SetDamperValue(ChangedValue((Locomotive as MSTSSteamLocomotive).DamperController.IntermediateValue)); break;
                case CABViewControlTypes.FIREHOLE: (Locomotive as MSTSSteamLocomotive).SetFireboxDoorValue(ChangedValue((Locomotive as MSTSSteamLocomotive).FireboxDoorController.IntermediateValue)); break;
                case CABViewControlTypes.WATER_INJECTOR1: (Locomotive as MSTSSteamLocomotive).SetInjector1Value(ChangedValue((Locomotive as MSTSSteamLocomotive).Injector1Controller.IntermediateValue)); break;
                case CABViewControlTypes.WATER_INJECTOR2: (Locomotive as MSTSSteamLocomotive).SetInjector2Value(ChangedValue((Locomotive as MSTSSteamLocomotive).Injector2Controller.IntermediateValue)); break;
                case CABViewControlTypes.CYL_COCKS: if (((Locomotive as MSTSSteamLocomotive).CylinderCocksAreOpen ? 1 : 0) != ChangedValue((Locomotive as MSTSSteamLocomotive).CylinderCocksAreOpen ? 1 : 0)) new ToggleCylinderCocksCommand(Viewer.Log); break;
                case CABViewControlTypes.ORTS_CYL_COMP: if (((Locomotive as MSTSSteamLocomotive).CylinderCompoundOn ? 1 : 0) != ChangedValue((Locomotive as MSTSSteamLocomotive).CylinderCompoundOn ? 1 : 0)) new ToggleCylinderCompoundCommand(Viewer.Log); break;
                case CABViewControlTypes.STEAM_INJ1: if (((Locomotive as MSTSSteamLocomotive).Injector1IsOn ? 1 : 0) != ChangedValue((Locomotive as MSTSSteamLocomotive).Injector1IsOn ? 1 : 0)) new ToggleInjectorCommand(Viewer.Log, 1); break;
                case CABViewControlTypes.STEAM_INJ2: if (((Locomotive as MSTSSteamLocomotive).Injector2IsOn ? 1 : 0) != ChangedValue((Locomotive as MSTSSteamLocomotive).Injector2IsOn ? 1 : 0)) new ToggleInjectorCommand(Viewer.Log, 2); break;
                case CABViewControlTypes.SMALL_EJECTOR: (Locomotive as MSTSSteamLocomotive).SetSmallEjectorValue(ChangedValue((Locomotive as MSTSSteamLocomotive).SmallEjectorController.IntermediateValue)); break;
                //
                case CABViewControlTypes.CAB_RADIO: new CabRadioCommand(Viewer.Log, ChangedValue(Locomotive.CabRadioOn ? 1 : 0) > 0); break;
                case CABViewControlTypes.WIPERS: new WipersCommand(Viewer.Log, ChangedValue(Locomotive.Wiper ? 1 : 0) > 0); break;
                case CABViewControlTypes.ORTS_PLAYER_DIESEL_ENGINE:
                    var dieselLoco = Locomotive as MSTSDieselLocomotive;
                    if ((dieselLoco.DieselEngines[0].EngineStatus == Orts.Simulation.RollingStocks.SubSystems.PowerSupplies.DieselEngine.Status.Running ||
                                dieselLoco.DieselEngines[0].EngineStatus == Orts.Simulation.RollingStocks.SubSystems.PowerSupplies.DieselEngine.Status.Stopped) &&
                                ChangedValue(1) == 0) new TogglePlayerEngineCommand(Viewer.Log); break;
                case CABViewControlTypes.ORTS_HELPERS_DIESEL_ENGINES:
                    foreach (var car in Locomotive.Train.Cars)
                    {
                        dieselLoco = car as MSTSDieselLocomotive;
                        if (dieselLoco != null && dieselLoco.AcceptMUSignals)
                        {
                            if (car == Viewer.Simulator.PlayerLocomotive && dieselLoco.DieselEngines.Count > 1)
                            {
                                if ((dieselLoco.DieselEngines[1].EngineStatus == Orts.Simulation.RollingStocks.SubSystems.PowerSupplies.DieselEngine.Status.Running ||
                                            dieselLoco.DieselEngines[1].EngineStatus == Orts.Simulation.RollingStocks.SubSystems.PowerSupplies.DieselEngine.Status.Stopped) &&
                                            ChangedValue(1) == 0) new ToggleHelpersEngineCommand(Viewer.Log);
                                break;
                            }
                            else if (car != Viewer.Simulator.PlayerLocomotive)
                            {
                                if ((dieselLoco.DieselEngines[0].EngineStatus == Orts.Simulation.RollingStocks.SubSystems.PowerSupplies.DieselEngine.Status.Running ||
                                            dieselLoco.DieselEngines[0].EngineStatus == Orts.Simulation.RollingStocks.SubSystems.PowerSupplies.DieselEngine.Status.Stopped) &&
                                            ChangedValue(1) == 0) new ToggleHelpersEngineCommand(Viewer.Log);
                                break;
                            }
                        }
                    }
                    break;
                case CABViewControlTypes.ORTS_PLAYER_DIESEL_ENGINE_STARTER:
                    dieselLoco = Locomotive as MSTSDieselLocomotive;
                    if (dieselLoco.DieselEngines[0].EngineStatus == Orts.Simulation.RollingStocks.SubSystems.PowerSupplies.DieselEngine.Status.Stopped &&
                                ChangedValue(1) == 0) new TogglePlayerEngineCommand(Viewer.Log); break;
                case CABViewControlTypes.ORTS_PLAYER_DIESEL_ENGINE_STOPPER:
                    dieselLoco = Locomotive as MSTSDieselLocomotive;
                    if (dieselLoco.DieselEngines[0].EngineStatus == Orts.Simulation.RollingStocks.SubSystems.PowerSupplies.DieselEngine.Status.Running &&
                                ChangedValue(1) == 0) new TogglePlayerEngineCommand(Viewer.Log); break;
                case CABViewControlTypes.ORTS_CABLIGHT:
                    if ((Locomotive.CabLightOn ? 1 : 0) != ChangedValue(Locomotive.CabLightOn ? 1 : 0)) new ToggleCabLightCommand(Viewer.Log); break;
                case CABViewControlTypes.ORTS_LEFTDOOR:
                    if ((Locomotive.GetCabFlipped() ? (Locomotive.DoorRightOpen ? 1 : 0) : Locomotive.DoorLeftOpen ? 1 : 0)
                        != ChangedValue(Locomotive.GetCabFlipped() ? (Locomotive.DoorRightOpen ? 1 : 0) : Locomotive.DoorLeftOpen ? 1 : 0)) new ToggleDoorsLeftCommand(Viewer.Log); break;
                case CABViewControlTypes.ORTS_RIGHTDOOR:
                    if ((Locomotive.GetCabFlipped() ? (Locomotive.DoorLeftOpen ? 1 : 0) : Locomotive.DoorRightOpen ? 1 : 0)
                         != ChangedValue(Locomotive.GetCabFlipped() ? (Locomotive.DoorLeftOpen ? 1 : 0) : Locomotive.DoorRightOpen ? 1 : 0)) new ToggleDoorsRightCommand(Viewer.Log); break;
                case CABViewControlTypes.ORTS_MIRRORS:
                    if ((Locomotive.MirrorOpen ? 1 : 0) != ChangedValue(Locomotive.MirrorOpen ? 1 : 0)) new ToggleMirrorsCommand(Viewer.Log); break;
            }

        }

        /// <summary>
        /// Translates a percent value to a display index
        /// </summary>
        /// <param name="percent">Percent to be translated</param>
        /// <returns>The calculated display index by the Control's Values</returns>
        int PercentToIndex(float percent)
        {
            var index = 0;

            if (percent > 1)
                percent /= 100f;

            if (ControlDiscrete.MinValue != ControlDiscrete.MaxValue && !(ControlDiscrete.MinValue == 0 && ControlDiscrete.MaxValue == 0))
                percent = MathHelper.Clamp(percent, (float)ControlDiscrete.MinValue, (float)ControlDiscrete.MaxValue);

            if (ControlDiscrete.Values.Count > 1)
            {
                try
                {
                    var val = ControlDiscrete.Values[0] <= ControlDiscrete.Values[ControlDiscrete.Values.Count - 1] ?
                        ControlDiscrete.Values.Where(v => (float)v <= percent + 0.00001).Last() : ControlDiscrete.Values.Where(v => (float)v <= percent + 0.00001).First();
                    index = ControlDiscrete.Values.IndexOf(val);
                }
                catch
                {
                    var val = ControlDiscrete.Values.Min();
                    index = ControlDiscrete.Values.IndexOf(val);
                }
            }
            else if (ControlDiscrete.MaxValue != ControlDiscrete.MinValue)
            {
                index = (int)(percent / (ControlDiscrete.MaxValue - ControlDiscrete.MinValue) * ControlDiscrete.FramesCount);
            }

            return index;
        }
    }

    /// <summary>
    /// Digital Cab Control renderer
    /// Uses fonts instead of graphic
    /// </summary>
    public class CabViewDigitalRenderer : CabViewControlRenderer
    {
        readonly LabelAlignment Alignment;
        string Format = "{0}";
        readonly string Format1 = "{0}";
        readonly string Format2 = "{0}";

        float Num;
        WindowTextFont DrawFont;
        protected Rectangle DrawPosition;
        string DrawText;
        Color DrawColor;

        [CallOnThread("Loader")]
        public CabViewDigitalRenderer(Viewer viewer, MSTSLocomotive car, CVCDigital digital, CabShader shader)
            : base(viewer, car, digital, shader)
        {
            Position.X = (float)Control.PositionX;
            Position.Y = (float)Control.PositionY;

            // Clock defaults to centered.
            if (Control.ControlType == CABViewControlTypes.CLOCK)
                Alignment = LabelAlignment.Center;
            Alignment = digital.Justification == 1 ? LabelAlignment.Center : digital.Justification == 2 ? LabelAlignment.Left : digital.Justification == 3 ? LabelAlignment.Right : Alignment;

            Format1 = "{0:0" + new String('0', digital.LeadingZeros) + (digital.Accuracy > 0 ? "." + new String('0', (int)digital.Accuracy) : "") + "}";
            Format2 = "{0:0" + new String('0', digital.LeadingZeros) + (digital.AccuracySwitch > 0 ? "." + new String('0', (int)(digital.Accuracy + 1)) : "") + "}";
        }

        public override void PrepareFrame(RenderFrame frame, ElapsedTime elapsedTime)
        {
            var digital = Control as CVCDigital;

            Num = Locomotive.GetDataOf(Control);
            if (Math.Abs(Num) < digital.AccuracySwitch)
                Format = Format2;
            else
                Format = Format1;
            DrawFont = Viewer.WindowManager.TextManager.GetExact(digital.FontFamily, Viewer.CabHeightPixels * digital.FontSize / 480, digital.FontStyle == 0 ? System.Drawing.FontStyle.Regular : System.Drawing.FontStyle.Bold);
            DrawPosition.X = (int)(Position.X * Viewer.CabWidthPixels / 640) + (Viewer.CabExceedsDisplayHorizontally > 0 ? DrawFont.Height / 4 : 0) - Viewer.CabXOffsetPixels;
            DrawPosition.Y = (int)((Position.Y + Control.Height / 2) * Viewer.CabHeightPixels / 480) - DrawFont.Height / 2 + Viewer.CabYOffsetPixels;
            DrawPosition.Width = (int)(Control.Width * Viewer.DisplaySize.X / 640);
            DrawPosition.Height = (int)(Control.Height * Viewer.DisplaySize.Y / 480);

            if (Control.ControlType == CABViewControlTypes.CLOCK)
            {
                // Clock is drawn specially.
                var clockSeconds = Locomotive.Simulator.ClockTime;
                var hour = (int)(clockSeconds / 3600) % 24;
                var minute = (int)(clockSeconds / 60) % 60;
                var seconds = (int)clockSeconds % 60;

                if (hour < 0)
                    hour += 24;
                if (minute < 0)
                    minute += 60;
                if (seconds < 0)
                    seconds += 60;

                if (digital.ControlStyle == CABViewControlStyles._12HOUR)
                {
                    hour %= 12;
                    if (hour == 0)
                        hour = 12;
                }
                DrawText = String.Format(digital.Accuracy > 0 ? "{0:D2}:{1:D2}:{2:D2}" : "{0:D2}:{1:D2}", hour, minute, seconds);
                DrawColor = new Color(digital.PositiveColor.R, digital.PositiveColor.G, digital.PositiveColor.B);
            }
            else if (digital.OldValue != 0 && digital.OldValue > Num && digital.DecreaseColor.A != 0)
            {
                DrawText = String.Format(Format, Math.Abs(Num));
                DrawColor = new Color(digital.DecreaseColor.R, digital.DecreaseColor.G, digital.DecreaseColor.B, digital.DecreaseColor.A);
            }
            else if (Num < 0 && digital.NegativeColor.A != 0)
            {
                DrawText = String.Format(Format, Math.Abs(Num));
                if ((digital.NumNegativeColors >= 2) && (Num < digital.NegativeSwitchVal))
                    DrawColor = new Color(digital.SecondNegativeColor.R, digital.SecondNegativeColor.G, digital.SecondNegativeColor.B, digital.SecondNegativeColor.A);
                else DrawColor = new Color(digital.NegativeColor.R, digital.NegativeColor.G, digital.NegativeColor.B, digital.NegativeColor.A);
            }
            else if (digital.PositiveColor.A != 0)
            {
                DrawText = String.Format(Format, Num);
                if ((digital.NumPositiveColors >= 2) && (Num > digital.PositiveSwitchVal))
                    DrawColor = new Color(digital.SecondPositiveColor.R, digital.SecondPositiveColor.G, digital.SecondPositiveColor.B, digital.SecondPositiveColor.A);
                else DrawColor = new Color(digital.PositiveColor.R, digital.PositiveColor.G, digital.PositiveColor.B, digital.PositiveColor.A);
            }
            else
            {
                DrawText = String.Format(Format, Num);
                DrawColor = Color.White;
            }
            //          <CSComment> Now speedometer is handled like the other digitals

            base.PrepareFrame(frame, elapsedTime);
        }

        public override void Draw(GraphicsDevice graphicsDevice)
        {
            DrawFont.Draw(CabShaderControlView.SpriteBatch, DrawPosition, Point.Zero, DrawText, Alignment, DrawColor);
        }

        public string GetDigits(out Color DrawColor)
        {
            try
            {
                var digital = Control as CVCDigital;
                string displayedText = "";
                Num = Locomotive.GetDataOf(Control);
                if (Math.Abs(Num) < digital.AccuracySwitch)
                    Format = Format2;
                else
                    Format = Format1;

                if (Control.ControlType == CABViewControlTypes.CLOCK)
                {
                    // Clock is drawn specially.
                    var clockSeconds = Locomotive.Simulator.ClockTime;
                    var hour = (int)(clockSeconds / 3600) % 24;
                    var minute = (int)(clockSeconds / 60) % 60;
                    var seconds = (int)clockSeconds % 60;

                    if (hour < 0)
                        hour += 24;
                    if (minute < 0)
                        minute += 60;
                    if (seconds < 0)
                        seconds += 60;

                    if (digital.ControlStyle == CABViewControlStyles._12HOUR)
                    {
                        hour %= 12;
                        if (hour == 0)
                            hour = 12;
                    }
                    displayedText = String.Format(digital.Accuracy > 0 ? "{0:D2}:{1:D2}:{2:D2}" : "{0:D2}:{1:D2}", hour, minute, seconds);
                    DrawColor = new Color(digital.PositiveColor.R, digital.PositiveColor.G, digital.PositiveColor.B);
                }
                else if (digital.OldValue != 0 && digital.OldValue > Num && digital.DecreaseColor.A != 0)
                {
                    displayedText = String.Format(Format, Math.Abs(Num));
                    DrawColor = new Color(digital.DecreaseColor.R, digital.DecreaseColor.G, digital.DecreaseColor.B, digital.DecreaseColor.A);
                }
                else if (Num < 0 && digital.NegativeColor.A != 0)
                {
                    displayedText = String.Format(Format, Math.Abs(Num));
                    if ((digital.NumNegativeColors >= 2) && (Num < digital.NegativeSwitchVal))
                        DrawColor = new Color(digital.SecondNegativeColor.R, digital.SecondNegativeColor.G, digital.SecondNegativeColor.B, digital.SecondNegativeColor.A);
                    else DrawColor = new Color(digital.NegativeColor.R, digital.NegativeColor.G, digital.NegativeColor.B, digital.NegativeColor.A);
                }
                else if (digital.PositiveColor.A != 0)
                {
                    displayedText = String.Format(Format, Num);
                    if ((digital.NumPositiveColors >= 2) && (Num > digital.PositiveSwitchVal))
                        DrawColor = new Color(digital.SecondPositiveColor.R, digital.SecondPositiveColor.G, digital.SecondPositiveColor.B, digital.SecondPositiveColor.A);
                    else DrawColor = new Color(digital.PositiveColor.R, digital.PositiveColor.G, digital.PositiveColor.B, digital.PositiveColor.A);
                }
                else
                {
                    displayedText = String.Format(Format, Num);
                    DrawColor = Color.White;
                }
                // <CSComment> Speedometer is now managed like the other digitals

                return displayedText;
            }
            catch (Exception)
            {
                DrawColor = Color.Blue;
            }

            return "";
        }

        public string Get3DDigits(out bool Alert) //used in 3D cab, with AM/PM added, and determine if we want to use alert color
        {
            Alert = false;
            try
            {
                var digital = Control as CVCDigital;
                string displayedText = "";
                Num = Locomotive.GetDataOf(Control);
                if (Math.Abs(Num) < digital.AccuracySwitch)
                    Format = Format2;
                else
                    Format = Format1;

                if (Control.ControlType == CABViewControlTypes.CLOCK)
                {
                    // Clock is drawn specially.
                    var clockSeconds = Locomotive.Simulator.ClockTime;
                    var hour = (int)(clockSeconds / 3600) % 24;
                    var minute = (int)(clockSeconds / 60) % 60;
                    var seconds = (int)clockSeconds % 60;

                    if (hour < 0)
                        hour += 24;
                    if (minute < 0)
                        minute += 60;
                    if (seconds < 0)
                        seconds += 60;

                    if (digital.ControlStyle == CABViewControlStyles._12HOUR)
                    {
                        if (hour < 12) displayedText = "a";
                        else displayedText = "p";
                        hour %= 12;
                        if (hour == 0)
                            hour = 12;
                    }
                    displayedText = String.Format(digital.Accuracy > 0 ? "{0:D2}:{1:D2}:{2:D2}" : "{0:D2}:{1:D2}", hour, minute, seconds) + displayedText;
                }
                else if (digital.OldValue != 0 && digital.OldValue > Num && digital.DecreaseColor.A != 0)
                {
                    displayedText = String.Format(Format, Math.Abs(Num));
                }
                else if (Num < 0 && digital.NegativeColor.A != 0)
                {
                    displayedText = String.Format(Format, Math.Abs(Num));
                    if ((digital.NumNegativeColors >= 2) && (Num < digital.NegativeSwitchVal))
                        Alert = true;
                }
                else if (digital.PositiveColor.A != 0)
                {
                    displayedText = String.Format(Format, Num);
                    if ((digital.NumPositiveColors >= 2) && (Num > digital.PositiveSwitchVal))
                        Alert = true;
                }
                else
                {
                    displayedText = String.Format(Format, Num);
                }
                // <CSComment> Speedometer is now managed like the other digitals

                return displayedText;
            }
            catch (Exception)
            {
                DrawColor = Color.Blue;
            }

            return "";
        }

    }

    /// <summary>
    /// ThreeDimentionCabViewer
    /// </summary>
    public class ThreeDimentionCabViewer : TrainCarViewer
    {
        MSTSLocomotive Locomotive;

        public PoseableShape TrainCarShape = null;
        public Dictionary<int, AnimatedPartMultiState> AnimateParts = null;
        Dictionary<int, ThreeDimCabGaugeNative> Gauges = null;
        Dictionary<int, AnimatedPart> OnDemandAnimateParts = null; //like external wipers, and other parts that will be switched on by mouse in the future
        //Dictionary<int, DigitalDisplay> DigitParts = null;
        Dictionary<int, ThreeDimCabDigit> DigitParts3D = null;
        AnimatedPart ExternalWipers = null; // setting to zero to prevent a warning. Probably this will be used later. TODO
        protected MSTSLocomotive MSTSLocomotive { get { return (MSTSLocomotive)Car; } }
        MSTSLocomotiveViewer LocoViewer;
        private SpriteBatchMaterial _Sprite2DCabView;
        public ThreeDimentionCabViewer(Viewer viewer, MSTSLocomotive car, MSTSLocomotiveViewer locoViewer)
            : base(viewer, car)
        {
            Locomotive = car;
            _Sprite2DCabView = (SpriteBatchMaterial)viewer.MaterialManager.Load("SpriteBatch");
            LocoViewer = locoViewer;
            if (car.CabView3D != null)
            {
                var shapePath = car.CabView3D.ShapeFilePath;
                TrainCarShape = new PoseableShape(viewer, shapePath + '\0' + Path.GetDirectoryName(shapePath), car.WorldPosition, ShapeFlags.ShadowCaster | ShapeFlags.Interior);
                locoViewer.ThreeDimentionCabRenderer = new CabRenderer(viewer, car, car.CabView3D.CVFFile);
            }
            else locoViewer.ThreeDimentionCabRenderer = locoViewer._CabRenderer;

            AnimateParts = new Dictionary<int, AnimatedPartMultiState>();
            //DigitParts = new Dictionary<int, DigitalDisplay>();
            DigitParts3D = new Dictionary<int, ThreeDimCabDigit>();
            Gauges = new Dictionary<int, ThreeDimCabGaugeNative>();
            OnDemandAnimateParts = new Dictionary<int, AnimatedPart>();
            CABViewControlTypes type;
            // Find the animated parts
            if (TrainCarShape != null && TrainCarShape.SharedShape.Animations != null)
            {
                string matrixName = ""; string typeName = ""; AnimatedPartMultiState tmpPart = null;
                for (int iMatrix = 0; iMatrix < TrainCarShape.SharedShape.MatrixNames.Count; ++iMatrix)
                {
                    matrixName = TrainCarShape.SharedShape.MatrixNames[iMatrix].ToUpper();
                    //Name convention
                    //TYPE:Order:Parameter-PartN
                    //e.g. ASPECT_SIGNAL:0:0-1: first ASPECT_SIGNAL, parameter is 0, this component is part 1 of this cab control
                    //     ASPECT_SIGNAL:0:0-2: first ASPECT_SIGNAL, parameter is 0, this component is part 2 of this cab control
                    //     ASPECT_SIGNAL:1:0  second ASPECT_SIGNAL, parameter is 0, this component is the only one for this cab control
                    typeName = matrixName.Split('-')[0]; //a part may have several sub-parts, like ASPECT_SIGNAL:0:0-1, ASPECT_SIGNAL:0:0-2
                    type = CABViewControlTypes.NONE;
                    tmpPart = null;
                    int order, key;
                    string parameter1 = "0", parameter2 = "";
                    CabViewControlRenderer style = null;
                    //ASPECT_SIGNAL:0:0
                    var tmp = typeName.Split(':');
                    try
                    {
                        order = int.Parse(tmp[1].Trim());
                        if (tmp.Length >= 3) parameter1 = tmp[2].Trim();
                        if (tmp.Length == 4) parameter2 = tmp[3].Trim();//we can get max two parameters per part
                    }
                    catch { continue; }
                    try
                    {
                        type = (CABViewControlTypes)Enum.Parse(typeof(CABViewControlTypes), tmp[0].Trim(), true); //convert from string to enum
                        key = 1000 * (int)type + order;
                        if (type != CABViewControlTypes.EXTERNALWIPERS && type != CABViewControlTypes.MIRRORS && type != CABViewControlTypes.LEFTDOOR && type != CABViewControlTypes.RIGHTDOOR)
                            style = locoViewer.ThreeDimentionCabRenderer.ControlMap[key]; //cvf file has no external wipers, left door, right door and mirrors key word
                    }
                    catch
                    {
                        type = CABViewControlTypes.NONE;
                        continue;
                    }


                    key = 1000 * (int)type + order;
                    if (style != null && style is CabViewDigitalRenderer)//digits?
                    {
                        //DigitParts.Add(key, new DigitalDisplay(viewer, TrainCarShape, iMatrix, parameter, locoViewer.ThreeDimentionCabRenderer.ControlMap[key]));
                        DigitParts3D.Add(key, new ThreeDimCabDigit(viewer, iMatrix, parameter1, parameter2, this.TrainCarShape, locoViewer.ThreeDimentionCabRenderer.ControlMap[key]));
                    }
                    else if (style != null && style is CabViewGaugeRenderer)
                    {
                        var CVFR = (CabViewGaugeRenderer)style;

                        if (CVFR.GetGauge().ControlStyle != CABViewControlStyles.POINTER) //pointer will be animated, others will be drawn dynamicaly
                        {
                            Gauges.Add(key, new ThreeDimCabGaugeNative(viewer, iMatrix, parameter1, parameter2, this.TrainCarShape, locoViewer.ThreeDimentionCabRenderer.ControlMap[key]));
                        }
                        else
                        {//for pointer animation
                            //if there is a part already, will insert this into it, otherwise, create a new
                            if (!AnimateParts.ContainsKey(key))
                            {
                                tmpPart = new AnimatedPartMultiState(TrainCarShape, type, key);
                                AnimateParts.Add(key, tmpPart);
                            }
                            else tmpPart = AnimateParts[key];
                            tmpPart.AddMatrix(iMatrix); //tmpPart.SetPosition(false);
                        }
                    }
                    else
                    {
                        //if there is a part already, will insert this into it, otherwise, create a new
                        if (!AnimateParts.ContainsKey(key))
                        {
                            tmpPart = new AnimatedPartMultiState(TrainCarShape, type, key);
                            AnimateParts.Add(key, tmpPart);
                        }
                        else tmpPart = AnimateParts[key];
                        tmpPart.AddMatrix(iMatrix); //tmpPart.SetPosition(false);
                    }
                }
            }
        }
        public override void InitializeUserInputCommands() { }

        /// <summary>
        /// A keyboard or mouse click has occurred. Read the UserInput
        /// structure to determine what was pressed.
        /// </summary>
        public override void HandleUserInput(ElapsedTime elapsedTime)
        {
            bool KeyPressed = false;
            if (UserInput.IsDown(UserCommand.CameraPanDown)) KeyPressed = true;
            if (UserInput.IsDown(UserCommand.CameraPanUp)) KeyPressed = true;
            if (UserInput.IsDown(UserCommand.CameraPanLeft)) KeyPressed = true;
            if (UserInput.IsDown(UserCommand.CameraPanRight)) KeyPressed = true;
            if (KeyPressed == true)
            {
                //	foreach (var p in DigitParts) p.Value.RecomputeLocation();
            }
        }

        /// <summary>
        /// We are about to display a video frame.  Calculate positions for 
        /// animated objects, and add their primitives to the RenderFrame list.
        /// </summary>
        public override void PrepareFrame(RenderFrame frame, ElapsedTime elapsedTime)
        {
            float elapsedClockSeconds = elapsedTime.ClockSeconds;

            foreach (var p in AnimateParts)
            {
                if (p.Value.Type >= CABViewControlTypes.EXTERNALWIPERS) //for wipers, doors and mirrors
                {
                    switch (p.Value.Type)
                    {
                        case CABViewControlTypes.EXTERNALWIPERS:
                            p.Value.UpdateLoop(Locomotive.Wiper, elapsedTime);
                            break;
                        case CABViewControlTypes.LEFTDOOR:
                            p.Value.UpdateState(Locomotive.DoorLeftOpen, elapsedTime);
                            break;
                        case CABViewControlTypes.RIGHTDOOR:
                            p.Value.UpdateState(Locomotive.DoorRightOpen, elapsedTime);
                            break;
                        case CABViewControlTypes.MIRRORS:
                            p.Value.UpdateState(Locomotive.MirrorOpen, elapsedTime);
                            break;
                        default:
                            break;
                    }
                }
                else p.Value.Update(this.LocoViewer, elapsedTime); //for all other intruments with animations
            }
            foreach (var p in DigitParts3D)
            {
                p.Value.PrepareFrame(frame, elapsedTime);
            }
            foreach (var p in Gauges)
            {
                p.Value.PrepareFrame(frame, elapsedTime);
            }

            if (ExternalWipers != null) ExternalWipers.UpdateLoop(Locomotive.Wiper, elapsedTime);
            /*
            foreach (var p in DigitParts)
            {
                p.Value.PrepareFrame(frame, elapsedTime);
            }*/ //removed with 3D digits

            if (TrainCarShape != null)
                TrainCarShape.PrepareFrame(frame, elapsedTime);
        }

        internal override void Mark()
        {
            // TODO: This is likely wrong; we should mark textures, shapes and other graphical resources here.
        }
    } // Class ThreeDimentionCabViewer

    public class ThreeDimCabDigit
    {
        PoseableShape TrainCarShape;
        VertexPositionNormalTexture[] VertexList;
        int NumVertices;
        int NumIndices;
        public short[] TriangleListIndices;// Array of indices to vertices for triangles
        Matrix XNAMatrix;
        Viewer Viewer;
        ShapePrimitive shapePrimitive;
        CabViewDigitalRenderer CVFR;
        Material Material;
        Material AlertMaterial;
        float Size;
        string AceFile;
        public ThreeDimCabDigit(Viewer viewer, int iMatrix, string size, string aceFile, PoseableShape trainCarShape, CabViewControlRenderer c)
        {

            Size = int.Parse(size) * 0.001f;//input size is in mm
            if (aceFile != "")
            {
                AceFile = aceFile.ToUpper();
                if (!AceFile.EndsWith(".ACE")) AceFile = AceFile + ".ACE"; //need to add ace into it
            }
            else { AceFile = ""; }

            CVFR = (CabViewDigitalRenderer)c;
            Viewer = viewer;
            TrainCarShape = trainCarShape;
            XNAMatrix = TrainCarShape.SharedShape.Matrices[iMatrix];
            var maxVertex = 32;// every face has max 5 digits, each has 2 triangles
            //Material = viewer.MaterialManager.Load("Scenery", Helpers.GetRouteTextureFile(viewer.Simulator, Helpers.TextureFlags.None, texture), (int)(SceneryMaterialOptions.None | SceneryMaterialOptions.AlphaBlendingBlend), 0);
            Material = FindMaterial(false);//determine normal material
            // Create and populate a new ShapePrimitive
            NumVertices = NumIndices = 0;

            VertexList = new VertexPositionNormalTexture[maxVertex];
            TriangleListIndices = new short[maxVertex / 2 * 3]; // as is NumIndices

            //start position is the center of the text
            var start = new Vector3(0, 0, 0);
            var rotation = 0;

            //find the left-most of text
            Vector3 offset;

            offset.X = 0;

            offset.Y = -Size;

            string speed = "000000";
            for (var j = 0; j < speed.Length; j++)
            {
                var tX = GetTextureCoordX(speed[j]); var tY = GetTextureCoordY(speed[j]);
                var rot = Matrix.CreateRotationY(-rotation);

                //the left-bottom vertex
                Vector3 v = new Vector3(offset.X, offset.Y, 0.01f);
                v = Vector3.Transform(v, rot);
                v += start; Vertex v1 = new Vertex(v.X, v.Y, v.Z, 0, 0, -1, tX, tY);

                //the right-bottom vertex
                v.X = offset.X + Size; v.Y = offset.Y; v.Z = 0.01f;
                v = Vector3.Transform(v, rot);
                v += start; Vertex v2 = new Vertex(v.X, v.Y, v.Z, 0, 0, -1, tX + 0.25f, tY);

                //the right-top vertex
                v.X = offset.X + Size; v.Y = offset.Y + Size; v.Z = 0.01f;
                v = Vector3.Transform(v, rot);
                v += start; Vertex v3 = new Vertex(v.X, v.Y, v.Z, 0, 0, -1, tX + 0.25f, tY - 0.25f);

                //the left-top vertex
                v.X = offset.X; v.Y = offset.Y + Size; v.Z = 0.01f;
                v = Vector3.Transform(v, rot);
                v += start; Vertex v4 = new Vertex(v.X, v.Y, v.Z, 0, 0, -1, tX, tY - 0.25f);

                //create first triangle
                TriangleListIndices[NumIndices++] = (short)NumVertices;
                TriangleListIndices[NumIndices++] = (short)(NumVertices + 2);
                TriangleListIndices[NumIndices++] = (short)(NumVertices + 1);
                // Second triangle:
                TriangleListIndices[NumIndices++] = (short)NumVertices;
                TriangleListIndices[NumIndices++] = (short)(NumVertices + 3);
                TriangleListIndices[NumIndices++] = (short)(NumVertices + 2);

                //create vertex
                VertexList[NumVertices].Position = v1.Position; VertexList[NumVertices].Normal = v1.Normal; VertexList[NumVertices].TextureCoordinate = v1.TexCoord;
                VertexList[NumVertices + 1].Position = v2.Position; VertexList[NumVertices + 1].Normal = v2.Normal; VertexList[NumVertices + 1].TextureCoordinate = v2.TexCoord;
                VertexList[NumVertices + 2].Position = v3.Position; VertexList[NumVertices + 2].Normal = v3.Normal; VertexList[NumVertices + 2].TextureCoordinate = v3.TexCoord;
                VertexList[NumVertices + 3].Position = v4.Position; VertexList[NumVertices + 3].Normal = v4.Normal; VertexList[NumVertices + 3].TextureCoordinate = v4.TexCoord;
                NumVertices += 4;
                offset.X += Size * 0.8f; offset.Y += 0; //move to next digit
            }

            var i = 0;
            //create the shape primitive
            short[] newTList = new short[NumIndices];
            for (i = 0; i < NumIndices; i++) newTList[i] = TriangleListIndices[i];
            VertexPositionNormalTexture[] newVList = new VertexPositionNormalTexture[NumVertices];
            for (i = 0; i < NumVertices; i++) newVList[i] = VertexList[i];
            IndexBuffer IndexBuffer = new IndexBuffer(viewer.GraphicsDevice, typeof(short),
                                                            NumIndices, BufferUsage.WriteOnly);
            IndexBuffer.SetData(newTList);
            shapePrimitive = new ShapePrimitive(Material, new SharedShape.VertexBufferSet(newVList, viewer.GraphicsDevice), IndexBuffer, 0, NumVertices, NumIndices / 3, new[] { -1 }, 0);

        }

        Material FindMaterial(bool Alert)
        {
            string imageName = "";
            string globalText = Viewer.Simulator.BasePath + @"\GLOBAL\TEXTURES\";
            CABViewControlTypes controltype = CVFR.GetControlType();
            Material material = null;

            if (AceFile != "")
            {
                imageName = AceFile;
            }
            else if (Alert) { imageName = "alert.ace"; }
            else
            {
                switch (controltype)
                {
                    case CABViewControlTypes.CLOCK:
                        imageName = "clock.ace";
                        break;
                    case CABViewControlTypes.SPEEDLIMIT:
                    case CABViewControlTypes.SPEEDLIM_DISPLAY:
                        imageName = "speedlim.ace";
                        break;
                    case CABViewControlTypes.SPEED_PROJECTED:
                    case CABViewControlTypes.SPEEDOMETER:
                    default:
                        imageName = "speed.ace";
                        break;
                }
            }

            SceneryMaterialOptions options = SceneryMaterialOptions.ShaderFullBright | SceneryMaterialOptions.AlphaBlendingAdd | SceneryMaterialOptions.UndergroundTexture;

            if (String.IsNullOrEmpty(TrainCarShape.SharedShape.ReferencePath))
            {
                if (!File.Exists(globalText + imageName))
                {
                    Trace.TraceInformation("Ignored missing " + imageName + " using default. You can copy the " + imageName + " from OR\'s AddOns folder to " + globalText +
                        ", or place it under " + TrainCarShape.SharedShape.ReferencePath);
                }
                material = Viewer.MaterialManager.Load("Scenery", Helpers.GetTextureFile(Viewer.Simulator, Helpers.TextureFlags.None, globalText, imageName), (int)(options), 0);
            }
            else
            {
                if (!File.Exists(TrainCarShape.SharedShape.ReferencePath + @"\" + imageName))
                {
                    Trace.TraceInformation("Ignored missing " + imageName + " using default. You can copy the " + imageName + " from OR\'s AddOns folder to " + globalText +
                        ", or place it under " + TrainCarShape.SharedShape.ReferencePath);
                    material = Viewer.MaterialManager.Load("Scenery", Helpers.GetTextureFile(Viewer.Simulator, Helpers.TextureFlags.None, globalText, imageName), (int)(options), 0);
                }
                else material = Viewer.MaterialManager.Load("Scenery", Helpers.GetTextureFile(Viewer.Simulator, Helpers.TextureFlags.None, TrainCarShape.SharedShape.ReferencePath + @"\", imageName), (int)(options), 0);
            }

            return material;
            //Material = Viewer.MaterialManager.Load("Scenery", Helpers.GetRouteTextureFile(Viewer.Simulator, Helpers.TextureFlags.None, "Speed"), (int)(SceneryMaterialOptions.None | SceneryMaterialOptions.AlphaBlendingBlend), 0);
        }

        //update the digits with current speed or time
        public void UpdateDigit()
        {
            NumVertices = NumIndices = 0;

            Material UsedMaterial = Material; //use default material

            //update text string
            bool Alert;
            string speed = CVFR.Get3DDigits(out Alert);

            if (Alert)//alert use alert meterial
            {
                if (AlertMaterial == null) AlertMaterial = FindMaterial(true);
                UsedMaterial = AlertMaterial;
            }
            //update vertex texture coordinate
            for (var j = 0; j < speed.Length; j++)
            {
                var tX = GetTextureCoordX(speed[j]); var tY = GetTextureCoordY(speed[j]);
                //create first triangle
                TriangleListIndices[NumIndices++] = (short)NumVertices;
                TriangleListIndices[NumIndices++] = (short)(NumVertices + 2);
                TriangleListIndices[NumIndices++] = (short)(NumVertices + 1);
                // Second triangle:
                TriangleListIndices[NumIndices++] = (short)NumVertices;
                TriangleListIndices[NumIndices++] = (short)(NumVertices + 3);
                TriangleListIndices[NumIndices++] = (short)(NumVertices + 2);

                VertexList[NumVertices].TextureCoordinate.X = tX; VertexList[NumVertices].TextureCoordinate.Y = tY;
                VertexList[NumVertices + 1].TextureCoordinate.X = tX + 0.25f; VertexList[NumVertices + 1].TextureCoordinate.Y = tY;
                VertexList[NumVertices + 2].TextureCoordinate.X = tX + 0.25f; VertexList[NumVertices + 2].TextureCoordinate.Y = tY - 0.25f;
                VertexList[NumVertices + 3].TextureCoordinate.X = tX; VertexList[NumVertices + 3].TextureCoordinate.Y = tY - 0.25f;
                NumVertices += 4;
            }

            var i = 0;
            //create the new shape primitive
            short[] newTList = new short[NumIndices];
            for (i = 0; i < NumIndices; i++) newTList[i] = TriangleListIndices[i];
            VertexPositionNormalTexture[] newVList = new VertexPositionNormalTexture[NumVertices];
            for (i = 0; i < NumVertices; i++) newVList[i] = VertexList[i];
            IndexBuffer IndexBuffer = new IndexBuffer(Viewer.GraphicsDevice, typeof(short),
                                                            NumIndices, BufferUsage.WriteOnly);
            IndexBuffer.SetData(newTList);
            shapePrimitive = null;
            shapePrimitive = new ShapePrimitive(UsedMaterial, new SharedShape.VertexBufferSet(newVList, Viewer.GraphicsDevice), IndexBuffer, 0, NumVertices, NumIndices / 3, new[] { -1 }, 0);

        }


        //ACE MAP:
        // 0 1 2 3 
        // 4 5 6 7
        // 8 9 : 
        // . - a p
        static float GetTextureCoordX(char c)
        {
            float x = (c - '0') % 4 * 0.25f;
            if (c == '.') x = 0;
            else if (c == ':') x = 0.5f;
            else if (c == ' ') x = 0.75f;
            else if (c == '-') x = 0.25f;
            else if (c == 'a') x = 0.5f; //AM
            else if (c == 'p') x = 0.75f; //PM
            if (x < 0) x = 0;
            if (x > 1) x = 1;
            return x;
        }

        static float GetTextureCoordY(char c)
        {
            if (c == '0' || c == '1' || c == '2' || c == '3') return 0.25f;
            if (c == '4' || c == '5' || c == '6' || c == '7') return 0.5f;
            if (c == '8' || c == '9' || c == ':' || c == ' ') return 0.75f;
            return 1.0f;
        }

        public void PrepareFrame(RenderFrame frame, ElapsedTime elapsedTime)
        {
            UpdateDigit();
            Matrix mx = TrainCarShape.Location.XNAMatrix;
            mx.M41 += (TrainCarShape.Location.TileX - Viewer.Camera.TileX) * 2048;
            mx.M43 += (-TrainCarShape.Location.TileZ + Viewer.Camera.TileZ) * 2048;
            Matrix m = XNAMatrix * mx;

            // TODO: Make this use AddAutoPrimitive instead.
            frame.AddPrimitive(this.shapePrimitive.Material, this.shapePrimitive, RenderPrimitiveGroup.World, ref m, ShapeFlags.None);
        }

        internal void Mark()
        {
            shapePrimitive.Mark();
        }
    } // class ThreeDimCabDigit

    public class ThreeDimCabGaugeNative
    {
        PoseableShape TrainCarShape;
        VertexPositionNormalTexture[] VertexList;
        int NumVertices;
        int NumIndices;
        public short[] TriangleListIndices;// Array of indices to vertices for triangles
        Matrix XNAMatrix;
        Viewer Viewer;
        ShapePrimitive shapePrimitive;
        CabViewGaugeRenderer CVFR;
        Material PositiveMaterial;
        Material NegativeMaterial;
        float width, maxLen; //width of the gauge, and the max length of the gauge
        int Direction, Orientation;
        public ThreeDimCabGaugeNative(Viewer viewer, int iMatrix, string size, string len, PoseableShape trainCarShape, CabViewControlRenderer c)
        {
            if (size != string.Empty) width = float.Parse(size) / 1000f; //in mm
            if (len != string.Empty) maxLen = float.Parse(len) / 1000f; //in mm

            CVFR = (CabViewGaugeRenderer)c;
            Direction = CVFR.GetGauge().Direction;
            Orientation = CVFR.GetGauge().Orientation;

            Viewer = viewer;
            TrainCarShape = trainCarShape;
            XNAMatrix = TrainCarShape.SharedShape.Matrices[iMatrix];
            CVCGauge gauge = CVFR.GetGauge();
            var maxVertex = 4;// a rectangle
            //Material = viewer.MaterialManager.Load("Scenery", Helpers.GetRouteTextureFile(viewer.Simulator, Helpers.TextureFlags.None, texture), (int)(SceneryMaterialOptions.None | SceneryMaterialOptions.AlphaBlendingBlend), 0);

            // Create and populate a new ShapePrimitive
            NumVertices = NumIndices = 0;
            var Size = (float)gauge.Width;

            VertexList = new VertexPositionNormalTexture[maxVertex];
            TriangleListIndices = new short[maxVertex / 2 * 3]; // as is NumIndices

            var tX = 1f; var tY = 1f;

            //the left-bottom vertex
            Vertex v1 = new Vertex(0f, 0f, 0.002f, 0, 0, -1, tX, tY);

            //the right-bottom vertex
            Vertex v2 = new Vertex(0f, Size, 0.002f, 0, 0, -1, tX, tY);

            Vertex v3 = new Vertex(Size, 0, 0.002f, 0, 0, -1, tX, tY);

            Vertex v4 = new Vertex(Size, Size, 0.002f, 0, 0, -1, tX, tY);

            //create first triangle
            TriangleListIndices[NumIndices++] = (short)NumVertices;
            TriangleListIndices[NumIndices++] = (short)(NumVertices + 1);
            TriangleListIndices[NumIndices++] = (short)(NumVertices + 2);
            // Second triangle:
            TriangleListIndices[NumIndices++] = (short)NumVertices;
            TriangleListIndices[NumIndices++] = (short)(NumVertices + 2);
            TriangleListIndices[NumIndices++] = (short)(NumVertices + 3);

            //create vertex
            VertexList[NumVertices].Position = v1.Position; VertexList[NumVertices].Normal = v1.Normal; VertexList[NumVertices].TextureCoordinate = v1.TexCoord;
            VertexList[NumVertices + 1].Position = v2.Position; VertexList[NumVertices + 1].Normal = v2.Normal; VertexList[NumVertices + 1].TextureCoordinate = v2.TexCoord;
            VertexList[NumVertices + 2].Position = v3.Position; VertexList[NumVertices + 2].Normal = v3.Normal; VertexList[NumVertices + 2].TextureCoordinate = v3.TexCoord;
            VertexList[NumVertices + 3].Position = v4.Position; VertexList[NumVertices + 3].Normal = v4.Normal; VertexList[NumVertices + 3].TextureCoordinate = v4.TexCoord;
            NumVertices += 4;


            var i = 0;
            //create the shape primitive
            short[] newTList = new short[NumIndices];
            for (i = 0; i < NumIndices; i++) newTList[i] = TriangleListIndices[i];
            VertexPositionNormalTexture[] newVList = new VertexPositionNormalTexture[NumVertices];
            for (i = 0; i < NumVertices; i++) newVList[i] = VertexList[i];
            IndexBuffer IndexBuffer = new IndexBuffer(viewer.GraphicsDevice, typeof(short),
                                                            NumIndices, BufferUsage.WriteOnly);
            IndexBuffer.SetData(newTList);
            shapePrimitive = new ShapePrimitive(FindMaterial(), new SharedShape.VertexBufferSet(newVList, viewer.GraphicsDevice), IndexBuffer, 0, NumVertices, NumIndices / 3, new[] { -1 }, 0);

        }

        Material FindMaterial()
        {
            bool Positive;
            color c = this.CVFR.GetColor(out Positive);
            if (Positive)
            {
                if (PositiveMaterial == null)
                {
                    PositiveMaterial = new SolidColorMaterial(this.Viewer, 0f, c.R, c.G, c.B);
                }
                return PositiveMaterial;
            }
            else
            {
                if (NegativeMaterial == null) NegativeMaterial = new SolidColorMaterial(this.Viewer, c.A, c.R, c.G, c.B);
                return NegativeMaterial;
            }
        }

        //update the digits with current speed or time
        public void UpdateDigit()
        {
            NumVertices = 0;

            Material UsedMaterial = FindMaterial();

            float length = CVFR.GetRangeFraction();

            CVCGauge gauge = CVFR.GetGauge();

            var len = maxLen * length;
            Vertex v1, v2, v3, v4;

            //the left-bottom vertex if ori=0;dir=0, right-bottom if ori=0,dir=1; left-top if ori=1,dir=0; left-bottom if ori=1,dir=1;
            v1 = new Vertex(0f, 0f, 0.002f, 0, 0, -1, 0f, 0f);

            if (Orientation == 0)
            {
                if (Direction == 0)//moving right
                {
                    //other vertices
                    v2 = new Vertex(0f, width, 0.002f, 0, 0, 1, 0f, 0f);
                    v3 = new Vertex(len, width, 0.002f, 0, 0, 1, 0f, 0f);
                    v4 = new Vertex(len, 0f, 0.002f, 0, 0, 1, 0f, 0f);
                }
                else //moving left
                {
                    v4 = new Vertex(0f, width, 0.002f, 0, 0, 1, 0f, 0f);
                    v3 = new Vertex(-len, width, 0.002f, 0, 0, 1, 0f, 0f);
                    v2 = new Vertex(-len, 0f, 0.002f, 0, 0, 1, 0f, 0f);
                }
            }
            else
            {
                if (Direction == 1)//up
                {
                    //other vertices
                    v2 = new Vertex(0f, len, 0.002f, 0, 0, 1, 0f, 0f);
                    v3 = new Vertex(width, len, 0.002f, 0, 0, 1, 0f, 0f);
                    v4 = new Vertex(width, 0f, 0.002f, 0, 0, 1, 0f, 0f);
                }
                else //moving down
                {
                    v4 = new Vertex(0f, -len, 0.002f, 0, 0, 1, 0f, 0f);
                    v3 = new Vertex(width, -len, 0.002f, 0, 0, 1, 0f, 0f);
                    v2 = new Vertex(width, 0, 0.002f, 0, 0, 1, 0f, 0f);
                }
            }

            //create vertex list
            VertexList[NumVertices].Position = v1.Position; VertexList[NumVertices].Normal = v1.Normal; VertexList[NumVertices].TextureCoordinate = v1.TexCoord;
            VertexList[NumVertices + 1].Position = v2.Position; VertexList[NumVertices + 1].Normal = v2.Normal; VertexList[NumVertices + 1].TextureCoordinate = v2.TexCoord;
            VertexList[NumVertices + 2].Position = v3.Position; VertexList[NumVertices + 2].Normal = v3.Normal; VertexList[NumVertices + 2].TextureCoordinate = v3.TexCoord;
            VertexList[NumVertices + 3].Position = v4.Position; VertexList[NumVertices + 3].Normal = v4.Normal; VertexList[NumVertices + 3].TextureCoordinate = v4.TexCoord;
            NumVertices += 4;

            var i = 0;
            //create the new shape primitive
            short[] newTList = new short[NumIndices];
            for (i = 0; i < NumIndices; i++) newTList[i] = TriangleListIndices[i];
            VertexPositionNormalTexture[] newVList = new VertexPositionNormalTexture[NumVertices];
            for (i = 0; i < NumVertices; i++) newVList[i] = VertexList[i];
            IndexBuffer IndexBuffer = new IndexBuffer(Viewer.GraphicsDevice, typeof(short),
                                                            NumIndices, BufferUsage.WriteOnly);
            IndexBuffer.SetData(newTList);
            shapePrimitive = null;
            shapePrimitive = new ShapePrimitive(UsedMaterial, new SharedShape.VertexBufferSet(newVList, Viewer.GraphicsDevice), IndexBuffer, 0, NumVertices, NumIndices / 3, new[] { -1 }, 0);

        }


        //ACE MAP:
        // 0 1 2 3 
        // 4 5 6 7
        // 8 9 : 
        // . - a p
        static float GetTextureCoordX(char c)
        {
            float x = (c - '0') % 4 * 0.25f;
            if (c == '.') x = 0;
            else if (c == ':') x = 0.5f;
            else if (c == ' ') x = 0.75f;
            else if (c == '-') x = 0.25f;
            else if (c == 'a') x = 0.5f; //AM
            else if (c == 'p') x = 0.75f; //PM
            if (x < 0) x = 0;
            if (x > 1) x = 1;
            return x;
        }

        static float GetTextureCoordY(char c)
        {
            if (c == '0' || c == '1' || c == '2' || c == '3') return 0.25f;
            if (c == '4' || c == '5' || c == '6' || c == '7') return 0.5f;
            if (c == '8' || c == '9' || c == ':' || c == ' ') return 0.75f;
            return 1.0f;
        }

        public void PrepareFrame(RenderFrame frame, ElapsedTime elapsedTime)
        {
            UpdateDigit();
            Matrix mx = TrainCarShape.Location.XNAMatrix;
            mx.M41 += (TrainCarShape.Location.TileX - Viewer.Camera.TileX) * 2048;
            mx.M43 += (-TrainCarShape.Location.TileZ + Viewer.Camera.TileZ) * 2048;
            Matrix m = XNAMatrix * mx;

            // TODO: Make this use AddAutoPrimitive instead.
            frame.AddPrimitive(this.shapePrimitive.Material, this.shapePrimitive, RenderPrimitiveGroup.World, ref m, ShapeFlags.None);
        }

        internal void Mark()
        {
            shapePrimitive.Mark();
        }
    } // class ThreeDimCabDigit
    public class ThreeDimCabGauge
    {
        PoseableShape TrainCarShape;
        public short[] TriangleListIndices;// Array of indices to vertices for triangles
        Viewer Viewer;
        int matrixIndex;
        CabViewGaugeRenderer CVFR;
        Matrix XNAMatrix;
        float GaugeSize;
        public ThreeDimCabGauge(Viewer viewer, int iMatrix, float gaugeSize, PoseableShape trainCarShape, CabViewControlRenderer c)
        {
            CVFR = (CabViewGaugeRenderer)c;
            Viewer = viewer;
            TrainCarShape = trainCarShape;
            matrixIndex = iMatrix;
            XNAMatrix = TrainCarShape.SharedShape.Matrices[iMatrix];
            GaugeSize = gaugeSize / 1000f; //how long is the scale 1? since OR cannot allow fraction number in part names, have to define it as mm
        }



        /// <summary>
        /// Transition the part toward the specified state. 
        /// </summary>
        public void Update(MSTSLocomotiveViewer locoViewer, ElapsedTime elapsedTime)
        {
            if (!locoViewer._has3DCabRenderer) return;

            var scale = CVFR.GetRangeFraction();

            if (CVFR.GetStyle() == CABViewControlStyles.POINTER)
            {
                this.TrainCarShape.XNAMatrices[matrixIndex] = Matrix.CreateTranslation(scale * this.GaugeSize, 0, 0) * this.TrainCarShape.SharedShape.Matrices[matrixIndex];
            }
            else
            {
                this.TrainCarShape.XNAMatrices[matrixIndex] = Matrix.CreateScale(scale * 10, 1, 1) * this.TrainCarShape.SharedShape.Matrices[matrixIndex];
            }
            //this.TrainCarShape.SharedShape.Matrices[matrixIndex] = XNAMatrix * mx * Matrix.CreateRotationX(10);
        }

    } // class ThreeDimCabGauge

    public class DigitalDisplay
    {
        Viewer Viewer;
        private SpriteBatchMaterial _Sprite2DCabView;
        WindowTextFont _Font;
        PoseableShape TrainCarShape = null;
        int digitPart;
        int height;
        Point coor = new Point(0, 0);
        CabViewDigitalRenderer CVFR;
        //		Color color;
        public DigitalDisplay(Viewer viewer, PoseableShape t, int d, int h, CabViewControlRenderer c)
        {
            TrainCarShape = t;
            Viewer = viewer;
            digitPart = d;
            height = h;
            CVFR = (CabViewDigitalRenderer)c;
            _Sprite2DCabView = (SpriteBatchMaterial)viewer.MaterialManager.Load("SpriteBatch");
            _Font = viewer.WindowManager.TextManager.GetExact("Arial", height, System.Drawing.FontStyle.Regular);
        }

    }

    public class TextPrimitive : RenderPrimitive
    {
        public readonly SpriteBatchMaterial Material;
        public Point Position;
        public Color Color;
        public readonly WindowTextFont Font;
        public string Text;

        public TextPrimitive(SpriteBatchMaterial material, Point position, Color color, WindowTextFont font)
        {
            Material = material;
            Position = position;
            Color = color;
            Font = font;
        }

        public override void Draw(GraphicsDevice graphicsDevice)
        {
            Font.Draw(Material.SpriteBatch, Position, Text, Color);
        }
    }


    // This supports animation of Pantographs, Mirrors and Doors - any up/down on/off 2 state types
    // It is initialized with a list of indexes for the matrices related to this part
    // On Update( position ) it slowly moves the parts towards the specified position
    public class AnimatedPartMultiState : AnimatedPart
    {
        public CABViewControlTypes Type;
        public int Key;
        /// <summary>
        /// Construct with a link to the shape that contains the animated parts 
        /// </summary>
        public AnimatedPartMultiState(PoseableShape poseableShape, CABViewControlTypes t, int k)
            : base(poseableShape)
        {
            Type = t;
            Key = k;
        }

        /// <summary>
        /// Transition the part toward the specified state. 
        /// </summary>
        public void Update(MSTSLocomotiveViewer locoViewer, ElapsedTime elapsedTime)
        {
            if (MatrixIndexes.Count == 0 || !locoViewer._has3DCabRenderer) return;

            CabViewControlRenderer cvfr;
            float index;
            try
            {
                cvfr = locoViewer.ThreeDimentionCabRenderer.ControlMap[Key];
                if (cvfr is CabViewDiscreteRenderer)
                {
                    index = (cvfr as CabViewDiscreteRenderer).GetDrawIndex();
                }
                else index = cvfr.GetRangeFraction() * this.FrameCount;
            }
            catch { cvfr = null; index = 0; }
            if (cvfr == null) return;
            this.SetFrameClamp(index);
        }
    }
}<|MERGE_RESOLUTION|>--- conflicted
+++ resolved
@@ -269,11 +269,7 @@
 
             // Wipers and bell animation
             Wipers.UpdateLoop(Locomotive.Wiper, elapsedTime);
-<<<<<<< HEAD
-            Bell.UpdateLoop(Locomotive.Bell, elapsedTime, 8.0f);
-=======
             Bell.UpdateLoop(Locomotive.Bell, elapsedTime, TrainCarShape.SharedShape.BellAnimationFPS);
->>>>>>> f6f2e971
 
             // Draw 2D CAB View - by GeorgeS
             if (Viewer.Camera.AttachedCar == this.MSTSWagon &&
