--- conflicted
+++ resolved
@@ -133,19 +133,11 @@
 
                 // Smoke for bearing hot box
                 if (emitter.Key.ToLowerInvariant() == "bearinghotboxfx")
-<<<<<<< HEAD
-                   BearingHotBox.AddRange(emitter.Value);
+                    BearingHotBox.AddRange(emitter.Value);
 
                 foreach (var drawer in BearingHotBox)
                 {
-                   drawer.Initialize(steamTexture);
-=======
-                    BearingHotBox.AddRange(emitter.Value);
-
-                foreach (var drawer in BearingHotBox)
-                {
                     drawer.Initialize(steamTexture);
->>>>>>> e3041d71
                 }
 
                 // Steam leak in heating hose 
@@ -773,11 +765,7 @@
             }
 
             // Get the current height above "sea level" for the relevant car
-<<<<<<< HEAD
-            Car.CarHeightAboveGroundM = Viewer.Tiles.GetElevation(Car.WorldPosition.WorldLocation);
-=======
             Car.CarHeightAboveSeaLevelM = Viewer.Tiles.GetElevation(Car.WorldPosition.WorldLocation);
->>>>>>> e3041d71
 
             // Control visibility of passenger cabin when inside it
             if (Viewer.Camera.AttachedCar == this.MSTSWagon
