﻿// COPYRIGHT 2009, 2010, 2011, 2012, 2013, 2014 by the Open Rails project.
// 
// This file is part of Open Rails.
// 
// Open Rails is free software: you can redistribute it and/or modify
// it under the terms of the GNU General Public License as published by
// the Free Software Foundation, either version 3 of the License, or
// (at your option) any later version.
// 
// Open Rails is distributed in the hope that it will be useful,
// but WITHOUT ANY WARRANTY; without even the implied warranty of
// MERCHANTABILITY or FITNESS FOR A PARTICULAR PURPOSE.  See the
// GNU General Public License for more details.
// 
// You should have received a copy of the GNU General Public License
// along with Open Rails.  If not, see <http://www.gnu.org/licenses/>.

// This file is the responsibility of the 3D & Environment Team.

// Debug for Sound Variables
//#define DEBUG_WHEEL_ANIMATION 

using System;
using System.Collections.Generic;
using System.Diagnostics;
using System.IO;
using System.Linq;
using Microsoft.Xna.Framework;
using Orts.Common;
using Orts.Simulation.RollingStocks;
using Orts.Simulation.RollingStocks.SubSystems;
using Orts.Viewer3D.RollingStock.SubSystems;
using ORTS.Common;
using ORTS.Common.Input;

namespace Orts.Viewer3D.RollingStock
{
    public class MSTSWagonViewer : TrainCarViewer
    {
        protected PoseableShape TrainCarShape;
        protected AnimatedShape FreightShape;
        protected AnimatedShape InteriorShape;
        public static readonly Action Noop = () => { };
        /// <summary>
        /// Dictionary of built-in locomotive control keyboard commands, Action[] is in the order {KeyRelease, KeyPress}
        /// </summary>
        public Dictionary<UserCommand, Action[]> UserInputCommands = new Dictionary<UserCommand, Action[]>();

        // Wheels are rotated by hand instead of in the shape file.
        float WheelRotationR;
        List<int> WheelPartIndexes = new List<int>();

        // Everything else is animated through the shape file.
        AnimatedPart RunningGear;
        AnimatedPart Pantograph1;
        AnimatedPart Pantograph2;
        AnimatedPart Pantograph3;
        AnimatedPart Pantograph4;
        AnimatedPart LeftDoor;
        AnimatedPart RightDoor;
        AnimatedPart Mirrors;
        protected AnimatedPart Wipers;
        protected AnimatedPart Bell;
        AnimatedPart UnloadingParts;

        public Dictionary<string, List<ParticleEmitterViewer>> ParticleDrawers = new Dictionary<string, List<ParticleEmitterViewer>>();

        protected MSTSWagon MSTSWagon { get { return (MSTSWagon)Car; } }


        // Create viewers for special steam/smoke effects on car
        List<ParticleEmitterViewer> HeatingHose = new List<ParticleEmitterViewer>();
        List<ParticleEmitterViewer> WaterScoop = new List<ParticleEmitterViewer>();
        List<ParticleEmitterViewer> WaterScoopReverse = new List<ParticleEmitterViewer>();
        List<ParticleEmitterViewer> TenderWaterOverflow = new List<ParticleEmitterViewer>();
        List<ParticleEmitterViewer> WagonSmoke = new List<ParticleEmitterViewer>();
        List<ParticleEmitterViewer> HeatingSteamBoiler = new List<ParticleEmitterViewer>();
        List<ParticleEmitterViewer> BearingHotBox = new List<ParticleEmitterViewer>();

        // Create viewers for special steam effects on car
        List<ParticleEmitterViewer> WagonGenerator = new List<ParticleEmitterViewer>();
        List<ParticleEmitterViewer> DieselLocoGenerator = new List<ParticleEmitterViewer>();

        bool HasFirstPanto;
        int numBogie1, numBogie2, numBogie, bogie1Axles, bogie2Axles = 0;
        int bogieMatrix1, bogieMatrix2 = 0;
        FreightAnimationsViewer FreightAnimations;

        public MSTSWagonViewer(Viewer viewer, MSTSWagon car)
            : base(viewer, car)
        {
            
            string steamTexture = viewer.Simulator.BasePath + @"\GLOBAL\TEXTURES\smokemain.ace";
            string dieselTexture = viewer.Simulator.BasePath + @"\GLOBAL\TEXTURES\dieselsmoke.ace";

            // Particle Drawers called in Wagon so that wagons can also have steam effects.
            ParticleDrawers = (
                from effect in MSTSWagon.EffectData
                select new KeyValuePair<string, List<ParticleEmitterViewer>>(effect.Key, new List<ParticleEmitterViewer>(
                    from data in effect.Value
                    select new ParticleEmitterViewer(viewer, data, car.WorldPosition)))).ToDictionary(kvp => kvp.Key, kvp => kvp.Value);

            // Initaialise particle viewers for special steam effects
            foreach (var emitter in ParticleDrawers)
            {

                // Exhaust for steam heating boiler
                if (emitter.Key.ToLowerInvariant() == "heatingsteamboilerfx")
                    HeatingSteamBoiler.AddRange(emitter.Value);

                foreach (var drawer in HeatingSteamBoiler)
                {
                    drawer.Initialize(dieselTexture);
                }

                // Exhaust for HEP/Power Generator
                if (emitter.Key.ToLowerInvariant() == "wagongeneratorfx")
                    WagonGenerator.AddRange(emitter.Value);
                
                foreach (var drawer in WagonGenerator)
                {
                    drawer.Initialize(dieselTexture);
                }

                // Smoke for wood/coal fire
                if (emitter.Key.ToLowerInvariant() == "wagonsmokefx")
                    WagonSmoke.AddRange(emitter.Value);

                foreach (var drawer in WagonSmoke)
                {
                    drawer.Initialize(steamTexture);
                }

                // Smoke for bearing hot box
                if (emitter.Key.ToLowerInvariant() == "bearinghotboxfx")
                   BearingHotBox.AddRange(emitter.Value);

                foreach (var drawer in BearingHotBox)
                {
                   drawer.Initialize(steamTexture);
                }

                // Steam leak in heating hose 

                if (emitter.Key.ToLowerInvariant() == "heatinghosefx")
                    HeatingHose.AddRange(emitter.Value);

                foreach (var drawer in HeatingHose)
                {
                    drawer.Initialize(steamTexture);
                }

<<<<<<< HEAD

                // Water spray for when water scoop is in use (use steam effects for the time being)
                // Forward motion
                if (emitter.Key.ToLowerInvariant() == "waterscoopfx")
                    WaterScoop.AddRange(emitter.Value);
                
=======
                // Water spray for when water scoop is in use (use steam effects for the time being) 
                // Forward motion
                if (emitter.Key.ToLowerInvariant() == "waterscoopfx")
                    WaterScoop.AddRange(emitter.Value);

>>>>>>> 6d236e4b
                foreach (var drawer in WaterScoop)
                {
                    drawer.Initialize(steamTexture);
                }
<<<<<<< HEAD
                
                // Reverse motion
                
                if (emitter.Key.ToLowerInvariant() == "waterscoopreversefx")
                    WaterScoopReverse.AddRange(emitter.Value);
                
=======

                // Reverse motion

                if (emitter.Key.ToLowerInvariant() == "waterscoopreversefx")
                    WaterScoopReverse.AddRange(emitter.Value);

>>>>>>> 6d236e4b
                foreach (var drawer in WaterScoopReverse)
                {
                    drawer.Initialize(steamTexture);
                }

                // Water overflow when tender is over full during water trough filling (use steam effects for the time being) 

                if (emitter.Key.ToLowerInvariant() == "tenderwateroverflowfx")
<<<<<<< HEAD
                   TenderWaterOverflow.AddRange(emitter.Value);
                
                foreach (var drawer in TenderWaterOverflow)
                {
                   drawer.Initialize(steamTexture);
=======
                    TenderWaterOverflow.AddRange(emitter.Value);

                foreach (var drawer in TenderWaterOverflow)
                {
                    drawer.Initialize(steamTexture);
>>>>>>> 6d236e4b
                }

            }

            var wagonFolderSlash = Path.GetDirectoryName(car.WagFilePath) + @"\";

            TrainCarShape = car.MainShapeFileName != string.Empty
                ? new PoseableShape(viewer, wagonFolderSlash + car.MainShapeFileName + '\0' + wagonFolderSlash, car.WorldPosition, ShapeFlags.ShadowCaster)
                : new PoseableShape(viewer, null, car.WorldPosition);

            // This insection initialises the MSTS style freight animation - can either be for a coal load, which will adjust with usage, or a static animation, such as additional shape.
            if (car.FreightShapeFileName != null)
            {
                
                car.HasFreightAnim = true;
                FreightShape = new AnimatedShape(viewer, wagonFolderSlash + car.FreightShapeFileName + '\0' + wagonFolderSlash, new WorldPosition(car.WorldPosition), ShapeFlags.ShadowCaster);

                // Reproducing MSTS "bug" of not allowing tender animation in case both minLevel and maxLevel are 0 or maxLevel <  minLevel 
                // Applies to both a standard tender locomotive or a tank locomotive (where coal load is on same "wagon" as the locomotive -  for the coal load on a tender or tank locomotive - in operation it will raise or lower with caol usage

                if (MSTSWagon.WagonType == TrainCar.WagonTypes.Tender || MSTSWagon is MSTSSteamLocomotive)
                {

                    var NonTenderSteamLocomotive = MSTSWagon as MSTSSteamLocomotive;

                    if ((MSTSWagon.WagonType == TrainCar.WagonTypes.Tender || MSTSWagon is MSTSLocomotive && (MSTSWagon.EngineType == TrainCar.EngineTypes.Steam && NonTenderSteamLocomotive.IsTenderRequired == 0.0)) && MSTSWagon.FreightAnimMaxLevelM != 0 && MSTSWagon.FreightAnimFlag > 0 && MSTSWagon.FreightAnimMaxLevelM > MSTSWagon.FreightAnimMinLevelM)
                    {
                        // Force allowing animation:
                        if (FreightShape.SharedShape.LodControls.Length > 0 && FreightShape.SharedShape.LodControls[0].DistanceLevels.Length > 0 && FreightShape.SharedShape.LodControls[0].DistanceLevels[0].SubObjects.Length > 0 && FreightShape.SharedShape.LodControls[0].DistanceLevels[0].SubObjects[0].ShapePrimitives.Length > 0 && FreightShape.SharedShape.LodControls[0].DistanceLevels[0].SubObjects[0].ShapePrimitives[0].Hierarchy.Length > 0)
                            FreightShape.SharedShape.LodControls[0].DistanceLevels[0].SubObjects[0].ShapePrimitives[0].Hierarchy[0] = 1;
                    }
                }
            }


            if (car.InteriorShapeFileName != null)
                InteriorShape = new AnimatedShape(viewer, wagonFolderSlash + car.InteriorShapeFileName + '\0' + wagonFolderSlash, car.WorldPosition, ShapeFlags.Interior, 30.0f);

            RunningGear = new AnimatedPart(TrainCarShape);
            Pantograph1 = new AnimatedPart(TrainCarShape);
            Pantograph2 = new AnimatedPart(TrainCarShape);
            Pantograph3 = new AnimatedPart(TrainCarShape);
            Pantograph4 = new AnimatedPart(TrainCarShape);
            LeftDoor = new AnimatedPart(TrainCarShape);
            RightDoor = new AnimatedPart(TrainCarShape);
            Mirrors = new AnimatedPart(TrainCarShape);
            Wipers = new AnimatedPart(TrainCarShape);
            UnloadingParts = new AnimatedPart(TrainCarShape);
            Bell = new AnimatedPart(TrainCarShape);

            if (car.FreightAnimations != null)
                FreightAnimations = new FreightAnimationsViewer(viewer, car, wagonFolderSlash);

            LoadCarSounds(wagonFolderSlash);
            //if (!(MSTSWagon is MSTSLocomotive))
            //    LoadTrackSounds();
            Viewer.SoundProcess.AddSoundSource(this, new TrackSoundSource(MSTSWagon, Viewer));

            // Determine if it has first pantograph. So we can match unnamed panto parts correctly
            for (var i = 0; i < TrainCarShape.Hierarchy.Length; i++)
                if (TrainCarShape.SharedShape.MatrixNames[i].Contains('1'))
                {
                    if (TrainCarShape.SharedShape.MatrixNames[i].ToUpper().StartsWith("PANTO")) { HasFirstPanto = true; break; }
                }

            // Check bogies and wheels to find out what we have.
            for (var i = 0; i < TrainCarShape.Hierarchy.Length; i++)
            {
                if (TrainCarShape.SharedShape.MatrixNames[i].Equals("BOGIE1"))
                {
                    bogieMatrix1 = i;
                    numBogie1 += 1;
                }
                if (TrainCarShape.SharedShape.MatrixNames[i].Equals("BOGIE2"))
                {
                    bogieMatrix2 = i;
                    numBogie2 += 1;
                }
                if (TrainCarShape.SharedShape.MatrixNames[i].Equals("BOGIE"))
                {
                    bogieMatrix1 = i;
                }
                // For now, the total axle count consisting of axles that are part of the bogie are being counted.
                if (TrainCarShape.SharedShape.MatrixNames[i].Contains("WHEELS"))
                    if (TrainCarShape.SharedShape.MatrixNames[i].Length == 8)
                    {
                        var tpmatrix = TrainCarShape.SharedShape.GetParentMatrix(i);
                        if (TrainCarShape.SharedShape.MatrixNames[i].Equals("WHEELS11") && tpmatrix == bogieMatrix1)
                            bogie1Axles += 1;
                        if (TrainCarShape.SharedShape.MatrixNames[i].Equals("WHEELS12") && tpmatrix == bogieMatrix1)
                            bogie1Axles += 1;
                        if (TrainCarShape.SharedShape.MatrixNames[i].Equals("WHEELS13") && tpmatrix == bogieMatrix1)
                            bogie1Axles += 1;
                        if (TrainCarShape.SharedShape.MatrixNames[i].Equals("WHEELS21") && tpmatrix == bogieMatrix1)
                            bogie1Axles += 1;
                        if (TrainCarShape.SharedShape.MatrixNames[i].Equals("WHEELS22") && tpmatrix == bogieMatrix1)
                            bogie1Axles += 1;
                        if (TrainCarShape.SharedShape.MatrixNames[i].Equals("WHEELS23") && tpmatrix == bogieMatrix1)
                            bogie1Axles += 1;

                        if (TrainCarShape.SharedShape.MatrixNames[i].Equals("WHEELS11") && tpmatrix == bogieMatrix2)
                            bogie2Axles += 1;
                        if (TrainCarShape.SharedShape.MatrixNames[i].Equals("WHEELS12") && tpmatrix == bogieMatrix2)
                            bogie2Axles += 1;
                        if (TrainCarShape.SharedShape.MatrixNames[i].Equals("WHEELS13") && tpmatrix == bogieMatrix2)
                            bogie2Axles += 1;
                        if (TrainCarShape.SharedShape.MatrixNames[i].Equals("WHEELS21") && tpmatrix == bogieMatrix2)
                            bogie2Axles += 1;
                        if (TrainCarShape.SharedShape.MatrixNames[i].Equals("WHEELS21") && tpmatrix == bogieMatrix2)
                            bogie2Axles += 1;
                        if (TrainCarShape.SharedShape.MatrixNames[i].Equals("WHEELS23") && tpmatrix == bogieMatrix2)
                            bogie2Axles += 1;
                    }
            }

            // Match up all the matrices with their parts.
            for (var i = 0; i < TrainCarShape.Hierarchy.Length; i++)
                if (TrainCarShape.Hierarchy[i] == -1)
                    MatchMatrixToPart(car, i, 0);

            car.SetUpWheels();

            // If we have two pantographs, 2 is the forwards pantograph, unlike when there's only one.
            if (!car.Flipped && !Pantograph1.Empty() && !Pantograph2.Empty())
                AnimatedPart.Swap(ref Pantograph1, ref Pantograph2);

            Pantograph1.SetState(MSTSWagon.Pantographs[1].CommandUp);
            Pantograph2.SetState(MSTSWagon.Pantographs[2].CommandUp);
            if (MSTSWagon.Pantographs.List.Count > 2) Pantograph3.SetState(MSTSWagon.Pantographs[3].CommandUp);
            if (MSTSWagon.Pantographs.List.Count > 3) Pantograph4.SetState(MSTSWagon.Pantographs[4].CommandUp);
            LeftDoor.SetState(MSTSWagon.DoorLeftOpen);
            RightDoor.SetState(MSTSWagon.DoorRightOpen);
            Mirrors.SetState(MSTSWagon.MirrorOpen);
            UnloadingParts.SetState(MSTSWagon.UnloadingPartsOpen);

            InitializeUserInputCommands();
        }

        void MatchMatrixToPart(MSTSWagon car, int matrix, int bogieMatrix)
        {
            var matrixName = TrainCarShape.SharedShape.MatrixNames[matrix].ToUpper();
            // Gate all RunningGearPartIndexes on this!
            var matrixAnimated = TrainCarShape.SharedShape.Animations != null && TrainCarShape.SharedShape.Animations.Count > 0 && TrainCarShape.SharedShape.Animations[0].anim_nodes.Count > matrix && TrainCarShape.SharedShape.Animations[0].anim_nodes[matrix].controllers.Count > 0;
            if (matrixName.StartsWith("WHEELS") && (matrixName.Length == 7 || matrixName.Length == 8 || matrixName.Length == 9))
            {
                // Standard WHEELS length would be 8 to test for WHEELS11. Came across WHEELS tag that used a period(.) between the last 2 numbers, changing max length to 9.
                // Changing max length to 9 is not a problem since the initial WHEELS test will still be good.
                var m = TrainCarShape.SharedShape.GetMatrixProduct(matrix);
                //someone uses wheel to animate fans, thus check if the wheel is not too high (lower than 3m), will animate it as real wheel
                if (m.M42 < 3)
                {
                    var id = 0;
                    // Model makers are not following the standard rules, For example, one tender uses naming convention of wheels11/12 instead of using Wheels1,2,3 when not part of a bogie.
                    // The next 2 lines will sort out these axles.
                    var tmatrix = TrainCarShape.SharedShape.GetParentMatrix(matrix);
                    if (matrixName.Length == 8 && bogieMatrix == 0 && tmatrix == 0) // In this test, both tmatrix and bogieMatrix are 0 since these wheels are not part of a bogie.
                        matrixName = TrainCarShape.SharedShape.MatrixNames[matrix].Substring(0, 7); // Changing wheel name so that it reflects its actual use since it is not p
                    if (matrixName.Length == 8 || matrixName.Length == 9)
                        Int32.TryParse(matrixName.Substring(6, 1), out id);
                    if (matrixName.Length == 8 || matrixName.Length == 9 || !matrixAnimated)
                        WheelPartIndexes.Add(matrix);
                    else
                        RunningGear.AddMatrix(matrix);
                    var pmatrix = TrainCarShape.SharedShape.GetParentMatrix(matrix);
                    car.AddWheelSet(m.M43, id, pmatrix, matrixName.ToString(), bogie1Axles, bogie2Axles);
                }
                // Standard wheels are processed above, but wheels used as animated fans that are greater than 3m are processed here.
                else
                    RunningGear.AddMatrix(matrix);
            }
            else if (matrixName.StartsWith("BOGIE") && matrixName.Length <= 6) //BOGIE1 is valid, BOGIE11 is not, it is used by some modelers to indicate this is part of bogie1
            {
                if (matrixName.Length == 6)
                {
                    var id = 1;
                    Int32.TryParse(matrixName.Substring(5), out id);
                    var m = TrainCarShape.SharedShape.GetMatrixProduct(matrix);
                    car.AddBogie(m.M43, matrix, id, matrixName.ToString(), numBogie1, numBogie2);
                    bogieMatrix = matrix; // Bogie matrix needs to be saved for test with axles.
                }
                else
                {
                    // Since the string content is BOGIE, Int32.TryParse(matrixName.Substring(5), out id) is not needed since its sole purpose is to
                    //  parse the string number from the string.
                    var id = 1;
                    var m = TrainCarShape.SharedShape.GetMatrixProduct(matrix);
                    car.AddBogie(m.M43, matrix, id, matrixName.ToString(), numBogie1, numBogie2);
                    bogieMatrix = matrix; // Bogie matrix needs to be saved for test with axles.
                }
                // Bogies contain wheels!
                for (var i = 0; i < TrainCarShape.Hierarchy.Length; i++)
                    if (TrainCarShape.Hierarchy[i] == matrix)
                        MatchMatrixToPart(car, i, bogieMatrix);
            }
            else if (matrixName.StartsWith("WIPER")) // wipers
            {
                Wipers.AddMatrix(matrix);
            }
            else if (matrixName.StartsWith("DOOR")) // doors (left / right)
            {
                if (matrixName.StartsWith("DOOR_D") || matrixName.StartsWith("DOOR_E") || matrixName.StartsWith("DOOR_F"))
                    LeftDoor.AddMatrix(matrix);
                else if (matrixName.StartsWith("DOOR_A") || matrixName.StartsWith("DOOR_B") || matrixName.StartsWith("DOOR_C"))
                    RightDoor.AddMatrix(matrix);
            }
            else if (matrixName.StartsWith("PANTOGRAPH")) //pantographs (1/2)
            {

                switch (matrixName)
                {
                    case "PANTOGRAPHBOTTOM1":
                    case "PANTOGRAPHBOTTOM1A":
                    case "PANTOGRAPHBOTTOM1B":
                    case "PANTOGRAPHMIDDLE1":
                    case "PANTOGRAPHMIDDLE1A":
                    case "PANTOGRAPHMIDDLE1B":
                    case "PANTOGRAPHTOP1":
                    case "PANTOGRAPHTOP1A":
                    case "PANTOGRAPHTOP1B":
                        Pantograph1.AddMatrix(matrix);
                        break;
                    case "PANTOGRAPHBOTTOM2":
                    case "PANTOGRAPHBOTTOM2A":
                    case "PANTOGRAPHBOTTOM2B":
                    case "PANTOGRAPHMIDDLE2":
                    case "PANTOGRAPHMIDDLE2A":
                    case "PANTOGRAPHMIDDLE2B":
                    case "PANTOGRAPHTOP2":
                    case "PANTOGRAPHTOP2A":
                    case "PANTOGRAPHTOP2B":
                        Pantograph2.AddMatrix(matrix);
                        break;
                    default://someone used other language
                        if (matrixName.Contains("1"))
                            Pantograph1.AddMatrix(matrix);
                        else if (matrixName.Contains("2"))
                            Pantograph2.AddMatrix(matrix);
                        else if (matrixName.Contains("3"))
                            Pantograph3.AddMatrix(matrix);
                        else if (matrixName.Contains("4"))
                            Pantograph4.AddMatrix(matrix);
                        else
                        {
                            if (HasFirstPanto) Pantograph1.AddMatrix(matrix); //some may have no first panto, will put it as panto 2
                            else Pantograph2.AddMatrix(matrix);
                        }
                        break;
                }
            }
            else if (matrixName.StartsWith("MIRROR")) // mirrors
            {
                Mirrors.AddMatrix(matrix);
            }
            else if (matrixName.StartsWith("UNLOADINGPARTS")) // unloading parts
            {
                UnloadingParts.AddMatrix(matrix);
            }
            else if (matrixName.StartsWith("PANTO"))  // TODO, not sure why this is needed, see above!
            {
                Trace.TraceInformation("Pantograph matrix with unusual name {1} in shape {0}", TrainCarShape.SharedShape.FilePath, matrixName);
                if (matrixName.Contains("1"))
                    Pantograph1.AddMatrix(matrix);
                else if (matrixName.Contains("2"))
                    Pantograph2.AddMatrix(matrix);
                else if (matrixName.Contains("3"))
                    Pantograph3.AddMatrix(matrix);
                else if (matrixName.Contains("4"))
                    Pantograph4.AddMatrix(matrix);
                else
                {
                    if (HasFirstPanto) Pantograph1.AddMatrix(matrix); //some may have no first panto, will put it as panto 2
                    else Pantograph2.AddMatrix(matrix);
                }
            }
            else if (matrixName.StartsWith("ORTSBELL")) // wipers
            {
                Bell.AddMatrix(matrix);
            }
            else
            {
                if (matrixAnimated && matrix != 0)
                    RunningGear.AddMatrix(matrix);

                for (var i = 0; i < TrainCarShape.Hierarchy.Length; i++)
                    if (TrainCarShape.Hierarchy[i] == matrix)
                        MatchMatrixToPart(car, i, 0);
            }
        }

        public override void InitializeUserInputCommands()
        {
            UserInputCommands.Add(UserCommand.ControlPantograph1, new Action[] { Noop, () => new PantographCommand(Viewer.Log, 1, !MSTSWagon.Pantographs[1].CommandUp) });
            UserInputCommands.Add(UserCommand.ControlPantograph2, new Action[] { Noop, () => new PantographCommand(Viewer.Log, 2, !MSTSWagon.Pantographs[2].CommandUp) });
            if (MSTSWagon.Pantographs.List.Count > 2) UserInputCommands.Add(UserCommand.ControlPantograph3, new Action[] { Noop, () => new PantographCommand(Viewer.Log, 3, !MSTSWagon.Pantographs[3].CommandUp) });
            if (MSTSWagon.Pantographs.List.Count > 3) UserInputCommands.Add(UserCommand.ControlPantograph4, new Action[] { Noop, () => new PantographCommand(Viewer.Log, 4, !MSTSWagon.Pantographs[4].CommandUp) });
            UserInputCommands.Add(UserCommand.ControlDoorLeft, new Action[] { Noop, () => new ToggleDoorsLeftCommand(Viewer.Log) });
            UserInputCommands.Add(UserCommand.ControlDoorRight, new Action[] { Noop, () => new ToggleDoorsRightCommand(Viewer.Log) });
            UserInputCommands.Add(UserCommand.ControlMirror, new Action[] { Noop, () => new ToggleMirrorsCommand(Viewer.Log) });
        }

        public override void HandleUserInput(ElapsedTime elapsedTime)
        {
            foreach (var command in UserInputCommands.Keys)
                if (UserInput.IsPressed(command)) UserInputCommands[command][1]();
                else if (UserInput.IsReleased(command)) UserInputCommands[command][0]();
        }

        /// <summary>
        /// Called at the full frame rate
        /// elapsedTime is time since last frame
        /// Executes in the UpdaterThread
        /// </summary>
        public override void PrepareFrame(RenderFrame frame, ElapsedTime elapsedTime)
        {
            Pantograph1.UpdateState(MSTSWagon.Pantographs[1].CommandUp, elapsedTime);
            Pantograph2.UpdateState(MSTSWagon.Pantographs[2].CommandUp, elapsedTime);
            if (MSTSWagon.Pantographs.List.Count > 2) Pantograph3.UpdateState(MSTSWagon.Pantographs[3].CommandUp, elapsedTime);
            if (MSTSWagon.Pantographs.List.Count > 3) Pantograph4.UpdateState(MSTSWagon.Pantographs[4].CommandUp, elapsedTime);
            LeftDoor.UpdateState(MSTSWagon.DoorLeftOpen, elapsedTime);
            RightDoor.UpdateState(MSTSWagon.DoorRightOpen, elapsedTime);
            Mirrors.UpdateState(MSTSWagon.MirrorOpen, elapsedTime);
            UnloadingParts.UpdateState(MSTSWagon.UnloadingPartsOpen, elapsedTime);
            UpdateAnimation(frame, elapsedTime);

            var car = Car as MSTSWagon;
            // Steam leak in heating hose
            foreach (var drawer in HeatingHose)
            {
                drawer.SetOutput(car.HeatingHoseSteamVelocityMpS, car.HeatingHoseSteamVolumeM3pS, car.HeatingHoseParticleDurationS);
            }

            // Heating Steam Boiler Exhaust
            foreach (var drawer in HeatingSteamBoiler)
            {
                drawer.SetOutput(car.HeatingSteamBoilerVolumeM3pS, car.HeatingSteamBoilerDurationS, car.HeatingSteamBoilerSteadyColor);
            }

            // Exhaust for HEP/Electrical Generator
            foreach (var drawer in WagonGenerator)
            {
                drawer.SetOutput(car.WagonGeneratorVolumeM3pS, car.WagonGeneratorDurationS, car.WagonGeneratorSteadyColor);
            }

            // Wagon fire smoke
            foreach (var drawer in WagonSmoke)
            {
<<<<<<< HEAD
                  drawer.SetOutput(car.WagonSmokeVelocityMpS, car.WagonSmokeVolumeM3pS, car.WagonSmokeDurationS, car.WagonSmokeSteadyColor);
            }

            // Bearing Hot box smoke
            foreach (var drawer in BearingHotBox)
            {
               drawer.SetOutput(car.BearingHotBoxSmokeVelocityMpS, car.BearingHotBoxSmokeVolumeM3pS, car.BearingHotBoxSmokeDurationS, car.BearingHotBoxSmokeSteadyColor);
            }

            // Water spray for water sccop (uses steam effects currently) - Forward direction
            if (car.Train == null || car.Direction == Direction.Forward)
=======
                drawer.SetOutput(car.WagonSmokeVelocityMpS, car.WagonSmokeVolumeM3pS, car.WagonSmokeDurationS, car.WagonSmokeSteadyColor);
            }

            // Water spray for water scoop (uses steam effects currently) - Forward direction
            if (car.Direction == Direction.Forward)
>>>>>>> 6d236e4b
            {
                foreach (var drawer in WaterScoop)
                {
                    drawer.SetOutput(car.WaterScoopWaterVelocityMpS, car.WaterScoopWaterVolumeM3pS, car.WaterScoopParticleDurationS);
                }
            }
            // If travelling in reverse turn on rearward facing effect
            else if (car.Direction == Direction.Reverse)
            {
                foreach (var drawer in WaterScoopReverse)
                {
                    drawer.SetOutput(car.WaterScoopWaterVelocityMpS, car.WaterScoopWaterVolumeM3pS, car.WaterScoopParticleDurationS);
                }
            }

            // Water overflow from tender (uses steam effects currently)
            foreach (var drawer in TenderWaterOverflow)
            {
                drawer.SetOutput(car.TenderWaterOverflowVelocityMpS, car.TenderWaterOverflowVolumeM3pS, car.TenderWaterOverflowParticleDurationS);
            }

            foreach (List<ParticleEmitterViewer> drawers in ParticleDrawers.Values)
                foreach (ParticleEmitterViewer drawer in drawers)
                    drawer.PrepareFrame(frame, elapsedTime);

        }


        private void UpdateAnimation(RenderFrame frame, ElapsedTime elapsedTime)
        {

            float distanceTravelledM = 0.0f; // Distance travelled by non-driven wheels
            float distanceTravelledDrivenM = 0.0f;  // Distance travelled by driven wheels
            float AnimationWheelRadiusM = 0.0f; // Radius of non driven wheels
            float AnimationDriveWheelRadiusM = 0.0f; // Radius of driven wheels

            if (MSTSWagon.IsDriveable && MSTSWagon.Simulator.UseAdvancedAdhesion)
            {
                //TODO: next code line has been modified to flip trainset physics in order to get viewing direction coincident with loco direction when using rear cab.
                // To achieve the same result with other means, without flipping trainset physics, the line should be changed as follows:
                //                                distanceTravelledM = MSTSWagon.WheelSpeedMpS * elapsedTime.ClockSeconds;

                if (Car.EngineType == Orts.Simulation.RollingStocks.TrainCar.EngineTypes.Steam) // Steam locomotive so set up different speeds for different driver and non-driver wheels
                {
                    distanceTravelledM = ((MSTSWagon.Train != null && MSTSWagon.Train.IsPlayerDriven && ((MSTSLocomotive)MSTSWagon).UsingRearCab) ? -1 : 1) * MSTSWagon.WheelSpeedMpS * elapsedTime.ClockSeconds;
                    distanceTravelledDrivenM = ((MSTSWagon.Train != null && MSTSWagon.Train.IsPlayerDriven && ((MSTSLocomotive)MSTSWagon).UsingRearCab) ? -1 : 1) * MSTSWagon.WheelSpeedSlipMpS * elapsedTime.ClockSeconds;
                    // Set values of wheel radius - assume that drive wheel and non driven wheel are different sizes
                    AnimationWheelRadiusM = MSTSWagon.WheelRadiusM;
                    AnimationDriveWheelRadiusM = MSTSWagon.DriverWheelRadiusM;
                }
                else  // Other driveable rolling stock - all wheels have same speed.
                {
                    distanceTravelledM = ((MSTSWagon.Train != null && MSTSWagon.Train.IsPlayerDriven && ((MSTSLocomotive)MSTSWagon).UsingRearCab) ? -1 : 1) * MSTSWagon.WheelSpeedMpS * elapsedTime.ClockSeconds;
                    distanceTravelledDrivenM = ((MSTSWagon.Train != null && MSTSWagon.Train.IsPlayerDriven && ((MSTSLocomotive)MSTSWagon).UsingRearCab) ? -1 : 1) * MSTSWagon.WheelSpeedMpS * elapsedTime.ClockSeconds;
                    // Set values of wheel radius - assume that drive wheel and non driven wheel are same sizes
                    AnimationWheelRadiusM = MSTSWagon.WheelRadiusM;
                    AnimationDriveWheelRadiusM = MSTSWagon.WheelRadiusM;
                }
            }
            else // set values for simple adhesion
            {

                distanceTravelledM = ((MSTSWagon.IsDriveable && MSTSWagon.Train != null && MSTSWagon.Train.IsPlayerDriven && ((MSTSLocomotive)MSTSWagon).UsingRearCab) ? -1 : 1) * MSTSWagon.SpeedMpS * elapsedTime.ClockSeconds;
                distanceTravelledDrivenM = ((MSTSWagon.IsDriveable && MSTSWagon.Train != null && MSTSWagon.Train.IsPlayerDriven && ((MSTSLocomotive)MSTSWagon).UsingRearCab) ? -1 : 1) * MSTSWagon.SpeedMpS * elapsedTime.ClockSeconds;
                // Set values of wheel radius - assume that drive wheel and non driven wheel are same sizes
                if (Car.EngineType == Orts.Simulation.RollingStocks.TrainCar.EngineTypes.Steam) // set values for steam stock
                {
                    AnimationWheelRadiusM = MSTSWagon.WheelRadiusM;
                    AnimationDriveWheelRadiusM = MSTSWagon.DriverWheelRadiusM;
                }
                else // set values for non-driveable stock, eg wagons, and driveable stock such as diesels, electric locomotives 
                {
                    AnimationWheelRadiusM = MSTSWagon.WheelRadiusM;
                    AnimationDriveWheelRadiusM = MSTSWagon.WheelRadiusM;
                }

            }

            if (Car.BrakeSkid) // if car wheels are skidding because of brakes lockin wheels up then stop wheels rotating.
            {
                distanceTravelledM = 0.0f;
                distanceTravelledDrivenM = 0.0f;
            }

            // Running gear and drive wheel rotation (animation) in steam locomotives
            if (!RunningGear.Empty() && AnimationDriveWheelRadiusM > 0.001)
                RunningGear.UpdateLoop(distanceTravelledDrivenM / MathHelper.TwoPi / AnimationDriveWheelRadiusM);


            // Wheel rotation (animation) - for non-drive wheels in steam locomotives and all wheels in other stock
            if (WheelPartIndexes.Count > 0)
             {
                var wheelCircumferenceM = MathHelper.TwoPi * AnimationWheelRadiusM;
                var rotationalDistanceR = MathHelper.TwoPi * distanceTravelledM / wheelCircumferenceM;  // in radians
                WheelRotationR = MathHelper.WrapAngle(WheelRotationR - rotationalDistanceR);
                var wheelRotationMatrix = Matrix.CreateRotationX(WheelRotationR);
                foreach (var iMatrix in WheelPartIndexes)
                 {
                    TrainCarShape.XNAMatrices[iMatrix] = wheelRotationMatrix * TrainCarShape.SharedShape.Matrices[iMatrix];
                 }
              }

#if DEBUG_WHEEL_ANIMATION

            Trace.TraceInformation("========================== Debug Animation in MSTSWagonViewer.cs ==========================================");
            Trace.TraceInformation("Slip speed - Car ID: {0} WheelDistance: {1} SlipWheelDistance: {2}", Car.CarID, distanceTravelledM, distanceTravelledDrivenM);
            Trace.TraceInformation("Wag Speed - Wheelspeed: {0} Slip: {1} Train: {2}", MSTSWagon.WheelSpeedMpS, MSTSWagon.WheelSpeedSlipMpS, MSTSWagon.SpeedMpS);
            Trace.TraceInformation("Wheel Radius - DriveWheel: {0} NonDriveWheel: {1}", AnimationDriveWheelRadiusM, AnimationWheelRadiusM);

#endif

            // truck angle animation
            foreach (var p in Car.Parts)
            {
                if (p.iMatrix <= 0)
                    continue;
                Matrix m = Matrix.Identity;
                m.Translation = TrainCarShape.SharedShape.Matrices[p.iMatrix].Translation;
                m.M11 = p.Cos;
                m.M13 = p.Sin;
                m.M31 = -p.Sin;
                m.M33 = p.Cos;

                // To cancel out any vibration, apply the inverse here. If no vibration is present, this matrix will be Matrix.Identity.
                TrainCarShape.XNAMatrices[p.iMatrix] = Car.VibrationInverseMatrix * m;
            }


            // Applies MSTS style freight animation for coal load on the locomotive, crews, and other static animations.
            // Takes the form of FreightAnim ( A B C )
            // MSTS allowed crew figures to be inserted into the tender WAG file and thus be displayed on the locomotive.
            // It appears that only one MSTS type FA can be used per vehicle (to be confirmed?)
            // For coal load variation, C should be absent (set to 1 when read in WAG file) or >0 - sets FreightAnimFlag; and A > B
            // To disable coal load variation and insert a static (crew) shape on the tender breech, one of the conditions indicated above
            if (FreightShape != null && !(Viewer.Camera.AttachedCar == this.MSTSWagon && Viewer.Camera.Style == Camera.Styles.ThreeDimCab))
            {
                // Define default position of shape
                FreightShape.Location.XNAMatrix = Car.WorldPosition.XNAMatrix;
                FreightShape.Location.TileX = Car.WorldPosition.TileX;
                FreightShape.Location.TileZ = Car.WorldPosition.TileZ;

                    bool SteamAnimShape = false;
                    float FuelControllerLevel = 0.0f;

                // For coal load variation on locomotives determine the current fuel level - and whether locomotive is a tender or tank type locomotive.
                if (MSTSWagon.WagonType == TrainCar.WagonTypes.Tender || MSTSWagon is MSTSSteamLocomotive)
                {

                    var NonTenderSteamLocomotive = MSTSWagon as MSTSSteamLocomotive;

                    if (MSTSWagon.WagonType == TrainCar.WagonTypes.Tender || MSTSWagon is MSTSLocomotive && (MSTSWagon.EngineType == TrainCar.EngineTypes.Steam && NonTenderSteamLocomotive.IsTenderRequired == 0.0))
                    {

                        if (MSTSWagon.TendersSteamLocomotive == null)
                            MSTSWagon.FindTendersSteamLocomotive();

                        if (MSTSWagon.TendersSteamLocomotive != null)
                        {
                            FuelControllerLevel = MSTSWagon.TendersSteamLocomotive.FuelController.CurrentValue;
                            SteamAnimShape = true;
                        }
                        else if (NonTenderSteamLocomotive != null)
                        {
                            FuelControllerLevel = NonTenderSteamLocomotive.FuelController.CurrentValue;
                            SteamAnimShape = true;
                        } 
                    }
                }

                    // Set height of FAs - if relevant conditions met, use default position co-ords defined above
                    if (FreightShape.XNAMatrices.Length > 0)
                    {
                        // For tender coal load animation 
                        if (MSTSWagon.FreightAnimFlag > 0 && MSTSWagon.FreightAnimMaxLevelM > MSTSWagon.FreightAnimMinLevelM && SteamAnimShape)
                        {
                            FreightShape.XNAMatrices[0].M42 = MSTSWagon.FreightAnimMinLevelM + FuelControllerLevel * (MSTSWagon.FreightAnimMaxLevelM - MSTSWagon.FreightAnimMinLevelM);
                        }
                        // reproducing MSTS strange behavior; used to display loco crew when attached to tender
                        else if (MSTSWagon.WagonType == TrainCar.WagonTypes.Tender) 
                        {
                            FreightShape.Location.XNAMatrix.M42 += MSTSWagon.FreightAnimMaxLevelM;
                        }
                    }
                // Display Animation Shape                    
                FreightShape.PrepareFrame(frame, elapsedTime);
            }

            if (FreightAnimations != null)
            {
                foreach (var freightAnim in FreightAnimations.Animations)
                {
                    if (freightAnim.Animation is FreightAnimationStatic)
                    {
                        var animation = freightAnim.Animation as FreightAnimationStatic;
                        if (!((animation.Visibility[(int)FreightAnimationStatic.VisibleFrom.Cab3D] &&
                            Viewer.Camera.AttachedCar == this.MSTSWagon && Viewer.Camera.Style == Camera.Styles.ThreeDimCab) ||
                            (animation.Visibility[(int)FreightAnimationStatic.VisibleFrom.Cab2D] &&
                            Viewer.Camera.AttachedCar == this.MSTSWagon && Viewer.Camera.Style == Camera.Styles.Cab) ||
                            (animation.Visibility[(int)FreightAnimationStatic.VisibleFrom.Outside] && (Viewer.Camera.AttachedCar != this.MSTSWagon ||
                            (Viewer.Camera.Style != Camera.Styles.ThreeDimCab && Viewer.Camera.Style != Camera.Styles.Cab))))) continue;
                    }
                    if (freightAnim.FreightShape != null && !((freightAnim.Animation is FreightAnimationContinuous) && (freightAnim.Animation as FreightAnimationContinuous).LoadPerCent == 0))
                    {
                        freightAnim.FreightShape.Location.XNAMatrix = Car.WorldPosition.XNAMatrix;
                        freightAnim.FreightShape.Location.TileX = Car.WorldPosition.TileX; freightAnim.FreightShape.Location.TileZ = Car.WorldPosition.TileZ;
                        if (freightAnim.FreightShape.XNAMatrices.Length > 0)
                        {
                            if (freightAnim.Animation is FreightAnimationContinuous)
                            {
                                var continuousFreightAnim = freightAnim.Animation as FreightAnimationContinuous;
                                if (MSTSWagon.FreightAnimations.IsGondola) freightAnim.FreightShape.XNAMatrices[0] = TrainCarShape.XNAMatrices[1];
                                freightAnim.FreightShape.XNAMatrices[0].M42 = continuousFreightAnim.MinHeight +
                                   continuousFreightAnim.LoadPerCent / 100 * (continuousFreightAnim.MaxHeight - continuousFreightAnim.MinHeight);
                            }
                            if (freightAnim.Animation is FreightAnimationStatic)
                            {
                                var staticFreightAnim = freightAnim.Animation as FreightAnimationStatic;
                                freightAnim.FreightShape.XNAMatrices[0].M41 = staticFreightAnim.XOffset;
                                freightAnim.FreightShape.XNAMatrices[0].M42 = staticFreightAnim.YOffset;
                                freightAnim.FreightShape.XNAMatrices[0].M43 = staticFreightAnim.ZOffset;
                            }

                        }
                        // Forcing rotation of freight shape
                        freightAnim.FreightShape.PrepareFrame(frame, elapsedTime);
                    }
                }
            }

            // Get the current height above "sea level" for the relevant car
            Car.CarHeightAboveGroundM = Viewer.Tiles.GetElevation(Car.WorldPosition.WorldLocation);

            // Control visibility of passenger cabin when inside it
            if (Viewer.Camera.AttachedCar == this.MSTSWagon
                 && //( Viewer.ViewPoint == Viewer.ViewPoints.Cab ||  // TODO, restore when we complete cab views - 
                     Viewer.Camera.Style == Camera.Styles.Passenger)
            {
                // We are in the passenger cabin
                if (InteriorShape != null)
                    InteriorShape.PrepareFrame(frame, elapsedTime);
                else
                    TrainCarShape.PrepareFrame(frame, elapsedTime);
            }
            else
            {
                // Skip drawing if 2D or 3D Cab view - Cab view already drawn - by GeorgeS changed by DennisAT
                if (Viewer.Camera.AttachedCar == this.MSTSWagon &&
                    (Viewer.Camera.Style == Camera.Styles.Cab || Viewer.Camera.Style == Camera.Styles.ThreeDimCab))
                    return;

                // We are outside the passenger cabin
                TrainCarShape.PrepareFrame(frame, elapsedTime);
            }

        }



        /// <summary>
        /// Unload and release the car - its not longer being displayed
        /// </summary>
        public override void Unload()
        {
            // Removing sound sources from sound update thread
            Viewer.SoundProcess.RemoveSoundSources(this);

            base.Unload();
        }


        /// <summary>
        /// Load the various car sounds
        /// </summary>
        /// <param name="wagonFolderSlash"></param>
        private void LoadCarSounds(string wagonFolderSlash)
        {
            if (MSTSWagon.MainSoundFileName != null) LoadCarSound(wagonFolderSlash, MSTSWagon.MainSoundFileName);
            if (MSTSWagon.InteriorSoundFileName != null) LoadCarSound(wagonFolderSlash, MSTSWagon.InteriorSoundFileName);
            if (MSTSWagon.Cab3DSoundFileName != null) LoadCarSound(wagonFolderSlash, MSTSWagon.InteriorSoundFileName);
        }


        /// <summary>
        /// Load the car sound, attach it to the car
        /// check first in the wagon folder, then the global folder for the sound.
        /// If not found, report a warning.
        /// </summary>
        /// <param name="wagonFolderSlash"></param>
        /// <param name="filename"></param>
        protected void LoadCarSound(string wagonFolderSlash, string filename)
        {
            if (filename == null)
                return;
            string smsFilePath = wagonFolderSlash + @"sound\" + filename;
            if (!File.Exists(smsFilePath))
                smsFilePath = Viewer.Simulator.BasePath + @"\sound\" + filename;
            if (!File.Exists(smsFilePath))
            {
                Trace.TraceWarning("Cannot find {1} car sound file {0}", filename, wagonFolderSlash);
                return;
            }

            try
            {
                Viewer.SoundProcess.AddSoundSource(this, new SoundSource(Viewer, MSTSWagon, smsFilePath));
            }
            catch (Exception error)
            {
                Trace.WriteLine(new FileLoadException(smsFilePath, error));
            }
        }

        /// <summary>
        /// Load the inside and outside sounds for the default level 0 track type.
        /// </summary>
        private void LoadTrackSounds()
        {
            if (Viewer.TrackTypes.Count > 0)  // TODO, still have to figure out if this should be part of the car, or train, or track
            {
                if (!string.IsNullOrEmpty(MSTSWagon.InteriorSoundFileName))
                    LoadTrackSound(Viewer.TrackTypes[0].InsideSound);

                LoadTrackSound(Viewer.TrackTypes[0].OutsideSound);
            }
        }

        /// <summary>
        /// Load the sound source, attach it to the car.
        /// Check first in route\SOUND folder, then in base\SOUND folder.
        /// </summary>
        /// <param name="filename"></param>
        private void LoadTrackSound(string filename)
        {
            if (filename == null)
                return;
            string path = Viewer.Simulator.RoutePath + @"\SOUND\" + filename;
            if (!File.Exists(path))
                path = Viewer.Simulator.BasePath + @"\SOUND\" + filename;
            if (!File.Exists(path))
            {
                Trace.TraceWarning("Cannot find track sound file {0}", filename);
                return;
            }
            Viewer.SoundProcess.AddSoundSource(this, new SoundSource(Viewer, MSTSWagon, path));
        }

        internal override void Mark()
        {
            TrainCarShape.Mark();
            if (FreightShape != null)
                FreightShape.Mark();
            if (InteriorShape != null)
                InteriorShape.Mark();
        }
    }
}<|MERGE_RESOLUTION|>--- conflicted
+++ resolved
@@ -150,39 +150,21 @@
                     drawer.Initialize(steamTexture);
                 }
 
-<<<<<<< HEAD
-
-                // Water spray for when water scoop is in use (use steam effects for the time being)
-                // Forward motion
-                if (emitter.Key.ToLowerInvariant() == "waterscoopfx")
-                    WaterScoop.AddRange(emitter.Value);
-                
-=======
                 // Water spray for when water scoop is in use (use steam effects for the time being) 
                 // Forward motion
                 if (emitter.Key.ToLowerInvariant() == "waterscoopfx")
                     WaterScoop.AddRange(emitter.Value);
 
->>>>>>> 6d236e4b
                 foreach (var drawer in WaterScoop)
                 {
                     drawer.Initialize(steamTexture);
                 }
-<<<<<<< HEAD
-                
+
                 // Reverse motion
-                
+
                 if (emitter.Key.ToLowerInvariant() == "waterscoopreversefx")
                     WaterScoopReverse.AddRange(emitter.Value);
-                
-=======
-
-                // Reverse motion
-
-                if (emitter.Key.ToLowerInvariant() == "waterscoopreversefx")
-                    WaterScoopReverse.AddRange(emitter.Value);
-
->>>>>>> 6d236e4b
+
                 foreach (var drawer in WaterScoopReverse)
                 {
                     drawer.Initialize(steamTexture);
@@ -191,19 +173,11 @@
                 // Water overflow when tender is over full during water trough filling (use steam effects for the time being) 
 
                 if (emitter.Key.ToLowerInvariant() == "tenderwateroverflowfx")
-<<<<<<< HEAD
-                   TenderWaterOverflow.AddRange(emitter.Value);
-                
+                    TenderWaterOverflow.AddRange(emitter.Value);
+
                 foreach (var drawer in TenderWaterOverflow)
                 {
-                   drawer.Initialize(steamTexture);
-=======
-                    TenderWaterOverflow.AddRange(emitter.Value);
-
-                foreach (var drawer in TenderWaterOverflow)
-                {
                     drawer.Initialize(steamTexture);
->>>>>>> 6d236e4b
                 }
 
             }
@@ -550,25 +524,11 @@
             // Wagon fire smoke
             foreach (var drawer in WagonSmoke)
             {
-<<<<<<< HEAD
-                  drawer.SetOutput(car.WagonSmokeVelocityMpS, car.WagonSmokeVolumeM3pS, car.WagonSmokeDurationS, car.WagonSmokeSteadyColor);
-            }
-
-            // Bearing Hot box smoke
-            foreach (var drawer in BearingHotBox)
-            {
-               drawer.SetOutput(car.BearingHotBoxSmokeVelocityMpS, car.BearingHotBoxSmokeVolumeM3pS, car.BearingHotBoxSmokeDurationS, car.BearingHotBoxSmokeSteadyColor);
-            }
-
-            // Water spray for water sccop (uses steam effects currently) - Forward direction
-            if (car.Train == null || car.Direction == Direction.Forward)
-=======
                 drawer.SetOutput(car.WagonSmokeVelocityMpS, car.WagonSmokeVolumeM3pS, car.WagonSmokeDurationS, car.WagonSmokeSteadyColor);
             }
 
             // Water spray for water scoop (uses steam effects currently) - Forward direction
             if (car.Direction == Direction.Forward)
->>>>>>> 6d236e4b
             {
                 foreach (var drawer in WaterScoop)
                 {
