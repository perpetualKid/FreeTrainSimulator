﻿// COPYRIGHT 2009, 2010, 2011, 2012, 2013, 2014 by the Open Rails project.
// 
// This file is part of Open Rails.
// 
// Open Rails is free software: you can redistribute it and/or modify
// it under the terms of the GNU General Public License as published by
// the Free Software Foundation, either version 3 of the License, or
// (at your option) any later version.
// 
// Open Rails is distributed in the hope that it will be useful,
// but WITHOUT ANY WARRANTY; without even the implied warranty of
// MERCHANTABILITY or FITNESS FOR A PARTICULAR PURPOSE.  See the
// GNU General Public License for more details.
// 
// You should have received a copy of the GNU General Public License
// along with Open Rails.  If not, see <http://www.gnu.org/licenses/>.

// This file is the responsibility of the 3D & Environment Team. 

<<<<<<< HEAD
using Microsoft.Xna.Framework;
=======
using System;
using System.Collections.Generic;
using System.Linq;
using Microsoft.Xna.Framework.Graphics;
>>>>>>> ab83b4ca
using Orts.Common;
using Orts.Simulation.Physics;
using Orts.Simulation.RollingStocks;
using ORTS.Common;
using ORTS.Common.Input;

namespace Orts.Viewer3D.RollingStock
{
    public class MSTSDieselLocomotiveViewer : MSTSLocomotiveViewer
    {
        MSTSDieselLocomotive DieselLocomotive { get { return (MSTSDieselLocomotive)Car; } }
        List<ParticleEmitterViewer> Exhaust = new List<ParticleEmitterViewer>();

        public MSTSDieselLocomotiveViewer(Viewer viewer, MSTSDieselLocomotive car)
            : base(viewer, car)
        {
            // Now all the particle drawers have been setup, assign them textures based
            // on what emitters we know about.

            string dieselTexture = viewer.Simulator.BasePath + @"\GLOBAL\TEXTURES\dieselsmoke.ace";


            // Diesel Exhaust
            foreach (var drawers in from drawer in ParticleDrawers
                                    where drawer.Key.ToLowerInvariant().StartsWith("exhaust")
                                    select drawer.Value)
            {
                Exhaust.AddRange(drawers);
            }
            foreach (var drawer in Exhaust)
                drawer.Initialize(dieselTexture);

            if (car.Train != null && (car.Train.TrainType == Train.TRAINTYPE.AI ||
                ((car.Train.TrainType == Train.TRAINTYPE.PLAYER || car.Train.TrainType == Train.TRAINTYPE.AI_PLAYERDRIVEN || car.Train.TrainType == Train.TRAINTYPE.AI_PLAYERHOSTING) &&
                (car.Train.MUDirection != Direction.N && (car as MSTSDieselLocomotive).DieselEngines[0].EngineStatus == Simulation.RollingStocks.SubSystems.PowerSupplies.DieselEngine.Status.Running))))
            {
                (car as MSTSDieselLocomotive).SignalEvent(Event.ReverserToForwardBackward);
                (car as MSTSDieselLocomotive).SignalEvent(Event.ReverserChange);
            }
        }


        /// <summary>
        /// A keyboard or mouse click has occured. Read the UserInput
        /// structure to determine what was pressed.
        /// </summary>
        public override void HandleUserInput(ElapsedTime elapsedTime)
        {
            base.HandleUserInput(elapsedTime);
        }

        public override void InitializeUserInputCommands()
        {
            UserInputCommands.Add(UserCommand.ControlVacuumExhausterPressed, new Action[] { () => new VacuumExhausterCommand(Viewer.Log, false), () => new VacuumExhausterCommand(Viewer.Log, true) });
            UserInputCommands.Add(UserCommand.ControlDieselPlayer, new Action[] { Noop, () => new TogglePlayerEngineCommand(Viewer.Log) });
            base.InitializeUserInputCommands();
        }


        /// <summary>
        /// We are about to display a video frame.  Calculate positions for 
        /// animated objects, and add their primitives to the RenderFrame list.
        /// </summary>
        public override void PrepareFrame(RenderFrame frame, ElapsedTime elapsedTime)
        {
            var car = this.Car as MSTSDieselLocomotive;
            
            // Diesel exhaust
            var exhaustParticles = car.Train != null && car.Train.TrainType == Train.TRAINTYPE.STATIC ? 0 : car.ExhaustParticles.SmoothedValue;
            foreach (var drawer in Exhaust)
            {
                var colorR = car.ExhaustColorR.SmoothedValue / 255f;
                var colorG = car.ExhaustColorG.SmoothedValue / 255f;
                var colorB = car.ExhaustColorB.SmoothedValue / 255f;
                drawer.SetOutput(exhaustParticles, car.ExhaustMagnitude.SmoothedValue, new Color((byte)car.ExhaustColorR.SmoothedValue, (byte)car.ExhaustColorG.SmoothedValue, (byte)car.ExhaustColorB.SmoothedValue));
            }
            
            base.PrepareFrame(frame, elapsedTime);
        }
    }
}<|MERGE_RESOLUTION|>--- conflicted
+++ resolved
@@ -1,4 +1,4 @@
-﻿// COPYRIGHT 2009, 2010, 2011, 2012, 2013, 2014 by the Open Rails project.
+// COPYRIGHT 2009, 2010, 2011, 2012, 2013, 2014 by the Open Rails project.
 // 
 // This file is part of Open Rails.
 // 
@@ -17,14 +17,10 @@
 
 // This file is the responsibility of the 3D & Environment Team. 
 
-<<<<<<< HEAD
-using Microsoft.Xna.Framework;
-=======
 using System;
 using System.Collections.Generic;
 using System.Linq;
-using Microsoft.Xna.Framework.Graphics;
->>>>>>> ab83b4ca
+using Microsoft.Xna.Framework;
 using Orts.Common;
 using Orts.Simulation.Physics;
 using Orts.Simulation.RollingStocks;
