--- conflicted
+++ resolved
@@ -1,673 +1,334 @@
-<<<<<<< HEAD
-﻿// COPYRIGHT 2009, 2010, 2011, 2012, 2013, 2014 by the Open Rails project.
-// 
-// This file is part of Open Rails.
-// 
-// Open Rails is free software: you can redistribute it and/or modify
-// it under the terms of the GNU General Public License as published by
-// the Free Software Foundation, either version 3 of the License, or
-// (at your option) any later version.
-// 
-// Open Rails is distributed in the hope that it will be useful,
-// but WITHOUT ANY WARRANTY; without even the implied warranty of
-// MERCHANTABILITY or FITNESS FOR A PARTICULAR PURPOSE.  See the
-// GNU General Public License for more details.
-// 
-// You should have received a copy of the GNU General Public License
-// along with Open Rails.  If not, see <http://www.gnu.org/licenses/>.
-
-// This file is the responsibility of the 3D & Environment Team. 
-
-using Microsoft.Xna.Framework;
-using Orts.Common;
-using Orts.Simulation;
-using Orts.Simulation.RollingStocks;
-using Orts.Simulation.RollingStocks.SubSystems.Controllers;
-using ORTS.Common;
-using ORTS.Settings;
-using System;
-using System.Collections.Generic;
-
-namespace Orts.Viewer3D.RollingStock
-{
-    public class MSTSSteamLocomotiveViewer : MSTSLocomotiveViewer
-    {
-        float Throttlepercent;
-        float Color_Value;
-
-        MSTSSteamLocomotive SteamLocomotive { get { return (MSTSSteamLocomotive)Car; } }
-        List<ParticleEmitterViewer> Cylinders = new List<ParticleEmitterViewer>();
-        List<ParticleEmitterViewer> Cylinders2 = new List<ParticleEmitterViewer>();
-        List<ParticleEmitterViewer> Drainpipe = new List<ParticleEmitterViewer>();
-        List<ParticleEmitterViewer> Injectors1 = new List<ParticleEmitterViewer>();
-        List<ParticleEmitterViewer> Injectors2 = new List<ParticleEmitterViewer>();
-        List<ParticleEmitterViewer> Compressor = new List<ParticleEmitterViewer>();
-        List<ParticleEmitterViewer> Generator = new List<ParticleEmitterViewer>();
-        List<ParticleEmitterViewer> SafetyValves = new List<ParticleEmitterViewer>();
-        List<ParticleEmitterViewer> Stack = new List<ParticleEmitterViewer>();
-        List<ParticleEmitterViewer> Whistle = new List<ParticleEmitterViewer>();
-
-        public MSTSSteamLocomotiveViewer(Viewer viewer, MSTSSteamLocomotive car)
-            : base(viewer, car)
-        {
-            // Now all the particle drawers have been setup, assign them textures based
-            // on what emitters we know about.
-            string steamTexture = viewer.Simulator.BasePath + @"\GLOBAL\TEXTURES\smokemain.ace";
-
-            foreach (var emitter in ParticleDrawers)
-            {
-                if (emitter.Key.ToLowerInvariant() == "cylindersfx")
-                    Cylinders.AddRange(emitter.Value);
-                else if (emitter.Key.ToLowerInvariant() == "cylinders2fx")
-                {
-                    Cylinders2.AddRange(emitter.Value);
-                    car.Cylinder2SteamEffects = true;
-                }
-//          Not used in either MSTS or OR
-                else if (emitter.Key.ToLowerInvariant() == "drainpipefx")        // Drainpipe was not used in MSTS, and has no control
-                    Drainpipe.AddRange(emitter.Value);
-                else if (emitter.Key.ToLowerInvariant() == "injectors1fx")
-                    Injectors1.AddRange(emitter.Value);
-                else if (emitter.Key.ToLowerInvariant() == "injectors2fx")
-                    Injectors2.AddRange(emitter.Value);
-                else if (emitter.Key.ToLowerInvariant() == "compressorfx")
-                    Compressor.AddRange(emitter.Value);
-                else if (emitter.Key.ToLowerInvariant() == "generatorfx")
-                {
-                    Generator.AddRange(emitter.Value);
-                    car.GeneratorSteamEffects = true;
-                }
-                else if (emitter.Key.ToLowerInvariant() == "safetyvalvesfx")
-                    SafetyValves.AddRange(emitter.Value);
-                else if (emitter.Key.ToLowerInvariant() == "stackfx")
-                    Stack.AddRange(emitter.Value);
-                else if (emitter.Key.ToLowerInvariant() == "whistlefx")
-                    Whistle.AddRange(emitter.Value);
-                foreach (var drawer in emitter.Value)
-                    drawer.Initialize(steamTexture);
-            }
-        }
-
-        /// <summary>
-        /// Overrides the base method as steam locomotives have continuous reverser controls and so
-        /// lacks the throttle interlock and warning in other locomotives. 
-        /// </summary>
-        protected override void ReverserControlForwards()
-        {
-            SteamLocomotive.StartReverseIncrease(null);
-        }
-
-        /// <summary>
-        /// Overrides the base method as steam locomotives have continuous reverser controls and so
-        /// lacks the throttle interlock and warning in other locomotives. 
-        /// </summary>
-        protected override void ReverserControlBackwards()
-        {
-            SteamLocomotive.StartReverseDecrease(null);
-        }
-        
-        /// <summary>
-        /// Overrides the base method as steam locomotives have only rudimentary gear boxes. 
-        /// </summary>
-        protected override void StartGearBoxIncrease()
-        {
-            SteamLocomotive.SteamStartGearBoxIncrease();
-        }        
-                
-        protected override void StopGearBoxIncrease()
-        {
-           SteamLocomotive.SteamStopGearBoxIncrease();
-        }
-
-        protected override void StartGearBoxDecrease()
-        {
-            SteamLocomotive.SteamStartGearBoxDecrease();
-        }
-
-        protected override void StopGearBoxDecrease()
-        {
-            SteamLocomotive.SteamStopGearBoxDecrease();
-        }
-                
-
-        public override void InitializeUserInputCommands()
-        {
-            UserInputCommands.Add(UserCommand.ControlForwards, new Action[] { () => SteamLocomotive.StopReverseIncrease(), () => ReverserControlForwards() });
-            UserInputCommands.Add(UserCommand.ControlBackwards, new Action[] { () => SteamLocomotive.StopReverseDecrease(), () => ReverserControlBackwards() });
-            UserInputCommands.Add(UserCommand.ControlInjector1Increase, new Action[] { () => SteamLocomotive.StopInjector1Increase(), () => SteamLocomotive.StartInjector1Increase(null) });
-            UserInputCommands.Add(UserCommand.ControlInjector1Decrease, new Action[] { () => SteamLocomotive.StopInjector1Decrease(), () => SteamLocomotive.StartInjector1Decrease(null) });
-            UserInputCommands.Add(UserCommand.ControlInjector2Increase, new Action[] { () => SteamLocomotive.StopInjector2Increase(), () => SteamLocomotive.StartInjector2Increase(null) });
-            UserInputCommands.Add(UserCommand.ControlInjector2Decrease, new Action[] { () => SteamLocomotive.StopInjector2Decrease(), () => SteamLocomotive.StartInjector2Decrease(null) });
-            UserInputCommands.Add(UserCommand.ControlInjector1, new Action[] { Noop, () => new ToggleInjectorCommand(Viewer.Log, 1) });
-            UserInputCommands.Add(UserCommand.ControlInjector2, new Action[] { Noop, () => new ToggleInjectorCommand(Viewer.Log, 2) });
-            UserInputCommands.Add(UserCommand.ControlBlowerIncrease, new Action[] { () => SteamLocomotive.StopBlowerIncrease(), () => SteamLocomotive.StartBlowerIncrease(null) });
-            UserInputCommands.Add(UserCommand.ControlBlowerDecrease, new Action[] { () => SteamLocomotive.StopBlowerDecrease(), () => SteamLocomotive.StartBlowerDecrease(null) });
-            UserInputCommands.Add(UserCommand.ControlDamperIncrease, new Action[] { () => SteamLocomotive.StopDamperIncrease(), () => SteamLocomotive.StartDamperIncrease(null) });
-            UserInputCommands.Add(UserCommand.ControlDamperDecrease, new Action[] { () => SteamLocomotive.StopDamperDecrease(), () => SteamLocomotive.StartDamperDecrease(null) });
-            UserInputCommands.Add(UserCommand.ControlFireboxOpen, new Action[] { () => SteamLocomotive.StopFireboxDoorIncrease(), () => SteamLocomotive.StartFireboxDoorIncrease(null) });
-            UserInputCommands.Add(UserCommand.ControlFireboxClose, new Action[] { () => SteamLocomotive.StopFireboxDoorDecrease(), () => SteamLocomotive.StartFireboxDoorDecrease(null) });
-            UserInputCommands.Add(UserCommand.ControlFiringRateIncrease, new Action[] { () => SteamLocomotive.StopFiringRateIncrease(), () => SteamLocomotive.StartFiringRateIncrease(null) });
-            UserInputCommands.Add(UserCommand.ControlFiringRateDecrease, new Action[] { () => SteamLocomotive.StopFiringRateDecrease(), () => SteamLocomotive.StartFiringRateDecrease(null) });
-            UserInputCommands.Add(UserCommand.ControlFireShovelFull, new Action[] { Noop, () => new FireShovelfullCommand(Viewer.Log) });
-            UserInputCommands.Add(UserCommand.ControlCylinderCocks, new Action[] { Noop, () => new ToggleCylinderCocksCommand(Viewer.Log) });
-            UserInputCommands.Add(UserCommand.ControlCylinderCompound, new Action[] { Noop, () => new ToggleCylinderCompoundCommand(Viewer.Log) });
-            UserInputCommands.Add(UserCommand.ControlTroughRefill, new Action[] { Noop, () => ToggleTroughRefill() });
-            UserInputCommands.Add(UserCommand.ControlSmallEjectorIncrease, new Action[] { () => SteamLocomotive.StopSmallEjectorIncrease(), () => SteamLocomotive.StartSmallEjectorIncrease(null) });
-            UserInputCommands.Add(UserCommand.ControlSmallEjectorDecrease, new Action[] { () => SteamLocomotive.StopSmallEjectorDecrease(), () => SteamLocomotive.StartSmallEjectorDecrease(null) });
-             base.InitializeUserInputCommands();
-        }
-
-        /// <summary>
-        /// A keyboard or mouse click has occured. Read the UserInput
-        /// structure to determine what was pressed.
-        /// </summary>
-        public override void HandleUserInput(ElapsedTime elapsedTime)
-        {
-            // Keeping separated, since it is not a real engine control. (Probably wrong classification?)
-            if (UserInput.IsPressed(UserCommand.ControlFiring)) new ToggleManualFiringCommand(Viewer.Log);
-
-            // Keeping separated, since it is not a real engine control. (Probably wrong classification?)
-            if (UserInput.IsPressed(UserCommand.ControlAIFireOn)) new AIFireOnCommand(Viewer.Log);
-
-            // Keeping separated, since it is not a real engine control. (Probably wrong classification?)
-            if (UserInput.IsPressed(UserCommand.ControlAIFireOff)) new AIFireOffCommand(Viewer.Log);
-
-            // Keeping separated, since it is not a real engine control. (Probably wrong classification?)
-            if (UserInput.IsPressed(UserCommand.ControlAIFireReset)) new AIFireResetCommand(Viewer.Log);
-
-            if (UserInput.Raildriver.Active)
-                SteamLocomotive.SetCutoffPercent(UserInput.Raildriver.DirectionPercent);
-
-            base.HandleUserInput(elapsedTime);
-
-#if DEBUG_DUMP_STEAM_POWER_CURVE
-            // For power curve tests
-            if (Viewer.Settings.DataLogger
-                && !Viewer.Settings.DataLogPerformanceeous
-                && !Viewer.Settings.DataLogPhysics
-                && !Viewer.Settings.DataLogMisc)
-            {
-                var loco = SteamLocomotive;
-                // If we're using more steam than the boiler can make ...
-                if (loco.PreviousTotalSteamUsageLBpS > loco.EvaporationLBpS)
-                {
-                    // Reduce the cut-off gradually as far as 15%
-                    if (loco.CutoffController.CurrentValue > 0.15)
-                    {
-                        float? target = MathHelper.Clamp(loco.CutoffController.CurrentValue - 0.01f, 0.15f, 0.75f);
-                        loco.StartReverseDecrease(target);
-                    }
-                    else
-                    {
-                        // Reduce the throttle also
-                        float? target = SteamLocomotive.ThrottleController.CurrentValue - 0.01f;
-                        loco.StartThrottleDecrease(target);
-                    }
-                }
-            }
-#endif
-        }
-
-        /// <summary>
-        /// Switches between refill start and refill end
-        /// </summary>
-        protected void ToggleTroughRefill()
-        {
-            if (SteamLocomotive.RefillingFromTrough) StopRefillingFromTrough(Viewer.Log);
-            else AttemptToRefillFromTrough();
-        }
-
-        /// <summary>
-        /// Checks if on trough. If not, tell that the scoop is destroyed; else, starts refilling
-        /// </summary>
-        public void AttemptToRefillFromTrough()
-        {
-            if (!SteamLocomotive.HasWaterScoop)
-            {
-                Viewer.Simulator.Confirmer.Message(ConfirmLevel.Warning, Viewer.Catalog.GetString("No scoop in this loco"));
-                return;
-            }
-            if (SteamLocomotive.ScoopIsBroken)
-            {
-                Viewer.Simulator.Confirmer.Message(ConfirmLevel.Error, Viewer.Catalog.GetString("Scoop is broken, can't refill"));
-                return;
-            }
-            if (!SteamLocomotive.IsOverTrough())
-            {
-                // Bad thing, scoop gets broken!
-                Viewer.Simulator.Confirmer.Message(ConfirmLevel.Error, Viewer.Catalog.GetString("Scoop broken because activated outside through"));
-                return;
-            }
-            if (SteamLocomotive.SpeedMpS < SteamLocomotive.ScoopMinPickupSpeedMpS)
-            {
-                Viewer.Simulator.Confirmer.Message(ConfirmLevel.None, Viewer.Catalog.GetStringFmt("Refill: Loco speed must exceed {0}.",
-                    FormatStrings.FormatSpeedLimit(SteamLocomotive.ScoopMinPickupSpeedMpS, Viewer.MilepostUnitsMetric)));
-                return;
-            }
-            if (SteamLocomotive.SpeedMpS > SteamLocomotive.ScoopMaxPickupSpeedMpS)
-            {
-                Viewer.Simulator.Confirmer.Message(ConfirmLevel.None, Viewer.Catalog.GetStringFmt("Refill: Loco speed must not exceed {0}.",
-                    FormatStrings.FormatSpeedLimit(SteamLocomotive.ScoopMaxPickupSpeedMpS, Viewer.MilepostUnitsMetric)));
-                return;
-            }
-            var fraction = SteamLocomotive.GetFilledFraction((uint)MSTSWagon.PickupType.FuelWater);
-            if (fraction > 0.99)
-            {
-                Viewer.Simulator.Confirmer.Message(ConfirmLevel.None, Viewer.Catalog.GetStringFmt("Refill: {0} supply now replenished.",
-                    PickupTypeDictionary[(uint)MSTSWagon.PickupType.FuelWater]));
-                return;
-            }
-            else
-            {
-                MSTSWagon.RefillProcess.OkToRefill = true;
-                MSTSWagon.RefillProcess.ActivePickupObjectUID = -1;
-                SteamLocomotive.RefillingFromTrough = true;
-                SteamLocomotive.SignalEvent(Event.WaterScoopDown);
-                StartRefilling((uint)MSTSWagon.PickupType.FuelWater, fraction);
-            }
-
-        }
-
-        /// <summary>
-        /// Ends a continuous increase in controlled value.
-        /// </summary>
-        public void StopRefillingFromTrough(CommandLog log)
-        {
-            MSTSWagon.RefillProcess.OkToRefill = false;
-            MSTSWagon.RefillProcess.ActivePickupObjectUID = 0;
-            SteamLocomotive.RefillingFromTrough = false;
-            var controller = new MSTSNotchController();
-            controller = SteamLocomotive.GetRefillController((uint)MSTSWagon.PickupType.FuelWater);
-
-            new RefillCommand(log, controller.CurrentValue, controller.CommandStartTime);  // for Replay to use
-            controller.StopIncrease();
-            SteamLocomotive.SignalEvent(Event.WaterScoopUp);
-        }
-
-
-
-        /// <summary>
-        /// We are about to display a video frame.  Calculate positions for 
-        /// animated objects, and add their primitives to the RenderFrame list.
-        /// </summary>
-        public override void PrepareFrame(RenderFrame frame, ElapsedTime elapsedTime)
-        {
-            var car = Car as MSTSSteamLocomotive;
-
-            foreach (var drawer in Cylinders)
-                drawer.SetOutput(car.Cylinders1SteamVelocityMpS, car.Cylinders1SteamVolumeM3pS, car.Cylinder1ParticleDurationS);
-
-             foreach (var drawer in Cylinders2)
-                drawer.SetOutput(car.Cylinders2SteamVelocityMpS, car.Cylinders2SteamVolumeM3pS, car.Cylinder2ParticleDurationS);
-
-            // TODO: Not used in either MSTS or OR - currently disabled by zero values set in SteamLocomotive file
-             foreach (var drawer in Drainpipe)
-                drawer.SetOutput(car.DrainpipeSteamVelocityMpS, car.DrainpipeSteamVolumeM3pS, car.DrainpipeParticleDurationS);
-
-             foreach (var drawer in Injectors1)
-                drawer.SetOutput(car.Injector1SteamVelocityMpS, car.Injector1SteamVolumeM3pS, car.Injector1ParticleDurationS);
-
-             foreach (var drawer in Injectors2)
-                 drawer.SetOutput(car.Injector2SteamVelocityMpS, car.Injector2SteamVolumeM3pS, car.Injector2ParticleDurationS);
-
-             foreach (var drawer in Compressor)
-                drawer.SetOutput(car.CompressorSteamVelocityMpS, car.CompressorSteamVolumeM3pS, car.CompressorParticleDurationS );
-
-            foreach (var drawer in Generator)
-                drawer.SetOutput(car.GeneratorSteamVelocityMpS, car.GeneratorSteamVolumeM3pS, car.GeneratorParticleDurationS);
-            
-            foreach (var drawer in SafetyValves)
-                drawer.SetOutput(car.SafetyValvesSteamVelocityMpS, car.SafetyValvesSteamVolumeM3pS, car.SafetyValvesParticleDurationS);
-
-            Throttlepercent = car.ThrottlePercent > 0 ? car.ThrottlePercent / 10f : 0f;
-
-            foreach (var drawer in Stack)
-            {
-                Color_Value = car.SmokeColor.SmoothedValue;
-                drawer.SetOutput(car.StackSteamVelocityMpS.SmoothedValue, car.StackSteamVolumeM3pS / Stack.Count + car.FireRatio, Throttlepercent + car.FireRatio, new Color(Color_Value, Color_Value, Color_Value));
-            }
-
-            foreach (var drawer in Whistle)
-                drawer.SetOutput(car.WhistleSteamVelocityMpS, car.WhistleSteamVolumeM3pS, car.WhistleParticleDurationS);
-
-            base.PrepareFrame(frame, elapsedTime);
-        }
-    }
-}
-=======
-﻿// COPYRIGHT 2009, 2010, 2011, 2012, 2013, 2014 by the Open Rails project.
-// 
-// This file is part of Open Rails.
-// 
-// Open Rails is free software: you can redistribute it and/or modify
-// it under the terms of the GNU General Public License as published by
-// the Free Software Foundation, either version 3 of the License, or
-// (at your option) any later version.
-// 
-// Open Rails is distributed in the hope that it will be useful,
-// but WITHOUT ANY WARRANTY; without even the implied warranty of
-// MERCHANTABILITY or FITNESS FOR A PARTICULAR PURPOSE.  See the
-// GNU General Public License for more details.
-// 
-// You should have received a copy of the GNU General Public License
-// along with Open Rails.  If not, see <http://www.gnu.org/licenses/>.
-
-// This file is the responsibility of the 3D & Environment Team. 
-
-using System;
-using System.Collections.Generic;
-using Microsoft.Xna.Framework.Graphics;
-using Orts.Common;
-using Orts.Simulation;
-using Orts.Simulation.RollingStocks;
-using Orts.Simulation.RollingStocks.SubSystems.Controllers;
-using ORTS.Common;
-using ORTS.Common.Input;
-
-namespace Orts.Viewer3D.RollingStock
-{
-    public class MSTSSteamLocomotiveViewer : MSTSLocomotiveViewer
-    {
-        float Throttlepercent;
-        float Color_Value;
-
-        MSTSSteamLocomotive SteamLocomotive { get { return (MSTSSteamLocomotive)Car; } }
-        List<ParticleEmitterViewer> Cylinders = new List<ParticleEmitterViewer>();
-        List<ParticleEmitterViewer> Cylinders2 = new List<ParticleEmitterViewer>();
-        List<ParticleEmitterViewer> Drainpipe = new List<ParticleEmitterViewer>();
-        List<ParticleEmitterViewer> Injectors1 = new List<ParticleEmitterViewer>();
-        List<ParticleEmitterViewer> Injectors2 = new List<ParticleEmitterViewer>();
-        List<ParticleEmitterViewer> Compressor = new List<ParticleEmitterViewer>();
-        List<ParticleEmitterViewer> Generator = new List<ParticleEmitterViewer>();
-        List<ParticleEmitterViewer> SafetyValves = new List<ParticleEmitterViewer>();
-        List<ParticleEmitterViewer> Stack = new List<ParticleEmitterViewer>();
-        List<ParticleEmitterViewer> Whistle = new List<ParticleEmitterViewer>();
-
-        public MSTSSteamLocomotiveViewer(Viewer viewer, MSTSSteamLocomotive car)
-            : base(viewer, car)
-        {
-            // Now all the particle drawers have been setup, assign them textures based
-            // on what emitters we know about.
-            string steamTexture = viewer.Simulator.BasePath + @"\GLOBAL\TEXTURES\smokemain.ace";
-
-            foreach (var emitter in ParticleDrawers)
-            {
-                if (emitter.Key.ToLowerInvariant() == "cylindersfx")
-                    Cylinders.AddRange(emitter.Value);
-                else if (emitter.Key.ToLowerInvariant() == "cylinders2fx")
-                {
-                    Cylinders2.AddRange(emitter.Value);
-                    car.Cylinder2SteamEffects = true;
-                }
-//          Not used in either MSTS or OR
-                else if (emitter.Key.ToLowerInvariant() == "drainpipefx")        // Drainpipe was not used in MSTS, and has no control
-                    Drainpipe.AddRange(emitter.Value);
-                else if (emitter.Key.ToLowerInvariant() == "injectors1fx")
-                    Injectors1.AddRange(emitter.Value);
-                else if (emitter.Key.ToLowerInvariant() == "injectors2fx")
-                    Injectors2.AddRange(emitter.Value);
-                else if (emitter.Key.ToLowerInvariant() == "compressorfx")
-                    Compressor.AddRange(emitter.Value);
-                else if (emitter.Key.ToLowerInvariant() == "generatorfx")
-                {
-                    Generator.AddRange(emitter.Value);
-                    car.GeneratorSteamEffects = true;
-                }
-                else if (emitter.Key.ToLowerInvariant() == "safetyvalvesfx")
-                    SafetyValves.AddRange(emitter.Value);
-                else if (emitter.Key.ToLowerInvariant() == "stackfx")
-                    Stack.AddRange(emitter.Value);
-                else if (emitter.Key.ToLowerInvariant() == "whistlefx")
-                    Whistle.AddRange(emitter.Value);
-                foreach (var drawer in emitter.Value)
-                    drawer.Initialize(steamTexture);
-            }
-        }
-
-        /// <summary>
-        /// Overrides the base method as steam locomotives have continuous reverser controls and so
-        /// lacks the throttle interlock and warning in other locomotives. 
-        /// </summary>
-        protected override void ReverserControlForwards()
-        {
-            SteamLocomotive.StartReverseIncrease(null);
-        }
-
-        /// <summary>
-        /// Overrides the base method as steam locomotives have continuous reverser controls and so
-        /// lacks the throttle interlock and warning in other locomotives. 
-        /// </summary>
-        protected override void ReverserControlBackwards()
-        {
-            SteamLocomotive.StartReverseDecrease(null);
-        }
-        
-        /// <summary>
-        /// Overrides the base method as steam locomotives have only rudimentary gear boxes. 
-        /// </summary>
-        protected override void StartGearBoxIncrease()
-        {
-            SteamLocomotive.SteamStartGearBoxIncrease();
-        }        
-                
-        protected override void StopGearBoxIncrease()
-        {
-           SteamLocomotive.SteamStopGearBoxIncrease();
-        }
-
-        protected override void StartGearBoxDecrease()
-        {
-            SteamLocomotive.SteamStartGearBoxDecrease();
-        }
-
-        protected override void StopGearBoxDecrease()
-        {
-            SteamLocomotive.SteamStopGearBoxDecrease();
-        }
-                
-
-        public override void InitializeUserInputCommands()
-        {
-            UserInputCommands.Add(UserCommand.ControlForwards, new Action[] { () => SteamLocomotive.StopReverseIncrease(), () => ReverserControlForwards() });
-            UserInputCommands.Add(UserCommand.ControlBackwards, new Action[] { () => SteamLocomotive.StopReverseDecrease(), () => ReverserControlBackwards() });
-            UserInputCommands.Add(UserCommand.ControlInjector1Increase, new Action[] { () => SteamLocomotive.StopInjector1Increase(), () => SteamLocomotive.StartInjector1Increase(null) });
-            UserInputCommands.Add(UserCommand.ControlInjector1Decrease, new Action[] { () => SteamLocomotive.StopInjector1Decrease(), () => SteamLocomotive.StartInjector1Decrease(null) });
-            UserInputCommands.Add(UserCommand.ControlInjector2Increase, new Action[] { () => SteamLocomotive.StopInjector2Increase(), () => SteamLocomotive.StartInjector2Increase(null) });
-            UserInputCommands.Add(UserCommand.ControlInjector2Decrease, new Action[] { () => SteamLocomotive.StopInjector2Decrease(), () => SteamLocomotive.StartInjector2Decrease(null) });
-            UserInputCommands.Add(UserCommand.ControlInjector1, new Action[] { Noop, () => new ToggleInjectorCommand(Viewer.Log, 1) });
-            UserInputCommands.Add(UserCommand.ControlInjector2, new Action[] { Noop, () => new ToggleInjectorCommand(Viewer.Log, 2) });
-            UserInputCommands.Add(UserCommand.ControlBlowerIncrease, new Action[] { () => SteamLocomotive.StopBlowerIncrease(), () => SteamLocomotive.StartBlowerIncrease(null) });
-            UserInputCommands.Add(UserCommand.ControlBlowerDecrease, new Action[] { () => SteamLocomotive.StopBlowerDecrease(), () => SteamLocomotive.StartBlowerDecrease(null) });
-            UserInputCommands.Add(UserCommand.ControlDamperIncrease, new Action[] { () => SteamLocomotive.StopDamperIncrease(), () => SteamLocomotive.StartDamperIncrease(null) });
-            UserInputCommands.Add(UserCommand.ControlDamperDecrease, new Action[] { () => SteamLocomotive.StopDamperDecrease(), () => SteamLocomotive.StartDamperDecrease(null) });
-            UserInputCommands.Add(UserCommand.ControlFireboxOpen, new Action[] { () => SteamLocomotive.StopFireboxDoorIncrease(), () => SteamLocomotive.StartFireboxDoorIncrease(null) });
-            UserInputCommands.Add(UserCommand.ControlFireboxClose, new Action[] { () => SteamLocomotive.StopFireboxDoorDecrease(), () => SteamLocomotive.StartFireboxDoorDecrease(null) });
-            UserInputCommands.Add(UserCommand.ControlFiringRateIncrease, new Action[] { () => SteamLocomotive.StopFiringRateIncrease(), () => SteamLocomotive.StartFiringRateIncrease(null) });
-            UserInputCommands.Add(UserCommand.ControlFiringRateDecrease, new Action[] { () => SteamLocomotive.StopFiringRateDecrease(), () => SteamLocomotive.StartFiringRateDecrease(null) });
-            UserInputCommands.Add(UserCommand.ControlFireShovelFull, new Action[] { Noop, () => new FireShovelfullCommand(Viewer.Log) });
-            UserInputCommands.Add(UserCommand.ControlCylinderCocks, new Action[] { Noop, () => new ToggleCylinderCocksCommand(Viewer.Log) });
-            UserInputCommands.Add(UserCommand.ControlCylinderCompound, new Action[] { Noop, () => new ToggleCylinderCompoundCommand(Viewer.Log) });
-            UserInputCommands.Add(UserCommand.ControlTroughRefill, new Action[] { Noop, () => ToggleTroughRefill() });
-            UserInputCommands.Add(UserCommand.ControlSmallEjectorIncrease, new Action[] { () => SteamLocomotive.StopSmallEjectorIncrease(), () => SteamLocomotive.StartSmallEjectorIncrease(null) });
-            UserInputCommands.Add(UserCommand.ControlSmallEjectorDecrease, new Action[] { () => SteamLocomotive.StopSmallEjectorDecrease(), () => SteamLocomotive.StartSmallEjectorDecrease(null) });
-             base.InitializeUserInputCommands();
-        }
-
-        /// <summary>
-        /// A keyboard or mouse click has occured. Read the UserInput
-        /// structure to determine what was pressed.
-        /// </summary>
-        public override void HandleUserInput(ElapsedTime elapsedTime)
-        {
-            // Keeping separated, since it is not a real engine control. (Probably wrong classification?)
-            if (UserInput.IsPressed(UserCommand.ControlFiring)) new ToggleManualFiringCommand(Viewer.Log);
-
-            // Keeping separated, since it is not a real engine control. (Probably wrong classification?)
-            if (UserInput.IsPressed(UserCommand.ControlAIFireOn)) new AIFireOnCommand(Viewer.Log);
-
-            // Keeping separated, since it is not a real engine control. (Probably wrong classification?)
-            if (UserInput.IsPressed(UserCommand.ControlAIFireOff)) new AIFireOffCommand(Viewer.Log);
-
-            // Keeping separated, since it is not a real engine control. (Probably wrong classification?)
-            if (UserInput.IsPressed(UserCommand.ControlAIFireReset)) new AIFireResetCommand(Viewer.Log);
-
-            if (UserInput.RDState != null && UserInput.RDState.Changed)
-                SteamLocomotive.SetCutoffPercent(UserInput.RDState.DirectionPercent);
-
-            base.HandleUserInput(elapsedTime);
-
-#if DEBUG_DUMP_STEAM_POWER_CURVE
-            // For power curve tests
-            if (Viewer.Settings.DataLogger
-                && !Viewer.Settings.DataLogPerformanceeous
-                && !Viewer.Settings.DataLogPhysics
-                && !Viewer.Settings.DataLogMisc)
-            {
-                var loco = SteamLocomotive;
-                // If we're using more steam than the boiler can make ...
-                if (loco.PreviousTotalSteamUsageLBpS > loco.EvaporationLBpS)
-                {
-                    // Reduce the cut-off gradually as far as 15%
-                    if (loco.CutoffController.CurrentValue > 0.15)
-                    {
-                        float? target = MathHelper.Clamp(loco.CutoffController.CurrentValue - 0.01f, 0.15f, 0.75f);
-                        loco.StartReverseDecrease(target);
-                    }
-                    else
-                    {
-                        // Reduce the throttle also
-                        float? target = SteamLocomotive.ThrottleController.CurrentValue - 0.01f;
-                        loco.StartThrottleDecrease(target);
-                    }
-                }
-            }
-#endif
-        }
-
-        /// <summary>
-        /// Switches between refill start and refill end
-        /// </summary>
-        protected void ToggleTroughRefill()
-        {
-            if (SteamLocomotive.RefillingFromTrough) StopRefillingFromTrough(Viewer.Log);
-            else AttemptToRefillFromTrough();
-        }
-
-        /// <summary>
-        /// Checks if on trough. If not, tell that the scoop is destroyed; else, starts refilling
-        /// </summary>
-        public void AttemptToRefillFromTrough()
-        {
-            if (!SteamLocomotive.HasWaterScoop)
-            {
-                Viewer.Simulator.Confirmer.Message(ConfirmLevel.Warning, Viewer.Catalog.GetString("No scoop in this loco"));
-                return;
-            }
-            if (SteamLocomotive.ScoopIsBroken)
-            {
-                Viewer.Simulator.Confirmer.Message(ConfirmLevel.Error, Viewer.Catalog.GetString("Scoop is broken, can't refill"));
-                return;
-            }
-            if (!SteamLocomotive.IsOverTrough())
-            {
-                // Bad thing, scoop gets broken!
-                Viewer.Simulator.Confirmer.Message(ConfirmLevel.Error, Viewer.Catalog.GetString("Scoop broken because activated outside trough"));
-                return;
-            }
-            if (SteamLocomotive.SpeedMpS < SteamLocomotive.ScoopMinPickupSpeedMpS)
-            {
-                Viewer.Simulator.Confirmer.Message(ConfirmLevel.None, Viewer.Catalog.GetStringFmt("Refill: Loco speed must exceed {0}.",
-                    FormatStrings.FormatSpeedLimit(SteamLocomotive.ScoopMinPickupSpeedMpS, Viewer.MilepostUnitsMetric)));
-                return;
-            }
-            if (SteamLocomotive.SpeedMpS > SteamLocomotive.ScoopMaxPickupSpeedMpS)
-            {
-                Viewer.Simulator.Confirmer.Message(ConfirmLevel.None, Viewer.Catalog.GetStringFmt("Refill: Loco speed must not exceed {0}.",
-                    FormatStrings.FormatSpeedLimit(SteamLocomotive.ScoopMaxPickupSpeedMpS, Viewer.MilepostUnitsMetric)));
-                return;
-            }
-            var fraction = SteamLocomotive.GetFilledFraction((uint)MSTSWagon.PickupType.FuelWater);
-            if (fraction > 0.99)
-            {
-                Viewer.Simulator.Confirmer.Message(ConfirmLevel.None, Viewer.Catalog.GetStringFmt("Refill: {0} supply now replenished.",
-                    PickupTypeDictionary[(uint)MSTSWagon.PickupType.FuelWater]));
-                return;
-            }
-            else
-            {
-                MSTSWagon.RefillProcess.OkToRefill = true;
-                MSTSWagon.RefillProcess.ActivePickupObjectUID = -1;
-                SteamLocomotive.RefillingFromTrough = true;
-                SteamLocomotive.SignalEvent(Event.WaterScoopDown);
-                StartRefilling((uint)MSTSWagon.PickupType.FuelWater, fraction);
-            }
-
-        }
-
-        /// <summary>
-        /// Ends a continuous increase in controlled value.
-        /// </summary>
-        public void StopRefillingFromTrough(CommandLog log)
-        {
-            MSTSWagon.RefillProcess.OkToRefill = false;
-            MSTSWagon.RefillProcess.ActivePickupObjectUID = 0;
-            SteamLocomotive.RefillingFromTrough = false;
-            var controller = new MSTSNotchController();
-            controller = SteamLocomotive.GetRefillController((uint)MSTSWagon.PickupType.FuelWater);
-
-            new RefillCommand(log, controller.CurrentValue, controller.CommandStartTime);  // for Replay to use
-            controller.StopIncrease();
-            SteamLocomotive.SignalEvent(Event.WaterScoopUp);
-        }
-
-
-
-        /// <summary>
-        /// We are about to display a video frame.  Calculate positions for 
-        /// animated objects, and add their primitives to the RenderFrame list.
-        /// </summary>
-        public override void PrepareFrame(RenderFrame frame, ElapsedTime elapsedTime)
-        {
-            var car = Car as MSTSSteamLocomotive;
-
-            foreach (var drawer in Cylinders)
-                drawer.SetOutput(car.Cylinders1SteamVelocityMpS, car.Cylinders1SteamVolumeM3pS, car.Cylinder1ParticleDurationS);
-
-             foreach (var drawer in Cylinders2)
-                drawer.SetOutput(car.Cylinders2SteamVelocityMpS, car.Cylinders2SteamVolumeM3pS, car.Cylinder2ParticleDurationS);
-
-            // TODO: Not used in either MSTS or OR - currently disabled by zero values set in SteamLocomotive file
-             foreach (var drawer in Drainpipe)
-                drawer.SetOutput(car.DrainpipeSteamVelocityMpS, car.DrainpipeSteamVolumeM3pS, car.DrainpipeParticleDurationS);
-
-             foreach (var drawer in Injectors1)
-                drawer.SetOutput(car.Injector1SteamVelocityMpS, car.Injector1SteamVolumeM3pS, car.Injector1ParticleDurationS);
-
-             foreach (var drawer in Injectors2)
-                 drawer.SetOutput(car.Injector2SteamVelocityMpS, car.Injector2SteamVolumeM3pS, car.Injector2ParticleDurationS);
-
-             foreach (var drawer in Compressor)
-                drawer.SetOutput(car.CompressorSteamVelocityMpS, car.CompressorSteamVolumeM3pS, car.CompressorParticleDurationS );
-
-            foreach (var drawer in Generator)
-                drawer.SetOutput(car.GeneratorSteamVelocityMpS, car.GeneratorSteamVolumeM3pS, car.GeneratorParticleDurationS);
-            
-            foreach (var drawer in SafetyValves)
-                drawer.SetOutput(car.SafetyValvesSteamVelocityMpS, car.SafetyValvesSteamVolumeM3pS, car.SafetyValvesParticleDurationS);
-
-            Throttlepercent = car.ThrottlePercent > 0 ? car.ThrottlePercent / 10f : 0f;
-
-            foreach (var drawer in Stack)
-            {
-                Color_Value = car.SmokeColor.SmoothedValue;
-                drawer.SetOutput(car.StackSteamVelocityMpS.SmoothedValue, car.StackSteamVolumeM3pS / Stack.Count + car.FireRatio, Throttlepercent + car.FireRatio, new Color(Color_Value, Color_Value, Color_Value));
-            }
-
-            foreach (var drawer in Whistle)
-                drawer.SetOutput(car.WhistleSteamVelocityMpS, car.WhistleSteamVolumeM3pS, car.WhistleParticleDurationS);
-
-            base.PrepareFrame(frame, elapsedTime);
-        }
-    }
-}
->>>>>>> 74fa3003
+﻿// COPYRIGHT 2009, 2010, 2011, 2012, 2013, 2014 by the Open Rails project.
+// 
+// This file is part of Open Rails.
+// 
+// Open Rails is free software: you can redistribute it and/or modify
+// it under the terms of the GNU General Public License as published by
+// the Free Software Foundation, either version 3 of the License, or
+// (at your option) any later version.
+// 
+// Open Rails is distributed in the hope that it will be useful,
+// but WITHOUT ANY WARRANTY; without even the implied warranty of
+// MERCHANTABILITY or FITNESS FOR A PARTICULAR PURPOSE.  See the
+// GNU General Public License for more details.
+// 
+// You should have received a copy of the GNU General Public License
+// along with Open Rails.  If not, see <http://www.gnu.org/licenses/>.
+
+// This file is the responsibility of the 3D & Environment Team. 
+
+using Microsoft.Xna.Framework;
+using System.Collections.Generic;
+using Orts.Common;
+using Orts.Simulation;
+using Orts.Simulation.RollingStocks;
+using Orts.Simulation.RollingStocks.SubSystems.Controllers;
+using ORTS.Common;
+using ORTS.Common.Input;
+
+namespace Orts.Viewer3D.RollingStock
+{
+    public class MSTSSteamLocomotiveViewer : MSTSLocomotiveViewer
+    {
+        float Throttlepercent;
+        float Color_Value;
+
+        MSTSSteamLocomotive SteamLocomotive { get { return (MSTSSteamLocomotive)Car; } }
+        List<ParticleEmitterViewer> Cylinders = new List<ParticleEmitterViewer>();
+        List<ParticleEmitterViewer> Cylinders2 = new List<ParticleEmitterViewer>();
+        List<ParticleEmitterViewer> Drainpipe = new List<ParticleEmitterViewer>();
+        List<ParticleEmitterViewer> Injectors1 = new List<ParticleEmitterViewer>();
+        List<ParticleEmitterViewer> Injectors2 = new List<ParticleEmitterViewer>();
+        List<ParticleEmitterViewer> Compressor = new List<ParticleEmitterViewer>();
+        List<ParticleEmitterViewer> Generator = new List<ParticleEmitterViewer>();
+        List<ParticleEmitterViewer> SafetyValves = new List<ParticleEmitterViewer>();
+        List<ParticleEmitterViewer> Stack = new List<ParticleEmitterViewer>();
+        List<ParticleEmitterViewer> Whistle = new List<ParticleEmitterViewer>();
+
+        public MSTSSteamLocomotiveViewer(Viewer viewer, MSTSSteamLocomotive car)
+            : base(viewer, car)
+        {
+            // Now all the particle drawers have been setup, assign them textures based
+            // on what emitters we know about.
+            string steamTexture = viewer.Simulator.BasePath + @"\GLOBAL\TEXTURES\smokemain.ace";
+
+            foreach (var emitter in ParticleDrawers)
+            {
+                if (emitter.Key.ToLowerInvariant() == "cylindersfx")
+                    Cylinders.AddRange(emitter.Value);
+                else if (emitter.Key.ToLowerInvariant() == "cylinders2fx")
+                {
+                    Cylinders2.AddRange(emitter.Value);
+                    car.Cylinder2SteamEffects = true;
+                }
+//          Not used in either MSTS or OR
+                else if (emitter.Key.ToLowerInvariant() == "drainpipefx")        // Drainpipe was not used in MSTS, and has no control
+                    Drainpipe.AddRange(emitter.Value);
+                else if (emitter.Key.ToLowerInvariant() == "injectors1fx")
+                    Injectors1.AddRange(emitter.Value);
+                else if (emitter.Key.ToLowerInvariant() == "injectors2fx")
+                    Injectors2.AddRange(emitter.Value);
+                else if (emitter.Key.ToLowerInvariant() == "compressorfx")
+                    Compressor.AddRange(emitter.Value);
+                else if (emitter.Key.ToLowerInvariant() == "generatorfx")
+                {
+                    Generator.AddRange(emitter.Value);
+                    car.GeneratorSteamEffects = true;
+                }
+                else if (emitter.Key.ToLowerInvariant() == "safetyvalvesfx")
+                    SafetyValves.AddRange(emitter.Value);
+                else if (emitter.Key.ToLowerInvariant() == "stackfx")
+                    Stack.AddRange(emitter.Value);
+                else if (emitter.Key.ToLowerInvariant() == "whistlefx")
+                    Whistle.AddRange(emitter.Value);
+                foreach (var drawer in emitter.Value)
+                    drawer.Initialize(steamTexture);
+            }
+        }
+
+        /// <summary>
+        /// Overrides the base method as steam locomotives have continuous reverser controls and so
+        /// lacks the throttle interlock and warning in other locomotives. 
+        /// </summary>
+        protected override void ReverserControlForwards()
+        {
+            SteamLocomotive.StartReverseIncrease(null);
+        }
+
+        /// <summary>
+        /// Overrides the base method as steam locomotives have continuous reverser controls and so
+        /// lacks the throttle interlock and warning in other locomotives. 
+        /// </summary>
+        protected override void ReverserControlBackwards()
+        {
+            SteamLocomotive.StartReverseDecrease(null);
+        }
+        
+        /// <summary>
+        /// Overrides the base method as steam locomotives have only rudimentary gear boxes. 
+        /// </summary>
+        protected override void StartGearBoxIncrease()
+        {
+            SteamLocomotive.SteamStartGearBoxIncrease();
+        }        
+                
+        protected override void StopGearBoxIncrease()
+        {
+           SteamLocomotive.SteamStopGearBoxIncrease();
+        }
+
+        protected override void StartGearBoxDecrease()
+        {
+            SteamLocomotive.SteamStartGearBoxDecrease();
+        }
+
+        protected override void StopGearBoxDecrease()
+        {
+            SteamLocomotive.SteamStopGearBoxDecrease();
+        }
+                
+
+        public override void InitializeUserInputCommands()
+        {
+            UserInputCommands.Add(UserCommand.ControlForwards, new Action[] { () => SteamLocomotive.StopReverseIncrease(), () => ReverserControlForwards() });
+            UserInputCommands.Add(UserCommand.ControlBackwards, new Action[] { () => SteamLocomotive.StopReverseDecrease(), () => ReverserControlBackwards() });
+            UserInputCommands.Add(UserCommand.ControlInjector1Increase, new Action[] { () => SteamLocomotive.StopInjector1Increase(), () => SteamLocomotive.StartInjector1Increase(null) });
+            UserInputCommands.Add(UserCommand.ControlInjector1Decrease, new Action[] { () => SteamLocomotive.StopInjector1Decrease(), () => SteamLocomotive.StartInjector1Decrease(null) });
+            UserInputCommands.Add(UserCommand.ControlInjector2Increase, new Action[] { () => SteamLocomotive.StopInjector2Increase(), () => SteamLocomotive.StartInjector2Increase(null) });
+            UserInputCommands.Add(UserCommand.ControlInjector2Decrease, new Action[] { () => SteamLocomotive.StopInjector2Decrease(), () => SteamLocomotive.StartInjector2Decrease(null) });
+            UserInputCommands.Add(UserCommand.ControlInjector1, new Action[] { Noop, () => new ToggleInjectorCommand(Viewer.Log, 1) });
+            UserInputCommands.Add(UserCommand.ControlInjector2, new Action[] { Noop, () => new ToggleInjectorCommand(Viewer.Log, 2) });
+            UserInputCommands.Add(UserCommand.ControlBlowerIncrease, new Action[] { () => SteamLocomotive.StopBlowerIncrease(), () => SteamLocomotive.StartBlowerIncrease(null) });
+            UserInputCommands.Add(UserCommand.ControlBlowerDecrease, new Action[] { () => SteamLocomotive.StopBlowerDecrease(), () => SteamLocomotive.StartBlowerDecrease(null) });
+            UserInputCommands.Add(UserCommand.ControlDamperIncrease, new Action[] { () => SteamLocomotive.StopDamperIncrease(), () => SteamLocomotive.StartDamperIncrease(null) });
+            UserInputCommands.Add(UserCommand.ControlDamperDecrease, new Action[] { () => SteamLocomotive.StopDamperDecrease(), () => SteamLocomotive.StartDamperDecrease(null) });
+            UserInputCommands.Add(UserCommand.ControlFireboxOpen, new Action[] { () => SteamLocomotive.StopFireboxDoorIncrease(), () => SteamLocomotive.StartFireboxDoorIncrease(null) });
+            UserInputCommands.Add(UserCommand.ControlFireboxClose, new Action[] { () => SteamLocomotive.StopFireboxDoorDecrease(), () => SteamLocomotive.StartFireboxDoorDecrease(null) });
+            UserInputCommands.Add(UserCommand.ControlFiringRateIncrease, new Action[] { () => SteamLocomotive.StopFiringRateIncrease(), () => SteamLocomotive.StartFiringRateIncrease(null) });
+            UserInputCommands.Add(UserCommand.ControlFiringRateDecrease, new Action[] { () => SteamLocomotive.StopFiringRateDecrease(), () => SteamLocomotive.StartFiringRateDecrease(null) });
+            UserInputCommands.Add(UserCommand.ControlFireShovelFull, new Action[] { Noop, () => new FireShovelfullCommand(Viewer.Log) });
+            UserInputCommands.Add(UserCommand.ControlCylinderCocks, new Action[] { Noop, () => new ToggleCylinderCocksCommand(Viewer.Log) });
+            UserInputCommands.Add(UserCommand.ControlCylinderCompound, new Action[] { Noop, () => new ToggleCylinderCompoundCommand(Viewer.Log) });
+            UserInputCommands.Add(UserCommand.ControlTroughRefill, new Action[] { Noop, () => ToggleTroughRefill() });
+            UserInputCommands.Add(UserCommand.ControlSmallEjectorIncrease, new Action[] { () => SteamLocomotive.StopSmallEjectorIncrease(), () => SteamLocomotive.StartSmallEjectorIncrease(null) });
+            UserInputCommands.Add(UserCommand.ControlSmallEjectorDecrease, new Action[] { () => SteamLocomotive.StopSmallEjectorDecrease(), () => SteamLocomotive.StartSmallEjectorDecrease(null) });
+             base.InitializeUserInputCommands();
+        }
+
+        /// <summary>
+        /// A keyboard or mouse click has occured. Read the UserInput
+        /// structure to determine what was pressed.
+        /// </summary>
+        public override void HandleUserInput(ElapsedTime elapsedTime)
+        {
+            // Keeping separated, since it is not a real engine control. (Probably wrong classification?)
+            if (UserInput.IsPressed(UserCommand.ControlFiring)) new ToggleManualFiringCommand(Viewer.Log);
+
+            // Keeping separated, since it is not a real engine control. (Probably wrong classification?)
+            if (UserInput.IsPressed(UserCommand.ControlAIFireOn)) new AIFireOnCommand(Viewer.Log);
+
+            // Keeping separated, since it is not a real engine control. (Probably wrong classification?)
+            if (UserInput.IsPressed(UserCommand.ControlAIFireOff)) new AIFireOffCommand(Viewer.Log);
+
+            // Keeping separated, since it is not a real engine control. (Probably wrong classification?)
+            if (UserInput.IsPressed(UserCommand.ControlAIFireReset)) new AIFireResetCommand(Viewer.Log);
+
+            if (UserInput.Raildriver.Active)
+                SteamLocomotive.SetCutoffPercent(UserInput.Raildriver.DirectionPercent);
+
+            base.HandleUserInput(elapsedTime);
+
+#if DEBUG_DUMP_STEAM_POWER_CURVE
+            // For power curve tests
+            if (Viewer.Settings.DataLogger
+                && !Viewer.Settings.DataLogPerformanceeous
+                && !Viewer.Settings.DataLogPhysics
+                && !Viewer.Settings.DataLogMisc)
+            {
+                var loco = SteamLocomotive;
+                // If we're using more steam than the boiler can make ...
+                if (loco.PreviousTotalSteamUsageLBpS > loco.EvaporationLBpS)
+                {
+                    // Reduce the cut-off gradually as far as 15%
+                    if (loco.CutoffController.CurrentValue > 0.15)
+                    {
+                        float? target = MathHelper.Clamp(loco.CutoffController.CurrentValue - 0.01f, 0.15f, 0.75f);
+                        loco.StartReverseDecrease(target);
+                    }
+                    else
+                    {
+                        // Reduce the throttle also
+                        float? target = SteamLocomotive.ThrottleController.CurrentValue - 0.01f;
+                        loco.StartThrottleDecrease(target);
+                    }
+                }
+            }
+#endif
+        }
+
+        /// <summary>
+        /// Switches between refill start and refill end
+        /// </summary>
+        protected void ToggleTroughRefill()
+        {
+            if (SteamLocomotive.RefillingFromTrough) StopRefillingFromTrough(Viewer.Log);
+            else AttemptToRefillFromTrough();
+        }
+
+        /// <summary>
+        /// Checks if on trough. If not, tell that the scoop is destroyed; else, starts refilling
+        /// </summary>
+        public void AttemptToRefillFromTrough()
+        {
+            if (!SteamLocomotive.HasWaterScoop)
+            {
+                Viewer.Simulator.Confirmer.Message(ConfirmLevel.Warning, Viewer.Catalog.GetString("No scoop in this loco"));
+                return;
+            }
+            if (SteamLocomotive.ScoopIsBroken)
+            {
+                Viewer.Simulator.Confirmer.Message(ConfirmLevel.Error, Viewer.Catalog.GetString("Scoop is broken, can't refill"));
+                return;
+            }
+            if (!SteamLocomotive.IsOverTrough())
+            {
+                // Bad thing, scoop gets broken!
+                Viewer.Simulator.Confirmer.Message(ConfirmLevel.Error, Viewer.Catalog.GetString("Scoop broken because activated outside through"));
+                return;
+            }
+            if (SteamLocomotive.SpeedMpS < SteamLocomotive.ScoopMinPickupSpeedMpS)
+            {
+                Viewer.Simulator.Confirmer.Message(ConfirmLevel.None, Viewer.Catalog.GetStringFmt("Refill: Loco speed must exceed {0}.",
+                    FormatStrings.FormatSpeedLimit(SteamLocomotive.ScoopMinPickupSpeedMpS, Viewer.MilepostUnitsMetric)));
+                return;
+            }
+            if (SteamLocomotive.SpeedMpS > SteamLocomotive.ScoopMaxPickupSpeedMpS)
+            {
+                Viewer.Simulator.Confirmer.Message(ConfirmLevel.None, Viewer.Catalog.GetStringFmt("Refill: Loco speed must not exceed {0}.",
+                    FormatStrings.FormatSpeedLimit(SteamLocomotive.ScoopMaxPickupSpeedMpS, Viewer.MilepostUnitsMetric)));
+                return;
+            }
+            var fraction = SteamLocomotive.GetFilledFraction((uint)MSTSWagon.PickupType.FuelWater);
+            if (fraction > 0.99)
+            {
+                Viewer.Simulator.Confirmer.Message(ConfirmLevel.None, Viewer.Catalog.GetStringFmt("Refill: {0} supply now replenished.",
+                    PickupTypeDictionary[(uint)MSTSWagon.PickupType.FuelWater]));
+                return;
+            }
+            else
+            {
+                MSTSWagon.RefillProcess.OkToRefill = true;
+                MSTSWagon.RefillProcess.ActivePickupObjectUID = -1;
+                SteamLocomotive.RefillingFromTrough = true;
+                SteamLocomotive.SignalEvent(Event.WaterScoopDown);
+                StartRefilling((uint)MSTSWagon.PickupType.FuelWater, fraction);
+            }
+
+        }
+
+        /// <summary>
+        /// Ends a continuous increase in controlled value.
+        /// </summary>
+        public void StopRefillingFromTrough(CommandLog log)
+        {
+            MSTSWagon.RefillProcess.OkToRefill = false;
+            MSTSWagon.RefillProcess.ActivePickupObjectUID = 0;
+            SteamLocomotive.RefillingFromTrough = false;
+            var controller = new MSTSNotchController();
+            controller = SteamLocomotive.GetRefillController((uint)MSTSWagon.PickupType.FuelWater);
+
+            new RefillCommand(log, controller.CurrentValue, controller.CommandStartTime);  // for Replay to use
+            controller.StopIncrease();
+            SteamLocomotive.SignalEvent(Event.WaterScoopUp);
+        }
+
+
+
+        /// <summary>
+        /// We are about to display a video frame.  Calculate positions for 
+        /// animated objects, and add their primitives to the RenderFrame list.
+        /// </summary>
+        public override void PrepareFrame(RenderFrame frame, ElapsedTime elapsedTime)
+        {
+            var car = Car as MSTSSteamLocomotive;
+
+            foreach (var drawer in Cylinders)
+                drawer.SetOutput(car.Cylinders1SteamVelocityMpS, car.Cylinders1SteamVolumeM3pS, car.Cylinder1ParticleDurationS);
+
+             foreach (var drawer in Cylinders2)
+                drawer.SetOutput(car.Cylinders2SteamVelocityMpS, car.Cylinders2SteamVolumeM3pS, car.Cylinder2ParticleDurationS);
+
+            // TODO: Not used in either MSTS or OR - currently disabled by zero values set in SteamLocomotive file
+             foreach (var drawer in Drainpipe)
+                drawer.SetOutput(car.DrainpipeSteamVelocityMpS, car.DrainpipeSteamVolumeM3pS, car.DrainpipeParticleDurationS);
+
+             foreach (var drawer in Injectors1)
+                drawer.SetOutput(car.Injector1SteamVelocityMpS, car.Injector1SteamVolumeM3pS, car.Injector1ParticleDurationS);
+
+             foreach (var drawer in Injectors2)
+                 drawer.SetOutput(car.Injector2SteamVelocityMpS, car.Injector2SteamVolumeM3pS, car.Injector2ParticleDurationS);
+
+             foreach (var drawer in Compressor)
+                drawer.SetOutput(car.CompressorSteamVelocityMpS, car.CompressorSteamVolumeM3pS, car.CompressorParticleDurationS );
+
+            foreach (var drawer in Generator)
+                drawer.SetOutput(car.GeneratorSteamVelocityMpS, car.GeneratorSteamVolumeM3pS, car.GeneratorParticleDurationS);
+            
+            foreach (var drawer in SafetyValves)
+                drawer.SetOutput(car.SafetyValvesSteamVelocityMpS, car.SafetyValvesSteamVolumeM3pS, car.SafetyValvesParticleDurationS);
+
+            Throttlepercent = car.ThrottlePercent > 0 ? car.ThrottlePercent / 10f : 0f;
+
+            foreach (var drawer in Stack)
+            {
+                Color_Value = car.SmokeColor.SmoothedValue;
+                drawer.SetOutput(car.StackSteamVelocityMpS.SmoothedValue, car.StackSteamVolumeM3pS / Stack.Count + car.FireRatio, Throttlepercent + car.FireRatio, new Color(Color_Value, Color_Value, Color_Value));
+            }
+
+            foreach (var drawer in Whistle)
+                drawer.SetOutput(car.WhistleSteamVelocityMpS, car.WhistleSteamVolumeM3pS, car.WhistleParticleDurationS);
+
+            base.PrepareFrame(frame, elapsedTime);
+        }
+    }
+}