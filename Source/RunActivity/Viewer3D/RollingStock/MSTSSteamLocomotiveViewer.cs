﻿// COPYRIGHT 2009, 2010, 2011, 2012, 2013, 2014 by the Open Rails project.
// 
// This file is part of Open Rails.
// 
// Open Rails is free software: you can redistribute it and/or modify
// it under the terms of the GNU General Public License as published by
// the Free Software Foundation, either version 3 of the License, or
// (at your option) any later version.
// 
// Open Rails is distributed in the hope that it will be useful,
// but WITHOUT ANY WARRANTY; without even the implied warranty of
// MERCHANTABILITY or FITNESS FOR A PARTICULAR PURPOSE.  See the
// GNU General Public License for more details.
// 
// You should have received a copy of the GNU General Public License
// along with Open Rails.  If not, see <http://www.gnu.org/licenses/>.

// This file is the responsibility of the 3D & Environment Team. 

<<<<<<< HEAD
using Microsoft.Xna.Framework;
=======
using System;
using System.Collections.Generic;
using Microsoft.Xna.Framework.Graphics;
>>>>>>> 74fa3003
using Orts.Common;
using Orts.Simulation;
using Orts.Simulation.RollingStocks;
using Orts.Simulation.RollingStocks.SubSystems.Controllers;
using ORTS.Common;
using ORTS.Common.Input;

namespace Orts.Viewer3D.RollingStock
{
    public class MSTSSteamLocomotiveViewer : MSTSLocomotiveViewer
    {
        float Throttlepercent;
        float Color_Value;

        MSTSSteamLocomotive SteamLocomotive { get { return (MSTSSteamLocomotive)Car; } }
        List<ParticleEmitterViewer> Cylinders = new List<ParticleEmitterViewer>();
        List<ParticleEmitterViewer> Cylinders2 = new List<ParticleEmitterViewer>();
        List<ParticleEmitterViewer> Drainpipe = new List<ParticleEmitterViewer>();
        List<ParticleEmitterViewer> Injectors1 = new List<ParticleEmitterViewer>();
        List<ParticleEmitterViewer> Injectors2 = new List<ParticleEmitterViewer>();
        List<ParticleEmitterViewer> Compressor = new List<ParticleEmitterViewer>();
        List<ParticleEmitterViewer> Generator = new List<ParticleEmitterViewer>();
        List<ParticleEmitterViewer> SafetyValves = new List<ParticleEmitterViewer>();
        List<ParticleEmitterViewer> Stack = new List<ParticleEmitterViewer>();
        List<ParticleEmitterViewer> Whistle = new List<ParticleEmitterViewer>();

        public MSTSSteamLocomotiveViewer(Viewer viewer, MSTSSteamLocomotive car)
            : base(viewer, car)
        {
            // Now all the particle drawers have been setup, assign them textures based
            // on what emitters we know about.
            string steamTexture = viewer.Simulator.BasePath + @"\GLOBAL\TEXTURES\smokemain.ace";

            foreach (var emitter in ParticleDrawers)
            {
                if (emitter.Key.ToLowerInvariant() == "cylindersfx")
                    Cylinders.AddRange(emitter.Value);
                else if (emitter.Key.ToLowerInvariant() == "cylinders2fx")
                {
                    Cylinders2.AddRange(emitter.Value);
                    car.Cylinder2SteamEffects = true;
                }
//          Not used in either MSTS or OR
                else if (emitter.Key.ToLowerInvariant() == "drainpipefx")        // Drainpipe was not used in MSTS, and has no control
                    Drainpipe.AddRange(emitter.Value);
                else if (emitter.Key.ToLowerInvariant() == "injectors1fx")
                    Injectors1.AddRange(emitter.Value);
                else if (emitter.Key.ToLowerInvariant() == "injectors2fx")
                    Injectors2.AddRange(emitter.Value);
                else if (emitter.Key.ToLowerInvariant() == "compressorfx")
                    Compressor.AddRange(emitter.Value);
                else if (emitter.Key.ToLowerInvariant() == "generatorfx")
                {
                    Generator.AddRange(emitter.Value);
                    car.GeneratorSteamEffects = true;
                }
                else if (emitter.Key.ToLowerInvariant() == "safetyvalvesfx")
                    SafetyValves.AddRange(emitter.Value);
                else if (emitter.Key.ToLowerInvariant() == "stackfx")
                    Stack.AddRange(emitter.Value);
                else if (emitter.Key.ToLowerInvariant() == "whistlefx")
                    Whistle.AddRange(emitter.Value);
                foreach (var drawer in emitter.Value)
                    drawer.Initialize(steamTexture);
            }
        }

        /// <summary>
        /// Overrides the base method as steam locomotives have continuous reverser controls and so
        /// lacks the throttle interlock and warning in other locomotives. 
        /// </summary>
        protected override void ReverserControlForwards()
        {
            SteamLocomotive.StartReverseIncrease(null);
        }

        /// <summary>
        /// Overrides the base method as steam locomotives have continuous reverser controls and so
        /// lacks the throttle interlock and warning in other locomotives. 
        /// </summary>
        protected override void ReverserControlBackwards()
        {
            SteamLocomotive.StartReverseDecrease(null);
        }
        
        /// <summary>
        /// Overrides the base method as steam locomotives have only rudimentary gear boxes. 
        /// </summary>
        protected override void StartGearBoxIncrease()
        {
            SteamLocomotive.SteamStartGearBoxIncrease();
        }        
                
        protected override void StopGearBoxIncrease()
        {
           SteamLocomotive.SteamStopGearBoxIncrease();
        }

        protected override void StartGearBoxDecrease()
        {
            SteamLocomotive.SteamStartGearBoxDecrease();
        }

        protected override void StopGearBoxDecrease()
        {
            SteamLocomotive.SteamStopGearBoxDecrease();
        }
                

        public override void InitializeUserInputCommands()
        {
            UserInputCommands.Add(UserCommand.ControlForwards, new Action[] { () => SteamLocomotive.StopReverseIncrease(), () => ReverserControlForwards() });
            UserInputCommands.Add(UserCommand.ControlBackwards, new Action[] { () => SteamLocomotive.StopReverseDecrease(), () => ReverserControlBackwards() });
            UserInputCommands.Add(UserCommand.ControlInjector1Increase, new Action[] { () => SteamLocomotive.StopInjector1Increase(), () => SteamLocomotive.StartInjector1Increase(null) });
            UserInputCommands.Add(UserCommand.ControlInjector1Decrease, new Action[] { () => SteamLocomotive.StopInjector1Decrease(), () => SteamLocomotive.StartInjector1Decrease(null) });
            UserInputCommands.Add(UserCommand.ControlInjector2Increase, new Action[] { () => SteamLocomotive.StopInjector2Increase(), () => SteamLocomotive.StartInjector2Increase(null) });
            UserInputCommands.Add(UserCommand.ControlInjector2Decrease, new Action[] { () => SteamLocomotive.StopInjector2Decrease(), () => SteamLocomotive.StartInjector2Decrease(null) });
            UserInputCommands.Add(UserCommand.ControlInjector1, new Action[] { Noop, () => new ToggleInjectorCommand(Viewer.Log, 1) });
            UserInputCommands.Add(UserCommand.ControlInjector2, new Action[] { Noop, () => new ToggleInjectorCommand(Viewer.Log, 2) });
            UserInputCommands.Add(UserCommand.ControlBlowerIncrease, new Action[] { () => SteamLocomotive.StopBlowerIncrease(), () => SteamLocomotive.StartBlowerIncrease(null) });
            UserInputCommands.Add(UserCommand.ControlBlowerDecrease, new Action[] { () => SteamLocomotive.StopBlowerDecrease(), () => SteamLocomotive.StartBlowerDecrease(null) });
            UserInputCommands.Add(UserCommand.ControlDamperIncrease, new Action[] { () => SteamLocomotive.StopDamperIncrease(), () => SteamLocomotive.StartDamperIncrease(null) });
            UserInputCommands.Add(UserCommand.ControlDamperDecrease, new Action[] { () => SteamLocomotive.StopDamperDecrease(), () => SteamLocomotive.StartDamperDecrease(null) });
            UserInputCommands.Add(UserCommand.ControlFireboxOpen, new Action[] { () => SteamLocomotive.StopFireboxDoorIncrease(), () => SteamLocomotive.StartFireboxDoorIncrease(null) });
            UserInputCommands.Add(UserCommand.ControlFireboxClose, new Action[] { () => SteamLocomotive.StopFireboxDoorDecrease(), () => SteamLocomotive.StartFireboxDoorDecrease(null) });
            UserInputCommands.Add(UserCommand.ControlFiringRateIncrease, new Action[] { () => SteamLocomotive.StopFiringRateIncrease(), () => SteamLocomotive.StartFiringRateIncrease(null) });
            UserInputCommands.Add(UserCommand.ControlFiringRateDecrease, new Action[] { () => SteamLocomotive.StopFiringRateDecrease(), () => SteamLocomotive.StartFiringRateDecrease(null) });
            UserInputCommands.Add(UserCommand.ControlFireShovelFull, new Action[] { Noop, () => new FireShovelfullCommand(Viewer.Log) });
            UserInputCommands.Add(UserCommand.ControlCylinderCocks, new Action[] { Noop, () => new ToggleCylinderCocksCommand(Viewer.Log) });
            UserInputCommands.Add(UserCommand.ControlCylinderCompound, new Action[] { Noop, () => new ToggleCylinderCompoundCommand(Viewer.Log) });
            UserInputCommands.Add(UserCommand.ControlTroughRefill, new Action[] { Noop, () => ToggleTroughRefill() });
            UserInputCommands.Add(UserCommand.ControlSmallEjectorIncrease, new Action[] { () => SteamLocomotive.StopSmallEjectorIncrease(), () => SteamLocomotive.StartSmallEjectorIncrease(null) });
            UserInputCommands.Add(UserCommand.ControlSmallEjectorDecrease, new Action[] { () => SteamLocomotive.StopSmallEjectorDecrease(), () => SteamLocomotive.StartSmallEjectorDecrease(null) });
             base.InitializeUserInputCommands();
        }

        /// <summary>
        /// A keyboard or mouse click has occured. Read the UserInput
        /// structure to determine what was pressed.
        /// </summary>
        public override void HandleUserInput(ElapsedTime elapsedTime)
        {
            // Keeping separated, since it is not a real engine control. (Probably wrong classification?)
            if (UserInput.IsPressed(UserCommand.ControlFiring)) new ToggleManualFiringCommand(Viewer.Log);

            // Keeping separated, since it is not a real engine control. (Probably wrong classification?)
            if (UserInput.IsPressed(UserCommand.ControlAIFireOn)) new AIFireOnCommand(Viewer.Log);

            // Keeping separated, since it is not a real engine control. (Probably wrong classification?)
            if (UserInput.IsPressed(UserCommand.ControlAIFireOff)) new AIFireOffCommand(Viewer.Log);

            // Keeping separated, since it is not a real engine control. (Probably wrong classification?)
            if (UserInput.IsPressed(UserCommand.ControlAIFireReset)) new AIFireResetCommand(Viewer.Log);

            if (UserInput.RDState != null && UserInput.RDState.Changed)
                SteamLocomotive.SetCutoffPercent(UserInput.RDState.DirectionPercent);

            base.HandleUserInput(elapsedTime);

#if DEBUG_DUMP_STEAM_POWER_CURVE
            // For power curve tests
            if (Viewer.Settings.DataLogger
                && !Viewer.Settings.DataLogPerformanceeous
                && !Viewer.Settings.DataLogPhysics
                && !Viewer.Settings.DataLogMisc)
            {
                var loco = SteamLocomotive;
                // If we're using more steam than the boiler can make ...
                if (loco.PreviousTotalSteamUsageLBpS > loco.EvaporationLBpS)
                {
                    // Reduce the cut-off gradually as far as 15%
                    if (loco.CutoffController.CurrentValue > 0.15)
                    {
                        float? target = MathHelper.Clamp(loco.CutoffController.CurrentValue - 0.01f, 0.15f, 0.75f);
                        loco.StartReverseDecrease(target);
                    }
                    else
                    {
                        // Reduce the throttle also
                        float? target = SteamLocomotive.ThrottleController.CurrentValue - 0.01f;
                        loco.StartThrottleDecrease(target);
                    }
                }
            }
#endif
        }

        /// <summary>
        /// Switches between refill start and refill end
        /// </summary>
        protected void ToggleTroughRefill()
        {
            if (SteamLocomotive.RefillingFromTrough)
            {
               StopRefillingFromTrough(Viewer.Log);
            }
            else
            {
               AttemptToRefillFromTrough();
            }
        }

        /// <summary>
        /// Checks if on trough. If not, tell that the scoop is destroyed; else, starts refilling
        /// </summary>
        public void AttemptToRefillFromTrough()
        {
            if (!SteamLocomotive.HasWaterScoop)
            {
                Viewer.Simulator.Confirmer.Message(ConfirmLevel.Warning, Viewer.Catalog.GetString("No scoop in this loco"));
                return;
            }
            if (SteamLocomotive.ScoopIsBroken)
            {
                Viewer.Simulator.Confirmer.Message(ConfirmLevel.Error, Viewer.Catalog.GetString("Scoop is broken, can't refill"));
                return;
            }
            if (!SteamLocomotive.IsOverTrough())
            {
                // Bad thing, scoop gets broken!
                Viewer.Simulator.Confirmer.Message(ConfirmLevel.Error, Viewer.Catalog.GetString("Scoop broken because activated outside trough"));
                return;
            }
            if (SteamLocomotive.Direction == Direction.Reverse)
            {
                Viewer.Simulator.Confirmer.Message(ConfirmLevel.None, Viewer.Catalog.GetStringFmt("Refill: Loco must be moving forward."));
                return;
            }
            if (SteamLocomotive.SpeedMpS < SteamLocomotive.WaterScoopMinSpeedMpS)
            {
                Viewer.Simulator.Confirmer.Message(ConfirmLevel.None, Viewer.Catalog.GetStringFmt("Refill: Loco speed must exceed {0}.",
                    FormatStrings.FormatSpeedLimit(SteamLocomotive.WaterScoopMinSpeedMpS, Viewer.MilepostUnitsMetric)));
                return;
            }
            if (SteamLocomotive.SpeedMpS > SteamLocomotive.ScoopMaxPickupSpeedMpS)
            {
                Viewer.Simulator.Confirmer.Message(ConfirmLevel.None, Viewer.Catalog.GetStringFmt("Refill: Loco speed must not exceed {0}.",
                    FormatStrings.FormatSpeedLimit(SteamLocomotive.ScoopMaxPickupSpeedMpS, Viewer.MilepostUnitsMetric)));
                return;
            }

            //            if (SteamLocomotive.SpeedMpS > SteamLocomotive.ScoopMaxPickupSpeedMpS)
            //            {
            //                Viewer.Simulator.Confirmer.Message(ConfirmLevel.None, Viewer.Catalog.GetStringFmt("Refill: Loco speed must not exceed {0}.",
            //                    FormatStrings.FormatSpeedLimit(SteamLocomotive.ScoopMaxPickupSpeedMpS, Viewer.MilepostUnitsMetric)));
            //                return;
            //            }

            //TODO - causes damage to locomotive if over full????

            var fraction = SteamLocomotive.GetFilledFraction((uint)MSTSWagon.PickupType.FuelWater);
            if (fraction > 0.99)
            {
                Viewer.Simulator.Confirmer.Message(ConfirmLevel.None, Viewer.Catalog.GetStringFmt("Refill: {0} supply now replenished.",
                    PickupTypeDictionary[(uint)MSTSWagon.PickupType.FuelWater]));
                return;
            }
            else
            {
                MSTSWagon.RefillProcess.OkToRefill = true;
                MSTSWagon.RefillProcess.ActivePickupObjectUID = -1;
                SteamLocomotive.RefillingFromTrough = true;
                SteamLocomotive.IsWaterScoopDown = true;
                SteamLocomotive.SignalEvent(Event.WaterScoopDown);
//                StartRefilling((uint)MSTSWagon.PickupType.FuelWater, fraction);
            }

        }

        /// <summary>
        /// Ends a continuous increase in controlled value.
        /// </summary>
        public void StopRefillingFromTrough(CommandLog log)
        {
            MSTSWagon.RefillProcess.OkToRefill = false;
            MSTSWagon.RefillProcess.ActivePickupObjectUID = 0;
            SteamLocomotive.RefillingFromTrough = false;
//            var controller = new MSTSNotchController();
//            controller = SteamLocomotive.GetRefillController((uint)MSTSWagon.PickupType.FuelWater);

//            new RefillCommand(log, controller.CurrentValue, controller.CommandStartTime);  // for Replay to use
//            controller.StopIncrease();
            SteamLocomotive.IsWaterScoopDown = false;
            SteamLocomotive.SignalEvent(Event.WaterScoopUp);
        }



        /// <summary>
        /// We are about to display a video frame.  Calculate positions for 
        /// animated objects, and add their primitives to the RenderFrame list.
        /// </summary>
        public override void PrepareFrame(RenderFrame frame, ElapsedTime elapsedTime)
        {
            var car = Car as MSTSSteamLocomotive;

            foreach (var drawer in Cylinders)
                drawer.SetOutput(car.Cylinders1SteamVelocityMpS, car.Cylinders1SteamVolumeM3pS, car.Cylinder1ParticleDurationS);

             foreach (var drawer in Cylinders2)
                drawer.SetOutput(car.Cylinders2SteamVelocityMpS, car.Cylinders2SteamVolumeM3pS, car.Cylinder2ParticleDurationS);

            // TODO: Not used in either MSTS or OR - currently disabled by zero values set in SteamLocomotive file
             foreach (var drawer in Drainpipe)
                drawer.SetOutput(car.DrainpipeSteamVelocityMpS, car.DrainpipeSteamVolumeM3pS, car.DrainpipeParticleDurationS);

             foreach (var drawer in Injectors1)
                drawer.SetOutput(car.Injector1SteamVelocityMpS, car.Injector1SteamVolumeM3pS, car.Injector1ParticleDurationS);

             foreach (var drawer in Injectors2)
                 drawer.SetOutput(car.Injector2SteamVelocityMpS, car.Injector2SteamVolumeM3pS, car.Injector2ParticleDurationS);

             foreach (var drawer in Compressor)
                drawer.SetOutput(car.CompressorSteamVelocityMpS, car.CompressorSteamVolumeM3pS, car.CompressorParticleDurationS );

            foreach (var drawer in Generator)
                drawer.SetOutput(car.GeneratorSteamVelocityMpS, car.GeneratorSteamVolumeM3pS, car.GeneratorParticleDurationS);
            
            foreach (var drawer in SafetyValves)
                drawer.SetOutput(car.SafetyValvesSteamVelocityMpS, car.SafetyValvesSteamVolumeM3pS, car.SafetyValvesParticleDurationS);

            Throttlepercent = car.ThrottlePercent > 0 ? car.ThrottlePercent / 10f : 0f;

            foreach (var drawer in Stack)
            {
                Color_Value = car.SmokeColor.SmoothedValue;
                drawer.SetOutput(car.StackSteamVelocityMpS.SmoothedValue, car.StackSteamVolumeM3pS / Stack.Count + car.FireRatio, Throttlepercent + car.FireRatio, new Color(Color_Value, Color_Value, Color_Value));
            }

            foreach (var drawer in Whistle)
                drawer.SetOutput(car.WhistleSteamVelocityMpS, car.WhistleSteamVolumeM3pS, car.WhistleParticleDurationS);

            base.PrepareFrame(frame, elapsedTime);
        }
    }
}<|MERGE_RESOLUTION|>--- conflicted
+++ resolved
@@ -17,13 +17,9 @@
 
 // This file is the responsibility of the 3D & Environment Team. 
 
-<<<<<<< HEAD
-using Microsoft.Xna.Framework;
-=======
 using System;
 using System.Collections.Generic;
-using Microsoft.Xna.Framework.Graphics;
->>>>>>> 74fa3003
+using Microsoft.Xna.Framework;
 using Orts.Common;
 using Orts.Simulation;
 using Orts.Simulation.RollingStocks;
