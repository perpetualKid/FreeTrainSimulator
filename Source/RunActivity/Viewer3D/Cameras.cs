--- conflicted
+++ resolved
@@ -2200,15 +2200,9 @@
                         trainClose = true;
                         break;
                     }
-<<<<<<< HEAD
-                    else if (WorldLocation.GetDistance2D(car.WorldPosition.WorldLocation, cameraLocation).Length() <
-                        (SpecialPointFound && NearRoadCar != null && train.SpeedMpS > NearRoadCar.Speed + 10 ?  MaximumSpecialPointDistance * 0.8f :  MaximumDistance))
-                        {
-=======
                     else if (WorldLocation.GetDistance2D(car.WorldPosition.WorldLocation, cameraLocation).Length() < 
                         (SpecialPointFound && NearRoadCar != null && train.SpeedMpS > NearRoadCar.Speed + 10 ? MaximumSpecialPointDistance * 0.8f : MaximumDistance))
                     {
->>>>>>> abc6bff7
                         LastCheckCar = car;
                         trainClose = true;
                         break;
