﻿// COPYRIGHT 2009, 2010, 2011, 2012, 2013, 2014, 2015, 2016, 2017 by the Open Rails project.
//
// This file is part of Open Rails.
//
// Open Rails is free software: you can redistribute it and/or modify
// it under the terms of the GNU General Public License as published by
// the Free Software Foundation, either version 3 of the License, or
// (at your option) any later version.
//
// Open Rails is distributed in the hope that it will be useful,
// but WITHOUT ANY WARRANTY; without even the implied warranty of
// MERCHANTABILITY or FITNESS FOR A PARTICULAR PURPOSE.  See the
// GNU General Public License for more details.
//
// You should have received a copy of the GNU General Public License
// along with Open Rails.  If not, see <http://www.gnu.org/licenses/>.

// This file is the responsibility of the 3D & Environment Team.

using System;
using System.Collections.Generic;
using System.Diagnostics;
using System.IO;
using System.Linq;
using System.Management;
using System.Threading;
using System.Windows.Forms;
using GNU.Gettext;
using Microsoft.Xna.Framework;
using Microsoft.Xna.Framework.Graphics;
using Microsoft.Xna.Framework.Input;
using Orts.Common;
using Orts.Formats.Msts;
using Orts.MultiPlayer;
using Orts.Simulation;
using Orts.Simulation.AIs;
using Orts.Simulation.Physics;
using Orts.Simulation.RollingStocks;
using Orts.Viewer3D.Popups;
using Orts.Viewer3D.Processes;
using Orts.Viewer3D.RollingStock;
using ORTS.Common;
using ORTS.Common.Input;
using ORTS.Settings;
using Event = Orts.Common.Event;

namespace Orts.Viewer3D
{
    public class Viewer
    {
        public static GettextResourceManager Catalog { get; private set; }
        public static Random Random { get; private set; }
        // User setups.
        public UserSettings Settings { get; private set; }
        // Multi-threaded processes
        public LoaderProcess LoaderProcess { get; private set; }
        public UpdaterProcess UpdaterProcess { get; private set; }
        public RenderProcess RenderProcess { get; private set; }
        public SoundProcess SoundProcess { get; private set; }
        // Access to the XNA Game class
        public GraphicsDevice GraphicsDevice { get; private set; }
        public string ContentPath { get; private set; }
        public SharedTextureManager TextureManager { get; private set; }
        public SharedMaterialManager MaterialManager { get; private set; }
        public SharedShapeManager ShapeManager { get; private set; }
        public Point DisplaySize { get { return RenderProcess.DisplaySize; } }
        // Components
        public Orts.Viewer3D.Processes.Game Game { get; private set; }
        public Simulator Simulator { get; private set; }
        public World World { get; private set; }
        /// <summary>
        /// Monotonically increasing time value (in seconds) for the game/viewer. Starts at 0 and only ever increases, at real-time.
        /// </summary>
        public double RealTime { get; private set; }
        InfoDisplay InfoDisplay;
        public WindowManager WindowManager { get; private set; }
        public MessagesWindow MessagesWindow { get; private set; } // Game message window (special, always visible)
        public NoticeWindow NoticeWindow { get; private set; } // Game notices window (special)
        public PauseWindow PauseWindow { get; private set; } // Game paused window (special)
        public ActivityWindow ActivityWindow { get; private set; } // Activity notices window
        public QuitWindow QuitWindow { get; private set; } // Escape window
        public HelpWindow HelpWindow { get; private set; } // F1 window
        public TrackMonitorWindow TrackMonitorWindow { get; private set; } // F4 window
        public HUDWindow HUDWindow { get; private set; } // F5 hud
        public HUDScrollWindow HUDScrollWindow { get; private set; } // Control + F5 hud scroll command window
        public OSDLocations OSDLocations { get; private set; } // F6 platforms/sidings OSD
        public OSDCars OSDCars { get; private set; } // F7 cars OSD
        public SwitchWindow SwitchWindow { get; private set; } // F8 window
        public TrainOperationsWindow TrainOperationsWindow { get; private set; } // F9 window
        public CarOperationsWindow CarOperationsWindow { get; private set; } // F9 sub-window for car operations
        public NextStationWindow NextStationWindow { get; private set; } // F10 window
        public CompassWindow CompassWindow { get; private set; } // 0 window
        public TracksDebugWindow TracksDebugWindow { get; private set; } // Control-Alt-F6
        public SignallingDebugWindow SignallingDebugWindow { get; private set; } // Control-Alt-F11 window
        public ComposeMessage ComposeMessageWindow { get; private set; } // ??? window
        public TrainListWindow TrainListWindow { get; private set; } // for switching driven train
        public TTDetachWindow TTDetachWindow { get; private set; } // for detaching player train in timetable mode
        // Route Information
        public TileManager Tiles { get; private set; }
        public TileManager LoTiles { get; private set; }
        public EnvironmentFile ENVFile { get; private set; }
        public SignalConfigurationFile SIGCFG { get; private set; }
        public TrackTypesFile TrackTypes { get; private set; }
        public SpeedpostDatFile SpeedpostDatFile;
        public bool MilepostUnitsMetric { get; private set; }
        // Cameras
        public Camera Camera { get; set; } // Current camera
        public Camera AbovegroundCamera { get; private set; } // Previous camera for when automatically switching to cab.
        public CabCamera CabCamera { get; private set; } // Camera 1
        public HeadOutCamera HeadOutForwardCamera { get; private set; } // Camera 1+Up
        public HeadOutCamera HeadOutBackCamera { get; private set; } // Camera 2+Down
        public TrackingCamera FrontCamera { get; private set; } // Camera 2
        public TrackingCamera BackCamera { get; private set; } // Camera 3
        public TracksideCamera TracksideCamera { get; private set; } // Camera 4
        public SpecialTracksideCamera SpecialTracksideCamera { get; private set; } // Camera 4 for special points (platforms and level crossings)
        public PassengerCamera PassengerCamera { get; private set; } // Camera 5
        public BrakemanCamera BrakemanCamera { get; private set; } // Camera 6
        public List<FreeRoamCamera> FreeRoamCameraList = new List<FreeRoamCamera>();
        public FreeRoamCamera FreeRoamCamera { get { return FreeRoamCameraList[0]; } } // Camera 8
        public ThreeDimCabCamera ThreeDimCabCamera; //Camera 0

        List<Camera> WellKnownCameras; // Providing Camera save functionality by GeorgeS

        public TrainCarViewer PlayerLocomotiveViewer { get; private set; }  // we are controlling this loco, or null if we aren't controlling any
        MouseState originalMouseState;      // Current mouse coordinates.

        // This is the train we are controlling
        public TrainCar PlayerLocomotive { get { return Simulator.PlayerLocomotive; } set { Simulator.PlayerLocomotive = value; } }
        public Train PlayerTrain { get { if (PlayerLocomotive == null) return null; else return PlayerLocomotive.Train; } }

        // This is the train we are viewing
        public Train SelectedTrain { get; private set; }
        void CameraActivate()
        {
            if (Camera == null || !Camera.IsAvailable) //passenger camera may jump to a train without passenger view
                FrontCamera.Activate();
            else
                Camera.Activate();
        }

        bool ForceMouseVisible;
        double MouseVisibleTillRealTime;
        public Cursor ActualCursor = Cursors.Default;
        public static Viewport DefaultViewport;

        CabViewDiscreteRenderer MouseChangingControl;
        CabViewDiscreteRenderer MousePickedControl;
        CabViewDiscreteRenderer OldMousePickedControl;

        public bool SaveScreenshot { get; set; }
        public bool SaveActivityThumbnail { get; private set; }
        public string SaveActivityFileStem { get; private set; }

        public Vector3 NearPoint { get; private set; }
        public Vector3 FarPoint { get; private set; }

        public bool DebugViewerEnabled { get; set; }
        public bool SoundDebugFormEnabled { get; set; }

        public TRPFile TRP; // Track profile file

        enum VisibilityState
        {
            Visible,
            Hidden,
            ScreenshotPending,
        };

        VisibilityState Visibility = VisibilityState.Visible;

        // MSTS cab views are images with aspect ratio 4:3.
        // OR can use cab views with other aspect ratios where these are available.
        // On screen with other aspect ratios (e.g. 16:9), two approaches are possible:
        //   1) stretch the width to fit the screen. This gives flattened controls, most noticeable with round dials.
        //   2) clip the image losing a slice off top and bottom.
        // Setting.Cab2DStretch controls the amount of stretch and clip. 0 is entirely clipped and 100 is entirely stretched.
        // No difference is seen on screens with 4:3 aspect ratio.
        // This adjustment assumes that the cab view is 4:3. Where the cab view matches the aspect ratio of the screen, use an adjustment of 100.
        public int CabHeightPixels { get; private set; }
        public int CabWidthPixels { get; private set; }
        public int CabYOffsetPixels { get; set; } // Note: Always -ve. Without it, the cab view is fixed to the top of the screen. -ve values pull it up the screen.
        public int CabXOffsetPixels { get; set; }
        public int CabExceedsDisplay; // difference between cabview texture vertical resolution and display vertical resolution
        public int CabExceedsDisplayHorizontally; // difference between cabview texture horizontal resolution and display vertical resolution
        public float CabTextureInverseRatio = 0.75f; // default of inverse of cab texture ratio 

        public CommandLog Log { get { return Simulator.Log; } }

        public bool DontLoadNightTextures; // Checkbox set and time of day allows not to load textures
        public bool DontLoadDayTextures; // Checkbox set and time of day allows not to load textures
        public bool NightTexturesNotLoaded; // At least one night texture hasn't been loaded
        public bool DayTexturesNotLoaded; // At least one day texture hasn't been loaded
        public long LoadMemoryThreshold; // Above this threshold loader doesn't bulk load day or night textures
        public bool tryLoadingNightTextures = false;
        public bool tryLoadingDayTextures = false;

        public int poscounter = 1; // counter for print position info

        public Camera SuspendedCamera { get; private set; }

        UserInputRailDriver RailDriver;

        public static double DbfEvalAutoPilotTimeS = 0;//Debrief eval
        public static double DbfEvalIniAutoPilotTimeS = 0;//Debrief eval  
        public bool DbfEvalAutoPilot = false;//DebriefEval

        /// <summary>
        /// Finds time of last entry to set ReplayEndsAt and provide the Replay started message.
        /// </summary>
        void InitReplay()
        {
            if (Simulator.ReplayCommandList != null)
            {
                // Get time of last entry
                int lastEntry = Simulator.ReplayCommandList.Count - 1;
                if (lastEntry >= 0)
                {
                    double lastTime = Simulator.ReplayCommandList[lastEntry].Time;
                    Log.ReplayEndsAt = lastTime;
                    double duration = lastTime - Simulator.ClockTime;
                    MessagesWindow.AddMessage(String.Format("Replay started: ending at {0} after {1}",
                        FormatStrings.FormatApproximateTime(lastTime),
                        FormatStrings.FormatTime(duration)),
                        3.0);
                }
            }
        }

        /// <summary>
        /// Initializes a new instances of the <see cref="Viewer3D"/> class based on the specified <paramref name="simulator"/> and <paramref name="game"/>.
        /// </summary>
        /// <param name="simulator">The <see cref="Simulator"/> with which the viewer runs.</param>
        /// <param name="game">The <see cref="Game"/> with which the viewer runs.</param>
        [CallOnThread("Loader")]
        public Viewer(Simulator simulator, Orts.Viewer3D.Processes.Game game)
        {
            Catalog = new GettextResourceManager("RunActivity");
            Random = new Random();
            Simulator = simulator;
            Game = game;
            Settings = simulator.Settings;

            RenderProcess = game.RenderProcess;
            UpdaterProcess = game.UpdaterProcess;
            LoaderProcess = game.LoaderProcess;
            SoundProcess = game.SoundProcess;

            WellKnownCameras = new List<Camera>();
            WellKnownCameras.Add(CabCamera = new CabCamera(this));
            WellKnownCameras.Add(FrontCamera = new TrackingCamera(this, TrackingCamera.AttachedTo.Front));
            WellKnownCameras.Add(BackCamera = new TrackingCamera(this, TrackingCamera.AttachedTo.Rear));
            WellKnownCameras.Add(PassengerCamera = new PassengerCamera(this));
            WellKnownCameras.Add(BrakemanCamera = new BrakemanCamera(this));
            WellKnownCameras.Add(HeadOutForwardCamera = new HeadOutCamera(this, HeadOutCamera.HeadDirection.Forward));
            WellKnownCameras.Add(HeadOutBackCamera = new HeadOutCamera(this, HeadOutCamera.HeadDirection.Backward));
            WellKnownCameras.Add(TracksideCamera = new TracksideCamera(this));
            WellKnownCameras.Add(SpecialTracksideCamera = new SpecialTracksideCamera(this));
            WellKnownCameras.Add(new FreeRoamCamera(this, FrontCamera)); // Any existing camera will suffice to satisfy .Save() and .Restore()
            WellKnownCameras.Add(ThreeDimCabCamera = new ThreeDimCabCamera(this));

            string ORfilepath = System.IO.Path.Combine(Simulator.RoutePath, "OpenRails");
            ContentPath = Game.ContentPath;
            Trace.Write(" ENV");
            ENVFile = new EnvironmentFile(Simulator.RoutePath + @"\ENVFILES\" + Simulator.TRK.Tr_RouteFile.Environment.ENVFileName(Simulator.Season, Simulator.WeatherType));

            Trace.Write(" SIGCFG");
            if (File.Exists(ORfilepath + @"\sigcfg.dat"))
            {
                Trace.Write(" SIGCFG_OR");
                SIGCFG = new SignalConfigurationFile(ORfilepath + @"\sigcfg.dat", true);
            }
            else
            {
                Trace.Write(" SIGCFG");
                SIGCFG = new SignalConfigurationFile(Simulator.RoutePath + @"\sigcfg.dat", false);
            }

            Trace.Write(" TTYPE");
            TrackTypes = new TrackTypesFile(Simulator.RoutePath + @"\TTYPE.DAT");

            Tiles = new TileManager(Simulator.RoutePath + @"\TILES\", false);
            LoTiles = new TileManager(Simulator.RoutePath + @"\LO_TILES\", true);
            MilepostUnitsMetric = Simulator.TRK.Tr_RouteFile.MilepostUnitsMetric;

            RailDriver = new UserInputRailDriver(Simulator.BasePath);

            Simulator.AllowedSpeedRaised += (object sender, EventArgs e) =>
            {
                var train = sender as Train;
                if (!TrackMonitorWindow.Visible && Simulator.Confirmer != null && train != null)
                {
                    var message = Catalog.GetStringFmt("Allowed speed raised to {0}", FormatStrings.FormatSpeedDisplay(train.AllowedMaxSpeedMpS, MilepostUnitsMetric));
                    Simulator.Confirmer.Message(ConfirmLevel.Information, message);
                }
            };

            Simulator.PlayerLocomotiveChanged += PlayerLocomotiveChanged;
            Simulator.PlayerTrainChanged += PlayerTrainChanged;
            Simulator.RequestTTDetachWindow += RequestTTDetachWindow;

            // The speedpost.dat file is needed only to derive the shape names for the temporary speed restriction zones,
            // so it is opened only in activity mode
            if (Simulator.ActivityRun != null && Simulator.Activity.Tr_Activity.Tr_Activity_File.ActivityRestrictedSpeedZones != null)
            {
                var speedpostDatFile = Simulator.RoutePath + @"\speedpost.dat";
                if (File.Exists(speedpostDatFile))
                {
                    Trace.Write(" SPEEDPOST");
                    SpeedpostDatFile = new SpeedpostDatFile(Simulator.RoutePath + @"\speedpost.dat", Simulator.RoutePath + @"\shapes\");
                }
            }

            Initialize();
        }

        [CallOnThread("Updater")]
        public void Save(BinaryWriter outf, string fileStem)
        {
            outf.Write(Simulator.Trains.IndexOf(PlayerTrain));
            outf.Write(PlayerTrain.Cars.IndexOf(PlayerLocomotive));
            outf.Write(Simulator.Trains.IndexOf(SelectedTrain));

            WindowManager.Save(outf);

            outf.Write(WellKnownCameras.IndexOf(Camera));
            foreach (var camera in WellKnownCameras)
                camera.Save(outf);
            Camera.Save(outf);
            outf.Write(CabYOffsetPixels);
            outf.Write(CabXOffsetPixels);

            // Set these so RenderFrame can use them when its thread gets control.
            SaveActivityFileStem = fileStem;
            SaveActivityThumbnail = true;
            outf.Write(NightTexturesNotLoaded);
            outf.Write(DayTexturesNotLoaded);
            World.WeatherControl.SaveWeatherParameters(outf);
        }

        [CallOnThread("Render")]
        public void Restore(BinaryReader inf)
        {
            Train playerTrain = Simulator.Trains[inf.ReadInt32()];
            PlayerLocomotive = playerTrain.Cars[inf.ReadInt32()];
            var selected = inf.ReadInt32();
            if (selected >= 0 && selected < Simulator.Trains.Count)
            {
                SelectedTrain = Simulator.Trains[selected];
            }
            else if (selected < 0)
            {
                SelectedTrain = Simulator.Trains[0];
            }

            WindowManager.Restore(inf);

            var cameraToRestore = inf.ReadInt32();
            foreach (var camera in WellKnownCameras)
                camera.Restore(inf);
            if (cameraToRestore == -1)
                new FreeRoamCamera(this, Camera).Activate();
            else
                WellKnownCameras[cameraToRestore].Activate();
            Camera.Restore(inf);
            CabYOffsetPixels = inf.ReadInt32();
            CabXOffsetPixels = inf.ReadInt32();
            NightTexturesNotLoaded = inf.ReadBoolean();
            DayTexturesNotLoaded = inf.ReadBoolean();
            LoadMemoryThreshold = (long)HUDWindow.GetVirtualAddressLimit() - 512 * 1024 * 1024;
            tryLoadingNightTextures = true;
            tryLoadingDayTextures = true;

            World.WeatherControl.RestoreWeatherParameters(inf);
        }

        /// <summary>
        /// Called once after the graphics device is ready
        /// to load any static graphics content, background
        /// processes haven't started yet.
        /// </summary>
        [CallOnThread("Loader")]
        internal void Initialize()
        {
            GraphicsDevice = RenderProcess.GraphicsDevice;
            UpdateAdapterInformation(GraphicsDevice.Adapter);
            DefaultViewport = GraphicsDevice.Viewport;

            if (PlayerLocomotive == null) PlayerLocomotive = Simulator.InitialPlayerLocomotive();
            SelectedTrain = PlayerTrain;
            if (PlayerTrain.TrainType == Train.TRAINTYPE.AI_PLAYERHOSTING)
            {
                Simulator.Trains[0].LeadLocomotive = null;
                Simulator.Trains[0].LeadLocomotiveIndex = -1;
            }

            InitializeAutomaticTrackSounds();

            TextureManager = new SharedTextureManager(this, GraphicsDevice);

            AdjustCabHeight(DisplaySize.X, DisplaySize.Y);

            MaterialManager = new SharedMaterialManager(this);
            ShapeManager = new SharedShapeManager(this);

            WindowManager = new WindowManager(this);
            MessagesWindow = new MessagesWindow(WindowManager);
            NoticeWindow = new NoticeWindow(WindowManager);
            PauseWindow = new PauseWindow(WindowManager);
            ActivityWindow = new ActivityWindow(WindowManager);
            QuitWindow = new QuitWindow(WindowManager);
            HelpWindow = new HelpWindow(WindowManager);
            TrackMonitorWindow = new TrackMonitorWindow(WindowManager);
            HUDWindow = new HUDWindow(WindowManager);
            HUDScrollWindow = new HUDScrollWindow(WindowManager);
            OSDLocations = new OSDLocations(WindowManager);
            OSDCars = new OSDCars(WindowManager);
            SwitchWindow = new SwitchWindow(WindowManager);
            TrainOperationsWindow = new TrainOperationsWindow(WindowManager);
            CarOperationsWindow = new CarOperationsWindow(WindowManager);
            NextStationWindow = new NextStationWindow(WindowManager);
            CompassWindow = new CompassWindow(WindowManager);
            TracksDebugWindow = new TracksDebugWindow(WindowManager);
            SignallingDebugWindow = new SignallingDebugWindow(WindowManager);
            ComposeMessageWindow = new ComposeMessage(WindowManager);
            TrainListWindow = new TrainListWindow(WindowManager);
            TTDetachWindow = new TTDetachWindow(WindowManager);
            WindowManager.Initialize();

            InfoDisplay = new InfoDisplay(this);

            World = new World(this, Simulator.ClockTime);

            Simulator.Confirmer.PlayErrorSound += (s, e) =>
            {
                if (World.GameSounds != null)
                    World.GameSounds.HandleEvent(Event.ControlError);
            };
            Simulator.Confirmer.DisplayMessage += (s, e) => MessagesWindow.AddMessage(e.Key, e.Text, e.Duration);

            if (Simulator.PlayerLocomotive.HasFront3DCab || Simulator.PlayerLocomotive.HasRear3DCab) ThreeDimCabCamera.Activate();
            else if (Simulator.PlayerLocomotive.HasFrontCab || Simulator.PlayerLocomotive.HasRearCab) CabCamera.Activate();
            else CameraActivate();

            // Prepare the world to be loaded and then load it from the correct thread for debugging/tracing purposes.
            // This ensures that a) we have all the required objects loaded when the 3D view first appears and b) that
            // all loading is performed on a single thread that we can handle in debugging and tracing.
            World.LoadPrep();
            if (Simulator.Settings.ConditionalLoadOfDayOrNightTextures) // We need to compute sun height only in this case
            {
            MaterialManager.LoadPrep();
            LoadMemoryThreshold = (long)HUDWindow.GetVirtualAddressLimit() - 512 * 1024 * 1024;
            }
            Load();

            // MUST be after loading is done! (Or we try and load shapes on the main thread.)
            PlayerLocomotiveViewer = World.Trains.GetViewer(PlayerLocomotive);

            SetCommandReceivers();
            InitReplay();
        }

        /// <summary>
        /// Each Command needs to know its Receiver so it can call a method of the Receiver to action the command.
        /// The Receiver is a static property as all commands of the same class share the same Receiver
        /// and it needs to be set before the command is used.
        /// </summary>
        public void SetCommandReceivers()
        {
            ReverserCommand.Receiver = (MSTSLocomotive)PlayerLocomotive;
            NotchedThrottleCommand.Receiver = (MSTSLocomotive)PlayerLocomotive;
            ContinuousThrottleCommand.Receiver = (MSTSLocomotive)PlayerLocomotive;
            TrainBrakeCommand.Receiver = (MSTSLocomotive)PlayerLocomotive;
            EngineBrakeCommand.Receiver = (MSTSLocomotive)PlayerLocomotive;
            DynamicBrakeCommand.Receiver = (MSTSLocomotive)PlayerLocomotive;
            InitializeBrakesCommand.Receiver = PlayerLocomotive.Train;
            EmergencyPushButtonCommand.Receiver = (MSTSLocomotive)PlayerLocomotive;
            HandbrakeCommand.Receiver = (MSTSLocomotive)PlayerLocomotive;
            BailOffCommand.Receiver = (MSTSLocomotive)PlayerLocomotive;
            RetainersCommand.Receiver = (MSTSLocomotive)PlayerLocomotive;
            BrakeHoseConnectCommand.Receiver = (MSTSLocomotive)PlayerLocomotive;
            if (PlayerLocomotive is MSTSSteamLocomotive)
            {
                ContinuousReverserCommand.Receiver = (MSTSSteamLocomotive)PlayerLocomotive;
                ContinuousInjectorCommand.Receiver = (MSTSSteamLocomotive)PlayerLocomotive;
                ContinuousSmallEjectorCommand.Receiver = (MSTSSteamLocomotive)PlayerLocomotive;
                ToggleInjectorCommand.Receiver = (MSTSSteamLocomotive)PlayerLocomotive;
                ContinuousBlowerCommand.Receiver = (MSTSSteamLocomotive)PlayerLocomotive;
                ContinuousDamperCommand.Receiver = (MSTSSteamLocomotive)PlayerLocomotive;
                ContinuousFiringRateCommand.Receiver = (MSTSSteamLocomotive)PlayerLocomotive;
                ToggleManualFiringCommand.Receiver = (MSTSSteamLocomotive)PlayerLocomotive;
                ToggleCylinderCocksCommand.Receiver = (MSTSSteamLocomotive)PlayerLocomotive;
                ToggleCylinderCompoundCommand.Receiver = (MSTSSteamLocomotive)PlayerLocomotive;
                FireShovelfullCommand.Receiver = (MSTSSteamLocomotive)PlayerLocomotive;
                AIFireOnCommand.Receiver = (MSTSSteamLocomotive)PlayerLocomotive;
                AIFireOffCommand.Receiver = (MSTSSteamLocomotive)PlayerLocomotive;
                AIFireResetCommand.Receiver = (MSTSSteamLocomotive)PlayerLocomotive;
            }

            PantographCommand.Receiver = (MSTSLocomotive)PlayerLocomotive;
            if (PlayerLocomotive is MSTSElectricLocomotive)
            {
                CircuitBreakerClosingOrderCommand.Receiver = (MSTSElectricLocomotive)PlayerLocomotive;
                CircuitBreakerClosingOrderButtonCommand.Receiver = (MSTSElectricLocomotive)PlayerLocomotive;
                CircuitBreakerOpeningOrderButtonCommand.Receiver = (MSTSElectricLocomotive)PlayerLocomotive;
                CircuitBreakerClosingAuthorizationCommand.Receiver = (MSTSElectricLocomotive)PlayerLocomotive;
            }

            if (PlayerLocomotive is MSTSDieselLocomotive)
            {
                TogglePlayerEngineCommand.Receiver = (MSTSDieselLocomotive)PlayerLocomotive;
            }

            ImmediateRefillCommand.Receiver = (MSTSLocomotiveViewer)PlayerLocomotiveViewer;
            RefillCommand.Receiver = (MSTSLocomotiveViewer)PlayerLocomotiveViewer;
            ToggleOdometerCommand.Receiver = (MSTSLocomotive)PlayerLocomotive;
            ResetOdometerCommand.Receiver = (MSTSLocomotive)PlayerLocomotive;
            ToggleOdometerDirectionCommand.Receiver = (MSTSLocomotive)PlayerLocomotive;
            SanderCommand.Receiver = (MSTSLocomotive)PlayerLocomotive;
            AlerterCommand.Receiver = (MSTSLocomotive)PlayerLocomotive;
            HornCommand.Receiver = (MSTSLocomotive)PlayerLocomotive;
            BellCommand.Receiver = (MSTSLocomotive)PlayerLocomotive;
            ToggleCabLightCommand.Receiver = (MSTSLocomotive)PlayerLocomotive;
            WipersCommand.Receiver = (MSTSLocomotive)PlayerLocomotive;
            HeadlightCommand.Receiver = (MSTSLocomotive)PlayerLocomotive;
            ChangeCabCommand.Receiver = this;
            ToggleDoorsLeftCommand.Receiver = (MSTSLocomotive)PlayerLocomotive;
            ToggleDoorsRightCommand.Receiver = (MSTSLocomotive)PlayerLocomotive;
            ToggleMirrorsCommand.Receiver = (MSTSLocomotive)PlayerLocomotive;
            CabRadioCommand.Receiver = (MSTSLocomotive)PlayerLocomotive;
            ToggleSwitchAheadCommand.Receiver = this;
            ToggleSwitchBehindCommand.Receiver = this;
            ToggleAnySwitchCommand.Receiver = this;
            UncoupleCommand.Receiver = this;
            SaveScreenshotCommand.Receiver = this;
            ActivityCommand.Receiver = ActivityWindow;  // and therefore shared by all sub-classes
            UseCameraCommand.Receiver = this;
            MoveCameraCommand.Receiver = this;
            ToggleHelpersEngineCommand.Receiver = (MSTSLocomotive)PlayerLocomotive;
        }

        public void ChangeToPreviousFreeRoamCamera()
        {
            if (Camera == FreeRoamCamera)
            {
                // If 8 is the current camera, rotate the list and then activate a different camera.
                RotateFreeRoamCameraList();
                FreeRoamCamera.Activate();
            }
            else
            {
                FreeRoamCamera.Activate();
                RotateFreeRoamCameraList();
            }
        }

        void RotateFreeRoamCameraList()
        {
            // Rotate list moving 1 to 0 etc. (by adding 0 to end, then removing 0)
            FreeRoamCameraList.Add(FreeRoamCamera);
            FreeRoamCameraList.RemoveAt(0);
        }


        public void InitializeAutomaticTrackSounds()
        {
            SharedSMSFileManager.AutoTrackSound = false;
            SharedSMSFileManager.SwitchSMSNumber = Simulator.TRK.Tr_RouteFile.SwitchSMSNumber;

            if (SharedSMSFileManager.SwitchSMSNumber < -1 || SharedSMSFileManager.SwitchSMSNumber >= TrackTypes.Count)
            {
                SharedSMSFileManager.SwitchSMSNumber = -1;
                Trace.TraceInformation("Switch SMS Number out of range");
            }
            if (SharedSMSFileManager.SwitchSMSNumber != -1) SharedSMSFileManager.AutoTrackSound = true;

            SharedSMSFileManager.CurveSMSNumber = Simulator.TRK.Tr_RouteFile.CurveSMSNumber;
            if (SharedSMSFileManager.CurveSMSNumber < -1 || SharedSMSFileManager.CurveSMSNumber >= TrackTypes.Count)
            {
                SharedSMSFileManager.CurveSMSNumber = -1;
                Trace.TraceInformation("Curve SMS Number out of range");
            }
            if (SharedSMSFileManager.CurveSMSNumber != -1) SharedSMSFileManager.AutoTrackSound = true;

            SharedSMSFileManager.CurveSwitchSMSNumber = Simulator.TRK.Tr_RouteFile.CurveSwitchSMSNumber;
            if (SharedSMSFileManager.CurveSwitchSMSNumber < -1 || SharedSMSFileManager.CurveSwitchSMSNumber >= TrackTypes.Count)
            {
                SharedSMSFileManager.CurveSwitchSMSNumber = SharedSMSFileManager.CurveSMSNumber;
                Trace.TraceInformation("CurveSwitch SMS Number out of range, replaced with curve SMS number");
            }
            if (SharedSMSFileManager.CurveSwitchSMSNumber != -1) SharedSMSFileManager.AutoTrackSound = true;

        }

        public void ChangeSelectedTrain(Train selectedTrain)
        {
            SelectedTrain = selectedTrain;
        }

        public void AdjustCabHeight(int windowWidth, int windowHeight)
        {
            CabTextureInverseRatio = 0.75f; // start setting it to default
            // MSTS cab views are designed for 4:3 aspect ratio. This is the default. However a check is done with the actual
            // cabview texture. If this has a different aspect ratio, that one is considered
            // For wider screens (e.g. 16:9), the height of the cab view before adjustment exceeds the height of the display.
            // The user can decide how much of this excess to keep. Setting of 0 keeps all the excess and 100 keeps none.

            // <CSComment> If the aspect ratio of the viewing window is greater than the aspect ratio of the cabview texture file
            // it is either possible to stretch the cabview texture file or to leave the proportions unaltered and to vertically pan
            // the screen
            if (CabCamera.IsAvailable)
            {
                var i = ((PlayerLocomotive as MSTSLocomotive).UsingRearCab) ? 1 : 0;
                var cabTextureFileName = (PlayerLocomotive as MSTSLocomotive).CabViewList[i].CVFFile.TwoDViews[0];
                var cabTextureInverseRatio = ComputeCabTextureInverseRatio(cabTextureFileName);
                if (cabTextureInverseRatio != -1) CabTextureInverseRatio = cabTextureInverseRatio;
            }
            int unstretchedCabHeightPixels = (int)(CabTextureInverseRatio * windowWidth);
            int unstretchedCabWidthPixels = (int)(windowHeight / CabTextureInverseRatio);
            if (((float)windowHeight / windowWidth) < CabTextureInverseRatio)
            {
                // screen is wide-screen, so can choose between vertical scroll or horizontal stretch
                CabExceedsDisplay = (int)((unstretchedCabHeightPixels - windowHeight) * ((100 - Settings.Cab2DStretch) / 100f));
                CabExceedsDisplayHorizontally = 0;
            }
            else if (((float)windowHeight / windowWidth) > CabTextureInverseRatio)
            {
                // must scroll horizontally
                CabExceedsDisplay = 0;
                CabExceedsDisplayHorizontally = unstretchedCabWidthPixels - windowWidth;
            }
            else
            {
                // nice, window aspect ratio and cabview aspect ratio are identical
                CabExceedsDisplay = 0;
                CabExceedsDisplayHorizontally = 0;
            }
            CabHeightPixels = windowHeight + CabExceedsDisplay;
            CabYOffsetPixels = -CabExceedsDisplay / 2; // Initial value is halfway. User can adjust with arrow keys.
            CabWidthPixels = windowWidth + CabExceedsDisplayHorizontally;
            CabXOffsetPixels = CabExceedsDisplayHorizontally / 2;
            if (CabCamera.IsAvailable) CabCamera.Initialize();
        }

        public float ComputeCabTextureInverseRatio(string cabTextureFileName)
        {
            float cabTextureInverseRatio = -1;
            bool _isNightTexture;
            var cabTexture = CABTextureManager.GetTexture(cabTextureFileName, false, false, out _isNightTexture, false);
            if (cabTexture != SharedMaterialManager.MissingTexture)
            {
                cabTextureInverseRatio = (float)cabTexture.Height / cabTexture.Width;
                if (cabTextureInverseRatio == 1 && cabTexture.Width == 1024) cabTextureInverseRatio = 0.75f;
            }
            return cabTextureInverseRatio;
        }

        string adapterDescription;
        public string AdapterDescription { get { return adapterDescription; } }

        uint adapterMemory;
        public uint AdapterMemory { get { return adapterMemory; } }

        [CallOnThread("Updater")]
        internal void UpdateAdapterInformation(GraphicsAdapter graphicsAdapter)
        {
            adapterDescription = GraphicsAdapter.DefaultAdapter.Description;
            try
            {
                // Note that we might find multiple adapters with the same
                // description; however, the chance of such adapters not having
                // the same amount of video memory is very slim.
                foreach (ManagementObject videoController in new ManagementClass("Win32_VideoController").GetInstances())
                    if (((string)videoController["Description"] == adapterDescription) && (videoController["AdapterRAM"] != null))
                        adapterMemory = (uint)videoController["AdapterRAM"];
            }
            catch (ManagementException error)
            {
                Trace.WriteLine(error);
            }
            catch (UnauthorizedAccessException error)
            {
                Trace.WriteLine(error);
            }
        }

        [CallOnThread("Loader")]
        public void Load()
        {
            World.Load();
            WindowManager.Load();
        }

        [CallOnThread("Updater")]
        public void Update(RenderFrame frame, float elapsedRealTime)
        {
            RealTime += elapsedRealTime;
            var elapsedTime = new ElapsedTime(Simulator.GetElapsedClockSeconds(elapsedRealTime), elapsedRealTime);

            if (ComposeMessageWindow.Visible == true)
            {
                UserInput.Handled();
                ComposeMessageWindow.AppendMessage(UserInput.GetPressedKeys(), UserInput.GetPreviousPressedKeys());
            }

            HandleUserInput(elapsedTime);
            UserInput.Handled();
            // We need to do it also here, because passing from manual to auto a ReverseFormation may be needed
            if (Camera is TrackingCamera && Camera.AttachedCar != null && Camera.AttachedCar.Train != null && Camera.AttachedCar.Train.FormationReversed)
            {
                Camera.AttachedCar.Train.FormationReversed = false;
                (Camera as TrackingCamera).SwapCameras();
            }
            Simulator.Update(elapsedTime.ClockSeconds);
            if (PlayerLocomotive.Train.BrakingTime == -2) // We just had a wagon with stuck brakes
            {
                LoadDefectCarSound(PlayerLocomotive.Train.Cars[-(int)PlayerLocomotive.Train.ContinuousBrakingTime], "BrakesStuck.sms");
            }
            if (MPManager.IsMultiPlayer())
            {
                MPManager.Instance().PreUpdate();
                //get key strokes and determine if some messages should be sent
                MultiPlayerViewer.HandleUserInput();
                MPManager.Instance().Update(Simulator.GameTime);
            }

            RailDriver.Update(PlayerLocomotive);

            // This has to be done also for stopped trains
            var cars = World.Trains.Cars;
            foreach (var car in cars)
                car.Value.UpdateSoundPosition();

            if (Simulator.ReplayCommandList != null)
            {
                Log.Update(Simulator.ReplayCommandList);

                if (Log.PauseState == ReplayPauseState.Due)
                {
                    if (Simulator.Settings.ReplayPauseBeforeEnd)
                    {
                        // Reveal Quit Menu
                        QuitWindow.Visible = Simulator.Paused = !QuitWindow.Visible;
                        Log.PauseState = ReplayPauseState.During;
                    }
                    else
                    {
                        Log.PauseState = ReplayPauseState.Done;
                    }
                }
            }
            if (Log.ReplayComplete)
            {
                MessagesWindow.AddMessage("Replay complete", 2);
                Log.ReplayComplete = false;
            }

            World.Update(elapsedTime);

            if (frame.IsScreenChanged)
                Camera.ScreenChanged();

            // Check if you need to swap camera
            if (Camera is TrackingCamera && Camera.AttachedCar != null && Camera.AttachedCar.Train != null && Camera.AttachedCar.Train.FormationReversed)
            {
                Camera.AttachedCar.Train.FormationReversed = false;
                (Camera as TrackingCamera).SwapCameras();
            }

            // Update camera first...
            Camera.Update(elapsedTime);
            // No above camera means we're allowed to auto-switch to cab view.
            if ((AbovegroundCamera == null) && Camera.IsUnderground)
            {
                AbovegroundCamera = Camera;
                bool ViewingPlayer = true;

                if (Camera.AttachedCar != null) ViewingPlayer = Camera.AttachedCar.Train == Simulator.PlayerLocomotive.Train;

                if ((Simulator.PlayerLocomotive.HasFront3DCab || Simulator.PlayerLocomotive.HasRear3DCab && ViewingPlayer) && !(Camera is CabCamera))
                {
                    ThreeDimCabCamera.Activate();
                }
                else if ((Simulator.PlayerLocomotive.HasFrontCab || Simulator.PlayerLocomotive.HasRearCab) && ViewingPlayer)
                {
                    CabCamera.Activate();
                }
                else
                {
                    Simulator.Confirmer.Warning(Viewer.Catalog.GetString("Cab view not available"));
                }
            }
            else if (AbovegroundCamera != null
                && Camera.AttachedCar != null
                && Camera.AttachedCar.Train == Simulator.PlayerLocomotive.Train)
            {
                // The AbovegroundCamera.Update() has been creating an odd sound issue when the locomotive is in the tunnel.
                // Allowing the update to take place when only in cab view solved the issue.
                if (Camera == CabCamera)
                    AbovegroundCamera.Update(elapsedTime);
                if (!AbovegroundCamera.IsUnderground)
                {
                    // But only if the user hasn't selected another camera!
                    if (Camera == CabCamera)
                        AbovegroundCamera.Activate();
                    AbovegroundCamera = null;
                }
            }

            Simulator.ActiveMovingTable = FindActiveMovingTable();

            frame.PrepareFrame(this);
            Camera.PrepareFrame(frame, elapsedTime);
            frame.PrepareFrame(elapsedTime);
            World.PrepareFrame(frame, elapsedTime);
            InfoDisplay.PrepareFrame(frame, elapsedTime);
            // TODO: This is not correct. The ActivityWindow's PrepareFrame is already called by the WindowManager!
            if (Simulator.ActivityRun != null) ActivityWindow.PrepareFrame(elapsedTime, true);

            WindowManager.PrepareFrame(frame, elapsedTime);
        }

        private void LoadDefectCarSound(TrainCar car, string filename)
        {
            var smsFilePath = Simulator.BasePath + @"\sound\" + filename;
            if (!File.Exists(smsFilePath))
            {
                Trace.TraceWarning("Cannot find defect car sound file {0}", filename);
                return;
            }

            try
            {
                SoundProcess.AddSoundSource(this, new SoundSource(this, car as MSTSWagon, smsFilePath));
            }
            catch (Exception error)
            {
                Trace.WriteLine(new FileLoadException(smsFilePath, error));
            }
        }

        [CallOnThread("Updater")]
        void HandleUserInput(ElapsedTime elapsedTime)
        {
            var train = Program.Viewer.PlayerLocomotive.Train;//DebriefEval

            if (UserInput.IsMouseLeftButtonDown || (Camera is ThreeDimCabCamera && RenderProcess.IsMouseVisible))
            {
                Vector3 nearsource = new Vector3((float)UserInput.MouseX, (float)UserInput.MouseY, 0f);
                Vector3 farsource = new Vector3((float)UserInput.MouseX, (float)UserInput.MouseY, 1f);
                Matrix world = Matrix.CreateTranslation(0, 0, 0);
                NearPoint = DefaultViewport.Unproject(nearsource, Camera.XnaProjection, Camera.XnaView, world);
                FarPoint = DefaultViewport.Unproject(farsource, Camera.XnaProjection, Camera.XnaView, world);
            }

            if (UserInput.IsPressed(UserCommand.CameraReset))
                Camera.Reset();

            Camera.HandleUserInput(elapsedTime);

            if (PlayerLocomotiveViewer != null)
                PlayerLocomotiveViewer.HandleUserInput(elapsedTime);

            InfoDisplay.HandleUserInput(elapsedTime);
            WindowManager.HandleUserInput(elapsedTime);

            // Check for game control keys
            if (MPManager.IsMultiPlayer() && UserInput.IsPressed(UserCommand.GameMultiPlayerTexting))
            {
                if (ComposeMessageWindow == null) ComposeMessageWindow = new ComposeMessage(WindowManager);
                ComposeMessageWindow.InitMessage();
            }
            if (!MPManager.IsMultiPlayer() && UserInput.IsPressed(UserCommand.GamePauseMenu)) { QuitWindow.Visible = Simulator.Paused = !QuitWindow.Visible; }
            if (MPManager.IsMultiPlayer() && UserInput.IsPressed(UserCommand.GamePauseMenu)) { if (Simulator.Confirmer != null) Simulator.Confirmer.Information(Viewer.Catalog.GetString("In MP, use Alt-F4 to quit directly")); }

            if (UserInput.IsPressed(UserCommand.GameFullscreen)) { RenderProcess.ToggleFullScreen(); }
            if (!MPManager.IsMultiPlayer() && UserInput.IsPressed(UserCommand.GamePause)) Simulator.Paused = !Simulator.Paused;
            if (!MPManager.IsMultiPlayer() && UserInput.IsPressed(UserCommand.DebugSpeedUp))
            {
                Simulator.GameSpeed *= 1.5f;
                Simulator.Confirmer.ConfirmWithPerCent(CabControl.SimulationSpeed, CabSetting.Increase, Simulator.GameSpeed * 100);
            }
            if (!MPManager.IsMultiPlayer() && UserInput.IsPressed(UserCommand.DebugSpeedDown))
            {
                Simulator.GameSpeed /= 1.5f;
                Simulator.Confirmer.ConfirmWithPerCent(CabControl.SimulationSpeed, CabSetting.Decrease, Simulator.GameSpeed * 100);
            }
            if (UserInput.IsPressed(UserCommand.DebugSpeedReset))
            {
                Simulator.GameSpeed = 1;
                Simulator.Confirmer.ConfirmWithPerCent(CabControl.SimulationSpeed, CabSetting.Off, Simulator.GameSpeed * 100);
            }
<<<<<<< HEAD
            if (UserInput.IsPressed(UserCommands.GameSave)) { GameStateRunActivity.Save(); }
            if (UserInput.IsPressed(UserCommands.DisplayHelpWindow)) if (UserInput.IsDown(UserCommands.DisplayNextWindowTab)) HelpWindow.TabAction(); else HelpWindow.Visible = !HelpWindow.Visible;
            if (UserInput.IsPressed(UserCommands.DisplayTrackMonitorWindow)) if (UserInput.IsDown(UserCommands.DisplayNextWindowTab)) TrackMonitorWindow.TabAction(); else TrackMonitorWindow.Visible = !TrackMonitorWindow.Visible;
            if (UserInput.IsPressed(UserCommands.DisplayHUD)) if (UserInput.IsDown(UserCommands.DisplayNextWindowTab)) HUDWindow.TabAction();
                else
                {
                    HUDWindow.Visible = !HUDWindow.Visible;
                    if (!HUDWindow.Visible) HUDScrollWindow.Visible = false;
                }
            if (UserInput.IsPressed(UserCommands.DisplayHUDScrollWindow))
            {
                if (HUDWindow.Visible)
                {
                    if (UserInput.IsDown(UserCommands.DisplayNextWindowTab))
                        HUDScrollWindow.TabAction();
                    else
                        HUDScrollWindow.Visible = !HUDScrollWindow.Visible;
                }
            }

            if (UserInput.IsPressed(UserCommands.DisplayStationLabels))
=======
            if (UserInput.IsPressed(UserCommand.GameSave)) { GameStateRunActivity.Save(); }
            if (UserInput.IsPressed(UserCommand.DisplayHelpWindow)) if (UserInput.IsDown(UserCommand.DisplayNextWindowTab)) HelpWindow.TabAction(); else HelpWindow.Visible = !HelpWindow.Visible;
            if (UserInput.IsPressed(UserCommand.DisplayTrackMonitorWindow)) if (UserInput.IsDown(UserCommand.DisplayNextWindowTab)) TrackMonitorWindow.TabAction(); else TrackMonitorWindow.Visible = !TrackMonitorWindow.Visible;
            if (UserInput.IsPressed(UserCommand.DisplayHUD)) if (UserInput.IsDown(UserCommand.DisplayNextWindowTab)) HUDWindow.TabAction(); else HUDWindow.Visible = !HUDWindow.Visible;
            if (UserInput.IsPressed(UserCommand.DisplayStationLabels))
>>>>>>> 74fa3003
            {
                if (UserInput.IsDown(UserCommand.DisplayNextWindowTab)) OSDLocations.TabAction(); else OSDLocations.Visible = !OSDLocations.Visible;
                if (OSDLocations.Visible)
                {
                    switch (OSDLocations.CurrentDisplayState)
                    {
                        case OSDLocations.DisplayState.Auto:
                            MessagesWindow.AddMessage(Catalog.GetString("Automatic platform and siding labels visible."), 5);
                            break;
                        case OSDLocations.DisplayState.All:
                            MessagesWindow.AddMessage(Catalog.GetString("Platform and siding labels visible."), 5);
                            break;
                        case OSDLocations.DisplayState.Platforms:
                            MessagesWindow.AddMessage(Catalog.GetString("Platform labels visible."), 5);
                            break;
                        case OSDLocations.DisplayState.Sidings:
                            MessagesWindow.AddMessage(Catalog.GetString("Siding labels visible."), 5);
                            break;
                    }
                }
                else
                {
                    MessagesWindow.AddMessage(Catalog.GetString("Platform and siding labels hidden."), 5);
                }
            }
            if (UserInput.IsPressed(UserCommand.DisplayCarLabels))
            {
                if (UserInput.IsDown(UserCommand.DisplayNextWindowTab)) OSDCars.TabAction(); else OSDCars.Visible = !OSDCars.Visible;
                if (OSDCars.Visible)
                {
                    switch (OSDCars.CurrentDisplayState)
                    {
                        case OSDCars.DisplayState.Trains:
                            MessagesWindow.AddMessage(Catalog.GetString("Train labels visible."), 5);
                            break;
                        case OSDCars.DisplayState.Cars:
                            MessagesWindow.AddMessage(Catalog.GetString("Car labels visible."), 5);
                            break;
                    }
                }
                else
                {
                    MessagesWindow.AddMessage(Catalog.GetString("Train and car labels hidden."), 5);
                }
            }
            if (UserInput.IsPressed(UserCommand.DisplaySwitchWindow)) if (UserInput.IsDown(UserCommand.DisplayNextWindowTab)) SwitchWindow.TabAction(); else SwitchWindow.Visible = !SwitchWindow.Visible;
            if (UserInput.IsPressed(UserCommand.DisplayTrainOperationsWindow)) if (UserInput.IsDown(UserCommand.DisplayNextWindowTab)) TrainOperationsWindow.TabAction(); else { TrainOperationsWindow.Visible = !TrainOperationsWindow.Visible; if (!TrainOperationsWindow.Visible) CarOperationsWindow.Visible = false; }
            if (UserInput.IsPressed(UserCommand.DisplayNextStationWindow)) if (UserInput.IsDown(UserCommand.DisplayNextWindowTab)) NextStationWindow.TabAction(); else NextStationWindow.Visible = !NextStationWindow.Visible;
            if (UserInput.IsPressed(UserCommand.DisplayCompassWindow)) if (UserInput.IsDown(UserCommand.DisplayNextWindowTab)) CompassWindow.TabAction(); else CompassWindow.Visible = !CompassWindow.Visible;
            if (UserInput.IsPressed(UserCommand.DebugTracks)) if (UserInput.IsDown(UserCommand.DisplayNextWindowTab)) TracksDebugWindow.TabAction(); else TracksDebugWindow.Visible = !TracksDebugWindow.Visible;
            if (UserInput.IsPressed(UserCommand.DebugSignalling)) if (UserInput.IsDown(UserCommand.DisplayNextWindowTab)) SignallingDebugWindow.TabAction(); else SignallingDebugWindow.Visible = !SignallingDebugWindow.Visible;
            if (UserInput.IsPressed(UserCommand.DisplayBasicHUDToggle)) HUDWindow.ToggleBasicHUD();
            if (UserInput.IsPressed(UserCommand.DisplayTrainListWindow)) TrainListWindow.Visible = !TrainListWindow.Visible;


            if (UserInput.IsPressed(UserCommand.GameChangeCab))
            {
                if (PlayerLocomotive.ThrottlePercent >= 1
                    || Math.Abs(PlayerLocomotive.SpeedMpS) > 1
                    || !IsReverserInNeutral(PlayerLocomotive))
                {
                    Simulator.Confirmer.Warning(CabControl.ChangeCab, CabSetting.Warn2);
                }
                else
                {
                    new ChangeCabCommand(Log);
                }
            }

            if (UserInput.IsPressed(UserCommand.CameraCab))
            {
                if (CabCamera.IsAvailable)
                {
                    new UseCabCameraCommand(Log);
                }
                else if (ThreeDimCabCamera.IsAvailable)
                {
                    new Use3DCabCameraCommand(Log);
                }
                else
                {
                    Simulator.Confirmer.Warning(Viewer.Catalog.GetString("Cab view not available"));
                }
            }
            if (UserInput.IsPressed(UserCommand.CameraThreeDimensionalCab))
            {
                if (ThreeDimCabCamera.IsAvailable)
                {
                    new Use3DCabCameraCommand(Log);
                }
                else
                {
                    Simulator.Confirmer.Warning(Viewer.Catalog.GetString("3D Cab view not available"));
                }
            }
            if (UserInput.IsPressed(UserCommand.CameraOutsideFront))
            {
                CheckReplaying();
                new UseFrontCameraCommand(Log);
            }
            if (UserInput.IsPressed(UserCommand.CameraOutsideRear))
            {
                CheckReplaying();
                new UseBackCameraCommand(Log);
            }
            if (UserInput.IsPressed(UserCommand.CameraJumpingTrains)) RandomSelectTrain(); //hit Alt-9 key, random selected train to have 2 and 3 camera attached to

            if (UserInput.IsPressed(UserCommand.CameraVibrate))
            {
                Program.Simulator.CarVibrating = (Program.Simulator.CarVibrating + 1) % 4;
                Simulator.Confirmer.Message(ConfirmLevel.Information, Catalog.GetStringFmt("Vibrating at level {0}", Program.Simulator.CarVibrating));
                Settings.CarVibratingLevel = Program.Simulator.CarVibrating;
                Settings.Save("CarVibratingLevel");
            }

            if (UserInput.IsPressed(UserCommands.DebugToggleConfirmations))
            {
                Simulator.Settings.SuppressConfirmations = !Simulator.Settings.SuppressConfirmations;
                if (Simulator.Settings.SuppressConfirmations)
                    Simulator.Confirmer.Message(ConfirmLevel.Warning, Catalog.GetString("Confirmations suppressed"));
                else
                    Simulator.Confirmer.Message(ConfirmLevel.Warning, Catalog.GetString("Confirmations visible"));
                Settings.SuppressConfirmations = Simulator.Settings.SuppressConfirmations;
                Settings.Save();
            }

            //hit 9 key, get back to player train
            if (UserInput.IsPressed(UserCommand.CameraJumpBackPlayer))
            {
                SelectedTrain = PlayerTrain;
                CameraActivate();
            }
            if (UserInput.IsPressed(UserCommand.CameraTrackside))
            {
                CheckReplaying();
                new UseTracksideCameraCommand(Log);
            }
            if (UserInput.IsPressed(UserCommand.CameraSpecialTracksidePoint))
            {
                CheckReplaying();
                new UseSpecialTracksideCameraCommand(Log);
            }
            // Could add warning if PassengerCamera not available.
            if (UserInput.IsPressed(UserCommand.CameraPassenger) && PassengerCamera.IsAvailable)
            {
                CheckReplaying();
                new UsePassengerCameraCommand(Log);
            }
            if (UserInput.IsPressed(UserCommand.CameraBrakeman))
            {
                CheckReplaying();
                new UseBrakemanCameraCommand(Log);
            }
            if (UserInput.IsPressed(UserCommand.CameraFree))
            {
                CheckReplaying();
                new UseFreeRoamCameraCommand(Log);
                Simulator.Confirmer.Message(ConfirmLevel.None, Catalog.GetPluralStringFmt(
                    "{0} viewpoint stored. Use Shift+8 to restore viewpoints.", "{0} viewpoints stored. Use Shift+8 to restore viewpoints.", FreeRoamCameraList.Count - 1));
            }
            if (UserInput.IsPressed(UserCommand.CameraPreviousFree))
            {
                if (FreeRoamCameraList.Count > 0)
                {
                    CheckReplaying();
                    new UsePreviousFreeRoamCameraCommand(Log);
                }
            }
            if (UserInput.IsPressed(UserCommand.CameraHeadOutForward) && HeadOutForwardCamera.IsAvailable)
            {
                CheckReplaying();
                new UseHeadOutForwardCameraCommand(Log);
            }
            if (UserInput.IsPressed(UserCommand.CameraHeadOutBackward) && HeadOutBackCamera.IsAvailable)
            {
                CheckReplaying();
                new UseHeadOutBackCameraCommand(Log);
            }
            if (UserInput.IsPressed(UserCommand.GameSwitchAhead))
            {
                if (PlayerTrain.ControlMode == Train.TRAIN_CONTROL.MANUAL || PlayerTrain.ControlMode == Train.TRAIN_CONTROL.EXPLORER)
                    new ToggleSwitchAheadCommand(Log);
                else
                    Simulator.Confirmer.Warning(CabControl.SwitchAhead, CabSetting.Warn1);
            }
            if (UserInput.IsPressed(UserCommand.GameSwitchBehind))
            {
                if (PlayerTrain.ControlMode == Train.TRAIN_CONTROL.MANUAL || PlayerTrain.ControlMode == Train.TRAIN_CONTROL.EXPLORER)
                    new ToggleSwitchBehindCommand(Log);
                else
                    Simulator.Confirmer.Warning(CabControl.SwitchBehind, CabSetting.Warn1);
            }
            if (UserInput.IsPressed(UserCommand.GameClearSignalForward)) PlayerTrain.RequestSignalPermission(Direction.Forward);
            if (UserInput.IsPressed(UserCommand.GameClearSignalBackward)) PlayerTrain.RequestSignalPermission(Direction.Reverse);
            if (UserInput.IsPressed(UserCommand.GameResetSignalForward)) PlayerTrain.RequestResetSignal(Direction.Forward);
            if (UserInput.IsPressed(UserCommand.GameResetSignalBackward)) PlayerTrain.RequestResetSignal(Direction.Reverse);

            if (UserInput.IsPressed(UserCommand.GameSwitchManualMode)) PlayerTrain.RequestToggleManualMode();

            if (UserInput.IsPressed(UserCommand.GameMultiPlayerDispatcher)) { DebugViewerEnabled = !DebugViewerEnabled; return; }
            if (UserInput.IsPressed(UserCommand.DebugSoundForm)) { SoundDebugFormEnabled = !SoundDebugFormEnabled; return; }

            if (UserInput.IsPressed(UserCommand.CameraJumpSeeSwitch))
            {
                if (Program.DebugViewer != null && Program.DebugViewer.Enabled && (Program.DebugViewer.switchPickedItem != null || Program.DebugViewer.signalPickedItem != null))
                {
                    WorldLocation wos;
                    try
                    {
                        if (Program.DebugViewer.switchPickedItem != null)
                        {
                            TrJunctionNode nextSwitchTrack = Program.DebugViewer.switchPickedItem.Item.TrJunctionNode;
                            wos = new WorldLocation(nextSwitchTrack.TN.UiD.TileX, nextSwitchTrack.TN.UiD.TileZ, nextSwitchTrack.TN.UiD.X, nextSwitchTrack.TN.UiD.Y + 8, nextSwitchTrack.TN.UiD.Z);
                        }
                        else
                        {
                            var s = Program.DebugViewer.signalPickedItem.Item;
                            wos = new WorldLocation(s.TileX, s.TileZ, s.X, s.Y + 8, s.Z);
                        }
                        if (FreeRoamCameraList.Count == 0)
                        {
                            new UseFreeRoamCameraCommand(Log);
                        }
                        FreeRoamCamera.SetLocation(wos);
                        //FreeRoamCamera
                        FreeRoamCamera.Activate();
                    }
                    catch { }


                }
            }

            // Turntable commands
            if (Simulator.MovingTables != null)
            {
                if (UserInput.IsPressed(UserCommand.ControlTurntableClockwise))
                {
                    Simulator.ActiveMovingTable = FindActiveMovingTable();
                    if (Simulator.ActiveMovingTable != null)
                    {
                        TurntableClockwiseCommand.Receiver = Simulator.ActiveMovingTable;
                        new TurntableClockwiseCommand(Log);
                    }
                }
                else if (UserInput.IsReleased(UserCommand.ControlTurntableClockwise) && Simulator.ActiveMovingTable != null)
                {
                    TurntableClockwiseTargetCommand.Receiver = Simulator.ActiveMovingTable;
                    new TurntableClockwiseTargetCommand(Log);
                }

                if (UserInput.IsPressed(UserCommand.ControlTurntableCounterclockwise))
                {
                    Simulator.ActiveMovingTable = FindActiveMovingTable();
                    if (Simulator.ActiveMovingTable != null)
                    {
                        TurntableCounterclockwiseCommand.Receiver = Simulator.ActiveMovingTable;
                        new TurntableCounterclockwiseCommand(Log);
                    }
                }

                else if (UserInput.IsReleased(UserCommand.ControlTurntableCounterclockwise) && Simulator.ActiveMovingTable != null)
                {
                    TurntableCounterclockwiseTargetCommand.Receiver = Simulator.ActiveMovingTable;
                    new TurntableCounterclockwiseTargetCommand(Log);
                }
            }

            if (UserInput.IsPressed(UserCommand.GameAutopilotMode))
            {
                if (PlayerLocomotive.Train.TrainType == Train.TRAINTYPE.AI_PLAYERHOSTING)
                {
                    var success = ((AITrain)PlayerLocomotive.Train).SwitchToPlayerControl();
                    if (success)
                    {   
                        Simulator.Confirmer.Message(ConfirmLevel.Information, Viewer.Catalog.GetString("Switched to player control"));
                        DbfEvalAutoPilot = false;//Debrief eval
                    }
                }
                else if (PlayerLocomotive.Train.TrainType == Train.TRAINTYPE.AI_PLAYERDRIVEN)
                {
                    if (PlayerLocomotive.Train.ControlMode == Train.TRAIN_CONTROL.MANUAL)
                        Simulator.Confirmer.Message(ConfirmLevel.Warning, Viewer.Catalog.GetString("You can't switch from manual to autopilot mode"));
                    else
                    {
                        var success = ((AITrain)PlayerLocomotive.Train).SwitchToAutopilotControl();
                        if (success)
                        {
                            Simulator.Confirmer.Message(ConfirmLevel.Information, Viewer.Catalog.GetString("Switched to autopilot"));
                            DbfEvalIniAutoPilotTimeS = Simulator.ClockTime;//Debrief eval
                            DbfEvalAutoPilot = true;//Debrief eval
                        }
                    }
                }
            }

            if (DbfEvalAutoPilot && (Simulator.ClockTime - DbfEvalIniAutoPilotTimeS) > 1.0000 )
            {              
                DbfEvalAutoPilotTimeS = DbfEvalAutoPilotTimeS + (Simulator.ClockTime - DbfEvalIniAutoPilotTimeS);//Debrief eval
                train.DbfEvalValueChanged = true;
                DbfEvalIniAutoPilotTimeS = Simulator.ClockTime;//Debrief eval
            }
            if (UserInput.IsPressed(UserCommand.DebugDumpKeymap))
            {
                var textPath = Path.Combine(Settings.LoggingPath, "OpenRailsKeyboard.txt");
                Settings.Input.DumpToText(textPath);
                MessagesWindow.AddMessage(Catalog.GetStringFmt("Keyboard map list saved to '{0}'.", textPath), 10);

                var graphicPath = Path.Combine(Settings.LoggingPath, "OpenRailsKeyboard.png");
                Settings.Input.DumpToGraphic(graphicPath);
                MessagesWindow.AddMessage(Catalog.GetStringFmt("Keyboard map image saved to '{0}'.", graphicPath), 10);
            }

            // print position command
            // <Rob Roeterdink (roeter)>
            // code not yet activated - requires changes in output file selection
            // TODO : get proper output file path
            //if (UserInput.IsPressed(UserCommand.PrintTrainPosition))
            //{
            //    if (SelectedTrain != null)
            //    {
            //        var sob = new StringBuilder();
            //        sob.Append("Position : ");
            //        sob.AppendFormat("{0} : Tile : {1}, {2} ; Position : {3}, {4} ; Distance Travelled : {5}\n",
            //            poscounter.ToString(),
            //            SelectedTrain.FrontTDBTraveller.TileX.ToString(),
            //            SelectedTrain.FrontTDBTraveller.TileZ.ToString(),
            //            SelectedTrain.FrontTDBTraveller.X.ToString(),
            //            SelectedTrain.FrontTDBTraveller.Z.ToString(),
            //            SelectedTrain.DistanceTravelledM.ToString());
            //        File.AppendAllText(@"C:\temp\TrainPosition.txt", sob.ToString());

            //        if (Simulator.Confirmer != null)
            //        {
            //            Simulator.Confirmer.Information(sob.ToString());
            //        }

            //        poscounter++;
            //    }
            //}

            //in the dispatcher window, when one clicks a train and "See in Game", will jump to see that train
            if (Program.DebugViewer != null && Program.DebugViewer.ClickedTrain == true)
            {
                Program.DebugViewer.ClickedTrain = false;
                if (SelectedTrain != Program.DebugViewer.PickedTrain)
                {
                    SelectedTrain = Program.DebugViewer.PickedTrain;
                    Simulator.AI.aiListChanged = true;

                    if (SelectedTrain.Cars == null || SelectedTrain.Cars.Count == 0) SelectedTrain = PlayerTrain;

                    CameraActivate();
                }
            }

            //in TrainSwitcher, when one clicks a train, Viewer will jump to see that train
            if (Simulator.TrainSwitcher.ClickedTrainFromList == true)
            {
                Simulator.TrainSwitcher.ClickedTrainFromList = false;
                if (SelectedTrain != Simulator.TrainSwitcher.PickedTrainFromList && SelectedTrain.Cars != null || SelectedTrain.Cars.Count != 0)
                {
                    SelectedTrain = Simulator.TrainSwitcher.PickedTrainFromList;
                    Simulator.AI.aiListChanged = true;

                    CameraActivate();
                }
            }

            if (!Simulator.Paused && UserInput.IsDown(UserCommand.GameSwitchWithMouse))
            {
                ForceMouseVisible = true;
                if (UserInput.IsMouseLeftButtonPressed)
                {
                    TryThrowSwitchAt();
                    UserInput.Handled();
                }
            }
            else if (!Simulator.Paused && UserInput.IsDown(UserCommand.GameUncoupleWithMouse))
            {
                ForceMouseVisible = true;
                if (UserInput.IsMouseLeftButtonPressed)
                {
                    TryUncoupleAt();
                    UserInput.Handled();
                }
            }
            else
            {
                ForceMouseVisible = false;
            }

            // reset cursor type when needed

            if (!(Camera is CabCamera) && !(Camera is ThreeDimCabCamera) && ActualCursor != Cursors.Default) ActualCursor = Cursors.Default;

            // Mouse control for 2D cab

            if (Camera is CabCamera && (PlayerLocomotiveViewer as MSTSLocomotiveViewer)._hasCabRenderer)
            {
                if (UserInput.IsMouseLeftButtonPressed)
                {
                    foreach (var controlRenderer in (PlayerLocomotiveViewer as MSTSLocomotiveViewer)._CabRenderer.ControlMap.Values)
                    {
                        CabViewDiscreteRenderer discreteRenderer = controlRenderer as CabViewDiscreteRenderer;
                        if (discreteRenderer != null && discreteRenderer.IsMouseWithin())
                        {
                            MouseChangingControl = discreteRenderer;
                            break;
                        }
                    }
                }

                if (MouseChangingControl != null)
                {
                    MouseChangingControl.HandleUserInput();
                    if (UserInput.IsMouseLeftButtonReleased)
                    {
                        MouseChangingControl = null;
                        UserInput.Handled();
                    }
                }
            }

            // explore 2D cabview controls

            if (Camera is CabCamera && (PlayerLocomotiveViewer as MSTSLocomotiveViewer)._hasCabRenderer && MouseChangingControl == null && 
                RenderProcess.IsMouseVisible)
            {
                if (!UserInput.IsMouseLeftButtonPressed)
                {
                    foreach (var controlRenderer in (PlayerLocomotiveViewer as MSTSLocomotiveViewer)._CabRenderer.ControlMap.Values)
                    {
                        CabViewDiscreteRenderer discreteRenderer = controlRenderer as CabViewDiscreteRenderer;
                        if (discreteRenderer != null && discreteRenderer.IsMouseWithin())
                        {
                            MousePickedControl = discreteRenderer;
                            break;
                        }
                    }
                    if (MousePickedControl != null & MousePickedControl != OldMousePickedControl)
                    {
                        // say what control you have here
                        Simulator.Confirmer.Message(ConfirmLevel.None, MousePickedControl.GetControlType().ToString());
                    }
                    if (MousePickedControl != null) ActualCursor = Cursors.Hand;
                    else if (ActualCursor == Cursors.Hand) ActualCursor = Cursors.Default;
                    OldMousePickedControl = MousePickedControl;
                    MousePickedControl = null;
                }
            }

            // mouse for 3D camera

            if (Camera is ThreeDimCabCamera && (PlayerLocomotiveViewer as MSTSLocomotiveViewer)._has3DCabRenderer)
            {
                if (UserInput.IsMouseLeftButtonPressed)
                {
                    var trainCarShape = (PlayerLocomotiveViewer as MSTSLocomotiveViewer).ThreeDimentionCabViewer.TrainCarShape;
                    var animatedParts = (PlayerLocomotiveViewer as MSTSLocomotiveViewer).ThreeDimentionCabViewer.AnimateParts;
                    var controlMap = (PlayerLocomotiveViewer as MSTSLocomotiveViewer).ThreeDimentionCabRenderer.ControlMap;
                    float bestD = 0.015f;  // 15 cm squared click range
                    CabViewControlRenderer cabRenderer;
                    foreach (var animatedPart in animatedParts)
                    {
                        var key = animatedPart.Value.Key;
                        try
                        {
                            cabRenderer = controlMap[key];
                        }
                        catch
                        {
                            continue;
                        }
                        if (cabRenderer is CabViewDiscreteRenderer)
                        {
                            foreach (var iMatrix in animatedPart.Value.MatrixIndexes)
                            { 
                                var matrix = Matrix.Identity;
                                var hi = iMatrix;
                                while (hi >= 0 && hi < trainCarShape.Hierarchy.Length && trainCarShape.Hierarchy[hi] != -1)
                                {
                                    Matrix.Multiply(ref matrix, ref trainCarShape.XNAMatrices[hi], out matrix);
                                    hi = trainCarShape.Hierarchy[hi];
                                }
                                matrix = Matrix.Multiply(matrix, trainCarShape.Location.XNAMatrix);
                                var matrixWorldLocation = trainCarShape.Location.WorldLocation;
                                matrixWorldLocation.Location.X = matrix.Translation.X;
                                matrixWorldLocation.Location.Y = matrix.Translation.Y;
                                matrixWorldLocation.Location.Z = -matrix.Translation.Z;
                                Vector3 xnaCenter = Camera.XnaLocation(matrixWorldLocation);
                                float d = ORTSMath.LineSegmentDistanceSq(xnaCenter, NearPoint, FarPoint);
                                if (bestD > d)
                                {
                                    MouseChangingControl = cabRenderer as CabViewDiscreteRenderer;
                                    bestD = d;
                                }
                            }
                        }
                    }
                }

                if (MouseChangingControl != null)
                {
                    MouseChangingControl.HandleUserInput();
                    if (UserInput.IsMouseLeftButtonReleased)
                    {
                        MouseChangingControl = null;
                        UserInput.Handled();
                    }
                }
            }

            // explore 3D cabview controls

            if (Camera is ThreeDimCabCamera && (PlayerLocomotiveViewer as MSTSLocomotiveViewer)._has3DCabRenderer && MouseChangingControl == null &&
                RenderProcess.IsMouseVisible)
            {
                if (!UserInput.IsMouseLeftButtonPressed)
                {
                    var trainCarShape = (PlayerLocomotiveViewer as MSTSLocomotiveViewer).ThreeDimentionCabViewer.TrainCarShape;
                    var animatedParts = (PlayerLocomotiveViewer as MSTSLocomotiveViewer).ThreeDimentionCabViewer.AnimateParts;
                    var controlMap = (PlayerLocomotiveViewer as MSTSLocomotiveViewer).ThreeDimentionCabRenderer.ControlMap;
                    float bestD = 0.01f;  // 10 cm squared click range
                    CabViewControlRenderer cabRenderer;
                    foreach (var animatedPart in animatedParts)
                    {
                        var key = animatedPart.Value.Key;
                        try
                        {
                            cabRenderer = controlMap[key];
                        }
                        catch
                        {
                            continue;
                        }
                        if (cabRenderer is CabViewDiscreteRenderer)
                        {
                            foreach (var iMatrix in animatedPart.Value.MatrixIndexes)
                            {
                                var matrix = Matrix.Identity;
                                var hi = iMatrix;
                                while (hi >= 0 && hi < trainCarShape.Hierarchy.Length && trainCarShape.Hierarchy[hi] != -1)
                                {
                                    Matrix.Multiply(ref matrix, ref trainCarShape.XNAMatrices[hi], out matrix);
                                    hi = trainCarShape.Hierarchy[hi];
                                }
                                matrix = Matrix.Multiply(matrix, trainCarShape.Location.XNAMatrix);
                                var matrixWorldLocation = trainCarShape.Location.WorldLocation;
                                matrixWorldLocation.Location.X = matrix.Translation.X;
                                matrixWorldLocation.Location.Y = matrix.Translation.Y;
                                matrixWorldLocation.Location.Z = -matrix.Translation.Z;
                                Vector3 xnaCenter = Camera.XnaLocation(matrixWorldLocation);
                                float d = ORTSMath.LineSegmentDistanceSq(xnaCenter, NearPoint, FarPoint);

                                if (bestD > d)
                                {
                                    MousePickedControl = cabRenderer as CabViewDiscreteRenderer;
                                    bestD = d;
                                }
                            }
                        }
                    }
                    if (MousePickedControl != null & MousePickedControl != OldMousePickedControl)
                    {
                        // say what control you have here
                        Simulator.Confirmer.Message(ConfirmLevel.None, MousePickedControl.GetControlType().ToString());
                    }
                    if (MousePickedControl != null)
                    {
                        ActualCursor = Cursors.Hand;
                    }
                    else if (ActualCursor == Cursors.Hand)
                    {
                        ActualCursor = Cursors.Default;
                    }
                    OldMousePickedControl = MousePickedControl;
                    MousePickedControl = null;
                }
            }

            if (UserInput.RDState != null)
                UserInput.RDState.Handled();

            MouseState currentMouseState = Mouse.GetState();

            if (currentMouseState.X != originalMouseState.X ||
                currentMouseState.Y != originalMouseState.Y)
                MouseVisibleTillRealTime = RealTime + 1;

            RenderProcess.IsMouseVisible = ForceMouseVisible || RealTime < MouseVisibleTillRealTime;
            originalMouseState = currentMouseState;
            RenderProcess.ActualCursor = ActualCursor;
        }

        static bool IsReverserInNeutral(TrainCar car)
        {
            // Diesel and electric locos have a Reverser lever and,
            // in the neutral position, direction == N
            return car.Direction == Direction.N
                // Steam locos never have direction == N, so check for setting close to zero.
            || Math.Abs(car.Train.MUReverserPercent) <= 1;
        }
        /// <summary>
        /// If the player changes the camera during replay, then further replay of the camera is suspended.
        /// The player's camera commands will be recorded instead of the replay camera commands.
        /// Replay and recording of non-camera commands such as controls continues.
        /// </summary>
        public void CheckReplaying()
        {
            if (Simulator.IsReplaying)
            {
                if (!Log.CameraReplaySuspended)
                {
                    Log.CameraReplaySuspended = true;
                    SuspendedCamera = Camera;
                    Simulator.Confirmer.Confirm(CabControl.Replay, CabSetting.Warn1);
                }
            }
        }

        /// <summary>
        /// Replay of the camera is not resumed until the player opens the Quit Menu and then presses Esc to unpause the simulator.
        /// </summary>
        public void ResumeReplaying()
        {
            Log.CameraReplaySuspended = false;
            if (SuspendedCamera != null)
                SuspendedCamera.Activate();
        }

        public void ChangeCab()
        {
            if (!Simulator.PlayerLocomotive.Train.IsChangeCabAvailable()) return;

            Simulator.PlayerLocomotive = Simulator.PlayerLocomotive.Train.GetNextCab();
            PlayerLocomotiveViewer = World.Trains.GetViewer(Simulator.PlayerLocomotive);
            if (PlayerLocomotiveViewer is MSTSLocomotiveViewer && (PlayerLocomotiveViewer as MSTSLocomotiveViewer)._hasCabRenderer)
                AdjustCabHeight(DisplaySize.X, DisplaySize.Y);
            Camera.Activate(); // If you need anything else here the cameras should check for it.        
            SetCommandReceivers();
            ThreeDimCabCamera.ChangeCab(Simulator.PlayerLocomotive);
            HeadOutForwardCamera.ChangeCab(Simulator.PlayerLocomotive);
            HeadOutBackCamera.ChangeCab(Simulator.PlayerLocomotive);
            if (MPManager.IsMultiPlayer())
                MPManager.LocoChange(Simulator.PlayerLocomotive.Train, Simulator.PlayerLocomotive);
            Simulator.Confirmer.Confirm(CabControl.ChangeCab, CabSetting.On);
        }

        /// <summary>
        /// Called when switching player train
        /// </summary>
        void PlayerLocomotiveChanged(object sender, EventArgs e)
        {
            PlayerLocomotiveViewer = World.Trains.GetViewer(Simulator.PlayerLocomotive);
            CabCamera.Activate(); // If you need anything else here the cameras should check for it.
            SetCommandReceivers();
            ThreeDimCabCamera.ChangeCab(Simulator.PlayerLocomotive);
            HeadOutForwardCamera.ChangeCab(Simulator.PlayerLocomotive);
            HeadOutBackCamera.ChangeCab(Simulator.PlayerLocomotive);
        }

        // change reference to player train when switching train in Timetable mode
        void PlayerTrainChanged(object sender, Simulator.PlayerTrainChangedEventArgs e)
        {
            if (SelectedTrain == e.OldTrain)
            {
                SelectedTrain = e.NewTrain;
            }
        }

        // display window for Timetable Player train detach actions
        void RequestTTDetachWindow(object sender, EventArgs e)
        {
            TTDetachWindow.Visible = true;
        }

        // Finds the Turntable or Transfertable nearest to the viewing point
        MovingTable FindActiveMovingTable()
        {
            MovingTable activeMovingTable = null;
            float minDistanceSquared = 1000000f;
            if (Simulator.MovingTables != null)
            {
                foreach (var movingTable in Simulator.MovingTables)
                {

                    if (movingTable.WorldPosition.XNAMatrix.M44 != 100000000)
                    {
                        var distanceSquared = WorldLocation.GetDistanceSquared(movingTable.WorldPosition.WorldLocation, Camera.CameraWorldLocation);
                        if (distanceSquared <= minDistanceSquared && distanceSquared < 160000) //must be the nearest one, but must also be near!
                        {
                            minDistanceSquared = distanceSquared;
                            activeMovingTable = movingTable;
                        }
                    }
                }
            }
            return activeMovingTable;
        }

        [CallOnThread("Loader")]
        public void Mark()
        {
            WindowManager.Mark();
        }

        [CallOnThread("Render")]
        internal void Terminate()
        {
            InfoDisplay.Terminate();
            RailDriver.Shutdown();
        }

        private int trainCount;
        void RandomSelectTrain()
        {
            try
            {
                SortedList<double, Train> users = new SortedList<double, Train>();
                foreach (var t in Simulator.Trains)
                {
                    if (t == null || t.Cars == null || t.Cars.Count == 0) continue;
                    var d = WorldLocation.GetDistanceSquared(t.RearTDBTraveller.WorldLocation, PlayerTrain.RearTDBTraveller.WorldLocation);
                    users.Add(d + Viewer.Random.NextDouble(), t);
                }
                trainCount++;
                if (trainCount >= users.Count) trainCount = 0;

                SelectedTrain = users.ElementAt(trainCount).Value;
                if (SelectedTrain.Cars == null || SelectedTrain.Cars.Count == 0) SelectedTrain = PlayerTrain;

                //if (SelectedTrain.LeadLocomotive == null) SelectedTrain.LeadNextLocomotive();
                //if (SelectedTrain.LeadLocomotive != null) { PlayerLocomotive = SelectedTrain.LeadLocomotive; PlayerLocomotiveViewer = World.Trains.GetViewer(Simulator.PlayerLocomotive); }

            }
            catch
            {
                SelectedTrain = PlayerTrain;
            }
            Simulator.AI.aiListChanged = true;
            CameraActivate();
        }

        /// <summary>
        /// The user has left-clicked with U pressed.
        /// If the mouse was over a coupler, then uncouple the car.
        /// </summary>
        void TryUncoupleAt()
        {
            // Create a ray from the near clip plane to the far clip plane.
            Vector3 direction = FarPoint - NearPoint;
            direction.Normalize();
            Ray pickRay = new Ray(NearPoint, direction);

            // check each car
            Traveller traveller = new Traveller(PlayerTrain.FrontTDBTraveller, Traveller.TravellerDirection.Backward);
            int carNo = 0;
            foreach (TrainCar car in PlayerTrain.Cars)
            {
                float d = (car.CouplerSlackM + car.GetCouplerZeroLengthM()) / 2;
                traveller.Move(car.CarLengthM + d);

                Vector3 xnaCenter = Camera.XnaLocation(traveller.WorldLocation);
                float radius = 2f;  // 2 meter click range
                BoundingSphere boundingSphere = new BoundingSphere(xnaCenter, radius);

                if (null != pickRay.Intersects(boundingSphere))
                {
                    new UncoupleCommand(Log, carNo);
                    break;
                }
                traveller.Move(d);
                carNo++;
            }
        }

        /// <summary>
        /// The user has left-clicked with Alt key pressed.
        /// If the mouse was over a switch, then toggle the switch.
        /// No action if toggling blocks the player loco's path.
        /// </summary>
        void TryThrowSwitchAt()
        {
            TrackNode bestTn = null;
            float bestD = 10;
            // check each switch
            for (int j = 0; j < Simulator.TDB.TrackDB.TrackNodes.Count(); j++)
            {
                TrackNode tn = Simulator.TDB.TrackDB.TrackNodes[j];
                if (tn != null && tn.TrJunctionNode != null)
                {

                    Vector3 xnaCenter = Camera.XnaLocation(new WorldLocation(tn.UiD.TileX, tn.UiD.TileZ, tn.UiD.X, tn.UiD.Y, tn.UiD.Z));
                    float d = ORTSMath.LineSegmentDistanceSq(xnaCenter, NearPoint, FarPoint);

                    if (bestD > d)
                    {
                        bestTn = tn;
                        bestD = d;
                    }
                }
            }
            if (bestTn != null)
            {
                new ToggleAnySwitchCommand(Log, bestTn.TCCrossReference[0].Index);
            }
        }

        public void ToggleAnySwitch(int index)
        {
            Simulator.Signals.RequestSetSwitch(index);
        }
        public void ToggleSwitchAhead()
        {
            if (PlayerTrain.ControlMode == Train.TRAIN_CONTROL.MANUAL)
            {
                PlayerTrain.ProcessRequestManualSetSwitch(Direction.Forward);
            }
            else if (PlayerTrain.ControlMode == Train.TRAIN_CONTROL.EXPLORER)
            {
                PlayerTrain.ProcessRequestExplorerSetSwitch(Direction.Forward);
            }
        }

        public void ToggleSwitchBehind()
        {
            if (PlayerTrain.ControlMode == Train.TRAIN_CONTROL.MANUAL)
            {
                PlayerTrain.ProcessRequestManualSetSwitch(Direction.Reverse);
            }
            else if (PlayerTrain.ControlMode == Train.TRAIN_CONTROL.EXPLORER)
            {
                PlayerTrain.ProcessRequestExplorerSetSwitch(Direction.Reverse);
            }
        }

        internal void UncoupleBehind(int carPosition)
        {
            Simulator.UncoupleBehind(carPosition);
            //make the camera train to be the player train
            if (PlayerLocomotive != null && PlayerLocomotive.Train != null) this.SelectedTrain = PlayerLocomotive.Train;
            CameraActivate();
        }

        internal void BeginRender(RenderFrame frame)
        {
            if (frame.IsScreenChanged)
            {
                WindowManager.ScreenChanged();
                AdjustCabHeight(RenderProcess.GraphicsDeviceManager.PreferredBackBufferWidth, RenderProcess.GraphicsDeviceManager.PreferredBackBufferHeight);
            }

            MaterialManager.UpdateShaders();
        }

        internal void EndRender(RenderFrame frame)
        {
            // VisibilityState is used to delay calling SaveScreenshot() by one render cycle.
            // We want the hiding of the MessageWindow to take effect on the screen before the screen content is saved.
            if (Visibility == VisibilityState.Hidden)  // Test for Hidden state must come before setting Hidden state.
            {
                Visibility = VisibilityState.ScreenshotPending;  // Next state else this path would be taken more than once.
                if (!Directory.Exists(Settings.ScreenshotPath))
                    Directory.CreateDirectory(Settings.ScreenshotPath);
                var fileName = Path.Combine(Settings.ScreenshotPath, System.Windows.Forms.Application.ProductName + " " + DateTime.Now.ToString("yyyy-MM-dd hh-mm-ss")) + ".png";
                SaveScreenshotToFile(Game.GraphicsDevice, fileName, false);
                SaveScreenshot = false; // cancel trigger
            }
            if (SaveScreenshot)
            {
                Visibility = VisibilityState.Hidden;
                // Hide MessageWindow
                MessagesWindow.Visible = false;
                // Audible confirmation that screenshot taken
                if (World.GameSounds != null) World.GameSounds.HandleEvent(Event.ControlError);
            }

            // Use IsDown() not IsPressed() so users can take multiple screenshots as fast as possible by holding down the key.
            if (UserInput.IsDown(UserCommand.GameScreenshot)
                && Visibility == VisibilityState.Visible) // Ensure we only get one screenshot.
                new SaveScreenshotCommand(Log);

            // SaveActivityThumbnail and FileStem set by Viewer3D
            // <CJComment> Intended to save a thumbnail-sized image but can't find a way to do this.
            // Currently saving a full screen image and then showing it in Menu.exe at a thumbnail size.
            // </CJComment>
            if (SaveActivityThumbnail)
            {
                SaveActivityThumbnail = false;
                SaveScreenshotToFile(Game.GraphicsDevice, Path.Combine(UserSettings.UserDataFolder, SaveActivityFileStem + ".png"), true);
                MessagesWindow.AddMessage(Catalog.GetString("Game saved"), 5);
            }
        }

        [CallOnThread("Render")]
        void SaveScreenshotToFile(GraphicsDevice graphicsDevice, string fileName, bool silent)
        {
            if (graphicsDevice.GraphicsProfile != GraphicsProfile.HiDef)
                return;

            int w = graphicsDevice.PresentationParameters.BackBufferWidth;
            int h = graphicsDevice.PresentationParameters.BackBufferHeight;
            int[] backBuffer = new int[w * h];


            graphicsDevice.GetBackBufferData(backBuffer);
            //copy into a texture 
            Texture2D screenshot = new Texture2D(GraphicsDevice, w, h, false, GraphicsDevice.PresentationParameters.BackBufferFormat);
            screenshot.SetData(backBuffer);
            new Thread(() =>
            {
                try
                {
                    // Unfortunately, the back buffer includes an alpha channel. Although saving this might seem okay,
                    // it actually ruins the picture - nothing in the back buffer is seen on-screen according to its
                    // alpha, it's only used for blending (if at all). We'll remove the alpha here.
                    var data = new uint[screenshot.Width * screenshot.Height];
                    screenshot.GetData(data);
                    for (var i = 0; i < data.Length; i++)
                        data[i] |= 0xFF000000;
                    screenshot.SetData(data);

                    // Now save the modified image.
                    using (var stream = File.OpenWrite(fileName))
                    {
                        screenshot.SaveAsPng(stream, w, h);
                    }
                    screenshot.Dispose();

                    if (!silent)
                        MessagesWindow.AddMessage(String.Format("Saving screenshot to '{0}'.", fileName), 10);

                    Visibility = VisibilityState.Visible;
                    // Reveal MessageWindow
                    MessagesWindow.Visible = true;
                }
                catch { }
            }).Start();
        }
    }
}<|MERGE_RESOLUTION|>--- conflicted
+++ resolved
@@ -889,35 +889,27 @@
                 Simulator.GameSpeed = 1;
                 Simulator.Confirmer.ConfirmWithPerCent(CabControl.SimulationSpeed, CabSetting.Off, Simulator.GameSpeed * 100);
             }
-<<<<<<< HEAD
-            if (UserInput.IsPressed(UserCommands.GameSave)) { GameStateRunActivity.Save(); }
-            if (UserInput.IsPressed(UserCommands.DisplayHelpWindow)) if (UserInput.IsDown(UserCommands.DisplayNextWindowTab)) HelpWindow.TabAction(); else HelpWindow.Visible = !HelpWindow.Visible;
-            if (UserInput.IsPressed(UserCommands.DisplayTrackMonitorWindow)) if (UserInput.IsDown(UserCommands.DisplayNextWindowTab)) TrackMonitorWindow.TabAction(); else TrackMonitorWindow.Visible = !TrackMonitorWindow.Visible;
-            if (UserInput.IsPressed(UserCommands.DisplayHUD)) if (UserInput.IsDown(UserCommands.DisplayNextWindowTab)) HUDWindow.TabAction();
+            if (UserInput.IsPressed(UserCommand.GameSave)) { GameStateRunActivity.Save(); }
+            if (UserInput.IsPressed(UserCommand.DisplayHelpWindow)) if (UserInput.IsDown(UserCommand.DisplayNextWindowTab)) HelpWindow.TabAction(); else HelpWindow.Visible = !HelpWindow.Visible;
+            if (UserInput.IsPressed(UserCommand.DisplayTrackMonitorWindow)) if (UserInput.IsDown(UserCommand.DisplayNextWindowTab)) TrackMonitorWindow.TabAction(); else TrackMonitorWindow.Visible = !TrackMonitorWindow.Visible;
+            if (UserInput.IsPressed(UserCommand.DisplayHUD)) if (UserInput.IsDown(UserCommand.DisplayNextWindowTab)) HUDWindow.TabAction();
                 else
                 {
                     HUDWindow.Visible = !HUDWindow.Visible;
                     if (!HUDWindow.Visible) HUDScrollWindow.Visible = false;
                 }
-            if (UserInput.IsPressed(UserCommands.DisplayHUDScrollWindow))
+            if (UserInput.IsPressed(UserCommand.DisplayHUDScrollWindow))
             {
                 if (HUDWindow.Visible)
                 {
-                    if (UserInput.IsDown(UserCommands.DisplayNextWindowTab))
+                    if (UserInput.IsDown(UserCommand.DisplayNextWindowTab))
                         HUDScrollWindow.TabAction();
                     else
                         HUDScrollWindow.Visible = !HUDScrollWindow.Visible;
                 }
             }
 
-            if (UserInput.IsPressed(UserCommands.DisplayStationLabels))
-=======
-            if (UserInput.IsPressed(UserCommand.GameSave)) { GameStateRunActivity.Save(); }
-            if (UserInput.IsPressed(UserCommand.DisplayHelpWindow)) if (UserInput.IsDown(UserCommand.DisplayNextWindowTab)) HelpWindow.TabAction(); else HelpWindow.Visible = !HelpWindow.Visible;
-            if (UserInput.IsPressed(UserCommand.DisplayTrackMonitorWindow)) if (UserInput.IsDown(UserCommand.DisplayNextWindowTab)) TrackMonitorWindow.TabAction(); else TrackMonitorWindow.Visible = !TrackMonitorWindow.Visible;
-            if (UserInput.IsPressed(UserCommand.DisplayHUD)) if (UserInput.IsDown(UserCommand.DisplayNextWindowTab)) HUDWindow.TabAction(); else HUDWindow.Visible = !HUDWindow.Visible;
             if (UserInput.IsPressed(UserCommand.DisplayStationLabels))
->>>>>>> 74fa3003
             {
                 if (UserInput.IsDown(UserCommand.DisplayNextWindowTab)) OSDLocations.TabAction(); else OSDLocations.Visible = !OSDLocations.Visible;
                 if (OSDLocations.Visible)
@@ -1033,7 +1025,7 @@
                 Settings.Save("CarVibratingLevel");
             }
 
-            if (UserInput.IsPressed(UserCommands.DebugToggleConfirmations))
+            if (UserInput.IsPressed(UserCommand.DebugToggleConfirmations))
             {
                 Simulator.Settings.SuppressConfirmations = !Simulator.Settings.SuppressConfirmations;
                 if (Simulator.Settings.SuppressConfirmations)
