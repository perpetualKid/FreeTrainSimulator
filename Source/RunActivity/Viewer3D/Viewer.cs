--- conflicted
+++ resolved
@@ -531,12 +531,7 @@
             // all loading is performed on a single thread that we can handle in debugging and tracing.
             World.LoadPrep();
             MaterialManager.LoadPrep();
-<<<<<<< HEAD
-            LoadMemoryThreshold = (long)HUDWindow.GetVirtualAddressLimit() - 512 * 1024 * 1024;
-=======
             LoadMemoryThreshold = (ulong)HUDWindow.GetVirtualAddressLimit() - 512 * 1024 * 1024;
-            }
->>>>>>> cb37a4c2
             Load();
 
             // MUST be after loading is done! (Or we try and load shapes on the main thread.)
