--- conflicted
+++ resolved
@@ -1541,9 +1541,6 @@
 		  if (signalPickedItem == null) return;
 		  var y = LastCursorPosition.Y;
 		  if (LastCursorPosition.Y < 100) y = 100;
-<<<<<<< HEAD
-		  if (LastCursorPosition.Y > pbCanvas.Size.Height - 100) y = pbCanvas.Size.Height - 100;
-=======
 		  if (LastCursorPosition.Y > pictureBox1.Size.Height - 100) y = pictureBox1.Size.Height - 100;
 
 		  if (boxSetSignal.Items.Count == 5)
@@ -1559,7 +1556,6 @@
 			  // in the interval between this list is shown and the option is selected by dispatcher
 		  }
 
->>>>>>> d6733785
 		  boxSetSignal.Location = new System.Drawing.Point(LastCursorPosition.X + 2, y);
 		  boxSetSignal.Enabled = true;
 		  boxSetSignal.Focus();
