﻿// COPYRIGHT 2009, 2010, 2011, 2012, 2013 by the Open Rails project.
//
// This file is part of Open Rails.
//
// Open Rails is free software: you can redistribute it and/or modify
// it under the terms of the GNU General Public License as published by
// the Free Software Foundation, either version 3 of the License, or
// (at your option) any later version.
//
// Open Rails is distributed in the hope that it will be useful,
// but WITHOUT ANY WARRANTY; without even the implied warranty of
// MERCHANTABILITY or FITNESS FOR A PARTICULAR PURPOSE.  See the
// GNU General Public License for more details.
//
// You should have received a copy of the GNU General Public License
// along with Open Rails.  If not, see <http://www.gnu.org/licenses/>.

// This file is the responsibility of the 3D & Environment Team.

// This logs the raw changes in input state.
//#define DEBUG_RAW_INPUT

// This logs the changes in input state, taking into account any corrections made by the code (e.g. swapped mouse buttons).
//#define DEBUG_INPUT

// This logs every UserCommandInput change from pressed to released.
//#define DEBUG_USER_INPUT

using System;
using System.Runtime.InteropServices;
<<<<<<< HEAD
using System.Windows;
using Microsoft.Xna.Framework.Input;
using ORTS.Settings;
using System.Linq;      //DEBUG_INPUT only
=======
>>>>>>> 0f5f2627
using Game = Orts.Viewer3D.Processes.Game;

namespace Orts.Viewer3D
{
    public static class UserInput
    {
        [DllImport("user32.dll")]
        static extern short GetAsyncKeyState(Keys key);

        private static KeyboardState keyboardState;
        private static MouseState mouseState;
        private static KeyboardState lastKeyboardState;
        private static MouseState lastMouseState;
        private static readonly KeyboardState emptyKeyboardState = new KeyboardState();

        public static bool ComposingMessage { get; set; }

        public static RailDriverState RDState { get; set; }

        private static InputSettings inputSettings;

        public static void Initialize(Game game)
        {
            inputSettings = game.Settings.Input;
        }

        public static void Update(bool active)
        {
            if (Orts.MultiPlayer.MPManager.IsMultiPlayer() && Orts.MultiPlayer.MPManager.Instance().ComposingText)
                return;

            lastKeyboardState = keyboardState;
            lastMouseState = mouseState;
            // Make sure we have an "idle" (everything released) keyboard and mouse state if the window isn't active.
<<<<<<< HEAD
            keyboardState = active ? Keyboard.GetState() : emptyKeyboardState;
            mouseState = active ? Mouse.GetState() : new MouseState(0, 0, lastMouseState.ScrollWheelValue, ButtonState.Released, ButtonState.Released, ButtonState.Released, ButtonState.Released, ButtonState.Released);
=======
            KeyboardState = game.IsActive ? new KeyboardState(GetKeysWithPrintScreenFix(Keyboard.GetState())) : new KeyboardState();
            MouseState = game.IsActive ? Mouse.GetState() : new MouseState(0, 0, LastMouseState.ScrollWheelValue, ButtonState.Released, ButtonState.Released, ButtonState.Released, ButtonState.Released, ButtonState.Released);
            MouseButtonsSwapped = System.Windows.Forms.SystemInformation.MouseButtonsSwapped;
>>>>>>> 0f5f2627

#if DEBUG_RAW_INPUT
            for (Keys key = 0; key <= Keys.OemClear; key++)
                if (lastKeyboardState[key] != keyboardState[key])
                    Console.WriteLine("Keyboard {0} changed to {1}", key, keyboardState[key]);
            if (lastMouseState.LeftButton != mouseState.LeftButton)
                Console.WriteLine("Mouse left button changed to {0}", mouseState.LeftButton);
            if (lastMouseState.MiddleButton != mouseState.MiddleButton)
                Console.WriteLine("Mouse middle button changed to {0}", mouseState.MiddleButton);
            if (lastMouseState.RightButton != mouseState.RightButton)
                Console.WriteLine("Mouse right button changed to {0}", mouseState.RightButton);
            if (lastMouseState.XButton1 != mouseState.XButton1)
                Console.WriteLine("Mouse X1 button changed to {0}", mouseState.XButton1);
            if (lastMouseState.XButton2 != mouseState.XButton2)
                Console.WriteLine("Mouse X2 button changed to {0}", mouseState.XButton2);
            if (lastMouseState.ScrollWheelValue != mouseState.ScrollWheelValue)
                Console.WriteLine("Mouse scrollwheel changed by {0}", mouseState.ScrollWheelValue - lastMouseState.ScrollWheelValue);
#endif
#if DEBUG_INPUT
            var newKeys = GetPressedKeys();
            var oldKeys = GetPreviousPressedKeys();
            foreach (var newKey in newKeys)
                if (!oldKeys.Contains(newKey))
                    Console.WriteLine("Keyboard {0} pressed", newKey);
            foreach (var oldKey in oldKeys)
                if (!newKeys.Contains(oldKey))
                    Console.WriteLine("Keyboard {0} released", oldKey);
            if (IsMouseLeftButtonPressed)
                Console.WriteLine("Mouse left button pressed");
            if (IsMouseLeftButtonReleased)
                Console.WriteLine("Mouse left button released");
            if (IsMouseMiddleButtonPressed)
                Console.WriteLine("Mouse middle button pressed");
            if (IsMouseMiddleButtonReleased)
                Console.WriteLine("Mouse middle button released");
            if (IsMouseRightButtonPressed)
                Console.WriteLine("Mouse right button pressed");
            if (IsMouseRightButtonReleased)
                Console.WriteLine("Mouse right button released");
            if (IsMouseWheelChanged)
                Console.WriteLine("Mouse scrollwheel changed by {0}", MouseWheelChange);
#endif
#if DEBUG_USER_INPUT
            foreach (UserCommands command in Enum.GetValues(typeof(UserCommands)))
            {
                if (UserInput.IsPressed(command))
                    Console.WriteLine("Pressed  {0} - {1}", command, InputSettings.Commands[(int)command]);
                if (UserInput.IsReleased(command))
                    Console.WriteLine("Released {0} - {1}", command, InputSettings.Commands[(int)command]);
            }
#endif
        }

        // this is fixed in Monogame framework
        private static Keys[] GetKeysWithPrintScreenFix(KeyboardState keyboardState)
        {
            // When running in fullscreen, Win32's GetKeyboardState (the API behind Keyboard.GetState()) never returns
            // the print screen key as being down. Something is eating it or something. So here we simply query that
            // key directly and forcibly add it to the list of pressed keys.
            Keys[] keys = keyboardState.GetPressedKeys();
            if ((GetAsyncKeyState(Keys.PrintScreen) & 0x8000) != 0)
            {
                Keys[] keys2 = new Keys[keys.Length + 1];
                Array.Copy(keys, keys2, keys.Length);
                keys2[keys.Length] = Keys.PrintScreen;
                return keys2;
            }
            return keys;
        }

        public static void Handled()
        {
            RDState?.Handled();
        }

        public static bool IsPressed(UserCommands command)
        {
            if (ComposingMessage == true) return false;
            if (RDState != null && RDState.IsPressed(command))
                return true;
            var setting = inputSettings.Commands[(int)command];
            return setting.IsKeyDown(keyboardState) && !setting.IsKeyDown(lastKeyboardState);
        }

        public static bool IsReleased(UserCommands command)
        {
            if (ComposingMessage == true) return false;
            if (RDState != null && RDState.IsReleased(command))
                return true;
            var setting = inputSettings.Commands[(int)command];
            return !setting.IsKeyDown(keyboardState) && setting.IsKeyDown(lastKeyboardState);
        }

        public static bool IsDown(UserCommands command)
        {
            if (ComposingMessage == true) return false;
            if (RDState != null && RDState.IsDown(command))
                return true;
            var setting = inputSettings.Commands[(int)command];
            return setting.IsKeyDown(keyboardState);
        }

        public static Keys[] GetPressedKeys() { return keyboardState.GetPressedKeys(); }
        public static Keys[] GetPreviousPressedKeys() { return lastKeyboardState.GetPressedKeys(); }

        public static bool IsMouseMoved { get { return mouseState.X != lastMouseState.X || mouseState.Y != lastMouseState.Y; } }
        public static int MouseMoveX { get { return mouseState.X - lastMouseState.X; } }
        public static int MouseMoveY { get { return mouseState.Y - lastMouseState.Y; } }
        public static int MouseX { get { return mouseState.X; } }
        public static int MouseY { get { return mouseState.Y; } }

        public static bool IsMouseWheelChanged { get { return mouseState.ScrollWheelValue != lastMouseState.ScrollWheelValue; } }
        public static int MouseWheelChange { get { return mouseState.ScrollWheelValue - lastMouseState.ScrollWheelValue; } }

        public static bool IsMouseLeftButtonDown { get { return mouseState.LeftButton == ButtonState.Pressed; } }
        public static bool IsMouseLeftButtonPressed { get { return mouseState.LeftButton == ButtonState.Pressed && lastMouseState.LeftButton == ButtonState.Released; } }
        public static bool IsMouseLeftButtonReleased { get { return mouseState.LeftButton == ButtonState.Released && lastMouseState.LeftButton == ButtonState.Pressed; } }

        public static bool IsMouseMiddleButtonDown { get { return mouseState.MiddleButton == ButtonState.Pressed; } }
        public static bool IsMouseMiddleButtonPressed { get { return mouseState.MiddleButton == ButtonState.Pressed && lastMouseState.MiddleButton == ButtonState.Released; } }
        public static bool IsMouseMiddleButtonReleased { get { return mouseState.MiddleButton == ButtonState.Released && lastMouseState.MiddleButton == ButtonState.Pressed; } }

        public static bool IsMouseRightButtonDown { get { return mouseState.RightButton == ButtonState.Pressed; } }
        public static bool IsMouseRightButtonPressed { get { return mouseState.RightButton == ButtonState.Pressed && lastMouseState.RightButton == ButtonState.Released; } }
        public static bool IsMouseRightButtonReleased { get { return mouseState.RightButton == ButtonState.Released && lastMouseState.RightButton == ButtonState.Pressed; } }
    }
}
<|MERGE_RESOLUTION|>--- conflicted
+++ resolved
@@ -1,206 +1,197 @@
-﻿// COPYRIGHT 2009, 2010, 2011, 2012, 2013 by the Open Rails project.
-//
-// This file is part of Open Rails.
-//
-// Open Rails is free software: you can redistribute it and/or modify
-// it under the terms of the GNU General Public License as published by
-// the Free Software Foundation, either version 3 of the License, or
-// (at your option) any later version.
-//
-// Open Rails is distributed in the hope that it will be useful,
-// but WITHOUT ANY WARRANTY; without even the implied warranty of
-// MERCHANTABILITY or FITNESS FOR A PARTICULAR PURPOSE.  See the
-// GNU General Public License for more details.
-//
-// You should have received a copy of the GNU General Public License
-// along with Open Rails.  If not, see <http://www.gnu.org/licenses/>.
-
-// This file is the responsibility of the 3D & Environment Team.
-
-// This logs the raw changes in input state.
-//#define DEBUG_RAW_INPUT
-
-// This logs the changes in input state, taking into account any corrections made by the code (e.g. swapped mouse buttons).
-//#define DEBUG_INPUT
-
-// This logs every UserCommandInput change from pressed to released.
-//#define DEBUG_USER_INPUT
-
-using System;
-using System.Runtime.InteropServices;
-<<<<<<< HEAD
-using System.Windows;
-using Microsoft.Xna.Framework.Input;
-using ORTS.Settings;
-using System.Linq;      //DEBUG_INPUT only
-=======
->>>>>>> 0f5f2627
-using Game = Orts.Viewer3D.Processes.Game;
-
-namespace Orts.Viewer3D
-{
-    public static class UserInput
-    {
-        [DllImport("user32.dll")]
-        static extern short GetAsyncKeyState(Keys key);
-
-        private static KeyboardState keyboardState;
-        private static MouseState mouseState;
-        private static KeyboardState lastKeyboardState;
-        private static MouseState lastMouseState;
-        private static readonly KeyboardState emptyKeyboardState = new KeyboardState();
-
-        public static bool ComposingMessage { get; set; }
-
-        public static RailDriverState RDState { get; set; }
-
-        private static InputSettings inputSettings;
-
-        public static void Initialize(Game game)
-        {
-            inputSettings = game.Settings.Input;
-        }
-
-        public static void Update(bool active)
-        {
-            if (Orts.MultiPlayer.MPManager.IsMultiPlayer() && Orts.MultiPlayer.MPManager.Instance().ComposingText)
-                return;
-
-            lastKeyboardState = keyboardState;
-            lastMouseState = mouseState;
-            // Make sure we have an "idle" (everything released) keyboard and mouse state if the window isn't active.
-<<<<<<< HEAD
-            keyboardState = active ? Keyboard.GetState() : emptyKeyboardState;
-            mouseState = active ? Mouse.GetState() : new MouseState(0, 0, lastMouseState.ScrollWheelValue, ButtonState.Released, ButtonState.Released, ButtonState.Released, ButtonState.Released, ButtonState.Released);
-=======
-            KeyboardState = game.IsActive ? new KeyboardState(GetKeysWithPrintScreenFix(Keyboard.GetState())) : new KeyboardState();
-            MouseState = game.IsActive ? Mouse.GetState() : new MouseState(0, 0, LastMouseState.ScrollWheelValue, ButtonState.Released, ButtonState.Released, ButtonState.Released, ButtonState.Released, ButtonState.Released);
-            MouseButtonsSwapped = System.Windows.Forms.SystemInformation.MouseButtonsSwapped;
->>>>>>> 0f5f2627
-
-#if DEBUG_RAW_INPUT
-            for (Keys key = 0; key <= Keys.OemClear; key++)
-                if (lastKeyboardState[key] != keyboardState[key])
-                    Console.WriteLine("Keyboard {0} changed to {1}", key, keyboardState[key]);
-            if (lastMouseState.LeftButton != mouseState.LeftButton)
-                Console.WriteLine("Mouse left button changed to {0}", mouseState.LeftButton);
-            if (lastMouseState.MiddleButton != mouseState.MiddleButton)
-                Console.WriteLine("Mouse middle button changed to {0}", mouseState.MiddleButton);
-            if (lastMouseState.RightButton != mouseState.RightButton)
-                Console.WriteLine("Mouse right button changed to {0}", mouseState.RightButton);
-            if (lastMouseState.XButton1 != mouseState.XButton1)
-                Console.WriteLine("Mouse X1 button changed to {0}", mouseState.XButton1);
-            if (lastMouseState.XButton2 != mouseState.XButton2)
-                Console.WriteLine("Mouse X2 button changed to {0}", mouseState.XButton2);
-            if (lastMouseState.ScrollWheelValue != mouseState.ScrollWheelValue)
-                Console.WriteLine("Mouse scrollwheel changed by {0}", mouseState.ScrollWheelValue - lastMouseState.ScrollWheelValue);
-#endif
-#if DEBUG_INPUT
-            var newKeys = GetPressedKeys();
-            var oldKeys = GetPreviousPressedKeys();
-            foreach (var newKey in newKeys)
-                if (!oldKeys.Contains(newKey))
-                    Console.WriteLine("Keyboard {0} pressed", newKey);
-            foreach (var oldKey in oldKeys)
-                if (!newKeys.Contains(oldKey))
-                    Console.WriteLine("Keyboard {0} released", oldKey);
-            if (IsMouseLeftButtonPressed)
-                Console.WriteLine("Mouse left button pressed");
-            if (IsMouseLeftButtonReleased)
-                Console.WriteLine("Mouse left button released");
-            if (IsMouseMiddleButtonPressed)
-                Console.WriteLine("Mouse middle button pressed");
-            if (IsMouseMiddleButtonReleased)
-                Console.WriteLine("Mouse middle button released");
-            if (IsMouseRightButtonPressed)
-                Console.WriteLine("Mouse right button pressed");
-            if (IsMouseRightButtonReleased)
-                Console.WriteLine("Mouse right button released");
-            if (IsMouseWheelChanged)
-                Console.WriteLine("Mouse scrollwheel changed by {0}", MouseWheelChange);
-#endif
-#if DEBUG_USER_INPUT
-            foreach (UserCommands command in Enum.GetValues(typeof(UserCommands)))
-            {
-                if (UserInput.IsPressed(command))
-                    Console.WriteLine("Pressed  {0} - {1}", command, InputSettings.Commands[(int)command]);
-                if (UserInput.IsReleased(command))
-                    Console.WriteLine("Released {0} - {1}", command, InputSettings.Commands[(int)command]);
-            }
-#endif
-        }
-
-        // this is fixed in Monogame framework
-        private static Keys[] GetKeysWithPrintScreenFix(KeyboardState keyboardState)
-        {
-            // When running in fullscreen, Win32's GetKeyboardState (the API behind Keyboard.GetState()) never returns
-            // the print screen key as being down. Something is eating it or something. So here we simply query that
-            // key directly and forcibly add it to the list of pressed keys.
-            Keys[] keys = keyboardState.GetPressedKeys();
-            if ((GetAsyncKeyState(Keys.PrintScreen) & 0x8000) != 0)
-            {
-                Keys[] keys2 = new Keys[keys.Length + 1];
-                Array.Copy(keys, keys2, keys.Length);
-                keys2[keys.Length] = Keys.PrintScreen;
-                return keys2;
-            }
-            return keys;
-        }
-
-        public static void Handled()
-        {
-            RDState?.Handled();
-        }
-
-        public static bool IsPressed(UserCommands command)
-        {
-            if (ComposingMessage == true) return false;
-            if (RDState != null && RDState.IsPressed(command))
-                return true;
-            var setting = inputSettings.Commands[(int)command];
-            return setting.IsKeyDown(keyboardState) && !setting.IsKeyDown(lastKeyboardState);
-        }
-
-        public static bool IsReleased(UserCommands command)
-        {
-            if (ComposingMessage == true) return false;
-            if (RDState != null && RDState.IsReleased(command))
-                return true;
-            var setting = inputSettings.Commands[(int)command];
-            return !setting.IsKeyDown(keyboardState) && setting.IsKeyDown(lastKeyboardState);
-        }
-
-        public static bool IsDown(UserCommands command)
-        {
-            if (ComposingMessage == true) return false;
-            if (RDState != null && RDState.IsDown(command))
-                return true;
-            var setting = inputSettings.Commands[(int)command];
-            return setting.IsKeyDown(keyboardState);
-        }
-
-        public static Keys[] GetPressedKeys() { return keyboardState.GetPressedKeys(); }
-        public static Keys[] GetPreviousPressedKeys() { return lastKeyboardState.GetPressedKeys(); }
-
-        public static bool IsMouseMoved { get { return mouseState.X != lastMouseState.X || mouseState.Y != lastMouseState.Y; } }
-        public static int MouseMoveX { get { return mouseState.X - lastMouseState.X; } }
-        public static int MouseMoveY { get { return mouseState.Y - lastMouseState.Y; } }
-        public static int MouseX { get { return mouseState.X; } }
-        public static int MouseY { get { return mouseState.Y; } }
-
-        public static bool IsMouseWheelChanged { get { return mouseState.ScrollWheelValue != lastMouseState.ScrollWheelValue; } }
-        public static int MouseWheelChange { get { return mouseState.ScrollWheelValue - lastMouseState.ScrollWheelValue; } }
-
-        public static bool IsMouseLeftButtonDown { get { return mouseState.LeftButton == ButtonState.Pressed; } }
-        public static bool IsMouseLeftButtonPressed { get { return mouseState.LeftButton == ButtonState.Pressed && lastMouseState.LeftButton == ButtonState.Released; } }
-        public static bool IsMouseLeftButtonReleased { get { return mouseState.LeftButton == ButtonState.Released && lastMouseState.LeftButton == ButtonState.Pressed; } }
-
-        public static bool IsMouseMiddleButtonDown { get { return mouseState.MiddleButton == ButtonState.Pressed; } }
-        public static bool IsMouseMiddleButtonPressed { get { return mouseState.MiddleButton == ButtonState.Pressed && lastMouseState.MiddleButton == ButtonState.Released; } }
-        public static bool IsMouseMiddleButtonReleased { get { return mouseState.MiddleButton == ButtonState.Released && lastMouseState.MiddleButton == ButtonState.Pressed; } }
-
-        public static bool IsMouseRightButtonDown { get { return mouseState.RightButton == ButtonState.Pressed; } }
-        public static bool IsMouseRightButtonPressed { get { return mouseState.RightButton == ButtonState.Pressed && lastMouseState.RightButton == ButtonState.Released; } }
-        public static bool IsMouseRightButtonReleased { get { return mouseState.RightButton == ButtonState.Released && lastMouseState.RightButton == ButtonState.Pressed; } }
-    }
-}
+﻿// COPYRIGHT 2009, 2010, 2011, 2012, 2013 by the Open Rails project.
+//
+// This file is part of Open Rails.
+//
+// Open Rails is free software: you can redistribute it and/or modify
+// it under the terms of the GNU General Public License as published by
+// the Free Software Foundation, either version 3 of the License, or
+// (at your option) any later version.
+//
+// Open Rails is distributed in the hope that it will be useful,
+// but WITHOUT ANY WARRANTY; without even the implied warranty of
+// MERCHANTABILITY or FITNESS FOR A PARTICULAR PURPOSE.  See the
+// GNU General Public License for more details.
+//
+// You should have received a copy of the GNU General Public License
+// along with Open Rails.  If not, see <http://www.gnu.org/licenses/>.
+
+// This file is the responsibility of the 3D & Environment Team.
+
+// This logs the raw changes in input state.
+//#define DEBUG_RAW_INPUT
+
+// This logs the changes in input state, taking into account any corrections made by the code (e.g. swapped mouse buttons).
+//#define DEBUG_INPUT
+
+// This logs every UserCommandInput change from pressed to released.
+//#define DEBUG_USER_INPUT
+
+using System;
+using System.Runtime.InteropServices;
+using System.Windows;
+using Microsoft.Xna.Framework.Input;
+using ORTS.Settings;
+using System.Linq;      //DEBUG_INPUT only
+using Game = Orts.Viewer3D.Processes.Game;
+
+namespace Orts.Viewer3D
+{
+    public static class UserInput
+    {
+        [DllImport("user32.dll")]
+        static extern short GetAsyncKeyState(Keys key);
+
+        private static KeyboardState keyboardState;
+        private static MouseState mouseState;
+        private static KeyboardState lastKeyboardState;
+        private static MouseState lastMouseState;
+        private static readonly KeyboardState emptyKeyboardState = new KeyboardState();
+
+        public static bool ComposingMessage { get; set; }
+
+        public static RailDriverState RDState { get; set; }
+
+        private static InputSettings inputSettings;
+
+        public static void Initialize(Game game)
+        {
+            inputSettings = game.Settings.Input;
+        }
+
+        public static void Update(bool active)
+        {
+            if (Orts.MultiPlayer.MPManager.IsMultiPlayer() && Orts.MultiPlayer.MPManager.Instance().ComposingText)
+                return;
+
+            lastKeyboardState = keyboardState;
+            lastMouseState = mouseState;
+            // Make sure we have an "idle" (everything released) keyboard and mouse state if the window isn't active.
+            keyboardState = active ? Keyboard.GetState() : emptyKeyboardState;
+            mouseState = active ? Mouse.GetState() : new MouseState(0, 0, lastMouseState.ScrollWheelValue, ButtonState.Released, ButtonState.Released, ButtonState.Released, ButtonState.Released, ButtonState.Released);
+
+#if DEBUG_RAW_INPUT
+            for (Keys key = 0; key <= Keys.OemClear; key++)
+                if (lastKeyboardState[key] != keyboardState[key])
+                    Console.WriteLine("Keyboard {0} changed to {1}", key, keyboardState[key]);
+            if (lastMouseState.LeftButton != mouseState.LeftButton)
+                Console.WriteLine("Mouse left button changed to {0}", mouseState.LeftButton);
+            if (lastMouseState.MiddleButton != mouseState.MiddleButton)
+                Console.WriteLine("Mouse middle button changed to {0}", mouseState.MiddleButton);
+            if (lastMouseState.RightButton != mouseState.RightButton)
+                Console.WriteLine("Mouse right button changed to {0}", mouseState.RightButton);
+            if (lastMouseState.XButton1 != mouseState.XButton1)
+                Console.WriteLine("Mouse X1 button changed to {0}", mouseState.XButton1);
+            if (lastMouseState.XButton2 != mouseState.XButton2)
+                Console.WriteLine("Mouse X2 button changed to {0}", mouseState.XButton2);
+            if (lastMouseState.ScrollWheelValue != mouseState.ScrollWheelValue)
+                Console.WriteLine("Mouse scrollwheel changed by {0}", mouseState.ScrollWheelValue - lastMouseState.ScrollWheelValue);
+#endif
+#if DEBUG_INPUT
+            var newKeys = GetPressedKeys();
+            var oldKeys = GetPreviousPressedKeys();
+            foreach (var newKey in newKeys)
+                if (!oldKeys.Contains(newKey))
+                    Console.WriteLine("Keyboard {0} pressed", newKey);
+            foreach (var oldKey in oldKeys)
+                if (!newKeys.Contains(oldKey))
+                    Console.WriteLine("Keyboard {0} released", oldKey);
+            if (IsMouseLeftButtonPressed)
+                Console.WriteLine("Mouse left button pressed");
+            if (IsMouseLeftButtonReleased)
+                Console.WriteLine("Mouse left button released");
+            if (IsMouseMiddleButtonPressed)
+                Console.WriteLine("Mouse middle button pressed");
+            if (IsMouseMiddleButtonReleased)
+                Console.WriteLine("Mouse middle button released");
+            if (IsMouseRightButtonPressed)
+                Console.WriteLine("Mouse right button pressed");
+            if (IsMouseRightButtonReleased)
+                Console.WriteLine("Mouse right button released");
+            if (IsMouseWheelChanged)
+                Console.WriteLine("Mouse scrollwheel changed by {0}", MouseWheelChange);
+#endif
+#if DEBUG_USER_INPUT
+            foreach (UserCommands command in Enum.GetValues(typeof(UserCommands)))
+            {
+                if (UserInput.IsPressed(command))
+                    Console.WriteLine("Pressed  {0} - {1}", command, InputSettings.Commands[(int)command]);
+                if (UserInput.IsReleased(command))
+                    Console.WriteLine("Released {0} - {1}", command, InputSettings.Commands[(int)command]);
+            }
+#endif
+        }
+
+        // this is fixed in Monogame framework
+        private static Keys[] GetKeysWithPrintScreenFix(KeyboardState keyboardState)
+        {
+            // When running in fullscreen, Win32's GetKeyboardState (the API behind Keyboard.GetState()) never returns
+            // the print screen key as being down. Something is eating it or something. So here we simply query that
+            // key directly and forcibly add it to the list of pressed keys.
+            Keys[] keys = keyboardState.GetPressedKeys();
+            if ((GetAsyncKeyState(Keys.PrintScreen) & 0x8000) != 0)
+            {
+                Keys[] keys2 = new Keys[keys.Length + 1];
+                Array.Copy(keys, keys2, keys.Length);
+                keys2[keys.Length] = Keys.PrintScreen;
+                return keys2;
+            }
+            return keys;
+        }
+
+        public static void Handled()
+        {
+            RDState?.Handled();
+        }
+
+        public static bool IsPressed(UserCommands command)
+        {
+            if (ComposingMessage == true) return false;
+            if (RDState != null && RDState.IsPressed(command))
+                return true;
+            var setting = inputSettings.Commands[(int)command];
+            return setting.IsKeyDown(keyboardState) && !setting.IsKeyDown(lastKeyboardState);
+        }
+
+        public static bool IsReleased(UserCommands command)
+        {
+            if (ComposingMessage == true) return false;
+            if (RDState != null && RDState.IsReleased(command))
+                return true;
+            var setting = inputSettings.Commands[(int)command];
+            return !setting.IsKeyDown(keyboardState) && setting.IsKeyDown(lastKeyboardState);
+        }
+
+        public static bool IsDown(UserCommands command)
+        {
+            if (ComposingMessage == true) return false;
+            if (RDState != null && RDState.IsDown(command))
+                return true;
+            var setting = inputSettings.Commands[(int)command];
+            return setting.IsKeyDown(keyboardState);
+        }
+
+        public static Keys[] GetPressedKeys() { return keyboardState.GetPressedKeys(); }
+        public static Keys[] GetPreviousPressedKeys() { return lastKeyboardState.GetPressedKeys(); }
+
+        public static bool IsMouseMoved { get { return mouseState.X != lastMouseState.X || mouseState.Y != lastMouseState.Y; } }
+        public static int MouseMoveX { get { return mouseState.X - lastMouseState.X; } }
+        public static int MouseMoveY { get { return mouseState.Y - lastMouseState.Y; } }
+        public static int MouseX { get { return mouseState.X; } }
+        public static int MouseY { get { return mouseState.Y; } }
+
+        public static bool IsMouseWheelChanged { get { return mouseState.ScrollWheelValue != lastMouseState.ScrollWheelValue; } }
+        public static int MouseWheelChange { get { return mouseState.ScrollWheelValue - lastMouseState.ScrollWheelValue; } }
+
+        public static bool IsMouseLeftButtonDown { get { return mouseState.LeftButton == ButtonState.Pressed; } }
+        public static bool IsMouseLeftButtonPressed { get { return mouseState.LeftButton == ButtonState.Pressed && lastMouseState.LeftButton == ButtonState.Released; } }
+        public static bool IsMouseLeftButtonReleased { get { return mouseState.LeftButton == ButtonState.Released && lastMouseState.LeftButton == ButtonState.Pressed; } }
+
+        public static bool IsMouseMiddleButtonDown { get { return mouseState.MiddleButton == ButtonState.Pressed; } }
+        public static bool IsMouseMiddleButtonPressed { get { return mouseState.MiddleButton == ButtonState.Pressed && lastMouseState.MiddleButton == ButtonState.Released; } }
+        public static bool IsMouseMiddleButtonReleased { get { return mouseState.MiddleButton == ButtonState.Released && lastMouseState.MiddleButton == ButtonState.Pressed; } }
+
+        public static bool IsMouseRightButtonDown { get { return mouseState.RightButton == ButtonState.Pressed; } }
+        public static bool IsMouseRightButtonPressed { get { return mouseState.RightButton == ButtonState.Pressed && lastMouseState.RightButton == ButtonState.Released; } }
+        public static bool IsMouseRightButtonReleased { get { return mouseState.RightButton == ButtonState.Released && lastMouseState.RightButton == ButtonState.Pressed; } }
+    }
+}