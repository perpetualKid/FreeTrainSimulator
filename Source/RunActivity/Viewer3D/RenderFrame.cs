﻿// COPYRIGHT 2009, 2010, 2011, 2012, 2013 by the Open Rails project.
// 
// This file is part of Open Rails.
// 
// Open Rails is free software: you can redistribute it and/or modify
// it under the terms of the GNU General Public License as published by
// the Free Software Foundation, either version 3 of the License, or
// (at your option) any later version.
// 
// Open Rails is distributed in the hope that it will be useful,
// but WITHOUT ANY WARRANTY; without even the implied warranty of
// MERCHANTABILITY or FITNESS FOR A PARTICULAR PURPOSE.  See the
// GNU General Public License for more details.
// 
// You should have received a copy of the GNU General Public License
// along with Open Rails.  If not, see <http://www.gnu.org/licenses/>.

// This file is the responsibility of the 3D & Environment Team. 

// Define this to check every material is resetting the RenderState correctly.
//#define DEBUG_RENDER_STATE

// Define this to enable sorting of blended render primitives. This is a
// complex feature and performance is not guaranteed.
#define RENDER_BLEND_SORTING

using System;
using System.Collections.Generic;
using System.Diagnostics;
using System.Linq;
using Microsoft.Xna.Framework;
using Microsoft.Xna.Framework.Graphics;
using Orts.Viewer3D.Processes;
using ORTS.Common;
using ORTS.Common.Input;
using Game = Orts.Viewer3D.Processes.Game;

namespace Orts.Viewer3D
{
    public enum RenderPrimitiveSequence
    {
        CabOpaque,
        Sky,
        WorldOpaque,
        WorldBlended,
        Lights, // TODO: May not be needed once alpha sorting works.
        Precipitation, // TODO: May not be needed once alpha sorting works.
        Particles,
        InteriorOpaque,
        InteriorBlended,
        Labels,
        CabBlended,
        OverlayOpaque,
        OverlayBlended,
        // This value must be last.
        Sentinel
    }

    public enum RenderPrimitiveGroup
    {
        Cab,
        Sky,
        World,
        Lights, // TODO: May not be needed once alpha sorting works.
        Precipitation, // TODO: May not be needed once alpha sorting works.
        Particles,
        Interior,
        Labels,
        Overlay
    }

    public abstract class RenderPrimitive
    {
        /// <summary>
        /// Mapping from <see cref="RenderPrimitiveGroup"/> to <see cref="RenderPrimitiveSequence"/> for blended
        /// materials. The number of items in the array must equal the number of values in
        /// <see cref="RenderPrimitiveGroup"/>.
        /// </summary>
        public static readonly RenderPrimitiveSequence[] SequenceForBlended = new[] {
			RenderPrimitiveSequence.CabBlended,
            RenderPrimitiveSequence.Sky,
			RenderPrimitiveSequence.WorldBlended,
			RenderPrimitiveSequence.Lights,
			RenderPrimitiveSequence.Precipitation,
            RenderPrimitiveSequence.Particles,
            RenderPrimitiveSequence.InteriorBlended,
            RenderPrimitiveSequence.Labels,
			RenderPrimitiveSequence.OverlayBlended,
		};

        /// <summary>
        /// Mapping from <see cref="RenderPrimitiveGroup"/> to <see cref="RenderPrimitiveSequence"/> for opaque
        /// materials. The number of items in the array must equal the number of values in
        /// <see cref="RenderPrimitiveGroup"/>.
        /// </summary>
        public static readonly RenderPrimitiveSequence[] SequenceForOpaque = new[] {
			RenderPrimitiveSequence.CabOpaque,
            RenderPrimitiveSequence.Sky,
			RenderPrimitiveSequence.WorldOpaque,
			RenderPrimitiveSequence.Lights,
			RenderPrimitiveSequence.Precipitation,
            RenderPrimitiveSequence.Particles,
            RenderPrimitiveSequence.InteriorOpaque,
            RenderPrimitiveSequence.Labels,
			RenderPrimitiveSequence.OverlayOpaque,
		};

        protected static VertexBuffer DummyVertexBuffer;
        protected static readonly VertexDeclaration DummyVertexDeclaration = new VertexDeclaration(ShapeInstanceData.SizeInBytes, ShapeInstanceData.VertexElements);
        protected static readonly Matrix[] DummyVertexData = new Matrix[] { Matrix.Identity };

        /// <summary>
        /// This is an adjustment for the depth buffer calculation which may be used to reduce the chance of co-planar primitives from fighting each other.
        /// </summary>
        // TODO: Does this actually make any real difference?
        public float ZBias;

        /// <summary>
        /// This is a sorting adjustment for primitives with similar/the same world location. Primitives with higher SortIndex values are rendered after others. Has no effect on non-blended primitives.
        /// </summary>
        public float SortIndex;

        /// <summary>
        /// This is when the object actually renders itself onto the screen.
        /// Do not reference any volatile data.
        /// Executes in the RenderProcess thread
        /// </summary>
        /// <param name="graphicsDevice"></param>
        public abstract void Draw(GraphicsDevice graphicsDevice);
    }

    [DebuggerDisplay("{Material} {RenderPrimitive} {Flags}")]
    public struct RenderItem
    {
        public Material Material;
        public RenderPrimitive RenderPrimitive;
        public Matrix XNAMatrix;
        public ShapeFlags Flags;
        public object ItemData;

        public RenderItem(Material material, RenderPrimitive renderPrimitive, ref Matrix xnaMatrix, ShapeFlags flags, object itemData = null)
        {
            Material = material;
            RenderPrimitive = renderPrimitive;
            XNAMatrix = xnaMatrix;
            Flags = flags;
            ItemData = itemData;
        }

        public class Comparer : IComparer<RenderItem>
        {
            readonly Vector3 XNAViewerPos;

            public Comparer(Vector3 viewerPos)
            {
                XNAViewerPos = viewerPos;
                XNAViewerPos.Z *= -1;
            }

            #region IComparer<RenderItem> Members

            public int Compare(RenderItem x, RenderItem y)
            {
                // For unknown reasons, this would crash with an ArgumentException (saying Compare(x, x) != 0)
                // sometimes when calculated as two values and subtracted. Presumed cause is floating point.
                var xd = (x.XNAMatrix.Translation - XNAViewerPos).Length();
                var yd = (y.XNAMatrix.Translation - XNAViewerPos).Length();
                // The following avoids water levels flashing, by forcing that higher water levels are nearer to the
                // camera, which is always true except when camera is under water level, which is quite abnormal
                if (x.Material is WaterMaterial && y.Material is WaterMaterial && Math.Abs(yd - xd) < 1.0 && x.XNAMatrix.Translation.Y < XNAViewerPos.Y)
                {
                    return Math.Sign(x.XNAMatrix.Translation.Y - y.XNAMatrix.Translation.Y);
                }
                // If the absolute difference is >= 1mm use that; otherwise, they're effectively in the same
                // place so fall back to the SortIndex.
                if (Math.Abs(yd - xd) >= 0.001)
                    return Math.Sign(yd - xd);
                return Math.Sign(x.RenderPrimitive.SortIndex - y.RenderPrimitive.SortIndex);
            }

            #endregion
        }
    }

	public class RenderItemCollection : IList<RenderItem>, IEnumerator<RenderItem>
	{
		RenderItem[] Items = new RenderItem[4];
		int ItemCount;
		int EnumeratorIndex;

		public RenderItemCollection()
		{
		}

        public int Capacity
        {
            get
            {
                return Items.Length;
            }
        }

		public int Count
		{
            get
            {
                return ItemCount;
            }
		}

		public void Sort(IComparer<RenderItem> comparer)
		{
			Array.Sort(Items, 0, ItemCount, comparer);
		}

		#region IList<RenderItem> Members

		public int IndexOf(RenderItem item)
		{
            throw new NotSupportedException();
		}

		public void Insert(int index, RenderItem item)
		{
            throw new NotSupportedException();
		}

		public void RemoveAt(int index)
		{
            throw new NotSupportedException();
		}

		public RenderItem this[int index]
		{
			get
			{
				throw new NotSupportedException();
			}
			set
			{
                throw new NotSupportedException();
			}
		}

		#endregion

		#region ICollection<RenderItem> Members

		public void Add(RenderItem item)
		{
			if (ItemCount == Items.Length)
			{
				var items = new RenderItem[Items.Length * 2];
				Array.Copy(Items, 0, items, 0, Items.Length);
                Items = items;
			}
			Items[ItemCount] = item;
			ItemCount++;
		}

		public void Clear()
		{
			Array.Clear(Items, 0, ItemCount);
			ItemCount = 0;
		}

		public bool Contains(RenderItem item)
		{
            throw new NotSupportedException();
		}

		public void CopyTo(RenderItem[] array, int arrayIndex)
		{
            throw new NotSupportedException();
		}

		int ICollection<RenderItem>.Count
		{
            get
            {
                throw new NotSupportedException();
            }
		}

		public bool IsReadOnly
		{
            get
            {
                throw new NotSupportedException();
            }
		}

		public bool Remove(RenderItem item)
		{
			throw new NotSupportedException();
		}

		#endregion

		#region IEnumerable<RenderItem> Members

		public IEnumerator<RenderItem> GetEnumerator()
		{
			Reset();
			return this;
		}

		#endregion

		#region IEnumerable Members

		System.Collections.IEnumerator System.Collections.IEnumerable.GetEnumerator()
		{
			return GetEnumerator();
		}

		#endregion

		#region IEnumerator<RenderItem> Members

		public RenderItem Current
		{
            get
            {
                return Items[EnumeratorIndex];
            }
		}

		#endregion

		#region IEnumerator Members

		object System.Collections.IEnumerator.Current
		{
            get
            {
                return Current;
            }
		}

		public bool MoveNext()
		{
			EnumeratorIndex++;
			return EnumeratorIndex < ItemCount;
		}

		public void Reset()
		{
			EnumeratorIndex = -1;
		}

		#endregion

		#region IDisposable Members

		public void Dispose()
		{
			// No op.
		}

		#endregion
    }

    public class RenderFrame
    {
        readonly Game Game;

        // Shared shadow map data.
        static RenderTarget2D[] ShadowMap;
        static RenderTarget2D[] ShadowMapRenderTarget;
        static Vector3 SteppedSolarDirection = Vector3.UnitX;

        // Local shadow map data.
        Matrix[] ShadowMapLightView;
        Matrix[] ShadowMapLightProj;
        Matrix[] ShadowMapLightViewProjShadowProj;
        Vector3 ShadowMapX;
        Vector3 ShadowMapY;
        Vector3[] ShadowMapCenter;

        readonly Material DummyBlendedMaterial;
		readonly Dictionary<Material, RenderItemCollection>[] RenderItems = new Dictionary<Material, RenderItemCollection>[(int)RenderPrimitiveSequence.Sentinel];
        readonly RenderItemCollection[] RenderShadowSceneryItems;
        readonly RenderItemCollection[] RenderShadowForestItems;
        readonly RenderItemCollection[] RenderShadowTerrainItems;
        readonly RenderItemCollection RenderItemsSequence = new RenderItemCollection();

        public bool IsScreenChanged { get; internal set; }
        ShadowMapMaterial ShadowMapMaterial;
        SceneryShader SceneryShader;
        Vector3 SolarDirection;
        Camera Camera;
        Vector3 CameraLocation;
        Vector3 XNACameraLocation;
        Matrix XNACameraView;
        Matrix XNACameraProjection;

        public RenderFrame(Game game)
        {
            Game = game;
            DummyBlendedMaterial = new EmptyMaterial(null);

            for (int i = 0; i < RenderItems.Length; i++)
				RenderItems[i] = new Dictionary<Material, RenderItemCollection>();

            if (Game.Settings.DynamicShadows)
            {
                if (ShadowMap == null)
                {
                    var shadowMapSize = Game.Settings.ShadowMapResolution;
                    ShadowMap = new RenderTarget2D[RenderProcess.ShadowMapCount];
                    ShadowMapRenderTarget = new RenderTarget2D[RenderProcess.ShadowMapCount];
                    for (var shadowMapIndex = 0; shadowMapIndex < RenderProcess.ShadowMapCount; shadowMapIndex++)
                    {
                        ShadowMapRenderTarget[shadowMapIndex] = new RenderTarget2D(Game.RenderProcess.GraphicsDevice, shadowMapSize, shadowMapSize, false, SurfaceFormat.Rg32, DepthFormat.Depth16, 0, RenderTargetUsage.PreserveContents);
                        ShadowMap[shadowMapIndex] = new RenderTarget2D(Game.RenderProcess.GraphicsDevice, shadowMapSize, shadowMapSize, false, SurfaceFormat.Rg32, DepthFormat.Depth16, 0, RenderTargetUsage.PreserveContents);
                    }
                }

                ShadowMapLightView = new Matrix[RenderProcess.ShadowMapCount];
                ShadowMapLightProj = new Matrix[RenderProcess.ShadowMapCount];
                ShadowMapLightViewProjShadowProj = new Matrix[RenderProcess.ShadowMapCount];
                ShadowMapCenter = new Vector3[RenderProcess.ShadowMapCount];

                RenderShadowSceneryItems = new RenderItemCollection[RenderProcess.ShadowMapCount];
                RenderShadowForestItems = new RenderItemCollection[RenderProcess.ShadowMapCount];
                RenderShadowTerrainItems = new RenderItemCollection[RenderProcess.ShadowMapCount];
                for (var shadowMapIndex = 0; shadowMapIndex < RenderProcess.ShadowMapCount; shadowMapIndex++)
                {
                    RenderShadowSceneryItems[shadowMapIndex] = new RenderItemCollection();
                    RenderShadowForestItems[shadowMapIndex] = new RenderItemCollection();
                    RenderShadowTerrainItems[shadowMapIndex] = new RenderItemCollection();
                }
            }

            XNACameraView = Matrix.Identity;
            XNACameraProjection = Matrix.CreateOrthographic(game.RenderProcess.DisplaySize.X, game.RenderProcess.DisplaySize.Y, 1, 100);
        }

        public void Clear()
        {
            // Attempt to clean up unused materials over time (max 1 per RenderPrimitiveSequence).
            for (var i = 0; i < RenderItems.Length; i++)
            {
                foreach (var mat in RenderItems[i].Keys)
                {
                    if (RenderItems[i][mat].Count == 0)
                    {
                        RenderItems[i].Remove(mat);
                        break;
                    }
                }
            }
            
            // Clear out (reset) all of the RenderItem lists.
            for (var i = 0; i < RenderItems.Length; i++)
                foreach (var mat in RenderItems[i].Keys)
                    RenderItems[i][mat].Clear();

            // Clear out (reset) all of the shadow mapping RenderItem lists.
            if (Game.Settings.DynamicShadows)
            {
                for (var shadowMapIndex = 0; shadowMapIndex < RenderProcess.ShadowMapCount; shadowMapIndex++)
                {
                    RenderShadowSceneryItems[shadowMapIndex].Clear();
                    RenderShadowForestItems[shadowMapIndex].Clear();
                    RenderShadowTerrainItems[shadowMapIndex].Clear();
                }
            }
        }

        public void PrepareFrame(Viewer viewer)
        {
            if (viewer.Settings.UseMSTSEnv == false)
                SolarDirection = viewer.World.Sky.solarDirection;
            else
                SolarDirection = viewer.World.MSTSSky.mstsskysolarDirection;

            if (ShadowMapMaterial == null)
                ShadowMapMaterial = (ShadowMapMaterial)viewer.MaterialManager.Load("ShadowMap");
            if (SceneryShader == null)
                SceneryShader = viewer.MaterialManager.SceneryShader;
        }

        public void SetCamera(Camera camera)
        {
            Camera = camera;
            XNACameraLocation = CameraLocation = Camera.Location;
            XNACameraLocation.Z *= -1;
            XNACameraView = Camera.XnaView;
            XNACameraProjection = Camera.XnaProjection;
        }

        static bool LockShadows;
        [CallOnThread("Updater")]
        public void PrepareFrame(ElapsedTime elapsedTime)
        {
            if (UserInput.IsPressed(UserCommand.DebugLockShadows))
                LockShadows = !LockShadows;

            if (Game.Settings.DynamicShadows && (RenderProcess.ShadowMapCount > 0) && !LockShadows)
            {
                var solarDirection = SolarDirection;
                solarDirection.Normalize();
                if (Vector3.Dot(SteppedSolarDirection, solarDirection) < 0.99999)
                    SteppedSolarDirection = solarDirection;

                var cameraDirection = new Vector3(-XNACameraView.M13, -XNACameraView.M23, -XNACameraView.M33);
                cameraDirection.Normalize();

                var shadowMapAlignAxisX = Vector3.Cross(SteppedSolarDirection, Vector3.UnitY);
                var shadowMapAlignAxisY = Vector3.Cross(shadowMapAlignAxisX, SteppedSolarDirection);
                shadowMapAlignAxisX.Normalize();
                shadowMapAlignAxisY.Normalize();
                ShadowMapX = shadowMapAlignAxisX;
                ShadowMapY = shadowMapAlignAxisY;

                for (var shadowMapIndex = 0; shadowMapIndex < RenderProcess.ShadowMapCount; shadowMapIndex++)
                {
                    var viewingDistance = Game.Settings.ViewingDistance;
                    var shadowMapDiameter = RenderProcess.ShadowMapDiameter[shadowMapIndex];
                    var shadowMapLocation = XNACameraLocation + RenderProcess.ShadowMapDistance[shadowMapIndex] * cameraDirection;

                    // Align shadow map location to grid so it doesn't "flutter" so much. This basically means aligning it along a
                    // grid based on the size of a shadow texel (shadowMapSize / shadowMapSize) along the axes of the sun direction
                    // and up/left.
                    var shadowMapAlignmentGrid = (float)shadowMapDiameter / Game.Settings.ShadowMapResolution;
                    var shadowMapSize = Game.Settings.ShadowMapResolution;
                    var adjustX = (float)Math.IEEERemainder(Vector3.Dot(shadowMapAlignAxisX, shadowMapLocation), shadowMapAlignmentGrid);
                    var adjustY = (float)Math.IEEERemainder(Vector3.Dot(shadowMapAlignAxisY, shadowMapLocation), shadowMapAlignmentGrid);
                    shadowMapLocation.X -= shadowMapAlignAxisX.X * adjustX;
                    shadowMapLocation.Y -= shadowMapAlignAxisX.Y * adjustX;
                    shadowMapLocation.Z -= shadowMapAlignAxisX.Z * adjustX;
                    shadowMapLocation.X -= shadowMapAlignAxisY.X * adjustY;
                    shadowMapLocation.Y -= shadowMapAlignAxisY.Y * adjustY;
                    shadowMapLocation.Z -= shadowMapAlignAxisY.Z * adjustY;

                    ShadowMapLightView[shadowMapIndex] = Matrix.CreateLookAt(shadowMapLocation + viewingDistance * SteppedSolarDirection, shadowMapLocation, Vector3.Up);
                    ShadowMapLightProj[shadowMapIndex] = Matrix.CreateOrthographic(shadowMapDiameter, shadowMapDiameter, 0, viewingDistance + shadowMapDiameter / 2);
                    ShadowMapLightViewProjShadowProj[shadowMapIndex] = ShadowMapLightView[shadowMapIndex] * ShadowMapLightProj[shadowMapIndex] * new Matrix(0.5f, 0, 0, 0, 0, -0.5f, 0, 0, 0, 0, 1, 0, 0.5f + 0.5f / shadowMapSize, 0.5f + 0.5f / shadowMapSize, 0, 1);
                    ShadowMapCenter[shadowMapIndex] = shadowMapLocation;
                }
            }
        }

        /// <summary>
        /// Automatically adds or culls a <see cref="RenderPrimitive"/> based on a location, radius and max viewing distance.
        /// </summary>
        /// <param name="mstsLocation">Center location of the <see cref="RenderPrimitive"/> in MSTS coordinates.</param>
        /// <param name="objectRadius">Radius of a sphere containing the whole <see cref="RenderPrimitive"/>, centered on <paramref name="mstsLocation"/>.</param>
        /// <param name="objectViewingDistance">Maximum distance from which the <see cref="RenderPrimitive"/> should be viewable.</param>
        /// <param name="material"></param>
        /// <param name="primitive"></param>
        /// <param name="group"></param>
        /// <param name="xnaMatrix"></param>
        /// <param name="flags"></param>
        [CallOnThread("Updater")]
        public void AddAutoPrimitive(Vector3 mstsLocation, float objectRadius, float objectViewingDistance, Material material, RenderPrimitive primitive, RenderPrimitiveGroup group, ref Matrix xnaMatrix, ShapeFlags flags)
        {
            if (float.IsPositiveInfinity(objectViewingDistance) || (Camera != null && Camera.InRange(mstsLocation, objectRadius, objectViewingDistance)))
            {
                if (Camera != null && Camera.InFov(mstsLocation, objectRadius))
                    AddPrimitive(material, primitive, group, ref xnaMatrix, flags);
            }

            if (Game.Settings.DynamicShadows && (RenderProcess.ShadowMapCount > 0) && ((flags & ShapeFlags.ShadowCaster) != 0))
                for (var shadowMapIndex = 0; shadowMapIndex < RenderProcess.ShadowMapCount; shadowMapIndex++)
                    if (IsInShadowMap(shadowMapIndex, mstsLocation, objectRadius, objectViewingDistance))
                        AddShadowPrimitive(shadowMapIndex, material, primitive, ref xnaMatrix, flags);
        }

        [CallOnThread("Updater")]
        public void AddPrimitive(Material material, RenderPrimitive primitive, RenderPrimitiveGroup group, ref Matrix xnaMatrix)
        {
            AddPrimitive(material, primitive, group, ref xnaMatrix, ShapeFlags.None, null);
        }

        static readonly bool[] PrimitiveBlendedScenery = new bool[] { true, false }; // Search for opaque pixels in alpha blended primitives, thus maintaining correct DepthBuffer
        static readonly bool[] PrimitiveBlended = new bool[] { true };
        static readonly bool[] PrimitiveNotBlended = new bool[] { false };

        [CallOnThread("Updater")]
        public void AddPrimitive(Material material, RenderPrimitive primitive, RenderPrimitiveGroup group, ref Matrix xnaMatrix, ShapeFlags flags)
        {
            AddPrimitive(material, primitive, group, ref xnaMatrix, flags, null);
        }

        [CallOnThread("Updater")]
        public void AddPrimitive(Material material, RenderPrimitive primitive, RenderPrimitiveGroup group, ref Matrix xnaMatrix, ShapeFlags flags, object itemData)
        {
            var getBlending = material.GetBlending();
            var blending = getBlending && material is SceneryMaterial ? PrimitiveBlendedScenery : getBlending ? PrimitiveBlended : PrimitiveNotBlended;

            RenderItemCollection items;
            foreach (var blended in blending)
            {
                var sortingMaterial = blended ? DummyBlendedMaterial : material;
                var sequence = RenderItems[(int)GetRenderSequence(group, blended)];

                if (!sequence.TryGetValue(sortingMaterial, out items))
                {
                    items = new RenderItemCollection();
                    sequence.Add(sortingMaterial, items);
                }
                items.Add(new RenderItem(material, primitive, ref xnaMatrix, flags, itemData));
            }
            if (((flags & ShapeFlags.AutoZBias) != 0) && (primitive.ZBias == 0))
                primitive.ZBias = 1;
        }

        [CallOnThread("Updater")]
        void AddShadowPrimitive(int shadowMapIndex, Material material, RenderPrimitive primitive, ref Matrix xnaMatrix, ShapeFlags flags)
        {
            if (material is SceneryMaterial)
                RenderShadowSceneryItems[shadowMapIndex].Add(new RenderItem(material, primitive, ref xnaMatrix, flags));
            else if (material is ForestMaterial)
                RenderShadowForestItems[shadowMapIndex].Add(new RenderItem(material, primitive, ref xnaMatrix, flags));
            else if (material is TerrainMaterial)
                RenderShadowTerrainItems[shadowMapIndex].Add(new RenderItem(material, primitive, ref xnaMatrix, flags));
            else
                Debug.Fail("Only scenery, forest and terrain materials allowed in shadow map.");
        }

        [CallOnThread("Updater")]
        public void Sort()
        {
            var renderItemComparer = new RenderItem.Comparer(CameraLocation);
            foreach (var sequence in RenderItems)
            {
                foreach (var sequenceMaterial in sequence.Where(kvp => kvp.Value.Count > 0))
                {
                    if (sequenceMaterial.Key != DummyBlendedMaterial)
                        continue;
                    sequenceMaterial.Value.Sort(renderItemComparer);
                }
            }
        }

        bool IsInShadowMap(int shadowMapIndex, Vector3 mstsLocation, float objectRadius, float objectViewingDistance)
        {
            if (ShadowMapRenderTarget == null)
                return false;

            mstsLocation.Z *= -1;
            mstsLocation.X -= ShadowMapCenter[shadowMapIndex].X;
            mstsLocation.Y -= ShadowMapCenter[shadowMapIndex].Y;
            mstsLocation.Z -= ShadowMapCenter[shadowMapIndex].Z;
            objectRadius += RenderProcess.ShadowMapDiameter[shadowMapIndex] / 2;

            // Check if object is inside the sphere.
            var length = mstsLocation.LengthSquared();
            if (length <= objectRadius * objectRadius)
                return true;

            // Check if object is inside cylinder.
            var dotX = Math.Abs(Vector3.Dot(mstsLocation, ShadowMapX));
            if (dotX > objectRadius)
                return false;

            var dotY = Math.Abs(Vector3.Dot(mstsLocation, ShadowMapY));
            if (dotY > objectRadius)
                return false;

            // Check if object is on correct side of center.
            var dotZ = Vector3.Dot(mstsLocation, SteppedSolarDirection);
            if (dotZ < 0)
                return false;

            return true;
        }

        static RenderPrimitiveSequence GetRenderSequence(RenderPrimitiveGroup group, bool blended)
        {
            if (blended)
                return RenderPrimitive.SequenceForBlended[(int)group];
            return RenderPrimitive.SequenceForOpaque[(int)group];
        }

        [CallOnThread("Render")]
        public void Draw(GraphicsDevice graphicsDevice)
        {
#if DEBUG_RENDER_STATE
			DebugRenderState(graphicsDevice, "RenderFrame.Draw");
#endif
<<<<<<< HEAD
            var logging = UserInput.InputSettings != null && UserInput.IsPressed(UserCommands.DebugLogRenderFrame);
=======
            var logging = UserInput.IsPressed(UserCommand.DebugLogRenderFrame);
>>>>>>> ab83b4ca
            if (logging)
            {
                Console.WriteLine();
                Console.WriteLine();
                Console.WriteLine("Draw {");
            }

            if (Game.Settings.DynamicShadows && (RenderProcess.ShadowMapCount > 0) && ShadowMapMaterial != null)
                DrawShadows(graphicsDevice, logging);

            DrawSimple(graphicsDevice, logging);

            for (var i = 0; i < (int)RenderPrimitiveSequence.Sentinel; i++)
                Game.RenderProcess.PrimitiveCount[i] = RenderItems[i].Values.Sum(l => l.Count);

            if (logging)
            {
                Console.WriteLine("}");
                Console.WriteLine();
            }
        }

        void DrawShadows( GraphicsDevice graphicsDevice, bool logging )
        {
            if (logging) Console.WriteLine("  DrawShadows {");
            for (var shadowMapIndex = 0; shadowMapIndex < RenderProcess.ShadowMapCount; shadowMapIndex++)
                DrawShadows(graphicsDevice, logging, shadowMapIndex);
            for (var shadowMapIndex = 0; shadowMapIndex < RenderProcess.ShadowMapCount; shadowMapIndex++)
                Game.RenderProcess.ShadowPrimitiveCount[shadowMapIndex] = RenderShadowSceneryItems[shadowMapIndex].Count + RenderShadowForestItems[shadowMapIndex].Count + RenderShadowTerrainItems[shadowMapIndex].Count;
            if (logging) Console.WriteLine("  }");
        }

        void DrawShadows(GraphicsDevice graphicsDevice, bool logging, int shadowMapIndex)
        {
            if (logging) Console.WriteLine("    {0} {{", shadowMapIndex);

            // Prepare renderer for drawing the shadow map.
            graphicsDevice.SetRenderTarget(ShadowMapRenderTarget[shadowMapIndex]);
            graphicsDevice.Clear(ClearOptions.DepthBuffer | ClearOptions.Target, Color.White, 1, 0);

            // Prepare for normal (non-blocking) rendering of scenery.
            ShadowMapMaterial.SetState(graphicsDevice, ShadowMapMaterial.Mode.Normal);

            // Render non-terrain, non-forest shadow items first.
            if (logging) Console.WriteLine("      {0,-5} * SceneryMaterial (normal)", RenderShadowSceneryItems[shadowMapIndex].Count);
            ShadowMapMaterial.Render(graphicsDevice, RenderShadowSceneryItems[shadowMapIndex], ref ShadowMapLightView[shadowMapIndex], ref ShadowMapLightProj[shadowMapIndex]);

            // Prepare for normal (non-blocking) rendering of forests.
            ShadowMapMaterial.SetState(graphicsDevice, ShadowMapMaterial.Mode.Forest);

            // Render forest shadow items next.
            if (logging) Console.WriteLine("      {0,-5} * ForestMaterial (forest)", RenderShadowForestItems[shadowMapIndex].Count);
            ShadowMapMaterial.Render(graphicsDevice, RenderShadowForestItems[shadowMapIndex], ref ShadowMapLightView[shadowMapIndex], ref ShadowMapLightProj[shadowMapIndex]);

            // Prepare for normal (non-blocking) rendering of terrain.
            ShadowMapMaterial.SetState(graphicsDevice, ShadowMapMaterial.Mode.Normal);

            // Render terrain shadow items now, with their magic.
            if (logging) Console.WriteLine("      {0,-5} * TerrainMaterial (normal)", RenderShadowTerrainItems[shadowMapIndex].Count);
            graphicsDevice.Indices = TerrainPrimitive.SharedPatchIndexBuffer;
            ShadowMapMaterial.Render(graphicsDevice, RenderShadowTerrainItems[shadowMapIndex], ref ShadowMapLightView[shadowMapIndex], ref ShadowMapLightProj[shadowMapIndex]);

            // Prepare for blocking rendering of terrain.
            ShadowMapMaterial.SetState(graphicsDevice, ShadowMapMaterial.Mode.Blocker);

            // Render terrain shadow items in blocking mode.
            if (logging) Console.WriteLine("      {0,-5} * TerrainMaterial (blocker)", RenderShadowTerrainItems[shadowMapIndex].Count);
            ShadowMapMaterial.Render(graphicsDevice, RenderShadowTerrainItems[shadowMapIndex], ref ShadowMapLightView[shadowMapIndex], ref ShadowMapLightProj[shadowMapIndex]);

            // All done.
            ShadowMapMaterial.ResetState(graphicsDevice);
#if DEBUG_RENDER_STATE
            DebugRenderState(graphicsDevice, ShadowMapMaterial.ToString());
#endif
            graphicsDevice.SetRenderTarget(null);

            // Blur the shadow map.
            if (Game.Settings.ShadowMapBlur)
            {
				ShadowMap[shadowMapIndex] = ShadowMapMaterial.ApplyBlur(graphicsDevice, ShadowMap[shadowMapIndex], ShadowMapRenderTarget[shadowMapIndex]);
#if DEBUG_RENDER_STATE
                DebugRenderState(graphicsDevice, ShadowMapMaterial.ToString() + " ApplyBlur()");
#endif
            }
            else
                ShadowMap[shadowMapIndex] = ShadowMapRenderTarget[shadowMapIndex];

            if (logging) Console.WriteLine("    }");
        }

        /// <summary>
        /// Executed in the RenderProcess thread - simple draw
        /// </summary>
        /// <param name="graphicsDevice"></param>
        /// <param name="logging"></param>
        void DrawSimple(GraphicsDevice graphicsDevice, bool logging)
        {
            if (Game.Settings.DistantMountains)
            {
                if (logging) Console.WriteLine("  DrawSimple (Distant Mountains) {");
                graphicsDevice.Clear(ClearOptions.Target | ClearOptions.DepthBuffer | ClearOptions.Stencil, Color.Transparent, 1, 0);
                DrawSequencesDistantMountains(graphicsDevice, logging);
                if (logging) Console.WriteLine("  }");
                if (logging) Console.WriteLine("  DrawSimple {");
                graphicsDevice.Clear(ClearOptions.DepthBuffer, Color.Transparent, 1, 0);
                DrawSequences(graphicsDevice, logging);
                if (logging) Console.WriteLine("  }");
            }
            else
            {
                if (logging) Console.WriteLine("  DrawSimple {");
                graphicsDevice.Clear(ClearOptions.Target | ClearOptions.DepthBuffer | ClearOptions.Stencil, Color.Transparent, 1, 0);
                DrawSequences(graphicsDevice, logging);
                if (logging) Console.WriteLine("  }");
            }
        }

        void DrawSequences(GraphicsDevice graphicsDevice, bool logging)
        {
            if (Game.Settings.DynamicShadows && (RenderProcess.ShadowMapCount > 0) && SceneryShader != null)
                SceneryShader.SetShadowMap(ShadowMapLightViewProjShadowProj, ShadowMap, RenderProcess.ShadowMapLimit);

            var renderItems = RenderItemsSequence;
            renderItems.Clear();
            for (var i = 0; i < (int)RenderPrimitiveSequence.Sentinel; i++)
            {
                if (logging) Console.WriteLine("    {0} {{", (RenderPrimitiveSequence)i);
                var sequence = RenderItems[i];
                foreach (var sequenceMaterial in sequence)
                {
                    if (sequenceMaterial.Value.Count == 0)
                        continue;
                    if (sequenceMaterial.Key == DummyBlendedMaterial)
                    {
                        // Blended: multiple materials, group by material as much as possible without destroying ordering.
                        Material lastMaterial = null;
                        foreach (var renderItem in sequenceMaterial.Value)
                        {
                            if (lastMaterial != renderItem.Material)
                            {
                                if (renderItems.Count > 0)
                                {
                                    if (logging) Console.WriteLine("      {0,-5} * {1}", renderItems.Count, lastMaterial);
                                    lastMaterial.Render(graphicsDevice, renderItems, ref XNACameraView, ref XNACameraProjection);
                                    renderItems.Clear();
                                }
                                if (lastMaterial != null)
                                    lastMaterial.ResetState(graphicsDevice);
#if DEBUG_RENDER_STATE
								if (lastMaterial != null)
									DebugRenderState(graphicsDevice, lastMaterial.ToString());
#endif
                                renderItem.Material.SetState(graphicsDevice, lastMaterial);
                                lastMaterial = renderItem.Material;
                            }
                            renderItems.Add(renderItem);
                        }
                        if (renderItems.Count > 0)
                        {
                            if (logging) Console.WriteLine("      {0,-5} * {1}", renderItems.Count, lastMaterial);
                            lastMaterial.Render(graphicsDevice, renderItems, ref XNACameraView, ref XNACameraProjection);
                            renderItems.Clear();
                        }
                        if (lastMaterial != null)
                            lastMaterial.ResetState(graphicsDevice);
#if DEBUG_RENDER_STATE
						if (lastMaterial != null)
							DebugRenderState(graphicsDevice, lastMaterial.ToString());
#endif
                    }
                    else
                    {
                        if (Game.Settings.DistantMountains && (sequenceMaterial.Key is TerrainSharedDistantMountain || sequenceMaterial.Key is SkyMaterial
                            || sequenceMaterial.Key is MSTSSkyMaterial))
                            continue;
                        // Opaque: single material, render in one go.
                        sequenceMaterial.Key.SetState(graphicsDevice, null);
                        if (logging) Console.WriteLine("      {0,-5} * {1}", sequenceMaterial.Value.Count, sequenceMaterial.Key);
                        sequenceMaterial.Key.Render(graphicsDevice, sequenceMaterial.Value, ref XNACameraView, ref XNACameraProjection);
                        sequenceMaterial.Key.ResetState(graphicsDevice);
#if DEBUG_RENDER_STATE
						DebugRenderState(graphicsDevice, sequenceMaterial.Key.ToString());
#endif
                    }
                }
                if (logging) Console.WriteLine("    }");
            }

            if (Game.Settings.DynamicShadows && (RenderProcess.ShadowMapCount > 0) && SceneryShader != null)
                SceneryShader.ClearShadowMap();
        }

        void DrawSequencesDistantMountains(GraphicsDevice graphicsDevice, bool logging)
        {
            for (var i = 0; i < (int)RenderPrimitiveSequence.Sentinel; i++)
            {
                if (logging) Console.WriteLine("    {0} {{", (RenderPrimitiveSequence)i);
                var sequence = RenderItems[i];
                foreach (var sequenceMaterial in sequence)
                {
                    if (sequenceMaterial.Value.Count == 0)
                        continue;
                    if (sequenceMaterial.Key is TerrainSharedDistantMountain || sequenceMaterial.Key is SkyMaterial || sequenceMaterial.Key is MSTSSkyMaterial)
                    {
                        // Opaque: single material, render in one go.
                        sequenceMaterial.Key.SetState(graphicsDevice, null);
                        if (logging) Console.WriteLine("      {0,-5} * {1}", sequenceMaterial.Value.Count, sequenceMaterial.Key);
                        sequenceMaterial.Key.Render(graphicsDevice, sequenceMaterial.Value, ref XNACameraView, ref Camera.XnaDistantMountainProjection);
                        sequenceMaterial.Key.ResetState(graphicsDevice);
#if DEBUG_RENDER_STATE
						DebugRenderState(graphicsDevice.RenderState, sequenceMaterial.Key.ToString());
#endif
                    }
                }
                if (logging) Console.WriteLine("    }");
            }
        }

#if DEBUG_RENDER_STATE
        static void DebugRenderState(RenderState renderState, string location)
        {
//            if (renderState.AlphaBlendEnable != false) throw new InvalidOperationException(String.Format("RenderState.AlphaBlendEnable is {0}; expected {1} in {2}.", renderState.AlphaBlendEnable, false, location));
            if (graphicsDevice.BlendState.AlphaBlendFunction != BlendFunction.Add) throw new InvalidOperationException(String.Format("RenderState.AlphaBlendOperation is {0}; expected {1} in {2}.", graphicsDevice.BlendState.AlphaBlendFunction, BlendFunction.Add, location));
            // DOCUMENTATION IS WRONG, it says Blend.One:
            if (graphicsDevice.BlendState.AlphaDestinationBlend != Blend.Zero) throw new InvalidOperationException(String.Format("RenderState.AlphaDestinationBlend is {0}; expected {1} in {2}.", graphicsDevice.BlendState.AlphaDestinationBlend, Blend.Zero, location));
//            if (renderState.AlphaFunction != CompareFunction.Always) throw new InvalidOperationException(String.Format("RenderState.AlphaFunction is {0}; expected {1} in {2}.", renderState.AlphaFunction, CompareFunction.Always, location));
            if (graphicsDevice.BlendState.AlphaSourceBlend != Blend.One) throw new InvalidOperationException(String.Format("RenderState.AlphaSourceBlend is {0}; expected {1} in {2}.", graphicsDevice.BlendState.AlphaSourceBlend, Blend.One, location));
//            if (renderState.AlphaTestEnable != false) throw new InvalidOperationException(String.Format("RenderState.AlphaTestEnable is {0}; expected {1} in {2}.", renderState.AlphaTestEnable, false, location));
            if (graphicsDevice.BlendFactor != Color.White) throw new InvalidOperationException(String.Format("RenderState.BlendFactor is {0}; expected {1} in {2}.", graphicsDevice.BlendFactor, Color.White, location));
            if (graphicsDevice.BlendState.ColorBlendFunction != BlendFunction.Add) throw new InvalidOperationException(String.Format("RenderState.BlendFunction is {0}; expected {1} in {2}.",graphicsDevice.BlendState.ColorBlendFunction, BlendFunction.Add, location));
            // DOCUMENTATION IS WRONG, it says ColorWriteChannels.None:
            if (graphicsDevice.BlendState.ColorWriteChannels != ColorWriteChannels.All) throw new InvalidOperationException(String.Format("RenderState.ColorWriteChannels is {0}; expected {1} in {2}.", graphicsDevice.BlendState.ColorWriteChannels, ColorWriteChannels.All, location));
            // DOCUMENTATION IS WRONG, it says ColorWriteChannels.None:
            if (graphicsDevice.BlendState.ColorWriteChannels1 != ColorWriteChannels.All) throw new InvalidOperationException(String.Format("RenderState.ColorWriteChannels1 is {0}; expected {1} in {2}.", graphicsDevice.BlendState.ColorWriteChannels1, ColorWriteChannels.All, location));
            // DOCUMENTATION IS WRONG, it says ColorWriteChannels.None:
            if (graphicsDevice.BlendState.ColorWriteChannels2 != ColorWriteChannels.All) throw new InvalidOperationException(String.Format("RenderState.ColorWriteChannels2 is {0}; expected {1} in {2}.", graphicsDevice.BlendState.ColorWriteChannels2, ColorWriteChannels.All, location));
            // DOCUMENTATION IS WRONG, it says ColorWriteChannels.None:
            if (graphicsDevice.BlendState.ColorWriteChannels3 != ColorWriteChannels.All) throw new InvalidOperationException(String.Format("RenderState.ColorWriteChannels3 is {0}; expected {1} in {2}.", graphicsDevice.BlendState.ColorWriteChannels3, ColorWriteChannels.All, location));
            if (graphicsDevice.DepthStencilState.CounterClockwiseStencilDepthBufferFail != StencilOperation.Keep) throw new InvalidOperationException(String.Format("RenderState.CounterClockwiseStencilDepthBufferFail is {0}; expected {1} in {2}.", graphicsDevice.DepthStencilState.CounterClockwiseStencilDepthBufferFail, StencilOperation.Keep, location));
            if (graphicsDevice.DepthStencilState.CounterClockwiseStencilFail != StencilOperation.Keep) throw new InvalidOperationException(String.Format("RenderState.CounterClockwiseStencilFail is {0}; expected {1} in {2}.", graphicsDevice.DepthStencilState.CounterClockwiseStencilFail, StencilOperation.Keep, location));
            if (graphicsDevice.DepthStencilState.CounterClockwiseStencilFunction != CompareFunction.Always) throw new InvalidOperationException(String.Format("RenderState.CounterClockwiseStencilFunction is {0}; expected {1} in {2}.", graphicsDevice.DepthStencilState.CounterClockwiseStencilFunction, CompareFunction.Always, location));
            if (graphicsDevice.DepthStencilState.CounterClockwiseStencilPass != StencilOperation.Keep) throw new InvalidOperationException(String.Format("RenderState.CounterClockwiseStencilPass is {0}; expected {1} in {2}.", graphicsDevice.DepthStencilState.CounterClockwiseStencilPass, StencilOperation.Keep, location));
            if (graphicsDevice.RasterizerState.CullMode != CullMode.CullCounterClockwiseFace) throw new InvalidOperationException(String.Format("RenderState.CullMode is {0}; expected {1} in {2}.", graphicsDevice.RasterizerState.CullMode, CullMode.CullCounterClockwiseFace, location));
            if (graphicsDevice.RasterizerState.DepthBias != 0.0f) throw new InvalidOperationException(String.Format("RenderState.DepthBias is {0}; expected {1} in {2}.", graphicsDevice.RasterizerState.DepthBias, 0.0f, location));
            if (graphicsDevice.DepthStencilState.DepthBufferEnable != true) throw new InvalidOperationException(String.Format("RenderState.DepthBufferEnable is {0}; expected {1} in {2}.", graphicsDevice.DepthStencilState.DepthBufferEnable, true, location));
            if (graphicsDevice.DepthStencilState.DepthBufferFunction != CompareFunction.LessEqual) throw new InvalidOperationException(String.Format("RenderState.DepthBufferFunction is {0}; expected {1} in {2}.", graphicsDevice.DepthStencilState.DepthBufferFunction, CompareFunction.LessEqual, location));
            if (graphicsDevice.DepthStencilState.DepthBufferWriteEnable != true) throw new InvalidOperationException(String.Format("RenderState.DepthBufferWriteEnable is {0}; expected {1} in {2}.", graphicsDevice.DepthStencilState.DepthBufferWriteEnable, true, location));
            if (graphicsDevice.BlendState.ColorDestinationBlend != Blend.Zero) throw new InvalidOperationException(String.Format("RenderState.DestinationBlend is {0}; expected {1} in {2}.", graphicsDevice.BlendState.ColorDestinationBlend, Blend.Zero, location));
            if (graphicsDevice.RasterizerState.FillMode != FillMode.Solid) throw new InvalidOperationException(String.Format("RenderState.FillMode is {0}; expected {1} in {2}.", graphicsDevice.RasterizerState.FillMode, FillMode.Solid, location));
//            if (renderState.FogColor != Color.TransparentBlack) throw new InvalidOperationException(String.Format("RenderState.FogColor is {0}; expected {1} in {2}.", renderState.FogColor, Color.TransparentBlack, location));
//            if (renderState.FogDensity != 1.0f) throw new InvalidOperationException(String.Format("RenderState.FogDensity is {0}; expected {1} in {2}.", renderState.FogDensity, 1.0f, location));
//            if (renderState.FogEnable != false) throw new InvalidOperationException(String.Format("RenderState.FogEnable is {0}; expected {1} in {2}.", renderState.FogEnable, false, location));
//            if (renderState.FogEnd != 1.0f) throw new InvalidOperationException(String.Format("RenderState.FogEnd is {0}; expected {1} in {2}.", renderState.FogEnd, 1.0f, location));
//            if (renderState.FogStart != 0.0f) throw new InvalidOperationException(String.Format("RenderState.FogStart is {0}; expected {1} in {2}.", renderState.FogStart, 0.0f, location));
//            if (renderState.FogTableMode != FogMode.None) throw new InvalidOperationException(String.Format("RenderState.FogTableMode is {0}; expected {1} in {2}.", renderState.FogTableMode, FogMode.None, location));
//            if (renderState.FogVertexMode != FogMode.None) throw new InvalidOperationException(String.Format("RenderState.FogVertexMode is {0}; expected {1} in {2}.", renderState.FogVertexMode, FogMode.None, location));
            if (graphicsDevice.RasterizerState.MultiSampleAntiAlias != true) throw new InvalidOperationException(String.Format("RenderState.MultiSampleAntiAlias is {0}; expected {1} in {2}.", graphicsDevice.RasterizerState.MultiSampleAntiAlias, true, location));
            if (graphicsDevice.BlendState.MultiSampleMask != -1) throw new InvalidOperationException(String.Format("RenderState.MultiSampleMask is {0}; expected {1} in {2}.", graphicsDevice.BlendState.MultiSampleMask, -1, location));
//            //if (renderState.PointSize != 64) throw new InvalidOperationException(String.Format("RenderState.e.PointSize is {0}; expected {1} in {2}.", renderState.e.PointSize, 64, location));
//            //if (renderState.PointSizeMax != 64.0f) throw new InvalidOperationException(String.Format("RenderState.PointSizeMax is {0}; expected {1} in {2}.", renderState.PointSizeMax, 64.0f, location));
//            //if (renderState.PointSizeMin != 1.0f) throw new InvalidOperationException(String.Format("RenderState.PointSizeMin is {0}; expected {1} in {2}.", renderState.PointSizeMin, 1.0f, location));
//            if (renderState.PointSpriteEnable != false) throw new InvalidOperationException(String.Format("RenderState.PointSpriteEnable is {0}; expected {1} in {2}.", renderState.PointSpriteEnable, false, location));
//            if (renderState.RangeFogEnable != false) throw new InvalidOperationException(String.Format("RenderState.RangeFogEnable is {0}; expected {1} in {2}.", renderState.RangeFogEnable, false, location));
//            if (renderState.ReferenceAlpha != 0) throw new InvalidOperationException(String.Format("RenderState.ReferenceAlpha is {0}; expected {1} in {2}.", renderState.ReferenceAlpha, 0, location));
            if (graphicsDevice.DepthStencilState.ReferenceStencil != 0) throw new InvalidOperationException(String.Format("RenderState.ReferenceStencil is {0}; expected {1} in {2}.", graphicsDevice.DepthStencilState.ReferenceStencil, 0, location));
            if (graphicsDevice.RasterizerState.ScissorTestEnable != false) throw new InvalidOperationException(String.Format("RenderState.ScissorTestEnable is {0}; expected {1} in {2}.", graphicsDevice.RasterizerState.ScissorTestEnable, false, location));
//            if (renderState.SeparateAlphaBlendEnabled != false) throw new InvalidOperationException(String.Format("RenderState.SeparateAlphaBlendEnabled is {0}; expected {1} in {2}.", renderState.SeparateAlphaBlendEnabled, false, location));
            if (graphicsDevice.RasterizerState.SlopeScaleDepthBias != 0) throw new InvalidOperationException(String.Format("RenderState.SlopeScaleDepthBias is {0}; expected {1} in {2}.", graphicsDevice.RasterizerState.SlopeScaleDepthBias, 0, location));
            if (graphicsDevice.BlendState.ColorSourceBlend != Blend.One) throw new InvalidOperationException(String.Format("RenderState.SourceBlend is {0}; expected {1} in {2}.", graphicsDevice.BlendState.ColorSourceBlend, Blend.One, location));
            if (graphicsDevice.DepthStencilState.StencilDepthBufferFail != StencilOperation.Keep) throw new InvalidOperationException(String.Format("RenderState.StencilDepthBufferFail is {0}; expected {1} in {2}.", graphicsDevice.DepthStencilState.StencilDepthBufferFail, StencilOperation.Keep, location));
            if (graphicsDevice.DepthStencilState.StencilEnable != false) throw new InvalidOperationException(String.Format("RenderState.StencilEnable is {0}; expected {1} in {2}.", graphicsDevice.DepthStencilState.StencilEnable, false, location));
            if (graphicsDevice.DepthStencilState.StencilFail != StencilOperation.Keep) throw new InvalidOperationException(String.Format("RenderState.StencilFail is {0}; expected {1} in {2}.", graphicsDevice.DepthStencilState.StencilFail, StencilOperation.Keep, location));
            if (graphicsDevice.DepthStencilState.StencilFunction != CompareFunction.Always) throw new InvalidOperationException(String.Format("RenderState.StencilFunction is {0}; expected {1} in {2}.", graphicsDevice.DepthStencilState.StencilFunction, CompareFunction.Always, location));
            // DOCUMENTATION IS WRONG, it says Int32.MaxValue:
            if (graphicsDevice.DepthStencilState.StencilMask != -1) throw new InvalidOperationException(String.Format("RenderState.StencilMask is {0}; expected {1} in {2}.", graphicsDevice.DepthStencilState.StencilMask, -1, location));
            if (graphicsDevice.DepthStencilState.StencilPass != StencilOperation.Keep) throw new InvalidOperationException(String.Format("RenderState.StencilPass is {0}; expected {1} in {2}.", graphicsDevice.DepthStencilState.StencilPass, StencilOperation.Keep, location));
            // DOCUMENTATION IS WRONG, it says Int32.MaxValue:
            if (graphicsDevice.DepthStencilState.StencilWriteMask != -1) throw new InvalidOperationException(String.Format("RenderState.StencilWriteMask is {0}; expected {1} in {2}.", graphicsDevice.DepthStencilState.StencilWriteMask, -1, location));
            if (graphicsDevice.DepthStencilState.TwoSidedStencilMode != false) throw new InvalidOperationException(String.Format("RenderState.TwoSidedStencilMode is {0}; expected {1} in {2}.", graphicsDevice.DepthStencilState.TwoSidedStencilMode, false, location));
        }
#endif
    }
}<|MERGE_RESOLUTION|>--- conflicted
+++ resolved
@@ -1,4 +1,4 @@
-﻿// COPYRIGHT 2009, 2010, 2011, 2012, 2013 by the Open Rails project.
+// COPYRIGHT 2009, 2010, 2011, 2012, 2013 by the Open Rails project.
 // 
 // This file is part of Open Rails.
 // 
@@ -682,11 +682,7 @@
 #if DEBUG_RENDER_STATE
 			DebugRenderState(graphicsDevice, "RenderFrame.Draw");
 #endif
-<<<<<<< HEAD
-            var logging = UserInput.InputSettings != null && UserInput.IsPressed(UserCommands.DebugLogRenderFrame);
-=======
             var logging = UserInput.IsPressed(UserCommand.DebugLogRenderFrame);
->>>>>>> ab83b4ca
             if (logging)
             {
                 Console.WriteLine();
