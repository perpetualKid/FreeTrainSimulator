--- conflicted
+++ resolved
@@ -1,4085 +1,2041 @@
-<<<<<<< HEAD
-﻿// COPYRIGHT 2009, 2010, 2011, 2012, 2013, 2014 by the Open Rails project.
-// 
-// This file is part of Open Rails.
-// 
-// Open Rails is free software: you can redistribute it and/or modify
-// it under the terms of the GNU General Public License as published by
-// the Free Software Foundation, either version 3 of the License, or
-// (at your option) any later version.
-// 
-// Open Rails is distributed in the hope that it will be useful,
-// but WITHOUT ANY WARRANTY; without even the implied warranty of
-// MERCHANTABILITY or FITNESS FOR A PARTICULAR PURPOSE.  See the
-// GNU General Public License for more details.
-// 
-// You should have received a copy of the GNU General Public License
-// along with Open Rails.  If not, see <http://www.gnu.org/licenses/>.
-
-// This file is the responsibility of the 3D & Environment Team. 
-
-// Experimental code which collapses unnecessarily duplicated primitives when loading shapes.
-// WANRING: Slower and not guaranteed to work!
-//#define OPTIMIZE_SHAPES_ON_LOAD
-
-// Prints out lots of diagnostic information about the construction of shapes, with regards their sub-objects and hierarchies.
-//#define DEBUG_SHAPE_HIERARCHY
-
-// Adds bright green arrows to all normal shapes indicating the direction of their normals.
-//#define DEBUG_SHAPE_NORMALS
-
-using Microsoft.Xna.Framework;
-using Microsoft.Xna.Framework.Graphics;
-using Orts.Formats.Msts;
-using Orts.Simulation;
-using Orts.Simulation.RollingStocks;
-using Orts.Viewer3D.Common;
-using ORTS.Common;
-using ORTS.Common.Xna;
-using System;
-using System.Collections.Generic;
-using System.Diagnostics;
-using System.IO;
-using System.Linq;
-using System.Threading;
-using Event = Orts.Common.Event;
-using Events = Orts.Common.Events;
-
-namespace Orts.Viewer3D
-{
-    [CallOnThread("Loader")]
-    public class SharedShapeManager
-    {
-        readonly Viewer Viewer;
-
-        Dictionary<string, SharedShape> Shapes = new Dictionary<string, SharedShape>();
-        Dictionary<string, bool> ShapeMarks;
-        SharedShape EmptyShape;
-
-        [CallOnThread("Render")]
-        internal SharedShapeManager(Viewer viewer)
-        {
-            Viewer = viewer;
-            EmptyShape = new SharedShape(Viewer);
-        }
-
-        public SharedShape Get(string path)
-        {
-            if (Thread.CurrentThread.Name != "Loader Process")
-                Trace.TraceError("SharedShapeManager.Get incorrectly called by {0}; must be Loader Process or crashes will occur.", Thread.CurrentThread.Name);
-
-            if (path == null || path == EmptyShape.FilePath)
-                return EmptyShape;
-
-            path = path.ToLowerInvariant();
-            if (!Shapes.ContainsKey(path))
-            {
-                try
-                {
-                    Shapes.Add(path, new SharedShape(Viewer, path));
-                }
-                catch (Exception error)
-                {
-                    Trace.WriteLine(new FileLoadException(path, error));
-                    Shapes.Add(path, EmptyShape);
-                }
-            }
-            return Shapes[path];
-        }
-
-        public void Mark()
-        {
-            ShapeMarks = new Dictionary<string, bool>(Shapes.Count);
-            foreach (var path in Shapes.Keys)
-                ShapeMarks.Add(path, false);
-        }
-
-        public void Mark(SharedShape shape)
-        {
-            if (Shapes.ContainsValue(shape))
-                ShapeMarks[Shapes.First(kvp => kvp.Value == shape).Key] = true;
-        }
-
-        public void Sweep()
-        {
-            foreach (var path in ShapeMarks.Where(kvp => !kvp.Value).Select(kvp => kvp.Key))
-                Shapes.Remove(path);
-        }
-
-        [CallOnThread("Updater")]
-        public string GetStatus()
-        {
-            return Viewer.Catalog.GetPluralStringFmt("{0:F0} shape", "{0:F0} shapes", Shapes.Keys.Count);
-        }
-    }
-
-    [Flags]
-    public enum ShapeFlags
-    {
-        None = 0,
-        // Shape casts a shadow (scenery objects according to RE setting, and all train objects).
-        ShadowCaster = 1,
-        // Shape needs automatic z-bias to keep it out of trouble.
-        AutoZBias = 2,
-        // Shape is an interior and must be rendered in a separate group.
-        Interior = 4,
-        // NOTE: Use powers of 2 for values!
-    }
-
-    public class StaticShape
-    {
-        public readonly Viewer Viewer;
-        public readonly WorldPosition Location;
-        public readonly ShapeFlags Flags;
-        public readonly SharedShape SharedShape;
-
-        /// <summary>
-        /// Construct and initialize the class
-        /// This constructor is for objects described by a MSTS shape file
-        /// </summary>
-        public StaticShape(Viewer viewer, string path, WorldPosition position, ShapeFlags flags)
-        {
-            Viewer = viewer;
-            Location = position;
-            Flags = flags;
-            SharedShape = Viewer.ShapeManager.Get(path);
-        }
-
-        public virtual void PrepareFrame(RenderFrame frame, ElapsedTime elapsedTime)
-        {
-            SharedShape.PrepareFrame(frame, Location, Flags);
-        }
-
-        [CallOnThread("Loader")]
-        public virtual void Unload()
-        {
-        }
-
-        [CallOnThread("Loader")]
-        internal virtual void Mark()
-        {
-            SharedShape.Mark();
-        }
-    }
-
-    public class SharedStaticShapeInstance : StaticShape
-    {
-        readonly bool HasNightSubObj;
-        readonly float ObjectRadius;
-        readonly float ObjectViewingDistance;
-        readonly ShapePrimitiveInstances[] Primitives;
-
-        public SharedStaticShapeInstance(Viewer viewer, string path, List<StaticShape> shapes)
-            : base(viewer, path, GetCenterLocation(shapes), shapes[0].Flags)
-        {
-            HasNightSubObj = shapes[0].SharedShape.HasNightSubObj;
-
-            if (shapes[0].SharedShape.LodControls.Length > 0)
-            {
-                // We need both ends of the distance levels. We render the first but view as far as the last.
-                var dlHighest = shapes[0].SharedShape.LodControls[0].DistanceLevels.First();
-                var dlLowest = shapes[0].SharedShape.LodControls[0].DistanceLevels.Last();
-
-                // Object radius should extend from central location to the furthest instance location PLUS the actual object radius.
-                ObjectRadius = shapes.Max(s => (Location.Location - s.Location.Location).Length()) + dlHighest.ViewSphereRadius;
-
-                // Object viewing distance is easy because it's based on the outside of the object radius.
-                if (viewer.Settings.LODViewingExtention)
-                    ObjectViewingDistance = float.MaxValue;
-                else
-                    ObjectViewingDistance = dlLowest.ViewingDistance;
-            }
-
-            // Create all the primitives for the shared shape.
-            var prims = new List<ShapePrimitiveInstances>();
-            foreach (var lod in shapes[0].SharedShape.LodControls)
-                for (var subObjectIndex = 0; subObjectIndex < lod.DistanceLevels[0].SubObjects.Length; subObjectIndex++)
-                    foreach (var prim in lod.DistanceLevels[0].SubObjects[subObjectIndex].ShapePrimitives)
-                        prims.Add(new ShapePrimitiveInstances(viewer.RenderProcess.GraphicsDevice, prim, GetMatricies(shapes, prim), subObjectIndex));
-            Primitives = prims.ToArray();
-        }
-
-        static WorldPosition GetCenterLocation(List<StaticShape> shapes)
-        {
-            var tileX = shapes.Min(s => s.Location.TileX);
-            var tileZ = shapes.Min(s => s.Location.TileZ);
-            Debug.Assert(tileX == shapes.Max(s => s.Location.TileX));
-            Debug.Assert(tileZ == shapes.Max(s => s.Location.TileZ));
-            var minX = shapes.Min(s => s.Location.Location.X);
-            var maxX = shapes.Max(s => s.Location.Location.X);
-            var minY = shapes.Min(s => s.Location.Location.Y);
-            var maxY = shapes.Max(s => s.Location.Location.Y);
-            var minZ = shapes.Min(s => s.Location.Location.Z);
-            var maxZ = shapes.Max(s => s.Location.Location.Z);
-            return new WorldPosition() { TileX = tileX, TileZ = tileZ, Location = new Vector3((minX + maxX) / 2, (minY + maxY) / 2, (minZ + maxZ) / 2) };
-        }
-
-        Matrix[] GetMatricies(List<StaticShape> shapes, ShapePrimitive shapePrimitive)
-        {
-            var matrix = Matrix.Identity;
-            var hi = shapePrimitive.HierarchyIndex;
-            while (hi >= 0 && hi < shapePrimitive.Hierarchy.Length && shapePrimitive.Hierarchy[hi] != -1)
-            {
-                matrix *= SharedShape.Matrices[hi];
-                hi = shapePrimitive.Hierarchy[hi];
-            }
-
-            var matricies = new Matrix[shapes.Count];
-            for (var i = 0; i < shapes.Count; i++)
-                matricies[i] = matrix * shapes[i].Location.XNAMatrix * Matrix.CreateTranslation(-Location.Location.X, -Location.Location.Y, Location.Location.Z);
-
-            return matricies;
-        }
-
-        public override void PrepareFrame(RenderFrame frame, ElapsedTime elapsedTime)
-        {
-            var dTileX = Location.TileX - Viewer.Camera.TileX;
-            var dTileZ = Location.TileZ - Viewer.Camera.TileZ;
-            var mstsLocation = Location.Location + new Vector3(dTileX * 2048, 0, dTileZ * 2048);
-            var xnaMatrix = Matrix.CreateTranslation(mstsLocation.X, mstsLocation.Y, -mstsLocation.Z);
-            foreach (var primitive in Primitives)
-                if (primitive.SubObjectIndex != 1 || !HasNightSubObj || Viewer.MaterialManager.sunDirection.Y < 0)
-                    frame.AddAutoPrimitive(mstsLocation, ObjectRadius, ObjectViewingDistance, primitive.Material, primitive, RenderPrimitiveGroup.World, ref xnaMatrix, Flags);
-        }
-    }
-
-    public class StaticTrackShape : StaticShape
-    {
-        public StaticTrackShape(Viewer viewer, string path, WorldPosition position)
-            : base(viewer, path, position, ShapeFlags.AutoZBias)
-        {
-        }
-    }
-
-    /// <summary>
-    /// Has a heirarchy of objects that can be moved by adjusting the XNAMatrices
-    /// at each node.
-    /// </summary>
-    public class PoseableShape : StaticShape
-    {
-        static Dictionary<string, bool> SeenShapeAnimationError = new Dictionary<string, bool>();
-
-        public Matrix[] XNAMatrices = new Matrix[0];  // the positions of the subobjects
-
-        public readonly int[] Hierarchy;
-
-        public PoseableShape(Viewer viewer, string path, WorldPosition initialPosition, ShapeFlags flags)
-            : base(viewer, path, initialPosition, flags)
-        {
-            XNAMatrices = new Matrix[SharedShape.Matrices.Length];
-            for (int iMatrix = 0; iMatrix < SharedShape.Matrices.Length; ++iMatrix)
-                XNAMatrices[iMatrix] = SharedShape.Matrices[iMatrix];
-
-            if (SharedShape.LodControls.Length > 0 && SharedShape.LodControls[0].DistanceLevels.Length > 0 && SharedShape.LodControls[0].DistanceLevels[0].SubObjects.Length > 0 && SharedShape.LodControls[0].DistanceLevels[0].SubObjects[0].ShapePrimitives.Length > 0)
-                Hierarchy = SharedShape.LodControls[0].DistanceLevels[0].SubObjects[0].ShapePrimitives[0].Hierarchy;
-            else
-                Hierarchy = new int[0];
-        }
-
-        public PoseableShape(Viewer viewer, string path, WorldPosition initialPosition)
-            : this(viewer, path, initialPosition, ShapeFlags.None)
-        {
-        }
-
-        public override void PrepareFrame(RenderFrame frame, ElapsedTime elapsedTime)
-        {
-            SharedShape.PrepareFrame(frame, Location, XNAMatrices, Flags);
-        }
-
-        /// <summary>
-        /// Adjust the pose of the specified node to the frame position specifed by key.
-        /// </summary>
-        public void AnimateMatrix(int iMatrix, float key)
-        {
-            // Animate the given matrix.
-            AnimateOneMatrix(iMatrix, key);
-
-            // Animate all child nodes in the hierarchy too.
-            for (var i = 0; i < Hierarchy.Length; i++)
-                if (Hierarchy[i] == iMatrix)
-                    AnimateMatrix(i, key);
-        }
-
-        void AnimateOneMatrix(int iMatrix, float key)
-        {
-            if (SharedShape.Animations == null || SharedShape.Animations.Count == 0)
-            {
-                if (!SeenShapeAnimationError.ContainsKey(SharedShape.FilePath))
-                    Trace.TraceInformation("Ignored missing animations data in shape {0}", SharedShape.FilePath);
-                SeenShapeAnimationError[SharedShape.FilePath] = true;
-                return;  // animation is missing
-            }
-
-            if (iMatrix < 0 || iMatrix >= SharedShape.Animations[0].anim_nodes.Count || iMatrix >= XNAMatrices.Length)
-            {
-                if (!SeenShapeAnimationError.ContainsKey(SharedShape.FilePath))
-                    Trace.TraceInformation("Ignored out of bounds matrix {1} in shape {0}", SharedShape.FilePath, iMatrix);
-                SeenShapeAnimationError[SharedShape.FilePath] = true;
-                return;  // mismatched matricies
-            }
-
-            var anim_node = SharedShape.Animations[0].anim_nodes[iMatrix];
-            if (anim_node.controllers.Count == 0)
-                return;  // missing controllers
-
-            // Start with the intial pose in the shape file.
-            var xnaPose = SharedShape.Matrices[iMatrix];
-
-            foreach (controller controller in anim_node.controllers)
-            {
-                // Determine the frame index from the current frame ('key'). We will be interpolating between two key
-                // frames (the items in 'controller') so we need to find the last one LESS than the current frame
-                // and interpolate with the one after it.
-                var index = 0;
-                for (var i = 0; i < controller.Count; i++)
-                    if (controller[i].Frame <= key)
-                        index = i;
-                    else if (controller[i].Frame > key) // Optimisation, not required for algorithm.
-                        break;
-
-                var position1 = controller[index];
-                var position2 = index + 1 < controller.Count ? controller[index + 1] : controller[index];
-                var frame1 = position1.Frame;
-                var frame2 = position2.Frame;
-
-                // Make sure to clamp the amount, as we can fall outside the frame range. Also ensure there's a
-                // difference between frame1 and frame2 or we'll crash.
-                var amount = frame1 < frame2 ? MathHelper.Clamp((key - frame1) / (frame2 - frame1), 0, 1) : 0;
-
-                if (position1.GetType() == typeof(slerp_rot))  // rotate the existing matrix
-                {
-                    slerp_rot MSTS1 = (slerp_rot)position1;
-                    slerp_rot MSTS2 = (slerp_rot)position2;
-                    Quaternion XNA1 = new Quaternion(MSTS1.X, MSTS1.Y, -MSTS1.Z, MSTS1.W);
-                    Quaternion XNA2 = new Quaternion(MSTS2.X, MSTS2.Y, -MSTS2.Z, MSTS2.W);
-                    Quaternion q = Quaternion.Slerp(XNA1, XNA2, amount);
-                    Vector3 location = xnaPose.Translation;
-                    xnaPose = Matrix.CreateFromQuaternion(q);
-                    xnaPose.Translation = location;
-                }
-                else if (position1.GetType() == typeof(linear_key))  // a key sets an absolute position, vs shifting the existing matrix
-                {
-                    linear_key MSTS1 = (linear_key)position1;
-                    linear_key MSTS2 = (linear_key)position2;
-                    Vector3 XNA1 = new Vector3(MSTS1.X, MSTS1.Y, -MSTS1.Z);
-                    Vector3 XNA2 = new Vector3(MSTS2.X, MSTS2.Y, -MSTS2.Z);
-                    Vector3 v = Vector3.Lerp(XNA1, XNA2, amount);
-                    xnaPose.Translation = v;
-                }
-                else if (position1.GetType() == typeof(tcb_key)) // a tcb_key sets an absolute rotation, vs rotating the existing matrix
-                {
-                    tcb_key MSTS1 = (tcb_key)position1;
-                    tcb_key MSTS2 = (tcb_key)position2;
-                    Quaternion XNA1 = new Quaternion(MSTS1.X, MSTS1.Y, -MSTS1.Z, MSTS1.W);
-                    Quaternion XNA2 = new Quaternion(MSTS2.X, MSTS2.Y, -MSTS2.Z, MSTS2.W);
-                    Quaternion q = Quaternion.Slerp(XNA1, XNA2, amount);
-                    Vector3 location = xnaPose.Translation;
-                    xnaPose = Matrix.CreateFromQuaternion(q);
-                    xnaPose.Translation = location;
-                }
-            }
-            XNAMatrices[iMatrix] = xnaPose;  // update the matrix
-        }
-    }
-
-    /// <summary>
-    /// An animated shape has a continuous repeating motion defined
-    /// in the animations of the shape file.
-    /// </summary>
-    public class AnimatedShape : PoseableShape
-    {
-        protected float AnimationKey;  // advances with time
-        protected float FrameRateMultiplier = 1; // e.g. in passenger view shapes MSTS divides by 30 the frame rate; this is the inverse
-
-        /// <summary>
-        /// Construct and initialize the class
-        /// </summary>
-        public AnimatedShape(Viewer viewer, string path, WorldPosition initialPosition, ShapeFlags flags, float frameRateDivisor = 1.0f)
-            : base(viewer, path, initialPosition, flags)
-        {
-            FrameRateMultiplier = 1 / frameRateDivisor;
-        }
-
-        public AnimatedShape(Viewer viewer, string path, WorldPosition initialPosition)
-            : this(viewer, path, initialPosition, ShapeFlags.None)
-        {
-        }
-
-        public override void PrepareFrame(RenderFrame frame, ElapsedTime elapsedTime)
-        {
-            // if the shape has animations
-            if (SharedShape.Animations != null && SharedShape.Animations.Count > 0 && SharedShape.Animations[0].FrameCount > 1)
-            {
-                AnimationKey += SharedShape.Animations[0].FrameRate * elapsedTime.ClockSeconds * FrameRateMultiplier;
-                while (AnimationKey > SharedShape.Animations[0].FrameCount) AnimationKey -= SharedShape.Animations[0].FrameCount;
-                while (AnimationKey < 0) AnimationKey += SharedShape.Animations[0].FrameCount;
-
-                // Update the pose for each matrix
-                for (var matrix = 0; matrix < SharedShape.Matrices.Length; ++matrix)
-                    AnimateMatrix(matrix, AnimationKey);
-            }
-            SharedShape.PrepareFrame(frame, Location, XNAMatrices, Flags);
-        }
-    }
-
-    public class SwitchTrackShape : PoseableShape
-    {
-        protected float AnimationKey;  // tracks position of points as they move left and right
-
-        TrJunctionNode TrJunctionNode;  // has data on current aligment for the switch
-        uint MainRoute;                  // 0 or 1 - which route is considered the main route
-
-        public SwitchTrackShape(Viewer viewer, string path, WorldPosition position, TrJunctionNode trj)
-            : base(viewer, path, position, ShapeFlags.AutoZBias)
-        {
-            TrJunctionNode = trj;
-            TrackShape TS = viewer.Simulator.TSectionDat.TrackShapes.Get(TrJunctionNode.ShapeIndex);
-            MainRoute = TS.MainRoute;
-        }
-
-        public override void PrepareFrame(RenderFrame frame, ElapsedTime elapsedTime)
-        {
-            // ie, with 2 frames of animation, the key will advance from 0 to 1
-            if (TrJunctionNode.SelectedRoute == MainRoute)
-            {
-                if (AnimationKey > 0.001) AnimationKey -= 0.002f * elapsedTime.ClockSeconds * 1000.0f;
-                if (AnimationKey < 0.001) AnimationKey = 0;
-            }
-            else
-            {
-                if (AnimationKey < 0.999) AnimationKey += 0.002f * elapsedTime.ClockSeconds * 1000.0f;
-                if (AnimationKey > 0.999) AnimationKey = 1.0f;
-            }
-
-            // Update the pose
-            for (int iMatrix = 0; iMatrix < SharedShape.Matrices.Length; ++iMatrix)
-                AnimateMatrix(iMatrix, AnimationKey);
-
-            SharedShape.PrepareFrame(frame, Location, XNAMatrices, Flags);
-        }
-    }
-
-    public class SpeedPostShape : PoseableShape
-    {
-        SpeedPostObj SpeedPostObj;  // has data on current aligment for the switch
-        VertexPositionNormalTexture[] VertexList;
-        int NumVertices;
-        int NumIndices;
-        public short[] TriangleListIndices;// Array of indices to vertices for triangles
-
-        protected float AnimationKey;  // tracks position of points as they move left and right
-        ShapePrimitive shapePrimitive;
-        public SpeedPostShape(Viewer viewer, string path, WorldPosition position, SpeedPostObj spo)
-            : base(viewer, path, position)
-        {
-
-            SpeedPostObj = spo;
-            var maxVertex = SpeedPostObj.Sign_Shape.NumShapes * 48;// every face has max 7 digits, each has 2 triangles
-            var material = viewer.MaterialManager.Load("Scenery", Helpers.GetRouteTextureFile(viewer.Simulator, Helpers.TextureFlags.None, SpeedPostObj.Speed_Digit_Tex), (int)(SceneryMaterialOptions.None | SceneryMaterialOptions.AlphaBlendingBlend), 0);
-
-            // Create and populate a new ShapePrimitive
-            NumVertices = NumIndices = 0;
-            var i = 0; var id = -1; var size = SpeedPostObj.Text_Size.Size; var idlocation = 0;
-            id = SpeedPostObj.GetTrItemID(idlocation);
-            while (id >= 0)
-            {
-                SpeedPostItem item;
-                string speed = "";
-                try
-                {
-                    item = (SpeedPostItem)(viewer.Simulator.TDB.TrackDB.TrItemTable[id]);
-                }
-                catch
-                {
-                    throw;  // Error to be handled in Scenery.cs
-                }
-
-                //determine what to show: speed or number used in German routes
-                if (item.ShowNumber)
-                {
-                    speed += item.DisplayNumber;
-                    if (!item.ShowDot) speed.Replace(".", "");
-                }
-                else
-                {
-                    //determine if the speed is for passenger or freight
-                    if (item.IsFreight == true && item.IsPassenger == false) speed += "F";
-                    else if (item.IsFreight == false && item.IsPassenger == true) speed += "P";
-
-                    if (item != null) speed += item.SpeedInd;
-                }
-                VertexList = new VertexPositionNormalTexture[maxVertex];
-                TriangleListIndices = new short[maxVertex / 2 * 3]; // as is NumIndices
-
-                for (i = 0; i < SpeedPostObj.Sign_Shape.NumShapes; i++)
-                {
-                    //start position is the center of the text
-                    var start = new Vector3(SpeedPostObj.Sign_Shape.ShapesInfo[4 * i + 0], SpeedPostObj.Sign_Shape.ShapesInfo[4 * i + 1], SpeedPostObj.Sign_Shape.ShapesInfo[4 * i + 2]);
-                    var rotation = SpeedPostObj.Sign_Shape.ShapesInfo[4 * i + 3];
-
-                    //find the left-most of text
-                    Vector3 offset;
-                    if (Math.Abs(SpeedPostObj.Text_Size.DY) > 0.01) offset = new Vector3(0 - size / 2, 0, 0);
-                    else offset = new Vector3(0, 0 - size / 2, 0);
-                    offset.X -= speed.Length * SpeedPostObj.Text_Size.DX / 2;
-
-                    offset.Y -= speed.Length * SpeedPostObj.Text_Size.DY / 2;
-
-                    for (var j = 0; j < speed.Length; j++)
-                    {
-                        var tX = GetTextureCoordX(speed[j]); var tY = GetTextureCoordY(speed[j]);
-                        var rot = Matrix.CreateRotationY(-rotation);
-
-                        //the left-bottom vertex
-                        Vector3 v = new Vector3(offset.X, offset.Y, 0.01f);
-                        v = Vector3.Transform(v, rot);
-                        v += start; Vertex v1 = new Vertex(v.X, v.Y, v.Z, 0, 0, -1, tX, tY);
-
-                        //the right-bottom vertex
-                        v.X = offset.X + size; v.Y = offset.Y; v.Z = 0.01f;
-                        v = Vector3.Transform(v, rot);
-                        v += start; Vertex v2 = new Vertex(v.X, v.Y, v.Z, 0, 0, -1, tX + 0.25f, tY);
-
-                        //the right-top vertex
-                        v.X = offset.X + size; v.Y = offset.Y + size; v.Z = 0.01f;
-                        v = Vector3.Transform(v, rot);
-                        v += start; Vertex v3 = new Vertex(v.X, v.Y, v.Z, 0, 0, -1, tX + 0.25f, tY - 0.25f);
-
-                        //the left-top vertex
-                        v.X = offset.X; v.Y = offset.Y + size; v.Z = 0.01f;
-                        v = Vector3.Transform(v, rot);
-                        v += start; Vertex v4 = new Vertex(v.X, v.Y, v.Z, 0, 0, -1, tX, tY - 0.25f);
-
-                        //memory may not be enough
-                        if (NumVertices > maxVertex - 4)
-                        {
-                            VertexPositionNormalTexture[] TempVertexList = new VertexPositionNormalTexture[maxVertex + 128];
-                            short[] TempTriangleListIndices = new short[(maxVertex + 128) / 2 * 3]; // as is NumIndices
-                            for (var k = 0; k < maxVertex; k++) TempVertexList[k] = VertexList[k];
-                            for (var k = 0; k < maxVertex / 2 * 3; k++) TempTriangleListIndices[k] = TriangleListIndices[k];
-                            TriangleListIndices = TempTriangleListIndices;
-                            VertexList = TempVertexList;
-                            maxVertex += 128;
-                        }
-
-                        //create first triangle
-                        TriangleListIndices[NumIndices++] = (short)NumVertices;
-                        TriangleListIndices[NumIndices++] = (short)(NumVertices + 2);
-                        TriangleListIndices[NumIndices++] = (short)(NumVertices + 1);
-                        // Second triangle:
-                        TriangleListIndices[NumIndices++] = (short)NumVertices;
-                        TriangleListIndices[NumIndices++] = (short)(NumVertices + 3);
-                        TriangleListIndices[NumIndices++] = (short)(NumVertices + 2);
-
-                        //create vertex
-                        VertexList[NumVertices].Position = v1.Position; VertexList[NumVertices].Normal = v1.Normal; VertexList[NumVertices].TextureCoordinate = v1.TexCoord;
-                        VertexList[NumVertices + 1].Position = v2.Position; VertexList[NumVertices + 1].Normal = v2.Normal; VertexList[NumVertices + 1].TextureCoordinate = v2.TexCoord;
-                        VertexList[NumVertices + 2].Position = v3.Position; VertexList[NumVertices + 2].Normal = v3.Normal; VertexList[NumVertices + 2].TextureCoordinate = v3.TexCoord;
-                        VertexList[NumVertices + 3].Position = v4.Position; VertexList[NumVertices + 3].Normal = v4.Normal; VertexList[NumVertices + 3].TextureCoordinate = v4.TexCoord;
-                        NumVertices += 4;
-                        offset.X += SpeedPostObj.Text_Size.DX; offset.Y += SpeedPostObj.Text_Size.DY; //move to next digit
-                    }
-
-                }
-                idlocation++;
-                id = SpeedPostObj.GetTrItemID(idlocation);
-            }
-            //create the shape primitive
-            short[] newTList = new short[NumIndices];
-            for (i = 0; i < NumIndices; i++) newTList[i] = TriangleListIndices[i];
-            VertexPositionNormalTexture[] newVList = new VertexPositionNormalTexture[NumVertices];
-            for (i = 0; i < NumVertices; i++) newVList[i] = VertexList[i];
-            IndexBuffer IndexBuffer = new IndexBuffer(viewer.RenderProcess.GraphicsDevice, typeof(short),
-                                                            NumIndices, BufferUsage.WriteOnly);
-            IndexBuffer.SetData(newTList);
-            shapePrimitive = new ShapePrimitive(viewer.RenderProcess.GraphicsDevice, material, new SharedShape.VertexBufferSet(newVList, viewer.RenderProcess.GraphicsDevice), IndexBuffer, 0, NumVertices, NumIndices / 3, new[] { -1 }, 0);
-
-        }
-
-        static float GetTextureCoordX(char c)
-        {
-            float x = (c - '0') % 4 * 0.25f;
-            if (c == '.') x = 0;
-            else if (c == 'P') x = 0.5f;
-            else if (c == 'F') x = 0.75f;
-            if (x < 0) x = 0;
-            if (x > 1) x = 1;
-            return x;
-        }
-
-        static float GetTextureCoordY(char c)
-        {
-            if (c == '0' || c == '1' || c == '2' || c == '3') return 0.25f;
-            if (c == '4' || c == '5' || c == '6' || c == '7') return 0.5f;
-            if (c == '8' || c == '9' || c == 'P' || c == 'F') return 0.75f;
-            return 1.0f;
-        }
-
-        public override void PrepareFrame(RenderFrame frame, ElapsedTime elapsedTime)
-        {
-            // Offset relative to the camera-tile origin
-            int dTileX = this.Location.TileX - Viewer.Camera.TileX;
-            int dTileZ = this.Location.TileZ - Viewer.Camera.TileZ;
-            Vector3 tileOffsetWrtCamera = new Vector3(dTileX * 2048, 0, -dTileZ * 2048);
-
-            // Initialize xnaXfmWrtCamTile to object-tile to camera-tile translation:
-            Matrix xnaXfmWrtCamTile = Matrix.CreateTranslation(tileOffsetWrtCamera);
-            xnaXfmWrtCamTile = this.Location.XNAMatrix * xnaXfmWrtCamTile; // Catenate to world transformation
-            // (Transformation is now with respect to camera-tile origin)
-
-            // TODO: Make this use AddAutoPrimitive instead.
-            frame.AddPrimitive(this.shapePrimitive.Material, this.shapePrimitive, RenderPrimitiveGroup.World, ref xnaXfmWrtCamTile, ShapeFlags.None);
-
-            // Update the pose
-            for (int iMatrix = 0; iMatrix < SharedShape.Matrices.Length; ++iMatrix)
-                AnimateMatrix(iMatrix, AnimationKey);
-
-            SharedShape.PrepareFrame(frame, Location, XNAMatrices, Flags);
-        }
-
-        internal override void Mark()
-        {
-            shapePrimitive.Mark();
-            base.Mark();
-        }
-    } // class SpeedPostShape
-
-    public class LevelCrossingShape : PoseableShape
-    {
-        readonly LevelCrossingObj CrossingObj;
-        readonly SoundSource Sound;
-        readonly LevelCrossing Crossing;
-
-        readonly float AnimationFrames;
-        readonly float AnimationSpeed;
-        bool Opening = true;
-        float AnimationKey;
-
-        public LevelCrossingShape(Viewer viewer, string path, WorldPosition position, ShapeFlags shapeFlags, LevelCrossingObj crossingObj)
-            : base(viewer, path, position, shapeFlags)
-        {
-            CrossingObj = crossingObj;
-            if (!CrossingObj.silent)
-            {
-                var soundFileName = "";
-                if (CrossingObj.SoundFileName != "") soundFileName = CrossingObj.SoundFileName;
-                else if (SharedShape.SoundFileName != "") soundFileName = SharedShape.SoundFileName;
-                else if (viewer.Simulator.TRK.Tr_RouteFile.DefaultCrossingSMS != null) soundFileName = viewer.Simulator.TRK.Tr_RouteFile.DefaultCrossingSMS;
-                if (soundFileName != "")
-                {
-                    var soundPath = viewer.Simulator.RoutePath + @"\\sound\\" + soundFileName;
-                    try
-                    {
-                        Sound = new SoundSource(viewer, position.WorldLocation, Events.Source.MSTSCrossing, soundPath);
-                        viewer.SoundProcess.AddSoundSources(this, new List<SoundSourceBase>() { Sound });
-                    }
-                    catch
-                    {
-                        soundPath = viewer.Simulator.BasePath + @"\\sound\\" + soundFileName;
-                        try
-                        {
-                            Sound = new SoundSource(viewer, position.WorldLocation, Events.Source.MSTSCrossing, soundPath);
-                            viewer.SoundProcess.AddSoundSources(this, new List<SoundSourceBase>() { Sound });
-                        }
-                        catch (Exception error)
-                        {
-                            Trace.WriteLine(new FileLoadException(soundPath, error));
-                        }
-                    }
-                }
-            }
-            Crossing = viewer.Simulator.LevelCrossings.CreateLevelCrossing(
-                position,
-                from tid in CrossingObj.trItemIDList where tid.db == 0 select tid.dbID,
-                from tid in CrossingObj.trItemIDList where tid.db == 1 select tid.dbID,
-                CrossingObj.levelCrParameters.warningTime,
-                CrossingObj.levelCrParameters.minimumDistance);
-            // If there are no animations, we leave the frame count and speed at 0 and nothing will try to animate.
-            if (SharedShape.Animations != null && SharedShape.Animations.Count > 0)
-            {
-                // LOOPED COSSINGS (animTiming < 0)
-                //     MSTS plays through all the frames of the animation for "closed" and sits on frame 0 for "open". The
-                //     speed of animation is the normal speed (frame rate at 30FPS) scaled by the timing value. Since the
-                //     timing value is negative, the animation actually plays in reverse.
-                // NON-LOOPED CROSSINGS (animTiming > 0)
-                //     MSTS plays through the first 1.0 seconds of the animation forwards for closing and backwards for
-                //     opening. The number of frames defined doesn't matter; the animation is limited by time so the frame
-                //     rate (based on 30FPS) is what's needed.
-                AnimationFrames = CrossingObj.levelCrTiming.animTiming < 0 ? SharedShape.Animations[0].FrameCount : SharedShape.Animations[0].FrameRate / 30f;
-                AnimationSpeed = SharedShape.Animations[0].FrameRate / 30f / CrossingObj.levelCrTiming.animTiming;
-            }
-        }
-
-        public override void Unload()
-        {
-            if (Sound != null)
-            {
-                Viewer.SoundProcess.RemoveSoundSources(this);
-                Sound.Dispose();
-            }
-            base.Unload();
-        }
-
-        public override void PrepareFrame(RenderFrame frame, ElapsedTime elapsedTime)
-        {
-            if (CrossingObj.visible != true)
-                return;
-
-            if (Opening == Crossing.HasTrain)
-            {
-                Opening = !Crossing.HasTrain;
-                if (Sound != null) Sound.HandleEvent(Opening ? Event.CrossingOpening : Event.CrossingClosing);
-            }
-
-            if (Opening)
-                AnimationKey -= elapsedTime.ClockSeconds * AnimationSpeed;
-            else
-                AnimationKey += elapsedTime.ClockSeconds * AnimationSpeed;
-
-            if (CrossingObj.levelCrTiming.animTiming < 0)
-            {
-                // Stick to frame 0 for "open" and loop for "closed".
-                if (Opening) AnimationKey = 0;
-                if (AnimationKey < 0) AnimationKey += AnimationFrames;
-            }
-            if (AnimationKey < 0) AnimationKey = 0;
-            if (AnimationKey > AnimationFrames) AnimationKey = AnimationFrames;
-
-            for (var i = 0; i < SharedShape.Matrices.Length; ++i)
-                AnimateMatrix(i, AnimationKey);
-
-            SharedShape.PrepareFrame(frame, Location, XNAMatrices, Flags);
-        }
-    }
-
-    public class HazzardShape : PoseableShape
-    {
-        readonly HazardObj HazardObj;
-        readonly Hazzard Hazzard;
-
-        readonly int AnimationFrames;
-        float Moved = 0f;
-        float AnimationKey;
-        float DelayHazAnimation;
-
-        public static HazzardShape CreateHazzard(Viewer viewer, string path, WorldPosition position, ShapeFlags shapeFlags, HazardObj hObj)
-        {
-            var h = viewer.Simulator.HazzardManager.AddHazzardIntoGame(hObj.itemId, hObj.FileName);
-            if (h == null) return null;
-            return new HazzardShape(viewer, viewer.Simulator.BasePath + @"\Global\Shapes\" + h.HazFile.Tr_HazardFile.FileName + "\0" + viewer.Simulator.BasePath + @"\Global\Textures", position, shapeFlags, hObj, h);
-
-        }
-
-        public HazzardShape(Viewer viewer, string path, WorldPosition position, ShapeFlags shapeFlags, HazardObj hObj, Hazzard h)
-            : base(viewer, path, position, shapeFlags)
-        {
-            HazardObj = hObj;
-            Hazzard = h;
-            AnimationFrames = SharedShape.Animations[0].FrameCount;
-        }
-
-        public override void Unload()
-        {
-            Viewer.Simulator.HazzardManager.RemoveHazzardFromGame(HazardObj.itemId);
-            base.Unload();
-        }
-
-        public override void PrepareFrame(RenderFrame frame, ElapsedTime elapsedTime)
-        {
-            if (Hazzard == null) return;
-            Vector2 CurrentRange;
-            AnimationKey += elapsedTime.ClockSeconds * 24f;
-            DelayHazAnimation += elapsedTime.ClockSeconds;
-            switch (Hazzard.state)
-            {
-                case Hazzard.State.Idle1:
-                    CurrentRange = Hazzard.HazFile.Tr_HazardFile.Idle_Key; break;
-                case Hazzard.State.Idle2:
-                    CurrentRange = Hazzard.HazFile.Tr_HazardFile.Idle_Key2; break;
-                case Hazzard.State.LookLeft:
-                    CurrentRange = Hazzard.HazFile.Tr_HazardFile.Surprise_Key_Left; break;
-                case Hazzard.State.LookRight:
-                    CurrentRange = Hazzard.HazFile.Tr_HazardFile.Surprise_Key_Right; break;
-                case Hazzard.State.Scared:
-                default:
-                    CurrentRange = Hazzard.HazFile.Tr_HazardFile.Success_Scarper_Key;
-                    if (Moved < Hazzard.HazFile.Tr_HazardFile.Distance)
-                    {
-                        var m = Hazzard.HazFile.Tr_HazardFile.Speed * elapsedTime.ClockSeconds;
-                        Moved += m;
-                        this.HazardObj.Position.Move(this.HazardObj.QDirection, m);
-                        Location.Location = new Vector3(this.HazardObj.Position.X, this.HazardObj.Position.Y, this.HazardObj.Position.Z);
-                    }
-                    else { Moved = 0; Hazzard.state = Hazzard.State.Idle1; }
-                    break;
-            }
-
-            if (Hazzard.state == Hazzard.State.Idle1 || Hazzard.state == Hazzard.State.Idle2)
-            {
-                if (DelayHazAnimation > 5f)
-                {
-                    if (AnimationKey < CurrentRange.X)
-                    {
-                        AnimationKey = CurrentRange.X;
-                        DelayHazAnimation = 0;
-                    }
-
-                    if (AnimationKey > CurrentRange.Y)
-                    {
-                        AnimationKey = CurrentRange.X;
-                        DelayHazAnimation = 0;
-                    }
-                }
-            }
-
-            if (Hazzard.state == Hazzard.State.LookLeft || Hazzard.state == Hazzard.State.LookRight)
-            {
-                if (AnimationKey < CurrentRange.X) AnimationKey = CurrentRange.X;
-                if (AnimationKey > CurrentRange.Y) AnimationKey = CurrentRange.Y;
-            }
-
-            if (Hazzard.state == Hazzard.State.Scared)
-            {
-                if (AnimationKey < CurrentRange.X) AnimationKey = CurrentRange.X;
-
-                if (AnimationKey > CurrentRange.Y) AnimationKey = CurrentRange.X;
-            }
-
-            for (var i = 0; i < SharedShape.Matrices.Length; ++i)
-                AnimateMatrix(i, AnimationKey);
-
-            //var pos = this.HazardObj.Position;
-
-            SharedShape.PrepareFrame(frame, Location, XNAMatrices, Flags);
-        }
-    }
-
-    public class FuelPickupItemShape : PoseableShape
-    {
-        readonly PickupObj FuelPickupItemObj;
-        readonly FuelPickupItem FuelPickupItem;
-        readonly SoundSource Sound;
-        readonly float FrameRate;
-
-        readonly int AnimationFrames;
-        protected float AnimationKey;
-
-
-        public FuelPickupItemShape(Viewer viewer, string path, WorldPosition position, ShapeFlags shapeFlags, PickupObj fuelpickupitemObj)
-            : base(viewer, path, position, shapeFlags)
-        {
-            FuelPickupItemObj = fuelpickupitemObj;
-
-
-            if (viewer.Simulator.TRK.Tr_RouteFile.DefaultDieselTowerSMS != null && FuelPickupItemObj.PickupType == 7) // Testing for Diesel PickupType
-            {
-                var soundPath = viewer.Simulator.RoutePath + @"\\sound\\" + viewer.Simulator.TRK.Tr_RouteFile.DefaultDieselTowerSMS;
-                try
-                {
-                    Sound = new SoundSource(viewer, position.WorldLocation, Events.Source.MSTSFuelTower, soundPath);
-                    viewer.SoundProcess.AddSoundSources(this, new List<SoundSourceBase>() { Sound });
-                }
-                catch
-                {
-                    soundPath = viewer.Simulator.BasePath + @"\\sound\\" + viewer.Simulator.TRK.Tr_RouteFile.DefaultDieselTowerSMS;
-                    try
-                    {
-                        Sound = new SoundSource(viewer, position.WorldLocation, Events.Source.MSTSFuelTower, soundPath);
-                        viewer.SoundProcess.AddSoundSources(this, new List<SoundSourceBase>() { Sound });
-                    }
-                    catch (Exception error)
-                    {
-                        Trace.WriteLine(new FileLoadException(soundPath, error));
-                    }
-                }
-            }
-            if (viewer.Simulator.TRK.Tr_RouteFile.DefaultWaterTowerSMS != null && FuelPickupItemObj.PickupType == 5) // Testing for Water PickupType
-            {
-                var soundPath = viewer.Simulator.RoutePath + @"\\sound\\" + viewer.Simulator.TRK.Tr_RouteFile.DefaultWaterTowerSMS;
-                try
-                {
-                    Sound = new SoundSource(viewer, position.WorldLocation, Events.Source.MSTSFuelTower, soundPath);
-                    viewer.SoundProcess.AddSoundSources(this, new List<SoundSourceBase>() { Sound });
-                }
-                catch
-                {
-                    soundPath = viewer.Simulator.BasePath + @"\\sound\\" + viewer.Simulator.TRK.Tr_RouteFile.DefaultWaterTowerSMS;
-                    try
-                    {
-                        Sound = new SoundSource(viewer, position.WorldLocation, Events.Source.MSTSFuelTower, soundPath);
-                        viewer.SoundProcess.AddSoundSources(this, new List<SoundSourceBase>() { Sound });
-                    }
-                    catch (Exception error)
-                    {
-                        Trace.WriteLine(new FileLoadException(soundPath, error));
-                    }
-                }
-            }
-            if (viewer.Simulator.TRK.Tr_RouteFile.DefaultCoalTowerSMS != null && (FuelPickupItemObj.PickupType == 6 || FuelPickupItemObj.PickupType == 2))
-            {
-                var soundPath = viewer.Simulator.RoutePath + @"\\sound\\" + viewer.Simulator.TRK.Tr_RouteFile.DefaultCoalTowerSMS;
-                try
-                {
-                    Sound = new SoundSource(viewer, position.WorldLocation, Events.Source.MSTSFuelTower, soundPath);
-                    viewer.SoundProcess.AddSoundSources(this, new List<SoundSourceBase>() { Sound });
-                }
-                catch
-                {
-                    soundPath = viewer.Simulator.BasePath + @"\\sound\\" + viewer.Simulator.TRK.Tr_RouteFile.DefaultCoalTowerSMS;
-                    try
-                    {
-                        Sound = new SoundSource(viewer, position.WorldLocation, Events.Source.MSTSFuelTower, soundPath);
-                        viewer.SoundProcess.AddSoundSources(this, new List<SoundSourceBase>() { Sound });
-                    }
-                    catch (Exception error)
-                    {
-                        Trace.WriteLine(new FileLoadException(soundPath, error));
-                    }
-                }
-            }
-            FuelPickupItem = viewer.Simulator.FuelManager.CreateFuelStation(position, from tid in FuelPickupItemObj.TrItemIDList where tid.db == 0 select tid.dbID);
-            AnimationFrames = 1;
-            FrameRate = 1;
-            if (SharedShape.Animations != null && SharedShape.Animations.Count > 0 && SharedShape.Animations[0].anim_nodes != null && SharedShape.Animations[0].anim_nodes.Count > 0)
-            {
-                FrameRate = SharedShape.Animations[0].FrameCount / FuelPickupItemObj.PickupAnimData.AnimationSpeed;
-                foreach (var anim_node in SharedShape.Animations[0].anim_nodes)
-                    if (anim_node.Name == "ANIMATED_PARTS")
-                    {
-                        AnimationFrames = SharedShape.Animations[0].FrameCount;
-                        break;
-                    }
-            }
-        }
-
-        public override void Unload()
-        {
-            if (Sound != null)
-            {
-                Viewer.SoundProcess.RemoveSoundSources(this);
-                Sound.Dispose();
-            }
-            base.Unload();
-        }
-
-        public override void PrepareFrame(RenderFrame frame, ElapsedTime elapsedTime)
-        {
-
-            // 0 can be used as a setting for instant animation.
-            if (FuelPickupItem.ReFill() && FuelPickupItemObj.UID == MSTSWagon.RefillProcess.ActivePickupObjectUID)
-            {
-                if (AnimationKey == 0 && Sound != null) Sound.HandleEvent(Event.FuelTowerDown);
-                if (FuelPickupItemObj.PickupAnimData.AnimationSpeed == 0) AnimationKey = 1.0f;
-                else if (AnimationKey < AnimationFrames)
-                    AnimationKey += elapsedTime.ClockSeconds * FrameRate;
-            }
-
-            if (!FuelPickupItem.ReFill() && AnimationKey > 0)
-            {
-                if (AnimationKey == AnimationFrames && Sound != null)
-                {
-                    Sound.HandleEvent(Event.FuelTowerTransferEnd);
-                    Sound.HandleEvent(Event.FuelTowerUp);
-                }
-                AnimationKey -= elapsedTime.ClockSeconds * FrameRate;
-            }
-
-            if (AnimationKey < 0)
-            {
-                AnimationKey = 0;
-            }
-            if (AnimationKey > AnimationFrames)
-            {
-                AnimationKey = AnimationFrames;
-                if (Sound != null) Sound.HandleEvent(Event.FuelTowerTransferStart);
-            }
-
-            for (var i = 0; i < SharedShape.Matrices.Length; ++i)
-                AnimateMatrix(i, AnimationKey);
-
-            SharedShape.PrepareFrame(frame, Location, XNAMatrices, Flags);
-        }
-    } // End Class FuelPickupItemShape
-
-    public class RoadCarShape : AnimatedShape
-    {
-        public RoadCarShape(Viewer viewer, string path)
-            : base(viewer, path, new WorldPosition())
-        {
-        }
-    }
-
-    public class TurntableShape : PoseableShape
-    {
-        protected float AnimationKey;  // advances with time
-        protected Turntable Turntable; // linked turntable data
-        readonly SoundSource Sound;
-        bool Rotating = false;
-        protected int IAnimationMatrix = -1; // index of animation matrix
-
-        /// <summary>
-        /// Construct and initialize the class
-        /// </summary>
-        public TurntableShape(Viewer viewer, string path, WorldPosition initialPosition, ShapeFlags flags, Turntable turntable, double startingY)
-            : base(viewer, path, initialPosition, flags)
-        {
-            Turntable = turntable;
-            Turntable.StartingY = (float)startingY;
-            AnimationKey = (Turntable.YAngle / (float)Math.PI * 1800.0f + 3600) % 3600.0f;
-            for (var imatrix = 0; imatrix < SharedShape.Matrices.Length; ++imatrix)
-            {
-                if (SharedShape.MatrixNames[imatrix].ToLower() == turntable.Animations[0].ToLower())
-                {
-                    IAnimationMatrix = imatrix;
-                    break;
-                }
-            }
-            if (viewer.Simulator.TRK.Tr_RouteFile.DefaultTurntableSMS != null)
-            {
-                var soundPath = viewer.Simulator.RoutePath + @"\\sound\\" + viewer.Simulator.TRK.Tr_RouteFile.DefaultTurntableSMS;
-                try
-                {
-                    Sound = new SoundSource(viewer, initialPosition.WorldLocation, Events.Source.ORTSTurntable, soundPath);
-                    viewer.SoundProcess.AddSoundSources(this, new List<SoundSourceBase>() { Sound });
-                }
-                catch
-                {
-                    soundPath = viewer.Simulator.BasePath + @"\\sound\\" + viewer.Simulator.TRK.Tr_RouteFile.DefaultTurntableSMS;
-                    try
-                    {
-                        Sound = new SoundSource(viewer, initialPosition.WorldLocation, Events.Source.ORTSTurntable, soundPath);
-                        viewer.SoundProcess.AddSoundSources(this, new List<SoundSourceBase>() { Sound });
-                    }
-                    catch (Exception error)
-                    {
-                        Trace.WriteLine(new FileLoadException(soundPath, error));
-                    }
-                }
-            }
-            for (var matrix = 0; matrix < SharedShape.Matrices.Length; ++matrix)
-                AnimateMatrix(matrix, AnimationKey);
-
-            MatrixExtension.Multiply(in XNAMatrices[IAnimationMatrix], in Location.XNAMatrix, out Matrix absAnimationMatrix);
-            Turntable.ReInitTrainPositions(absAnimationMatrix);
-        }
-
-        public override void PrepareFrame(RenderFrame frame, ElapsedTime elapsedTime)
-        {
-            if (Turntable.GoToTarget)
-            {
-                AnimationKey = (Turntable.TargetY / (float)Math.PI * 1800.0f + 3600) % 3600.0f;
-            }
-
-            else if (Turntable.Counterclockwise)
-            {
-                AnimationKey += SharedShape.Animations[0].FrameRate * elapsedTime.ClockSeconds;
-            }
-            else if (Turntable.Clockwise)
-            {
-                AnimationKey -= SharedShape.Animations[0].FrameRate * elapsedTime.ClockSeconds;
-            }
-            while (AnimationKey > SharedShape.Animations[0].FrameCount) AnimationKey -= SharedShape.Animations[0].FrameCount;
-            while (AnimationKey < 0) AnimationKey += SharedShape.Animations[0].FrameCount;
-
-            Turntable.YAngle = MathHelper.WrapAngle(AnimationKey / 1800.0f * (float)Math.PI);
-
-            if ((Turntable.Clockwise || Turntable.Counterclockwise) && !Rotating)
-            {
-                Rotating = true;
-                if (Sound != null) Sound.HandleEvent(Turntable.TrainsOnMovingTable.Count == 1 &&
-                    Turntable.TrainsOnMovingTable[0].FrontOnBoard && Turntable.TrainsOnMovingTable[0].BackOnBoard ? Event.MovingTableMovingLoaded : Event.MovingTableMovingEmpty);
-            }
-            else if ((!Turntable.Clockwise && !Turntable.Counterclockwise && Rotating))
-            {
-                Rotating = false;
-                if (Sound != null) Sound.HandleEvent(Event.MovingTableStopped);
-            }
-
-            // Update the pose for each matrix
-            for (var matrix = 0; matrix < SharedShape.Matrices.Length; ++matrix)
-                AnimateMatrix(matrix, AnimationKey);
-
-            MatrixExtension.Multiply(in XNAMatrices[IAnimationMatrix], in Location.XNAMatrix, out Matrix absAnimationMatrix);
-            Turntable.PerformUpdateActions(absAnimationMatrix);
-            SharedShape.PrepareFrame(frame, Location, XNAMatrices, Flags);
-        }
-    }
-
-    public class TransfertableShape : PoseableShape
-    {
-        protected float AnimationKey;  // advances with time
-        protected Transfertable Transfertable; // linked turntable data
-        readonly SoundSource Sound;
-        bool Translating = false;
-        protected int IAnimationMatrix = -1; // index of animation matrix
-
-        /// <summary>
-        /// Construct and initialize the class
-        /// </summary>
-        public TransfertableShape(Viewer viewer, string path, WorldPosition initialPosition, ShapeFlags flags, Transfertable transfertable)
-            : base(viewer, path, initialPosition, flags)
-        {
-            Transfertable = transfertable;
-            AnimationKey = (Transfertable.XPos - Transfertable.CenterOffset.X)/ Transfertable.Width * SharedShape.Animations[0].FrameCount;
-            for (var imatrix = 0; imatrix < SharedShape.Matrices.Length; ++imatrix)
-            {
-                if (SharedShape.MatrixNames[imatrix].ToLower() == transfertable.Animations[0].ToLower())
-                {
-                    IAnimationMatrix = imatrix;
-                    break;
-                }
-            }
-            if (viewer.Simulator.TRK.Tr_RouteFile.DefaultTurntableSMS != null)
-            {
-                var soundPath = viewer.Simulator.RoutePath + @"\\sound\\" + viewer.Simulator.TRK.Tr_RouteFile.DefaultTurntableSMS;
-                try
-                {
-                    Sound = new SoundSource(viewer, initialPosition.WorldLocation, Events.Source.ORTSTurntable, soundPath);
-                    viewer.SoundProcess.AddSoundSources(this, new List<SoundSourceBase>() { Sound });
-                }
-                catch
-                {
-                    soundPath = viewer.Simulator.BasePath + @"\\sound\\" + viewer.Simulator.TRK.Tr_RouteFile.DefaultTurntableSMS;
-                    try
-                    {
-                        Sound = new SoundSource(viewer, initialPosition.WorldLocation, Events.Source.ORTSTurntable, soundPath);
-                        viewer.SoundProcess.AddSoundSources(this, new List<SoundSourceBase>() { Sound });
-                    }
-                    catch (Exception error)
-                    {
-                        Trace.WriteLine(new FileLoadException(soundPath, error));
-                    }
-                }
-            }
-            for (var matrix = 0; matrix < SharedShape.Matrices.Length; ++matrix)
-                AnimateMatrix(matrix, AnimationKey);
-
-            MatrixExtension.Multiply(in XNAMatrices[IAnimationMatrix], in Location.XNAMatrix, out Matrix absAnimationMatrix);
-            Transfertable.ReInitTrainPositions(absAnimationMatrix);
-        }
-
-        public override void PrepareFrame(RenderFrame frame, ElapsedTime elapsedTime)
-        {
-            if (Transfertable.GoToTarget)
-            {
-                AnimationKey = (Transfertable.TargetX - Transfertable.CenterOffset.X) / Transfertable.Width * SharedShape.Animations[0].FrameCount;
-            }
-
-            else if (Transfertable.Forward)
-            {
-                AnimationKey += SharedShape.Animations[0].FrameRate * elapsedTime.ClockSeconds;
-            }
-            else if (Transfertable.Reverse)
-            {
-                AnimationKey -= SharedShape.Animations[0].FrameRate * elapsedTime.ClockSeconds;
-            }
-            if (AnimationKey > SharedShape.Animations[0].FrameCount) AnimationKey = SharedShape.Animations[0].FrameCount;
-            if (AnimationKey < 0) AnimationKey = 0;
-
-            Transfertable.XPos = AnimationKey / SharedShape.Animations[0].FrameCount * Transfertable.Width + Transfertable.CenterOffset.X;
-
-            if ((Transfertable.Forward || Transfertable.Reverse) && !Translating)
-            {
-                Translating = true;
-                if (Sound != null) Sound.HandleEvent(Transfertable.TrainsOnMovingTable.Count == 1 &&
-                    Transfertable.TrainsOnMovingTable[0].FrontOnBoard && Transfertable.TrainsOnMovingTable[0].BackOnBoard ? Event.MovingTableMovingLoaded : Event.MovingTableMovingEmpty);
-            }
-            else if ((!Transfertable.Forward && !Transfertable.Reverse && Translating))
-            {
-                Translating = false;
-                if (Sound != null) Sound.HandleEvent(Event.MovingTableStopped);
-            }
-
-            // Update the pose for each matrix
-            for (var matrix = 0; matrix < SharedShape.Matrices.Length; ++matrix)
-                AnimateMatrix(matrix, AnimationKey);
-
-            MatrixExtension.Multiply(in XNAMatrices[IAnimationMatrix], in Location.XNAMatrix, out Matrix absAnimationMatrix);
-            Transfertable.PerformUpdateActions(absAnimationMatrix, Location);
-            SharedShape.PrepareFrame(frame, Location, XNAMatrices, Flags);
-        }
-    }
-
-    public class ShapePrimitive : RenderPrimitive
-    {
-        public Material Material { get; protected set; }
-        public int[] Hierarchy { get; protected set; } // the hierarchy from the sub_object
-        public int HierarchyIndex { get; protected set; } // index into the hiearchy array which provides pose for this primitive
-
-        protected internal VertexBuffer VertexBuffer;
-        protected internal IndexBuffer IndexBuffer;
-        protected internal int MinVertexIndex;
-        protected internal int NumVerticies;
-        protected internal int PrimitiveCount;
-        protected internal VertexBufferBinding[] VertexBufferBindings;
-
-        public ShapePrimitive()
-        {
-        }
-
-        public ShapePrimitive(GraphicsDevice graphicsDevice, Material material, SharedShape.VertexBufferSet vertexBufferSet, IndexBuffer indexBuffer, int minVertexIndex, int numVerticies, int primitiveCount, int[] hierarchy, int hierarchyIndex)
-        {
-            Material = material;
-            VertexBuffer = vertexBufferSet.Buffer;
-            IndexBuffer = indexBuffer;
-            MinVertexIndex = minVertexIndex;
-            NumVerticies = numVerticies;
-            PrimitiveCount = primitiveCount;
-            Hierarchy = hierarchy;
-            HierarchyIndex = hierarchyIndex;
-
-            DummyVertexBuffer = new VertexBuffer(graphicsDevice, DummyVertexDeclaration, 1, BufferUsage.WriteOnly);
-            DummyVertexBuffer.SetData(DummyVertexData);
-            VertexBufferBindings = new[] { new VertexBufferBinding(VertexBuffer), new VertexBufferBinding(DummyVertexBuffer) };
-
-        }
-
-        public ShapePrimitive(Material material, SharedShape.VertexBufferSet vertexBufferSet, List<ushort> indexData, GraphicsDevice graphicsDevice, int[] hierarchy, int hierarchyIndex)
-            : this(graphicsDevice, material, vertexBufferSet, null, indexData.Min(), indexData.Max() - indexData.Min() + 1, indexData.Count / 3, hierarchy, hierarchyIndex)
-        {
-            IndexBuffer = new IndexBuffer(graphicsDevice, typeof(short), indexData.Count, BufferUsage.WriteOnly);
-            IndexBuffer.SetData(indexData.ToArray());
-        }
-
-        public override void Draw()
-        {
-            if (PrimitiveCount > 0)
-            {
-                // TODO consider sorting by Vertex set so we can reduce the number of SetSources required.
-                graphicsDevice.SetVertexBuffers(VertexBufferBindings);
-                graphicsDevice.Indices = IndexBuffer;
-//                graphicsDevice.DrawIndexedPrimitives(PrimitiveType.TriangleList, 0, MinVertexIndex, NumVerticies, 0, PrimitiveCount);
-                graphicsDevice.DrawIndexedPrimitives(PrimitiveType.TriangleList, 0, 0, PrimitiveCount);
-            }
-        }
-
-        [CallOnThread("Loader")]
-        public virtual void Mark()
-        {
-            Material.Mark();
-        }
-    }
-
-    struct ShapeInstanceData
-    {
-#pragma warning disable 0649
-        public Matrix World;
-#pragma warning restore 0649
-
-        public static readonly VertexElement[] VertexElements = {
-            new VertexElement(sizeof(float) * 0, VertexElementFormat.Vector4, VertexElementUsage.TextureCoordinate, 1),
-            new VertexElement(sizeof(float) * 4, VertexElementFormat.Vector4, VertexElementUsage.TextureCoordinate, 2),
-            new VertexElement(sizeof(float) * 8, VertexElementFormat.Vector4, VertexElementUsage.TextureCoordinate, 3),
-            new VertexElement(sizeof(float) * 12, VertexElementFormat.Vector4, VertexElementUsage.TextureCoordinate, 4),
-        };
-        public static int SizeInBytes = sizeof(float) * 16;
-    }
-
-    public class ShapePrimitiveInstances : RenderPrimitive
-    {
-        public Material Material { get; protected set; }
-        public int[] Hierarchy { get; protected set; } // the hierarchy from the sub_object
-        public int HierarchyIndex { get; protected set; } // index into the hiearchy array which provides pose for this primitive
-        public int SubObjectIndex { get; protected set; }
-
-        protected VertexBuffer VertexBuffer;
-        protected VertexDeclaration VertexDeclaration;
-        protected int VertexBufferStride;
-        protected IndexBuffer IndexBuffer;
-        protected int MinVertexIndex;
-        protected int NumVerticies;
-        protected int PrimitiveCount;
-
-        protected VertexBuffer InstanceBuffer;
-        protected VertexDeclaration InstanceDeclaration;
-        protected int InstanceBufferStride;
-        protected int InstanceCount;
-        protected VertexBufferBinding[] VertexBufferBindings;
-
-        internal ShapePrimitiveInstances(GraphicsDevice graphicsDevice, ShapePrimitive shapePrimitive, Matrix[] positions, int subObjectIndex)
-        {
-            Material = shapePrimitive.Material;
-            Hierarchy = shapePrimitive.Hierarchy;
-            HierarchyIndex = shapePrimitive.HierarchyIndex;
-            SubObjectIndex = subObjectIndex;
-            VertexBuffer = shapePrimitive.VertexBuffer;
-            VertexDeclaration = shapePrimitive.VertexBuffer.VertexDeclaration;
-            IndexBuffer = shapePrimitive.IndexBuffer;
-            MinVertexIndex = shapePrimitive.MinVertexIndex;
-            NumVerticies = shapePrimitive.NumVerticies;
-            PrimitiveCount = shapePrimitive.PrimitiveCount;
-
-            InstanceDeclaration = new VertexDeclaration(ShapeInstanceData.SizeInBytes, ShapeInstanceData.VertexElements);
-            InstanceBuffer = new VertexBuffer(graphicsDevice, InstanceDeclaration, positions.Length, BufferUsage.WriteOnly);
-            InstanceBuffer.SetData(positions);
-            InstanceCount = positions.Length;
-            VertexBufferBindings = new[] { new VertexBufferBinding(VertexBuffer), new VertexBufferBinding(InstanceBuffer, 0, 1) };
-        }
-
-        public override void Draw()
-        {
-            graphicsDevice.Indices = IndexBuffer;
-            graphicsDevice.SetVertexBuffers(VertexBufferBindings);
-            graphicsDevice.DrawInstancedPrimitives(PrimitiveType.TriangleList, 0, 0, PrimitiveCount, InstanceCount);
-        }
-    }
-
-#if DEBUG_SHAPE_NORMALS
-    public class ShapeDebugNormalsPrimitive : ShapePrimitive
-    {
-        public ShapeDebugNormalsPrimitive(Material material, SharedShape.VertexBufferSet vertexBufferSet, List<ushort> indexData, GraphicsDevice graphicsDevice, int[] hierarchy, int hierarchyIndex)
-        {
-            Material = material;
-            VertexBuffer = vertexBufferSet.DebugNormalsBuffer;
-            VertexDeclaration = vertexBufferSet.DebugNormalsDeclaration;
-            VertexBufferStride = vertexBufferSet.DebugNormalsDeclaration.GetVertexStrideSize(0);
-            var debugNormalsIndexBuffer = new List<ushort>(indexData.Count * SharedShape.VertexBufferSet.DebugNormalsVertexPerVertex);
-            for (var i = 0; i < indexData.Count; i++)
-                for (var j = 0; j < SharedShape.VertexBufferSet.DebugNormalsVertexPerVertex; j++)
-                    debugNormalsIndexBuffer.Add((ushort)(indexData[i] * SharedShape.VertexBufferSet.DebugNormalsVertexPerVertex + j));
-            IndexBuffer = new IndexBuffer(graphicsDevice, typeof(short), debugNormalsIndexBuffer.Count, BufferUsage.WriteOnly);
-            IndexBuffer.SetData(debugNormalsIndexBuffer.ToArray());
-            MinVertexIndex = indexData.Min() * SharedShape.VertexBufferSet.DebugNormalsVertexPerVertex;
-            NumVerticies = (indexData.Max() - indexData.Min() + 1) * SharedShape.VertexBufferSet.DebugNormalsVertexPerVertex;
-            PrimitiveCount = indexData.Count / 3 * SharedShape.VertexBufferSet.DebugNormalsVertexPerVertex;
-            Hierarchy = hierarchy;
-            HierarchyIndex = hierarchyIndex;
-        }
-
-        public override void Draw(GraphicsDevice graphicsDevice)
-        {
-            if (PrimitiveCount > 0)
-            {
-                graphicsDevice.VertexDeclaration = VertexDeclaration;
-                graphicsDevice.Vertices[0].SetSource(VertexBuffer, 0, VertexBufferStride);
-                graphicsDevice.Indices = IndexBuffer;
-                graphicsDevice.DrawIndexedPrimitives(PrimitiveType.TriangleList, 0, MinVertexIndex, NumVerticies, 0, PrimitiveCount);
-            }
-        }
-
-        [CallOnThread("Loader")]
-        public virtual void Mark()
-        {
-            Material.Mark();
-        }
-    }
-#endif
-
-    public class SharedShape
-    {
-        static List<string> ShapeWarnings = new List<string>();
-
-        // This data is common to all instances of the shape
-        public List<string> MatrixNames = new List<string>();
-        public Matrix[] Matrices = new Matrix[0];  // the original natural pose for this shape - shared by all instances
-        public animations Animations;
-        public LodControl[] LodControls;
-        public bool HasNightSubObj;
-        public int RootSubObjectIndex = 0;
-        //public bool negativeBogie = false;
-        public string SoundFileName = "";
-
-
-        readonly Viewer Viewer;
-        public readonly string FilePath;
-        public readonly string ReferencePath;
-
-        /// <summary>
-        /// Create an empty shape used as a sub when the shape won't load
-        /// </summary>
-        /// <param name="viewer"></param>
-        public SharedShape(Viewer viewer)
-        {
-            Viewer = viewer;
-            FilePath = "Empty";
-            LodControls = new LodControl[0];
-        }
-
-        /// <summary>
-        /// MSTS shape from shape file
-        /// </summary>
-        /// <param name="viewer"></param>
-        /// <param name="filePath">Path to shape's S file</param>
-        public SharedShape(Viewer viewer, string filePath)
-        {
-            Viewer = viewer;
-            FilePath = filePath;
-            if (filePath.Contains('\0'))
-            {
-                var parts = filePath.Split('\0');
-                FilePath = parts[0];
-                ReferencePath = parts[1];
-            }
-            LoadContent();
-        }
-
-        /// <summary>
-        /// Only one copy of the model is loaded regardless of how many copies are placed in the scene.
-        /// </summary>
-        void LoadContent()
-        {
-            Trace.Write("S");
-            var filePath = FilePath;
-            // commented lines allow reading the animation block from an additional file in an Openrails subfolder
-//           string dir = Path.GetDirectoryName(filePath);
-//            string file = Path.GetFileName(filePath);
-//            string orFilePath = dir + @"\openrails\" + file;
-            var sFile = new ShapeFile(filePath, Viewer.Settings.SuppressShapeWarnings);
-//            if (file.ToLower().Contains("turntable") && File.Exists(orFilePath))
-//            {
-//                sFile.ReadAnimationBlock(orFilePath);
-//            }
-
-
-            var textureFlags = Helpers.TextureFlags.None;
-            if (File.Exists(FilePath + "d"))
-            {
-                var sdFile = new ShapeDescriptorFile(FilePath + "d");
-                textureFlags = (Helpers.TextureFlags)sdFile.shape.ESD_Alternative_Texture;
-                if (FilePath != null && FilePath.Contains("\\global\\")) textureFlags |= Helpers.TextureFlags.SnowTrack;//roads and tracks are in global, as MSTS will always use snow texture in snow weather
-                HasNightSubObj = sdFile.shape.ESD_SubObj;
-                if ((textureFlags & Helpers.TextureFlags.Night) != 0 && FilePath.Contains("\\trainset\\"))
-                    textureFlags |= Helpers.TextureFlags.Underground;
-                SoundFileName = sdFile.shape.ESD_SoundFileName;
-            }
-
-            var matrixCount = sFile.shape.matrices.Count;
-            MatrixNames.Capacity = matrixCount;
-            Matrices = new Matrix[matrixCount];
-            for (var i = 0; i < matrixCount; ++i)
-            {
-                MatrixNames.Add(sFile.shape.matrices[i].Name.ToUpper());
-                Matrices[i] = XNAMatrixFromMSTS(sFile.shape.matrices[i]);
-            }
-            Animations = sFile.shape.animations;
-
-#if DEBUG_SHAPE_HIERARCHY
-            var debugShapeHierarchy = new StringBuilder();
-            debugShapeHierarchy.AppendFormat("Shape {0}:\n", Path.GetFileNameWithoutExtension(FilePath).ToUpper());
-            for (var i = 0; i < MatrixNames.Count; ++i)
-                debugShapeHierarchy.AppendFormat("  Matrix {0,-2}: {1}\n", i, MatrixNames[i]);
-            for (var i = 0; i < sFile.shape.prim_states.Count; ++i)
-                debugShapeHierarchy.AppendFormat("  PState {0,-2}: flags={1,-8:X8} shader={2,-15} alpha={3,-2} vstate={4,-2} lstate={5,-2} zbias={6,-5:F3} zbuffer={7,-2} name={8}\n", i, sFile.shape.prim_states[i].flags, sFile.shape.shader_names[sFile.shape.prim_states[i].ishader], sFile.shape.prim_states[i].alphatestmode, sFile.shape.prim_states[i].ivtx_state, sFile.shape.prim_states[i].LightCfgIdx, sFile.shape.prim_states[i].ZBias, sFile.shape.prim_states[i].ZBufMode, sFile.shape.prim_states[i].Name);
-            for (var i = 0; i < sFile.shape.vtx_states.Count; ++i)
-                debugShapeHierarchy.AppendFormat("  VState {0,-2}: flags={1,-8:X8} lflags={2,-8:X8} lstate={3,-2} material={4,-3} matrix2={5,-2}\n", i, sFile.shape.vtx_states[i].flags, sFile.shape.vtx_states[i].LightFlags, sFile.shape.vtx_states[i].LightCfgIdx, sFile.shape.vtx_states[i].LightMatIdx, sFile.shape.vtx_states[i].Matrix2);
-            for (var i = 0; i < sFile.shape.light_model_cfgs.Count; ++i)
-            {
-                debugShapeHierarchy.AppendFormat("  LState {0,-2}: flags={1,-8:X8} uv_ops={2,-2}\n", i, sFile.shape.light_model_cfgs[i].flags, sFile.shape.light_model_cfgs[i].uv_ops.Count);
-                for (var j = 0; j < sFile.shape.light_model_cfgs[i].uv_ops.Count; ++j)
-                    debugShapeHierarchy.AppendFormat("    UV OP {0,-2}: texture_address_mode={1,-2}\n", j, sFile.shape.light_model_cfgs[i].uv_ops[j].TexAddrMode);
-            }
-            Console.Write(debugShapeHierarchy.ToString());
-#endif
-            LodControls = (from lod_control lod in sFile.shape.lod_controls
-                           select new LodControl(lod, textureFlags, sFile, this)).ToArray();
-            if (LodControls.Length == 0)
-                throw new InvalidDataException("Shape file missing lod_control section");
-            else if (LodControls[0].DistanceLevels.Length > 0 && LodControls[0].DistanceLevels[0].SubObjects.Length > 0)
-            {
-                // Zero the position offset of the root matrix for compatibility with MSTS
-                if (LodControls[0].DistanceLevels[0].SubObjects[0].ShapePrimitives.Length > 0 && LodControls[0].DistanceLevels[0].SubObjects[0].ShapePrimitives[0].Hierarchy[0] == -1)
-                {
-                    Matrices[0].M41 = 0;
-                    Matrices[0].M42 = 0;
-                    Matrices[0].M43 = 0;
-                }
-                // Look for root subobject, it is not necessarily the first (see ProTrain signal)
-                for (int soIndex = 0; soIndex <= LodControls[0].DistanceLevels[0].SubObjects.Length - 1; soIndex++)
-                {
-                    sub_object subObject = sFile.shape.lod_controls[0].distance_levels[0].sub_objects[soIndex];
-                    if (subObject.sub_object_header.geometry_info.geometry_node_map[0] == 0)
-                    {
-                        RootSubObjectIndex = soIndex;
-                        break;
-                    }
-                }
-            }
-        }
-
-        public class LodControl
-        {
-            public DistanceLevel[] DistanceLevels;
-
-            public LodControl(lod_control MSTSlod_control, Helpers.TextureFlags textureFlags, ShapeFile sFile, SharedShape sharedShape)
-            {
-#if DEBUG_SHAPE_HIERARCHY
-                Console.WriteLine("  LOD control:");
-#endif
-                DistanceLevels = (from distance_level level in MSTSlod_control.distance_levels
-                                  select new DistanceLevel(level, textureFlags, sFile, sharedShape)).ToArray();
-                if (DistanceLevels.Length == 0)
-                    throw new InvalidDataException("Shape file missing distance_level");
-            }
-
-            [CallOnThread("Loader")]
-            internal void Mark()
-            {
-                foreach (var dl in DistanceLevels)
-                    dl.Mark();
-            }
-        }
-
-        public class DistanceLevel
-        {
-            public float ViewingDistance;
-            public float ViewSphereRadius;
-            public SubObject[] SubObjects;
-
-            public DistanceLevel(distance_level MSTSdistance_level, Helpers.TextureFlags textureFlags, ShapeFile sFile, SharedShape sharedShape)
-            {
-#if DEBUG_SHAPE_HIERARCHY
-                Console.WriteLine("    Distance level {0}: hierarchy={1}", MSTSdistance_level.distance_level_header.dlevel_selection, String.Join(" ", MSTSdistance_level.distance_level_header.hierarchy.Select(i => i.ToString()).ToArray()));
-#endif
-                ViewingDistance = MSTSdistance_level.distance_level_header.dlevel_selection;
-                // TODO, work out ViewShereRadius from all sub_object radius and centers.
-                if (sFile.shape.volumes.Count > 0)
-                    ViewSphereRadius = sFile.shape.volumes[0].Radius;
-                else
-                    ViewSphereRadius = 100;
-
-                var index = 0;
-#if DEBUG_SHAPE_HIERARCHY
-                var subObjectIndex = 0;
-                SubObjects = (from sub_object obj in MSTSdistance_level.sub_objects
-                              select new SubObject(obj, ref index, MSTSdistance_level.distance_level_header.hierarchy, textureFlags, subObjectIndex++, sFile, sharedShape)).ToArray();
-#else
-                SubObjects = (from sub_object obj in MSTSdistance_level.sub_objects
-                              select new SubObject(obj, ref index, MSTSdistance_level.distance_level_header.hierarchy, textureFlags, sFile, sharedShape)).ToArray();
-#endif
-                if (SubObjects.Length == 0)
-                    throw new InvalidDataException("Shape file missing sub_object");
-            }
-
-            [CallOnThread("Loader")]
-            internal void Mark()
-            {
-                foreach (var so in SubObjects)
-                    so.Mark();
-            }
-        }
-
-        public class SubObject
-        {
-            static readonly SceneryMaterialOptions[] UVTextureAddressModeMap = new[] {
-                SceneryMaterialOptions.TextureAddressModeWrap,
-                SceneryMaterialOptions.TextureAddressModeMirror,
-                SceneryMaterialOptions.TextureAddressModeClamp,
-            };
-
-            static readonly Dictionary<string, SceneryMaterialOptions> ShaderNames = new Dictionary<string, SceneryMaterialOptions> {
-                { "Tex", SceneryMaterialOptions.ShaderFullBright },
-                { "TexDiff", SceneryMaterialOptions.Diffuse },
-                { "BlendATex", SceneryMaterialOptions.AlphaBlendingBlend | SceneryMaterialOptions.ShaderFullBright},
-                { "BlendATexDiff", SceneryMaterialOptions.AlphaBlendingBlend | SceneryMaterialOptions.Diffuse },
-                { "AddATex", SceneryMaterialOptions.AlphaBlendingAdd | SceneryMaterialOptions.ShaderFullBright},
-                { "AddATexDiff", SceneryMaterialOptions.AlphaBlendingAdd | SceneryMaterialOptions.Diffuse },
-            };
-
-            static readonly SceneryMaterialOptions[] VertexLightModeMap = new[] {
-                SceneryMaterialOptions.ShaderDarkShade,
-                SceneryMaterialOptions.ShaderHalfBright,
-                SceneryMaterialOptions.ShaderVegetation, // Not certain this is right.
-                SceneryMaterialOptions.ShaderVegetation,
-                SceneryMaterialOptions.ShaderFullBright,
-                SceneryMaterialOptions.None | SceneryMaterialOptions.Specular750,
-                SceneryMaterialOptions.None | SceneryMaterialOptions.Specular25,
-                SceneryMaterialOptions.None | SceneryMaterialOptions.None,
-            };
-
-            public ShapePrimitive[] ShapePrimitives;
-
-#if DEBUG_SHAPE_HIERARCHY
-            public SubObject(sub_object sub_object, ref int totalPrimitiveIndex, int[] hierarchy, Helpers.TextureFlags textureFlags, int subObjectIndex, SFile sFile, SharedShape sharedShape)
-#else
-            public SubObject(sub_object sub_object, ref int totalPrimitiveIndex, int[] hierarchy, Helpers.TextureFlags textureFlags, ShapeFile sFile, SharedShape sharedShape)
-#endif
-            {
-#if DEBUG_SHAPE_HIERARCHY
-                var debugShapeHierarchy = new StringBuilder();
-                debugShapeHierarchy.AppendFormat("      Sub object {0}:\n", subObjectIndex);
-#endif
-                var vertexBufferSet = new VertexBufferSet(sub_object, sFile, sharedShape.Viewer.RenderProcess.GraphicsDevice);
-#if DEBUG_SHAPE_NORMALS
-                var debugNormalsMaterial = sharedShape.Viewer.MaterialManager.Load("DebugNormals");
-#endif
-
-#if OPTIMIZE_SHAPES_ON_LOAD
-                var primitiveMaterials = sub_object.primitives.Cast<primitive>().Select((primitive) =>
-#else
-                var primitiveIndex = 0;
-#if DEBUG_SHAPE_NORMALS
-                ShapePrimitives = new ShapePrimitive[sub_object.primitives.Count * 2];
-#else
-                ShapePrimitives = new ShapePrimitive[sub_object.primitives.Count];
-#endif
-                foreach (primitive primitive in sub_object.primitives)
-#endif
-                {
-                    var primitiveState = sFile.shape.prim_states[primitive.prim_state_idx];
-                    var vertexState = sFile.shape.vtx_states[primitiveState.ivtx_state];
-                    var lightModelConfiguration = sFile.shape.light_model_cfgs[vertexState.LightCfgIdx];
-                    var options = SceneryMaterialOptions.None;
-
-                    // Validate hierarchy position.
-                    var hierarchyIndex = vertexState.imatrix;
-                    while (hierarchyIndex != -1)
-                    {
-                        if (hierarchyIndex < 0 || hierarchyIndex >= hierarchy.Length)
-                        {
-                            var hierarchyList = new List<int>();
-                            hierarchyIndex = vertexState.imatrix;
-                            while (hierarchyIndex >= 0 && hierarchyIndex < hierarchy.Length)
-                            {
-                                hierarchyList.Add(hierarchyIndex);
-                                hierarchyIndex = hierarchy[hierarchyIndex];
-                            }
-                            hierarchyList.Add(hierarchyIndex);
-                            Trace.TraceWarning("Ignored invalid primitive hierarchy {1} in shape {0}", sharedShape.FilePath, String.Join(" ", hierarchyList.Select(hi => hi.ToString()).ToArray()));
-                            break;
-                        }
-                        hierarchyIndex = hierarchy[hierarchyIndex];
-                    }
-
-                    if (lightModelConfiguration.uv_ops.Count > 0)
-                        if (lightModelConfiguration.uv_ops[0].TexAddrMode - 1 >= 0 && lightModelConfiguration.uv_ops[0].TexAddrMode - 1 < UVTextureAddressModeMap.Length)
-                            options |= UVTextureAddressModeMap[lightModelConfiguration.uv_ops[0].TexAddrMode - 1];
-                        else if (!ShapeWarnings.Contains("texture_addressing_mode:" + lightModelConfiguration.uv_ops[0].TexAddrMode))
-                        {
-                            Trace.TraceInformation("Skipped unknown texture addressing mode {1} first seen in shape {0}", sharedShape.FilePath, lightModelConfiguration.uv_ops[0].TexAddrMode);
-                            ShapeWarnings.Add("texture_addressing_mode:" + lightModelConfiguration.uv_ops[0].TexAddrMode);
-                        }
-
-                    if (primitiveState.alphatestmode == 1)
-                        options |= SceneryMaterialOptions.AlphaTest;
-
-                    if (ShaderNames.ContainsKey(sFile.shape.shader_names[primitiveState.ishader]))
-                        options |= ShaderNames[sFile.shape.shader_names[primitiveState.ishader]];
-                    else if (!ShapeWarnings.Contains("shader_name:" + sFile.shape.shader_names[primitiveState.ishader]))
-                    {
-                        Trace.TraceInformation("Skipped unknown shader name {1} first seen in shape {0}", sharedShape.FilePath, sFile.shape.shader_names[primitiveState.ishader]);
-                        ShapeWarnings.Add("shader_name:" + sFile.shape.shader_names[primitiveState.ishader]);
-                    }
-
-                    if (12 + vertexState.LightMatIdx >= 0 && 12 + vertexState.LightMatIdx < VertexLightModeMap.Length)
-                        options |= VertexLightModeMap[12 + vertexState.LightMatIdx];
-                    else if (!ShapeWarnings.Contains("lighting_model:" + vertexState.LightMatIdx))
-                    {
-                        Trace.TraceInformation("Skipped unknown lighting model index {1} first seen in shape {0}", sharedShape.FilePath, vertexState.LightMatIdx);
-                        ShapeWarnings.Add("lighting_model:" + vertexState.LightMatIdx);
-                    }
-
-                    if ((textureFlags & Helpers.TextureFlags.Night) != 0)
-                        options |= SceneryMaterialOptions.NightTexture;
-
-                    if ((textureFlags & Helpers.TextureFlags.Underground) != 0)
-                        options |= SceneryMaterialOptions.UndergroundTexture;
-
-                    Material material;
-                    if (primitiveState.tex_idxs.Length != 0)
-                    {
-                        var texture = sFile.shape.textures[primitiveState.tex_idxs[0]];
-                        var imageName = sFile.shape.images[texture.iImage];
-                        if (String.IsNullOrEmpty(sharedShape.ReferencePath))
-                            material = sharedShape.Viewer.MaterialManager.Load("Scenery", Helpers.GetRouteTextureFile(sharedShape.Viewer.Simulator, textureFlags, imageName), (int)options, texture.MipMapLODBias);
-                        else
-                            material = sharedShape.Viewer.MaterialManager.Load("Scenery", Helpers.GetTextureFile(sharedShape.Viewer.Simulator, textureFlags, sharedShape.ReferencePath, imageName), (int)options, texture.MipMapLODBias);
-                    }
-                    else
-                    {
-                        material = sharedShape.Viewer.MaterialManager.Load("Scenery", null, (int)options);
-                    }
-
-#if DEBUG_SHAPE_HIERARCHY
-                    debugShapeHierarchy.AppendFormat("        Primitive {0,-2}: pstate={1,-2} vstate={2,-2} lstate={3,-2} matrix={4,-2}", primitiveIndex, primitive.prim_state_idx, primitiveState.ivtx_state, vertexState.LightCfgIdx, vertexState.imatrix);
-                    var debugMatrix = vertexState.imatrix;
-                    while (debugMatrix >= 0)
-                    {
-                        debugShapeHierarchy.AppendFormat(" {0}", sharedShape.MatrixNames[debugMatrix]);
-                        debugMatrix = hierarchy[debugMatrix];
-                    }
-                    debugShapeHierarchy.Append("\n");
-#endif
-
-#if OPTIMIZE_SHAPES_ON_LOAD
-                    return new { Key = material.ToString() + "/" + vertexState.imatrix.ToString(), Primitive = primitive, Material = material, HierachyIndex = vertexState.imatrix };
-                }).ToArray();
-#else
-                    if (primitive.indexed_trilist.vertex_idxs.Count == 0)
-                    {
-                        Trace.TraceWarning("Skipped primitive with 0 indices in {0}", sharedShape.FilePath);
-                        continue;
-                    }
-
-                    var indexData = new List<ushort>(primitive.indexed_trilist.vertex_idxs.Count * 3);
-                    foreach (vertex_idx vertex_idx in primitive.indexed_trilist.vertex_idxs)
-                        foreach (var index in new[] { vertex_idx.a, vertex_idx.b, vertex_idx.c })
-                            indexData.Add((ushort)index);
-
-                    ShapePrimitives[primitiveIndex] = new ShapePrimitive(material, vertexBufferSet, indexData, sharedShape.Viewer.RenderProcess.GraphicsDevice, hierarchy, vertexState.imatrix);
-                    ShapePrimitives[primitiveIndex].SortIndex = ++totalPrimitiveIndex;
-                    ++primitiveIndex;
-#if DEBUG_SHAPE_NORMALS
-                    ShapePrimitives[primitiveIndex] = new ShapeDebugNormalsPrimitive(debugNormalsMaterial, vertexBufferSet, indexData, sharedShape.Viewer.RenderProcess.GraphicsDevice, hierarchy, vertexState.imatrix);
-                    ShapePrimitives[primitiveIndex].SortIndex = totalPrimitiveIndex;
-                    ++primitiveIndex;
-#endif
-                }
-#endif
-
-#if OPTIMIZE_SHAPES_ON_LOAD
-                var indexes = new Dictionary<string, List<short>>(sub_object.primitives.Count);
-                foreach (var primitiveMaterial in primitiveMaterials)
-                {
-                    var baseIndex = 0;
-                    var indexData = new List<short>(0);
-                    if (indexes.TryGetValue(primitiveMaterial.Key, out indexData))
-                    {
-                        baseIndex = indexData.Count;
-                        indexData.Capacity += primitiveMaterial.Primitive.indexed_trilist.vertex_idxs.Count * 3;
-                    }
-                    else
-                    {
-                        indexData = new List<short>(primitiveMaterial.Primitive.indexed_trilist.vertex_idxs.Count * 3);
-                        indexes.Add(primitiveMaterial.Key, indexData);
-                    }
-
-                    var primitiveState = sFile.shape.prim_states[primitiveMaterial.Primitive.prim_state_idx];
-                    foreach (vertex_idx vertex_idx in primitiveMaterial.Primitive.indexed_trilist.vertex_idxs)
-                    {
-                        indexData.Add((short)vertex_idx.a);
-                        indexData.Add((short)vertex_idx.b);
-                        indexData.Add((short)vertex_idx.c);
-                    }
-                }
-
-                ShapePrimitives = new ShapePrimitive[indexes.Count];
-                var primitiveIndex = 0;
-                foreach (var index in indexes)
-                {
-                    var indexBuffer = new IndexBuffer(sharedShape.Viewer.RenderProcess.GraphicsDevice, typeof(short), index.Value.Count, BufferUsage.WriteOnly);
-                    indexBuffer.SetData(index.Value.ToArray());
-                    var primitiveMaterial = primitiveMaterials.First(d => d.Key == index.Key);
-                    ShapePrimitives[primitiveIndex] = new ShapePrimitive(primitiveMaterial.Material, vertexBufferSet, indexBuffer, index.Value.Min(), index.Value.Max() - index.Value.Min() + 1, index.Value.Count / 3, hierarchy, primitiveMaterial.HierachyIndex);
-                    ++primitiveIndex;
-                }
-                if (sub_object.primitives.Count != indexes.Count)
-                    Trace.TraceInformation("{1} -> {2} primitives in {0}", sharedShape.FilePath, sub_object.primitives.Count, indexes.Count);
-#else
-                if (primitiveIndex < ShapePrimitives.Length)
-                    ShapePrimitives = ShapePrimitives.Take(primitiveIndex).ToArray();
-#endif
-
-#if DEBUG_SHAPE_HIERARCHY
-                Console.Write(debugShapeHierarchy.ToString());
-#endif
-            }
-
-            [CallOnThread("Loader")]
-            internal void Mark()
-            {
-                foreach (var prim in ShapePrimitives)
-                    prim.Mark();
-            }
-        }
-
-        public class VertexBufferSet
-        {
-            public VertexBuffer Buffer;
-
-#if DEBUG_SHAPE_NORMALS
-            public VertexBuffer DebugNormalsBuffer;
-            public VertexDeclaration DebugNormalsDeclaration;
-            public int DebugNormalsVertexCount;
-            public const int DebugNormalsVertexPerVertex = 3 * 4;
-#endif
-
-            public VertexBufferSet(VertexPositionNormalTexture[] vertexData, GraphicsDevice graphicsDevice)
-            {
-                Buffer = new VertexBuffer(graphicsDevice, typeof(VertexPositionNormalTexture), vertexData.Length, BufferUsage.WriteOnly);
-                Buffer.SetData(vertexData);
-            }
-
-#if DEBUG_SHAPE_NORMALS
-            public VertexBufferSet(VertexPositionNormalTexture[] vertexData, VertexPositionColor[] debugNormalsVertexData, GraphicsDevice graphicsDevice)
-                :this(vertexData, graphicsDevice)
-            {
-                DebugNormalsVertexCount = debugNormalsVertexData.Length;
-                DebugNormalsDeclaration = new VertexDeclaration(graphicsDevice, VertexPositionColor.VertexElements);
-                DebugNormalsBuffer = new VertexBuffer(graphicsDevice, typeof(VertexPositionColor), DebugNormalsVertexCount, BufferUsage.WriteOnly);
-                DebugNormalsBuffer.SetData(debugNormalsVertexData);
-            }
-#endif
-
-            public VertexBufferSet(sub_object sub_object, ShapeFile sFile, GraphicsDevice graphicsDevice)
-#if DEBUG_SHAPE_NORMALS
-                : this(CreateVertexData(sub_object, sFile.shape), CreateDebugNormalsVertexData(sub_object, sFile.shape), graphicsDevice)
-#else
-                : this(CreateVertexData(sub_object, sFile.shape), graphicsDevice)
-#endif
-            {
-            }
-
-            static VertexPositionNormalTexture[] CreateVertexData(sub_object sub_object, shape shape)
-            {
-                // TODO - deal with vertex sets that have various numbers of texture coordinates - ie 0, 1, 2 etc
-                return (from vertex vertex in sub_object.vertices
-                        select XNAVertexPositionNormalTextureFromMSTS(vertex, shape)).ToArray();
-            }
-
-            static VertexPositionNormalTexture XNAVertexPositionNormalTextureFromMSTS(vertex vertex, shape shape)
-            {
-                var position = shape.points[vertex.ipoint];
-                var normal = shape.normals[vertex.inormal];
-                // TODO use a simpler vertex description when no UV's in use
-                var texcoord = vertex.vertex_uvs.Length > 0 ? shape.uv_points[vertex.vertex_uvs[0]] : new uv_point(0, 0);
-
-                return new VertexPositionNormalTexture()
-                {
-                    Position = new Vector3(position.X, position.Y, -position.Z),
-                    Normal = new Vector3(normal.X, normal.Y, -normal.Z),
-                    TextureCoordinate = new Vector2(texcoord.U, texcoord.V),
-                };
-            }
-
-#if DEBUG_SHAPE_NORMALS
-            static VertexPositionColor[] CreateDebugNormalsVertexData(sub_object sub_object, shape shape)
-            {
-                var vertexData = new List<VertexPositionColor>();
-                foreach (vertex vertex in sub_object.vertices)
-                {
-                    var position = new Vector3(shape.points[vertex.ipoint].X, shape.points[vertex.ipoint].Y, -shape.points[vertex.ipoint].Z);
-                    var normal = new Vector3(shape.normals[vertex.inormal].X, shape.normals[vertex.inormal].Y, -shape.normals[vertex.inormal].Z);
-                    var right = Vector3.Cross(normal, Math.Abs(normal.Y) > 0.5 ? Vector3.Left : Vector3.Up);
-                    var up = Vector3.Cross(normal, right);
-                    right /= 50;
-                    up /= 50;
-                    vertexData.Add(new VertexPositionColor(position + right, Color.LightGreen));
-                    vertexData.Add(new VertexPositionColor(position + normal, Color.LightGreen));
-                    vertexData.Add(new VertexPositionColor(position + up, Color.LightGreen));
-                    vertexData.Add(new VertexPositionColor(position + up, Color.LightGreen));
-                    vertexData.Add(new VertexPositionColor(position + normal, Color.LightGreen));
-                    vertexData.Add(new VertexPositionColor(position - right, Color.LightGreen));
-                    vertexData.Add(new VertexPositionColor(position - right, Color.LightGreen));
-                    vertexData.Add(new VertexPositionColor(position + normal, Color.LightGreen));
-                    vertexData.Add(new VertexPositionColor(position - up, Color.LightGreen));
-                    vertexData.Add(new VertexPositionColor(position - up, Color.LightGreen));
-                    vertexData.Add(new VertexPositionColor(position + normal, Color.LightGreen));
-                    vertexData.Add(new VertexPositionColor(position + right, Color.LightGreen));
-                }
-                return vertexData.ToArray();
-            }
-#endif
-        }
-
-        static Matrix XNAMatrixFromMSTS(matrix MSTSMatrix)
-        {
-            var XNAMatrix = Matrix.Identity;
-
-            XNAMatrix.M11 = MSTSMatrix.AX;
-            XNAMatrix.M12 = MSTSMatrix.AY;
-            XNAMatrix.M13 = -MSTSMatrix.AZ;
-            XNAMatrix.M21 = MSTSMatrix.BX;
-            XNAMatrix.M22 = MSTSMatrix.BY;
-            XNAMatrix.M23 = -MSTSMatrix.BZ;
-            XNAMatrix.M31 = -MSTSMatrix.CX;
-            XNAMatrix.M32 = -MSTSMatrix.CY;
-            XNAMatrix.M33 = MSTSMatrix.CZ;
-            XNAMatrix.M41 = MSTSMatrix.DX;
-            XNAMatrix.M42 = MSTSMatrix.DY;
-            XNAMatrix.M43 = -MSTSMatrix.DZ;
-
-            return XNAMatrix;
-        }
-
-        public void PrepareFrame(RenderFrame frame, WorldPosition location, ShapeFlags flags)
-        {
-            PrepareFrame(frame, location, Matrices, null, flags);
-        }
-
-        public void PrepareFrame(RenderFrame frame, WorldPosition location, Matrix[] animatedXNAMatrices, ShapeFlags flags)
-        {
-            PrepareFrame(frame, location, animatedXNAMatrices, null, flags);
-        }
-
-        public void PrepareFrame(RenderFrame frame, WorldPosition location, Matrix[] animatedXNAMatrices, bool[] subObjVisible, ShapeFlags flags)
-        {
-            var lodBias = ((float)Viewer.Settings.LODBias / 100 + 1);
-
-            // Locate relative to the camera
-            var dTileX = location.TileX - Viewer.Camera.TileX;
-            var dTileZ = location.TileZ - Viewer.Camera.TileZ;
-            var mstsLocation = location.Location;
-            mstsLocation.X += dTileX * 2048;
-            mstsLocation.Z += dTileZ * 2048;
-            var xnaDTileTranslation = location.XNAMatrix;
-            xnaDTileTranslation.M41 += dTileX * 2048;
-            xnaDTileTranslation.M43 -= dTileZ * 2048;
-
-            foreach (var lodControl in LodControls)
-            {
-                // Start with the furthest away distance, then look for a nearer one in range of the camera.
-                var displayDetailLevel = lodControl.DistanceLevels.Length - 1;
-
-                // If this LOD group is not in the FOV, skip the whole LOD group.
-                // TODO: This might imair some shadows.
-                if (!Viewer.Camera.InFov(mstsLocation, lodControl.DistanceLevels[displayDetailLevel].ViewSphereRadius))
-                    continue;
-
-                // We choose the distance level (LOD) to display first:
-                //   - LODBias = 100 means we always use the highest detail.
-                //   - LODBias < 100 means we operate as normal (using the highest detail in-range of the camera) but
-                //     scaling it by LODBias.
-                //
-                // However, for the viewing distance (and view sphere), we use a slightly different calculation:
-                //   - LODBias = 100 means we always use the *lowest* detail viewing distance.
-                //   - LODBias < 100 means we operate as normal (see above).
-                //
-                // The reason for this disparity is that LODBias = 100 is special, because it means "always use
-                // highest detail", but this by itself is not useful unless we keep using the normal (LODBias-scaled)
-                // viewing distance - right down to the lowest detail viewing distance. Otherwise, we'll scale the
-                // highest detail viewing distance up by 100% and then the object will just disappear!
-
-                if (Viewer.Settings.LODBias == 100)
-                    // Maximum detail!
-                    displayDetailLevel = 0;
-                else if (Viewer.Settings.LODBias > -100)
-                    // Not minimum detail, so find the correct level (with scaling by LODBias)
-                    while ((displayDetailLevel > 0) && Viewer.Camera.InRange(mstsLocation, lodControl.DistanceLevels[displayDetailLevel - 1].ViewSphereRadius, lodControl.DistanceLevels[displayDetailLevel - 1].ViewingDistance * lodBias))
-                        displayDetailLevel--;
-
-                var displayDetail = lodControl.DistanceLevels[displayDetailLevel];
-                var distanceDetail = Viewer.Settings.LODBias == 100
-                    ? lodControl.DistanceLevels[lodControl.DistanceLevels.Length - 1]
-                    : displayDetail;
-
-                // If set, extend the lowest LOD to the maximum viewing distance.
-                if (Viewer.Settings.LODViewingExtention && displayDetailLevel == lodControl.DistanceLevels.Length - 1)
-                    distanceDetail.ViewingDistance = float.MaxValue;
-
-                for (var i = 0; i < displayDetail.SubObjects.Length; i++)
-                {
-                    var subObject = displayDetail.SubObjects[i];
-
-                    // The 1st subobject (note that index 0 is the main object itself) is hidden during the day if HasNightSubObj is true.
-                    if ((subObjVisible != null && !subObjVisible[i]) || (i == 1 && HasNightSubObj && Viewer.MaterialManager.sunDirection.Y >= 0))
-                        continue;
-
-                    foreach (var shapePrimitive in subObject.ShapePrimitives)
-                    {
-                        Matrix startingPoint = Matrix.Identity;
-                        var hi = shapePrimitive.HierarchyIndex;
-                        while (hi >= 0 && hi < shapePrimitive.Hierarchy.Length)
-                        {
-                            MatrixExtension.Multiply(in startingPoint, in animatedXNAMatrices[hi], out Matrix result);
-                            hi = shapePrimitive.Hierarchy[hi];
-                            startingPoint = result;
-                        }
-                        MatrixExtension.Multiply(in startingPoint, in xnaDTileTranslation, out Matrix xnaMatrix);
-
-                        // TODO make shadows depend on shape overrides
-
-                        var interior = (flags & ShapeFlags.Interior) != 0;
-                        frame.AddAutoPrimitive(mstsLocation, distanceDetail.ViewSphereRadius, distanceDetail.ViewingDistance * lodBias, shapePrimitive.Material, shapePrimitive, interior ? RenderPrimitiveGroup.Interior : RenderPrimitiveGroup.World, ref xnaMatrix, flags);
-                    }
-                }
-            }
-        }
-
-        public Matrix GetMatrixProduct(int iNode)
-        {
-            int[] h = LodControls[0].DistanceLevels[0].SubObjects[0].ShapePrimitives[0].Hierarchy;
-            Matrix matrix = Matrix.Identity;
-            while (iNode != -1)
-            {
-                matrix *= Matrices[iNode];
-                iNode = h[iNode];
-            }
-            return matrix;
-        }
-
-        public int GetParentMatrix(int iNode)
-        {
-            return LodControls[0].DistanceLevels[0].SubObjects[0].ShapePrimitives[0].Hierarchy[iNode];
-        }
-
-        [CallOnThread("Loader")]
-        internal void Mark()
-        {
-            Viewer.ShapeManager.Mark(this);
-            foreach (var lod in LodControls)
-                lod.Mark();
-        }
-    }
-
-    public class TrItemLabel
-    {
-        public readonly WorldPosition Location;
-        public readonly string ItemName;
-
-        /// <summary>
-        /// Construct and initialize the class.
-        /// This constructor is for the labels of track items in TDB and W Files such as sidings and platforms.
-        /// </summary>
-        public TrItemLabel(Viewer viewer, WorldPosition position, TrObject trObj)
-        {
-            Location = position;
-            var i = 0;
-            while (true)
-            {
-                var trID = trObj.getTrItemID(i);
-                if (trID < 0)
-                    break;
-                var trItem = viewer.Simulator.TDB.TrackDB.TrItemTable[trID];
-                if (trItem == null)
-                    continue;
-                ItemName = trItem.ItemName;
-                i++;
-            }
-        }
-    }
-}
-=======
-﻿// COPYRIGHT 2009, 2010, 2011, 2012, 2013, 2014 by the Open Rails project.
-// 
-// This file is part of Open Rails.
-// 
-// Open Rails is free software: you can redistribute it and/or modify
-// it under the terms of the GNU General Public License as published by
-// the Free Software Foundation, either version 3 of the License, or
-// (at your option) any later version.
-// 
-// Open Rails is distributed in the hope that it will be useful,
-// but WITHOUT ANY WARRANTY; without even the implied warranty of
-// MERCHANTABILITY or FITNESS FOR A PARTICULAR PURPOSE.  See the
-// GNU General Public License for more details.
-// 
-// You should have received a copy of the GNU General Public License
-// along with Open Rails.  If not, see <http://www.gnu.org/licenses/>.
-
-// This file is the responsibility of the 3D & Environment Team. 
-
-// Experimental code which collapses unnecessarily duplicated primitives when loading shapes.
-// WANRING: Slower and not guaranteed to work!
-//#define OPTIMIZE_SHAPES_ON_LOAD
-
-// Prints out lots of diagnostic information about the construction of shapes, with regards their sub-objects and hierarchies.
-//#define DEBUG_SHAPE_HIERARCHY
-
-// Adds bright green arrows to all normal shapes indicating the direction of their normals.
-//#define DEBUG_SHAPE_NORMALS
-
-using Microsoft.Xna.Framework;
-using Microsoft.Xna.Framework.Graphics;
-using Orts.Formats.Msts;
-using Orts.Simulation;
-using Orts.Simulation.RollingStocks;
-using Orts.Viewer3D.Common;
-using ORTS.Common;
-using System;
-using System.Collections.Generic;
-using System.Diagnostics;
-using System.IO;
-using System.Linq;
-using System.Threading;
-using Event = Orts.Common.Event;
-using Events = Orts.Common.Events;
-
-namespace Orts.Viewer3D
-{
-    [CallOnThread("Loader")]
-    public class SharedShapeManager
-    {
-        readonly Viewer Viewer;
-
-        Dictionary<string, SharedShape> Shapes = new Dictionary<string, SharedShape>();
-        Dictionary<string, bool> ShapeMarks;
-        SharedShape EmptyShape;
-
-        [CallOnThread("Render")]
-        internal SharedShapeManager(Viewer viewer)
-        {
-            Viewer = viewer;
-            EmptyShape = new SharedShape(Viewer);
-        }
-
-        public SharedShape Get(string path)
-        {
-            if (Thread.CurrentThread.Name != "Loader Process")
-                Trace.TraceError("SharedShapeManager.Get incorrectly called by {0}; must be Loader Process or crashes will occur.", Thread.CurrentThread.Name);
-
-            if (path == null || path == EmptyShape.FilePath)
-                return EmptyShape;
-
-            path = path.ToLowerInvariant();
-            if (!Shapes.ContainsKey(path))
-            {
-                try
-                {
-                    Shapes.Add(path, new SharedShape(Viewer, path));
-                }
-                catch (Exception error)
-                {
-                    Trace.WriteLine(new FileLoadException(path, error));
-                    Shapes.Add(path, EmptyShape);
-                }
-            }
-            return Shapes[path];
-        }
-
-        public void Mark()
-        {
-            ShapeMarks = new Dictionary<string, bool>(Shapes.Count);
-            foreach (var path in Shapes.Keys)
-                ShapeMarks.Add(path, false);
-        }
-
-        public void Mark(SharedShape shape)
-        {
-            if (Shapes.ContainsValue(shape))
-                ShapeMarks[Shapes.First(kvp => kvp.Value == shape).Key] = true;
-        }
-
-        public void Sweep()
-        {
-            foreach (var path in ShapeMarks.Where(kvp => !kvp.Value).Select(kvp => kvp.Key))
-                Shapes.Remove(path);
-        }
-
-        [CallOnThread("Updater")]
-        public string GetStatus()
-        {
-            return Viewer.Catalog.GetPluralStringFmt("{0:F0} shape", "{0:F0} shapes", Shapes.Keys.Count);
-        }
-    }
-
-    [Flags]
-    public enum ShapeFlags
-    {
-        None = 0,
-        // Shape casts a shadow (scenery objects according to RE setting, and all train objects).
-        ShadowCaster = 1,
-        // Shape needs automatic z-bias to keep it out of trouble.
-        AutoZBias = 2,
-        // Shape is an interior and must be rendered in a separate group.
-        Interior = 4,
-        // NOTE: Use powers of 2 for values!
-    }
-
-    public class StaticShape
-    {
-        public readonly Viewer Viewer;
-        public readonly WorldPosition Location;
-        public readonly ShapeFlags Flags;
-        public readonly SharedShape SharedShape;
-
-        /// <summary>
-        /// Construct and initialize the class
-        /// This constructor is for objects described by a MSTS shape file
-        /// </summary>
-        public StaticShape(Viewer viewer, string path, WorldPosition position, ShapeFlags flags)
-        {
-            Viewer = viewer;
-            Location = position;
-            Flags = flags;
-            SharedShape = Viewer.ShapeManager.Get(path);
-        }
-
-        public virtual void PrepareFrame(RenderFrame frame, ElapsedTime elapsedTime)
-        {
-            SharedShape.PrepareFrame(frame, Location, Flags);
-        }
-
-        [CallOnThread("Loader")]
-        public virtual void Unload()
-        {
-        }
-
-        [CallOnThread("Loader")]
-        internal virtual void Mark()
-        {
-            SharedShape.Mark();
-        }
-    }
-
-    public class SharedStaticShapeInstance : StaticShape
-    {
-        readonly bool HasNightSubObj;
-        readonly float ObjectRadius;
-        readonly float ObjectViewingDistance;
-        readonly ShapePrimitiveInstances[] Primitives;
-
-        public SharedStaticShapeInstance(Viewer viewer, string path, List<StaticShape> shapes)
-            : base(viewer, path, GetCenterLocation(shapes), shapes[0].Flags)
-        {
-            HasNightSubObj = shapes[0].SharedShape.HasNightSubObj;
-
-            if (shapes[0].SharedShape.LodControls.Length > 0)
-            {
-                // We need both ends of the distance levels. We render the first but view as far as the last.
-                var dlHighest = shapes[0].SharedShape.LodControls[0].DistanceLevels.First();
-                var dlLowest = shapes[0].SharedShape.LodControls[0].DistanceLevels.Last();
-
-                // Object radius should extend from central location to the furthest instance location PLUS the actual object radius.
-                ObjectRadius = shapes.Max(s => (Location.Location - s.Location.Location).Length()) + dlHighest.ViewSphereRadius;
-
-                // Object viewing distance is easy because it's based on the outside of the object radius.
-                if (viewer.Settings.LODViewingExtention)
-                    ObjectViewingDistance = float.MaxValue;
-                else
-                    ObjectViewingDistance = dlLowest.ViewingDistance;
-            }
-
-            // Create all the primitives for the shared shape.
-            var prims = new List<ShapePrimitiveInstances>();
-            foreach (var lod in shapes[0].SharedShape.LodControls)
-                for (var subObjectIndex = 0; subObjectIndex < lod.DistanceLevels[0].SubObjects.Length; subObjectIndex++)
-                    foreach (var prim in lod.DistanceLevels[0].SubObjects[subObjectIndex].ShapePrimitives)
-                        prims.Add(new ShapePrimitiveInstances(viewer.GraphicsDevice, prim, GetMatricies(shapes, prim), subObjectIndex));
-            Primitives = prims.ToArray();
-        }
-
-        static WorldPosition GetCenterLocation(List<StaticShape> shapes)
-        {
-            var tileX = shapes.Min(s => s.Location.TileX);
-            var tileZ = shapes.Min(s => s.Location.TileZ);
-            Debug.Assert(tileX == shapes.Max(s => s.Location.TileX));
-            Debug.Assert(tileZ == shapes.Max(s => s.Location.TileZ));
-            var minX = shapes.Min(s => s.Location.Location.X);
-            var maxX = shapes.Max(s => s.Location.Location.X);
-            var minY = shapes.Min(s => s.Location.Location.Y);
-            var maxY = shapes.Max(s => s.Location.Location.Y);
-            var minZ = shapes.Min(s => s.Location.Location.Z);
-            var maxZ = shapes.Max(s => s.Location.Location.Z);
-            return new WorldPosition() { TileX = tileX, TileZ = tileZ, Location = new Vector3((minX + maxX) / 2, (minY + maxY) / 2, (minZ + maxZ) / 2) };
-        }
-
-        Matrix[] GetMatricies(List<StaticShape> shapes, ShapePrimitive shapePrimitive)
-        {
-            var matrix = Matrix.Identity;
-            var hi = shapePrimitive.HierarchyIndex;
-            while (hi >= 0 && hi < shapePrimitive.Hierarchy.Length && shapePrimitive.Hierarchy[hi] != -1)
-            {
-                matrix *= SharedShape.Matrices[hi];
-                hi = shapePrimitive.Hierarchy[hi];
-            }
-
-            var matricies = new Matrix[shapes.Count];
-            for (var i = 0; i < shapes.Count; i++)
-                matricies[i] = matrix * shapes[i].Location.XNAMatrix * Matrix.CreateTranslation(-Location.Location.X, -Location.Location.Y, Location.Location.Z);
-
-            return matricies;
-        }
-
-        public override void PrepareFrame(RenderFrame frame, ElapsedTime elapsedTime)
-        {
-            var dTileX = Location.TileX - Viewer.Camera.TileX;
-            var dTileZ = Location.TileZ - Viewer.Camera.TileZ;
-            var mstsLocation = Location.Location + new Vector3(dTileX * 2048, 0, dTileZ * 2048);
-            var xnaMatrix = Matrix.CreateTranslation(mstsLocation.X, mstsLocation.Y, -mstsLocation.Z);
-            foreach (var primitive in Primitives)
-                if (primitive.SubObjectIndex != 1 || !HasNightSubObj || Viewer.MaterialManager.sunDirection.Y < 0)
-                    frame.AddAutoPrimitive(mstsLocation, ObjectRadius, ObjectViewingDistance, primitive.Material, primitive, RenderPrimitiveGroup.World, ref xnaMatrix, Flags);
-        }
-    }
-
-    public class StaticTrackShape : StaticShape
-    {
-        public StaticTrackShape(Viewer viewer, string path, WorldPosition position)
-            : base(viewer, path, position, ShapeFlags.AutoZBias)
-        {
-        }
-    }
-
-    /// <summary>
-    /// Has a heirarchy of objects that can be moved by adjusting the XNAMatrices
-    /// at each node.
-    /// </summary>
-    public class PoseableShape : StaticShape
-    {
-        static Dictionary<string, bool> SeenShapeAnimationError = new Dictionary<string, bool>();
-
-        public Matrix[] XNAMatrices = new Matrix[0];  // the positions of the subobjects
-
-        public readonly int[] Hierarchy;
-
-        public PoseableShape(Viewer viewer, string path, WorldPosition initialPosition, ShapeFlags flags)
-            : base(viewer, path, initialPosition, flags)
-        {
-            XNAMatrices = new Matrix[SharedShape.Matrices.Length];
-            for (int iMatrix = 0; iMatrix < SharedShape.Matrices.Length; ++iMatrix)
-                XNAMatrices[iMatrix] = SharedShape.Matrices[iMatrix];
-
-            if (SharedShape.LodControls.Length > 0 && SharedShape.LodControls[0].DistanceLevels.Length > 0 && SharedShape.LodControls[0].DistanceLevels[0].SubObjects.Length > 0 && SharedShape.LodControls[0].DistanceLevels[0].SubObjects[0].ShapePrimitives.Length > 0)
-                Hierarchy = SharedShape.LodControls[0].DistanceLevels[0].SubObjects[0].ShapePrimitives[0].Hierarchy;
-            else
-                Hierarchy = new int[0];
-        }
-
-        public PoseableShape(Viewer viewer, string path, WorldPosition initialPosition)
-            : this(viewer, path, initialPosition, ShapeFlags.None)
-        {
-        }
-
-        public override void PrepareFrame(RenderFrame frame, ElapsedTime elapsedTime)
-        {
-            SharedShape.PrepareFrame(frame, Location, XNAMatrices, Flags);
-        }
-
-        /// <summary>
-        /// Adjust the pose of the specified node to the frame position specifed by key.
-        /// </summary>
-        public void AnimateMatrix(int iMatrix, float key)
-        {
-            // Animate the given matrix.
-            AnimateOneMatrix(iMatrix, key);
-
-            // Animate all child nodes in the hierarchy too.
-            for (var i = 0; i < Hierarchy.Length; i++)
-                if (Hierarchy[i] == iMatrix)
-                    AnimateMatrix(i, key);
-        }
-
-        void AnimateOneMatrix(int iMatrix, float key)
-        {
-            if (SharedShape.Animations == null || SharedShape.Animations.Count == 0)
-            {
-                if (!SeenShapeAnimationError.ContainsKey(SharedShape.FilePath))
-                    Trace.TraceInformation("Ignored missing animations data in shape {0}", SharedShape.FilePath);
-                SeenShapeAnimationError[SharedShape.FilePath] = true;
-                return;  // animation is missing
-            }
-
-            if (iMatrix < 0 || iMatrix >= SharedShape.Animations[0].anim_nodes.Count || iMatrix >= XNAMatrices.Length)
-            {
-                if (!SeenShapeAnimationError.ContainsKey(SharedShape.FilePath))
-                    Trace.TraceInformation("Ignored out of bounds matrix {1} in shape {0}", SharedShape.FilePath, iMatrix);
-                SeenShapeAnimationError[SharedShape.FilePath] = true;
-                return;  // mismatched matricies
-            }
-
-            var anim_node = SharedShape.Animations[0].anim_nodes[iMatrix];
-            if (anim_node.controllers.Count == 0)
-                return;  // missing controllers
-
-            // Start with the intial pose in the shape file.
-            var xnaPose = SharedShape.Matrices[iMatrix];
-
-            foreach (controller controller in anim_node.controllers)
-            {
-                // Determine the frame index from the current frame ('key'). We will be interpolating between two key
-                // frames (the items in 'controller') so we need to find the last one LESS than the current frame
-                // and interpolate with the one after it.
-                var index = 0;
-                for (var i = 0; i < controller.Count; i++)
-                    if (controller[i].Frame <= key)
-                        index = i;
-                    else if (controller[i].Frame > key) // Optimisation, not required for algorithm.
-                        break;
-
-                var position1 = controller[index];
-                var position2 = index + 1 < controller.Count ? controller[index + 1] : controller[index];
-                var frame1 = position1.Frame;
-                var frame2 = position2.Frame;
-
-                // Make sure to clamp the amount, as we can fall outside the frame range. Also ensure there's a
-                // difference between frame1 and frame2 or we'll crash.
-                var amount = frame1 < frame2 ? MathHelper.Clamp((key - frame1) / (frame2 - frame1), 0, 1) : 0;
-
-                if (position1.GetType() == typeof(slerp_rot))  // rotate the existing matrix
-                {
-                    slerp_rot MSTS1 = (slerp_rot)position1;
-                    slerp_rot MSTS2 = (slerp_rot)position2;
-                    Quaternion XNA1 = new Quaternion(MSTS1.X, MSTS1.Y, -MSTS1.Z, MSTS1.W);
-                    Quaternion XNA2 = new Quaternion(MSTS2.X, MSTS2.Y, -MSTS2.Z, MSTS2.W);
-                    Quaternion q = Quaternion.Slerp(XNA1, XNA2, amount);
-                    Vector3 location = xnaPose.Translation;
-                    xnaPose = Matrix.CreateFromQuaternion(q);
-                    xnaPose.Translation = location;
-                }
-                else if (position1.GetType() == typeof(linear_key))  // a key sets an absolute position, vs shifting the existing matrix
-                {
-                    linear_key MSTS1 = (linear_key)position1;
-                    linear_key MSTS2 = (linear_key)position2;
-                    Vector3 XNA1 = new Vector3(MSTS1.X, MSTS1.Y, -MSTS1.Z);
-                    Vector3 XNA2 = new Vector3(MSTS2.X, MSTS2.Y, -MSTS2.Z);
-                    Vector3 v = Vector3.Lerp(XNA1, XNA2, amount);
-                    xnaPose.Translation = v;
-                }
-                else if (position1.GetType() == typeof(tcb_key)) // a tcb_key sets an absolute rotation, vs rotating the existing matrix
-                {
-                    tcb_key MSTS1 = (tcb_key)position1;
-                    tcb_key MSTS2 = (tcb_key)position2;
-                    Quaternion XNA1 = new Quaternion(MSTS1.X, MSTS1.Y, -MSTS1.Z, MSTS1.W);
-                    Quaternion XNA2 = new Quaternion(MSTS2.X, MSTS2.Y, -MSTS2.Z, MSTS2.W);
-                    Quaternion q = Quaternion.Slerp(XNA1, XNA2, amount);
-                    Vector3 location = xnaPose.Translation;
-                    xnaPose = Matrix.CreateFromQuaternion(q);
-                    xnaPose.Translation = location;
-                }
-            }
-            XNAMatrices[iMatrix] = xnaPose;  // update the matrix
-        }
-    }
-
-    /// <summary>
-    /// An animated shape has a continuous repeating motion defined
-    /// in the animations of the shape file.
-    /// </summary>
-    public class AnimatedShape : PoseableShape
-    {
-        protected float AnimationKey;  // advances with time
-        protected float FrameRateMultiplier = 1; // e.g. in passenger view shapes MSTS divides by 30 the frame rate; this is the inverse
-
-        /// <summary>
-        /// Construct and initialize the class
-        /// </summary>
-        public AnimatedShape(Viewer viewer, string path, WorldPosition initialPosition, ShapeFlags flags, float frameRateDivisor = 1.0f)
-            : base(viewer, path, initialPosition, flags)
-        {
-            FrameRateMultiplier = 1 / frameRateDivisor;
-        }
-
-        public AnimatedShape(Viewer viewer, string path, WorldPosition initialPosition)
-            : this(viewer, path, initialPosition, ShapeFlags.None)
-        {
-        }
-
-        public override void PrepareFrame(RenderFrame frame, ElapsedTime elapsedTime)
-        {
-            // if the shape has animations
-            if (SharedShape.Animations != null && SharedShape.Animations.Count > 0 && SharedShape.Animations[0].FrameCount > 1)
-            {
-                AnimationKey += SharedShape.Animations[0].FrameRate * elapsedTime.ClockSeconds * FrameRateMultiplier;
-                while (AnimationKey > SharedShape.Animations[0].FrameCount) AnimationKey -= SharedShape.Animations[0].FrameCount;
-                while (AnimationKey < 0) AnimationKey += SharedShape.Animations[0].FrameCount;
-
-                // Update the pose for each matrix
-                for (var matrix = 0; matrix < SharedShape.Matrices.Length; ++matrix)
-                    AnimateMatrix(matrix, AnimationKey);
-            }
-            SharedShape.PrepareFrame(frame, Location, XNAMatrices, Flags);
-        }
-    }
-
-    public class SwitchTrackShape : PoseableShape
-    {
-        protected float AnimationKey;  // tracks position of points as they move left and right
-
-        TrJunctionNode TrJunctionNode;  // has data on current aligment for the switch
-        uint MainRoute;                  // 0 or 1 - which route is considered the main route
-
-        public SwitchTrackShape(Viewer viewer, string path, WorldPosition position, TrJunctionNode trj)
-            : base(viewer, path, position, ShapeFlags.AutoZBias)
-        {
-            TrJunctionNode = trj;
-            TrackShape TS = viewer.Simulator.TSectionDat.TrackShapes.Get(TrJunctionNode.ShapeIndex);
-            MainRoute = TS.MainRoute;
-        }
-
-        public override void PrepareFrame(RenderFrame frame, ElapsedTime elapsedTime)
-        {
-            // ie, with 2 frames of animation, the key will advance from 0 to 1
-            if (TrJunctionNode.SelectedRoute == MainRoute)
-            {
-                if (AnimationKey > 0.001) AnimationKey -= 0.002f * elapsedTime.ClockSeconds * 1000.0f;
-                if (AnimationKey < 0.001) AnimationKey = 0;
-            }
-            else
-            {
-                if (AnimationKey < 0.999) AnimationKey += 0.002f * elapsedTime.ClockSeconds * 1000.0f;
-                if (AnimationKey > 0.999) AnimationKey = 1.0f;
-            }
-
-            // Update the pose
-            for (int iMatrix = 0; iMatrix < SharedShape.Matrices.Length; ++iMatrix)
-                AnimateMatrix(iMatrix, AnimationKey);
-
-            SharedShape.PrepareFrame(frame, Location, XNAMatrices, Flags);
-        }
-    }
-
-    public class SpeedPostShape : PoseableShape
-    {
-        SpeedPostObj SpeedPostObj;  // has data on current aligment for the switch
-        VertexPositionNormalTexture[] VertexList;
-        int NumVertices;
-        int NumIndices;
-        public short[] TriangleListIndices;// Array of indices to vertices for triangles
-
-        protected float AnimationKey;  // tracks position of points as they move left and right
-        ShapePrimitive shapePrimitive;
-        public SpeedPostShape(Viewer viewer, string path, WorldPosition position, SpeedPostObj spo)
-            : base(viewer, path, position)
-        {
-
-            SpeedPostObj = spo;
-            var maxVertex = SpeedPostObj.Sign_Shape.NumShapes * 48;// every face has max 7 digits, each has 2 triangles
-            var material = viewer.MaterialManager.Load("Scenery", Helpers.GetRouteTextureFile(viewer.Simulator, Helpers.TextureFlags.None, SpeedPostObj.Speed_Digit_Tex), (int)(SceneryMaterialOptions.None | SceneryMaterialOptions.AlphaBlendingBlend), 0);
-
-            // Create and populate a new ShapePrimitive
-            NumVertices = NumIndices = 0;
-            var i = 0; var id = -1; var size = SpeedPostObj.Text_Size.Size; var idlocation = 0;
-            id = SpeedPostObj.GetTrItemID(idlocation);
-            while (id >= 0)
-            {
-                SpeedPostItem item;
-                string speed = "";
-                try
-                {
-                    item = (SpeedPostItem)(viewer.Simulator.TDB.TrackDB.TrItemTable[id]);
-                }
-                catch
-                {
-                    throw;  // Error to be handled in Scenery.cs
-                }
-
-                //determine what to show: speed or number used in German routes
-                if (item.ShowNumber)
-                {
-                    speed += item.DisplayNumber;
-                    if (!item.ShowDot) speed.Replace(".", "");
-                }
-                else
-                {
-                    //determine if the speed is for passenger or freight
-                    if (item.IsFreight == true && item.IsPassenger == false) speed += "F";
-                    else if (item.IsFreight == false && item.IsPassenger == true) speed += "P";
-
-                    if (item != null) speed += item.SpeedInd;
-                }
-                VertexList = new VertexPositionNormalTexture[maxVertex];
-                TriangleListIndices = new short[maxVertex / 2 * 3]; // as is NumIndices
-
-                for (i = 0; i < SpeedPostObj.Sign_Shape.NumShapes; i++)
-                {
-                    //start position is the center of the text
-                    var start = new Vector3(SpeedPostObj.Sign_Shape.ShapesInfo[4 * i + 0], SpeedPostObj.Sign_Shape.ShapesInfo[4 * i + 1], SpeedPostObj.Sign_Shape.ShapesInfo[4 * i + 2]);
-                    var rotation = SpeedPostObj.Sign_Shape.ShapesInfo[4 * i + 3];
-
-                    //find the left-most of text
-                    Vector3 offset;
-                    if (Math.Abs(SpeedPostObj.Text_Size.DY) > 0.01) offset = new Vector3(0 - size / 2, 0, 0);
-                    else offset = new Vector3(0, 0 - size / 2, 0);
-                    offset.X -= speed.Length * SpeedPostObj.Text_Size.DX / 2;
-
-                    offset.Y -= speed.Length * SpeedPostObj.Text_Size.DY / 2;
-
-                    for (var j = 0; j < speed.Length; j++)
-                    {
-                        var tX = GetTextureCoordX(speed[j]); var tY = GetTextureCoordY(speed[j]);
-                        var rot = Matrix.CreateRotationY(-rotation);
-
-                        //the left-bottom vertex
-                        Vector3 v = new Vector3(offset.X, offset.Y, 0.01f);
-                        v = Vector3.Transform(v, rot);
-                        v += start; Vertex v1 = new Vertex(v.X, v.Y, v.Z, 0, 0, -1, tX, tY);
-
-                        //the right-bottom vertex
-                        v.X = offset.X + size; v.Y = offset.Y; v.Z = 0.01f;
-                        v = Vector3.Transform(v, rot);
-                        v += start; Vertex v2 = new Vertex(v.X, v.Y, v.Z, 0, 0, -1, tX + 0.25f, tY);
-
-                        //the right-top vertex
-                        v.X = offset.X + size; v.Y = offset.Y + size; v.Z = 0.01f;
-                        v = Vector3.Transform(v, rot);
-                        v += start; Vertex v3 = new Vertex(v.X, v.Y, v.Z, 0, 0, -1, tX + 0.25f, tY - 0.25f);
-
-                        //the left-top vertex
-                        v.X = offset.X; v.Y = offset.Y + size; v.Z = 0.01f;
-                        v = Vector3.Transform(v, rot);
-                        v += start; Vertex v4 = new Vertex(v.X, v.Y, v.Z, 0, 0, -1, tX, tY - 0.25f);
-
-                        //memory may not be enough
-                        if (NumVertices > maxVertex - 4)
-                        {
-                            VertexPositionNormalTexture[] TempVertexList = new VertexPositionNormalTexture[maxVertex + 128];
-                            short[] TempTriangleListIndices = new short[(maxVertex + 128) / 2 * 3]; // as is NumIndices
-                            for (var k = 0; k < maxVertex; k++) TempVertexList[k] = VertexList[k];
-                            for (var k = 0; k < maxVertex / 2 * 3; k++) TempTriangleListIndices[k] = TriangleListIndices[k];
-                            TriangleListIndices = TempTriangleListIndices;
-                            VertexList = TempVertexList;
-                            maxVertex += 128;
-                        }
-
-                        //create first triangle
-                        TriangleListIndices[NumIndices++] = (short)NumVertices;
-                        TriangleListIndices[NumIndices++] = (short)(NumVertices + 2);
-                        TriangleListIndices[NumIndices++] = (short)(NumVertices + 1);
-                        // Second triangle:
-                        TriangleListIndices[NumIndices++] = (short)NumVertices;
-                        TriangleListIndices[NumIndices++] = (short)(NumVertices + 3);
-                        TriangleListIndices[NumIndices++] = (short)(NumVertices + 2);
-
-                        //create vertex
-                        VertexList[NumVertices].Position = v1.Position; VertexList[NumVertices].Normal = v1.Normal; VertexList[NumVertices].TextureCoordinate = v1.TexCoord;
-                        VertexList[NumVertices + 1].Position = v2.Position; VertexList[NumVertices + 1].Normal = v2.Normal; VertexList[NumVertices + 1].TextureCoordinate = v2.TexCoord;
-                        VertexList[NumVertices + 2].Position = v3.Position; VertexList[NumVertices + 2].Normal = v3.Normal; VertexList[NumVertices + 2].TextureCoordinate = v3.TexCoord;
-                        VertexList[NumVertices + 3].Position = v4.Position; VertexList[NumVertices + 3].Normal = v4.Normal; VertexList[NumVertices + 3].TextureCoordinate = v4.TexCoord;
-                        NumVertices += 4;
-                        offset.X += SpeedPostObj.Text_Size.DX; offset.Y += SpeedPostObj.Text_Size.DY; //move to next digit
-                    }
-
-                }
-                idlocation++;
-                id = SpeedPostObj.GetTrItemID(idlocation);
-            }
-            //create the shape primitive
-            short[] newTList = new short[NumIndices];
-            for (i = 0; i < NumIndices; i++) newTList[i] = TriangleListIndices[i];
-            VertexPositionNormalTexture[] newVList = new VertexPositionNormalTexture[NumVertices];
-            for (i = 0; i < NumVertices; i++) newVList[i] = VertexList[i];
-            IndexBuffer IndexBuffer = new IndexBuffer(viewer.GraphicsDevice, typeof(short),
-                                                            NumIndices, BufferUsage.WriteOnly);
-            IndexBuffer.SetData(newTList);
-            shapePrimitive = new ShapePrimitive(material, new SharedShape.VertexBufferSet(newVList, viewer.GraphicsDevice), IndexBuffer, 0, NumVertices, NumIndices / 3, new[] { -1 }, 0);
-
-        }
-
-        static float GetTextureCoordX(char c)
-        {
-            float x = (c - '0') % 4 * 0.25f;
-            if (c == '.') x = 0;
-            else if (c == 'P') x = 0.5f;
-            else if (c == 'F') x = 0.75f;
-            if (x < 0) x = 0;
-            if (x > 1) x = 1;
-            return x;
-        }
-
-        static float GetTextureCoordY(char c)
-        {
-            if (c == '0' || c == '1' || c == '2' || c == '3') return 0.25f;
-            if (c == '4' || c == '5' || c == '6' || c == '7') return 0.5f;
-            if (c == '8' || c == '9' || c == 'P' || c == 'F') return 0.75f;
-            return 1.0f;
-        }
-
-        public override void PrepareFrame(RenderFrame frame, ElapsedTime elapsedTime)
-        {
-            // Offset relative to the camera-tile origin
-            int dTileX = this.Location.TileX - Viewer.Camera.TileX;
-            int dTileZ = this.Location.TileZ - Viewer.Camera.TileZ;
-            Vector3 tileOffsetWrtCamera = new Vector3(dTileX * 2048, 0, -dTileZ * 2048);
-
-            // Initialize xnaXfmWrtCamTile to object-tile to camera-tile translation:
-            Matrix xnaXfmWrtCamTile = Matrix.CreateTranslation(tileOffsetWrtCamera);
-            xnaXfmWrtCamTile = this.Location.XNAMatrix * xnaXfmWrtCamTile; // Catenate to world transformation
-            // (Transformation is now with respect to camera-tile origin)
-
-            // TODO: Make this use AddAutoPrimitive instead.
-            frame.AddPrimitive(this.shapePrimitive.Material, this.shapePrimitive, RenderPrimitiveGroup.World, ref xnaXfmWrtCamTile, ShapeFlags.None);
-
-            // Update the pose
-            for (int iMatrix = 0; iMatrix < SharedShape.Matrices.Length; ++iMatrix)
-                AnimateMatrix(iMatrix, AnimationKey);
-
-            SharedShape.PrepareFrame(frame, Location, XNAMatrices, Flags);
-        }
-
-        internal override void Mark()
-        {
-            shapePrimitive.Mark();
-            base.Mark();
-        }
-    } // class SpeedPostShape
-
-    public class LevelCrossingShape : PoseableShape
-    {
-        readonly LevelCrossingObj CrossingObj;
-		readonly SoundSource Sound;
-		readonly LevelCrossing Crossing;
-
-        readonly float AnimationFrames;
-        readonly float AnimationSpeed;
-        bool Opening = true;
-        float AnimationKey;
-
-        public LevelCrossingShape(Viewer viewer, string path, WorldPosition position, ShapeFlags shapeFlags, LevelCrossingObj crossingObj)
-            : base(viewer, path, position, shapeFlags)
-        {
-            CrossingObj = crossingObj;
-            if (!CrossingObj.silent)
-            {
-                var soundFileName = "";
-                if (CrossingObj.SoundFileName != "") soundFileName = CrossingObj.SoundFileName;
-                else if (SharedShape.SoundFileName != "") soundFileName = SharedShape.SoundFileName;
-                else if (viewer.Simulator.TRK.Tr_RouteFile.DefaultCrossingSMS != null) soundFileName = viewer.Simulator.TRK.Tr_RouteFile.DefaultCrossingSMS;
-                if (soundFileName != "")
-                {
-                    var soundPath = viewer.Simulator.RoutePath + @"\\sound\\" + soundFileName;
-                    try
-                    {
-                        Sound = new SoundSource(viewer, position.WorldLocation, Events.Source.MSTSCrossing, soundPath);
-                        viewer.SoundProcess.AddSoundSources(this, new List<SoundSourceBase>() { Sound });
-                    }
-                    catch
-                    {
-                        soundPath = viewer.Simulator.BasePath + @"\\sound\\" + soundFileName;
-                        try
-                        {
-                            Sound = new SoundSource(viewer, position.WorldLocation, Events.Source.MSTSCrossing, soundPath);
-                            viewer.SoundProcess.AddSoundSources(this, new List<SoundSourceBase>() { Sound });
-                        }
-                        catch (Exception error)
-                        {
-                            Trace.WriteLine(new FileLoadException(soundPath, error));
-                        }
-                    }
-                }
-            }
-            Crossing = viewer.Simulator.LevelCrossings.CreateLevelCrossing(
-                position,
-                from tid in CrossingObj.trItemIDList where tid.db == 0 select tid.dbID,
-                from tid in CrossingObj.trItemIDList where tid.db == 1 select tid.dbID,
-                CrossingObj.levelCrParameters.warningTime,
-                CrossingObj.levelCrParameters.minimumDistance);
-            // If there are no animations, we leave the frame count and speed at 0 and nothing will try to animate.
-            if (SharedShape.Animations != null && SharedShape.Animations.Count > 0)
-            {
-                // LOOPED COSSINGS (animTiming < 0)
-                //     MSTS plays through all the frames of the animation for "closed" and sits on frame 0 for "open". The
-                //     speed of animation is the normal speed (frame rate at 30FPS) scaled by the timing value. Since the
-                //     timing value is negative, the animation actually plays in reverse.
-                // NON-LOOPED CROSSINGS (animTiming > 0)
-                //     MSTS plays through the first 1.0 seconds of the animation forwards for closing and backwards for
-                //     opening. The number of frames defined doesn't matter; the animation is limited by time so the frame
-                //     rate (based on 30FPS) is what's needed.
-                AnimationFrames = CrossingObj.levelCrTiming.animTiming < 0 ? SharedShape.Animations[0].FrameCount : SharedShape.Animations[0].FrameRate / 30f;
-                AnimationSpeed = SharedShape.Animations[0].FrameRate / 30f / CrossingObj.levelCrTiming.animTiming;
-            }
-        }
-
-        public override void Unload()
-        {
-            if (Sound != null)
-            {
-                Viewer.SoundProcess.RemoveSoundSources(this);
-                Sound.Dispose();
-            }
-            base.Unload();
-        }
-
-        public override void PrepareFrame(RenderFrame frame, ElapsedTime elapsedTime)
-        {
-            if (CrossingObj.visible != true)
-                return;
-
-            if (Opening == Crossing.HasTrain)
-            {
-                Opening = !Crossing.HasTrain;
-                if (Sound != null) Sound.HandleEvent(Opening ? Event.CrossingOpening : Event.CrossingClosing);
-            }
-
-            if (Opening)
-                AnimationKey -= elapsedTime.ClockSeconds * AnimationSpeed;
-            else
-                AnimationKey += elapsedTime.ClockSeconds * AnimationSpeed;
-
-            if (CrossingObj.levelCrTiming.animTiming < 0)
-            {
-                // Stick to frame 0 for "open" and loop for "closed".
-                if (Opening) AnimationKey = 0;
-                if (AnimationKey < 0) AnimationKey += AnimationFrames;
-            }
-            if (AnimationKey < 0) AnimationKey = 0;
-            if (AnimationKey > AnimationFrames) AnimationKey = AnimationFrames;
-
-            for (var i = 0; i < SharedShape.Matrices.Length; ++i)
-                AnimateMatrix(i, AnimationKey);
-
-            SharedShape.PrepareFrame(frame, Location, XNAMatrices, Flags);
-        }
-    }
-
-    public class HazzardShape : PoseableShape
-    {
-        readonly HazardObj HazardObj;
-        readonly Hazzard Hazzard;
-
-        readonly int AnimationFrames;
-        float Moved = 0f;
-        float AnimationKey;
-        float DelayHazAnimation;
-
-        public static HazzardShape CreateHazzard(Viewer viewer, string path, WorldPosition position, ShapeFlags shapeFlags, HazardObj hObj)
-        {
-            var h = viewer.Simulator.HazzardManager.AddHazzardIntoGame(hObj.itemId, hObj.FileName);
-            if (h == null) return null;
-            return new HazzardShape(viewer, viewer.Simulator.BasePath + @"\Global\Shapes\" + h.HazFile.Tr_HazardFile.FileName + "\0" + viewer.Simulator.BasePath + @"\Global\Textures", position, shapeFlags, hObj, h);
-
-        }
-
-        public HazzardShape(Viewer viewer, string path, WorldPosition position, ShapeFlags shapeFlags, HazardObj hObj, Hazzard h)
-            : base(viewer, path, position, shapeFlags)
-        {
-            HazardObj = hObj;
-            Hazzard = h;
-            AnimationFrames = SharedShape.Animations[0].FrameCount;
-        }
-
-        public override void Unload()
-        {
-            Viewer.Simulator.HazzardManager.RemoveHazzardFromGame(HazardObj.itemId);
-            base.Unload();
-        }
-
-        public override void PrepareFrame(RenderFrame frame, ElapsedTime elapsedTime)
-        {
-            if (Hazzard == null) return;
-            Vector2 CurrentRange;
-            AnimationKey += elapsedTime.ClockSeconds * 24f;
-            DelayHazAnimation += elapsedTime.ClockSeconds;
-            switch (Hazzard.state)
-            {
-                case Hazzard.State.Idle1:
-                    CurrentRange = Hazzard.HazFile.Tr_HazardFile.Idle_Key; break;
-                case Hazzard.State.Idle2:
-                    CurrentRange = Hazzard.HazFile.Tr_HazardFile.Idle_Key2; break;
-                case Hazzard.State.LookLeft:
-                    CurrentRange = Hazzard.HazFile.Tr_HazardFile.Surprise_Key_Left; break;
-                case Hazzard.State.LookRight:
-                    CurrentRange = Hazzard.HazFile.Tr_HazardFile.Surprise_Key_Right; break;
-                case Hazzard.State.Scared:
-                default:
-                    CurrentRange = Hazzard.HazFile.Tr_HazardFile.Success_Scarper_Key;
-                    if (Moved < Hazzard.HazFile.Tr_HazardFile.Distance)
-                    {
-                        var m = Hazzard.HazFile.Tr_HazardFile.Speed * elapsedTime.ClockSeconds;
-                        Moved += m;
-                        this.HazardObj.Position.Move(this.HazardObj.QDirection, m);
-                        Location.Location = new Vector3(this.HazardObj.Position.X, this.HazardObj.Position.Y, this.HazardObj.Position.Z);
-                    }
-                    else { Moved = 0; Hazzard.state = Hazzard.State.Idle1; }
-                    break;
-            }
-
-            if (Hazzard.state == Hazzard.State.Idle1 || Hazzard.state == Hazzard.State.Idle2)
-            {
-                if (DelayHazAnimation > 5f)
-                {
-                    if (AnimationKey < CurrentRange.X)
-                    {
-                        AnimationKey = CurrentRange.X;
-                        DelayHazAnimation = 0;
-                    }
-
-                    if (AnimationKey > CurrentRange.Y)
-                    {
-                        AnimationKey = CurrentRange.X;
-                        DelayHazAnimation = 0;
-                    }
-                }
-            }
-
-            if (Hazzard.state == Hazzard.State.LookLeft || Hazzard.state == Hazzard.State.LookRight)
-            {
-                if (AnimationKey < CurrentRange.X) AnimationKey = CurrentRange.X;
-                if (AnimationKey > CurrentRange.Y) AnimationKey = CurrentRange.Y;
-            }
-
-            if (Hazzard.state == Hazzard.State.Scared)
-            {
-                if (AnimationKey < CurrentRange.X) AnimationKey = CurrentRange.X;
-
-                if (AnimationKey > CurrentRange.Y) AnimationKey = CurrentRange.X;
-            }
-
-            for (var i = 0; i < SharedShape.Matrices.Length; ++i)
-                AnimateMatrix(i, AnimationKey);
-
-            //var pos = this.HazardObj.Position;
-
-            SharedShape.PrepareFrame(frame, Location, XNAMatrices, Flags);
-        }
-    }
-
-    public class FuelPickupItemShape : PoseableShape
-    {
-        readonly PickupObj FuelPickupItemObj;
-        readonly FuelPickupItem FuelPickupItem;
-        readonly SoundSource Sound;
-        readonly float FrameRate;
-
-        readonly int AnimationFrames;
-        protected float AnimationKey;
-
-
-        public FuelPickupItemShape(Viewer viewer, string path, WorldPosition position, ShapeFlags shapeFlags, PickupObj fuelpickupitemObj)
-            : base(viewer, path, position, shapeFlags)
-        {
-            FuelPickupItemObj = fuelpickupitemObj;
-
-
-            if (viewer.Simulator.TRK.Tr_RouteFile.DefaultDieselTowerSMS != null && FuelPickupItemObj.PickupType == 7) // Testing for Diesel PickupType
-            {
-                var soundPath = viewer.Simulator.RoutePath + @"\\sound\\" + viewer.Simulator.TRK.Tr_RouteFile.DefaultDieselTowerSMS;
-                try
-                {
-                    Sound = new SoundSource(viewer, position.WorldLocation, Events.Source.MSTSFuelTower, soundPath);
-                    viewer.SoundProcess.AddSoundSources(this, new List<SoundSourceBase>() { Sound });
-                }
-                catch
-                {
-                    soundPath = viewer.Simulator.BasePath + @"\\sound\\" + viewer.Simulator.TRK.Tr_RouteFile.DefaultDieselTowerSMS;
-                    try
-                    {
-                        Sound = new SoundSource(viewer, position.WorldLocation, Events.Source.MSTSFuelTower, soundPath);
-                        viewer.SoundProcess.AddSoundSources(this, new List<SoundSourceBase>() { Sound });
-                    }
-                    catch (Exception error)
-                    {
-                        Trace.WriteLine(new FileLoadException(soundPath, error));
-                    }
-                }
-            }
-            if (viewer.Simulator.TRK.Tr_RouteFile.DefaultWaterTowerSMS != null && FuelPickupItemObj.PickupType == 5) // Testing for Water PickupType
-            {
-                var soundPath = viewer.Simulator.RoutePath + @"\\sound\\" + viewer.Simulator.TRK.Tr_RouteFile.DefaultWaterTowerSMS;
-                try
-                {
-                    Sound = new SoundSource(viewer, position.WorldLocation, Events.Source.MSTSFuelTower, soundPath);
-                    viewer.SoundProcess.AddSoundSources(this, new List<SoundSourceBase>() { Sound });
-                }
-                catch
-                {
-                    soundPath = viewer.Simulator.BasePath + @"\\sound\\" + viewer.Simulator.TRK.Tr_RouteFile.DefaultWaterTowerSMS;
-                    try
-                    {
-                        Sound = new SoundSource(viewer, position.WorldLocation, Events.Source.MSTSFuelTower, soundPath);
-                        viewer.SoundProcess.AddSoundSources(this, new List<SoundSourceBase>() { Sound });
-                    }
-                    catch (Exception error)
-                    {
-                        Trace.WriteLine(new FileLoadException(soundPath, error));
-                    }
-                }
-            }
-            if (viewer.Simulator.TRK.Tr_RouteFile.DefaultCoalTowerSMS != null && (FuelPickupItemObj.PickupType == 6 || FuelPickupItemObj.PickupType == 2))
-            {
-                var soundPath = viewer.Simulator.RoutePath + @"\\sound\\" + viewer.Simulator.TRK.Tr_RouteFile.DefaultCoalTowerSMS;
-                try
-                {
-                    Sound = new SoundSource(viewer, position.WorldLocation, Events.Source.MSTSFuelTower, soundPath);
-                    viewer.SoundProcess.AddSoundSources(this, new List<SoundSourceBase>() { Sound });
-                }
-                catch
-                {
-                    soundPath = viewer.Simulator.BasePath + @"\\sound\\" + viewer.Simulator.TRK.Tr_RouteFile.DefaultCoalTowerSMS;
-                    try
-                    {
-                        Sound = new SoundSource(viewer, position.WorldLocation, Events.Source.MSTSFuelTower, soundPath);
-                        viewer.SoundProcess.AddSoundSources(this, new List<SoundSourceBase>() { Sound });
-                    }
-                    catch (Exception error)
-                    {
-                        Trace.WriteLine(new FileLoadException(soundPath, error));
-                    }
-                }
-            }
-            FuelPickupItem = viewer.Simulator.FuelManager.CreateFuelStation(position, from tid in FuelPickupItemObj.TrItemIDList where tid.db == 0 select tid.dbID);
-            AnimationFrames = 1;
-            FrameRate = 1;
-            if (SharedShape.Animations != null && SharedShape.Animations.Count > 0 && SharedShape.Animations[0].anim_nodes != null && SharedShape.Animations[0].anim_nodes.Count > 0)
-            {
-                FrameRate = SharedShape.Animations[0].FrameCount / FuelPickupItemObj.PickupAnimData.AnimationSpeed;
-                foreach (var anim_node in SharedShape.Animations[0].anim_nodes)
-                    if (anim_node.Name == "ANIMATED_PARTS")
-                    {
-                        AnimationFrames = SharedShape.Animations[0].FrameCount;
-                        break;
-                    }
-            }
-        }
-
-        public override void Unload()
-        {
-            if (Sound != null)
-            {
-                Viewer.SoundProcess.RemoveSoundSources(this);
-                Sound.Dispose();
-            }
-            base.Unload();
-        }
-
-        public override void PrepareFrame(RenderFrame frame, ElapsedTime elapsedTime)
-        {
-
-            // 0 can be used as a setting for instant animation.
-            if (FuelPickupItem.ReFill() && FuelPickupItemObj.UID == MSTSWagon.RefillProcess.ActivePickupObjectUID)
-            {
-                if (AnimationKey == 0 && Sound != null) Sound.HandleEvent(Event.FuelTowerDown);
-                if (FuelPickupItemObj.PickupAnimData.AnimationSpeed == 0) AnimationKey = 1.0f;
-                else if (AnimationKey < AnimationFrames)
-                    AnimationKey += elapsedTime.ClockSeconds * FrameRate;
-            }
-
-            if (!FuelPickupItem.ReFill() && AnimationKey > 0)
-            {
-                if (AnimationKey == AnimationFrames && Sound != null)
-                {
-                    Sound.HandleEvent(Event.FuelTowerTransferEnd);
-                    Sound.HandleEvent(Event.FuelTowerUp);
-                }
-                AnimationKey -= elapsedTime.ClockSeconds * FrameRate;
-            }
-
-            if (AnimationKey < 0)
-            {
-                AnimationKey = 0;
-            }
-            if (AnimationKey > AnimationFrames)
-            {
-                AnimationKey = AnimationFrames;
-                if (Sound != null) Sound.HandleEvent(Event.FuelTowerTransferStart);
-            }
-
-            for (var i = 0; i < SharedShape.Matrices.Length; ++i)
-                AnimateMatrix(i, AnimationKey);
-
-            SharedShape.PrepareFrame(frame, Location, XNAMatrices, Flags);
-        }
-    } // End Class FuelPickupItemShape
-
-    public class RoadCarShape : AnimatedShape
-    {
-        public RoadCarShape(Viewer viewer, string path)
-            : base(viewer, path, new WorldPosition())
-        {
-        }
-    }
-
-    public class TurntableShape : PoseableShape
-    {
-        protected float AnimationKey;  // advances with time
-        protected Turntable Turntable; // linked turntable data
-        readonly SoundSource Sound;
-        bool Rotating = false;
-        protected int IAnimationMatrix = -1; // index of animation matrix
-
-        /// <summary>
-        /// Construct and initialize the class
-        /// </summary>
-        public TurntableShape(Viewer viewer, string path, WorldPosition initialPosition, ShapeFlags flags, Turntable turntable, double startingY)
-            : base(viewer, path, initialPosition, flags)
-        {
-            Turntable = turntable;
-            Turntable.StartingY = (float)startingY;
-            AnimationKey = (Turntable.YAngle / (float)Math.PI * 1800.0f + 3600) % 3600.0f;
-            for (var imatrix = 0; imatrix < SharedShape.Matrices.Length; ++imatrix)
-            {
-                if (SharedShape.MatrixNames[imatrix].ToLower() == turntable.Animations[0].ToLower())
-                {
-                    IAnimationMatrix = imatrix;
-                    break;
-                }
-            }
-            if (viewer.Simulator.TRK.Tr_RouteFile.DefaultTurntableSMS != null)
-            {
-                var soundPath = viewer.Simulator.RoutePath + @"\\sound\\" + viewer.Simulator.TRK.Tr_RouteFile.DefaultTurntableSMS;
-                try
-                {
-                    Sound = new SoundSource(viewer, initialPosition.WorldLocation, Events.Source.ORTSTurntable, soundPath);
-                    viewer.SoundProcess.AddSoundSources(this, new List<SoundSourceBase>() { Sound });
-                }
-                catch
-                {
-                    soundPath = viewer.Simulator.BasePath + @"\\sound\\" + viewer.Simulator.TRK.Tr_RouteFile.DefaultTurntableSMS;
-                    try
-                    {
-                        Sound = new SoundSource(viewer, initialPosition.WorldLocation, Events.Source.ORTSTurntable, soundPath);
-                        viewer.SoundProcess.AddSoundSources(this, new List<SoundSourceBase>() { Sound });
-                    }
-                    catch (Exception error)
-                    {
-                        Trace.WriteLine(new FileLoadException(soundPath, error));
-                    }
-                }
-            }
-            for (var matrix = 0; matrix < SharedShape.Matrices.Length; ++matrix)
-                AnimateMatrix(matrix, AnimationKey);
-
-            var absAnimationMatrix = XNAMatrices[IAnimationMatrix];
-            Matrix.Multiply(ref absAnimationMatrix, ref Location.XNAMatrix, out absAnimationMatrix);
-            Turntable.ReInitTrainPositions(absAnimationMatrix);
-        }
-
-        public override void PrepareFrame(RenderFrame frame, ElapsedTime elapsedTime)
-        {
-            if (Turntable.GoToTarget)
-            {
-                AnimationKey = (Turntable.TargetY / (float)Math.PI * 1800.0f + 3600) % 3600.0f;
-            }
-
-            else if (Turntable.Counterclockwise)
-            {
-                AnimationKey += SharedShape.Animations[0].FrameRate * elapsedTime.ClockSeconds;
-            }
-            else if (Turntable.Clockwise)
-            {
-                AnimationKey -= SharedShape.Animations[0].FrameRate * elapsedTime.ClockSeconds;
-            }
-            while (AnimationKey > SharedShape.Animations[0].FrameCount) AnimationKey -= SharedShape.Animations[0].FrameCount;
-            while (AnimationKey < 0) AnimationKey += SharedShape.Animations[0].FrameCount;
-
-            Turntable.YAngle = MathHelper.WrapAngle(AnimationKey / 1800.0f * (float)Math.PI);
-
-            if ((Turntable.Clockwise || Turntable.Counterclockwise) && !Rotating)
-            {
-                Rotating = true;
-                if (Sound != null) Sound.HandleEvent(Turntable.TrainsOnMovingTable.Count == 1 &&
-                    Turntable.TrainsOnMovingTable[0].FrontOnBoard && Turntable.TrainsOnMovingTable[0].BackOnBoard ? Event.MovingTableMovingLoaded : Event.MovingTableMovingEmpty);
-            }
-            else if ((!Turntable.Clockwise && !Turntable.Counterclockwise && Rotating))
-            {
-                Rotating = false;
-                if (Sound != null) Sound.HandleEvent(Event.MovingTableStopped);
-            }
-
-            // Update the pose for each matrix
-            for (var matrix = 0; matrix < SharedShape.Matrices.Length; ++matrix)
-                AnimateMatrix(matrix, AnimationKey);
-
-            var absAnimationMatrix = XNAMatrices[IAnimationMatrix];
-            Matrix.Multiply(ref absAnimationMatrix, ref Location.XNAMatrix, out absAnimationMatrix);
-            Turntable.PerformUpdateActions(absAnimationMatrix);
-            SharedShape.PrepareFrame(frame, Location, XNAMatrices, Flags);
-        }
-    }
-
-    public class TransfertableShape : PoseableShape
-    {
-        protected float AnimationKey;  // advances with time
-        protected Transfertable Transfertable; // linked turntable data
-        readonly SoundSource Sound;
-        bool Translating = false;
-        protected int IAnimationMatrix = -1; // index of animation matrix
-
-        /// <summary>
-        /// Construct and initialize the class
-        /// </summary>
-        public TransfertableShape(Viewer viewer, string path, WorldPosition initialPosition, ShapeFlags flags, Transfertable transfertable)
-            : base(viewer, path, initialPosition, flags)
-        {
-            Transfertable = transfertable;
-            AnimationKey = (Transfertable.XPos - Transfertable.CenterOffset.X)/ Transfertable.Width * SharedShape.Animations[0].FrameCount;
-            for (var imatrix = 0; imatrix < SharedShape.Matrices.Length; ++imatrix)
-            {
-                if (SharedShape.MatrixNames[imatrix].ToLower() == transfertable.Animations[0].ToLower())
-                {
-                    IAnimationMatrix = imatrix;
-                    break;
-                }
-            }
-            if (viewer.Simulator.TRK.Tr_RouteFile.DefaultTurntableSMS != null)
-            {
-                var soundPath = viewer.Simulator.RoutePath + @"\\sound\\" + viewer.Simulator.TRK.Tr_RouteFile.DefaultTurntableSMS;
-                try
-                {
-                    Sound = new SoundSource(viewer, initialPosition.WorldLocation, Events.Source.ORTSTurntable, soundPath);
-                    viewer.SoundProcess.AddSoundSources(this, new List<SoundSourceBase>() { Sound });
-                }
-                catch
-                {
-                    soundPath = viewer.Simulator.BasePath + @"\\sound\\" + viewer.Simulator.TRK.Tr_RouteFile.DefaultTurntableSMS;
-                    try
-                    {
-                        Sound = new SoundSource(viewer, initialPosition.WorldLocation, Events.Source.ORTSTurntable, soundPath);
-                        viewer.SoundProcess.AddSoundSources(this, new List<SoundSourceBase>() { Sound });
-                    }
-                    catch (Exception error)
-                    {
-                        Trace.WriteLine(new FileLoadException(soundPath, error));
-                    }
-                }
-            }
-            for (var matrix = 0; matrix < SharedShape.Matrices.Length; ++matrix)
-                AnimateMatrix(matrix, AnimationKey);
-
-            var absAnimationMatrix = XNAMatrices[IAnimationMatrix];
-            Matrix.Multiply(ref absAnimationMatrix, ref Location.XNAMatrix, out absAnimationMatrix);
-            Transfertable.ReInitTrainPositions(absAnimationMatrix);
-        }
-
-        public override void PrepareFrame(RenderFrame frame, ElapsedTime elapsedTime)
-        {
-            if (Transfertable.GoToTarget)
-            {
-                AnimationKey = (Transfertable.TargetX - Transfertable.CenterOffset.X) / Transfertable.Width * SharedShape.Animations[0].FrameCount;
-            }
-
-            else if (Transfertable.Forward)
-            {
-                AnimationKey += SharedShape.Animations[0].FrameRate * elapsedTime.ClockSeconds;
-            }
-            else if (Transfertable.Reverse)
-            {
-                AnimationKey -= SharedShape.Animations[0].FrameRate * elapsedTime.ClockSeconds;
-            }
-            if (AnimationKey > SharedShape.Animations[0].FrameCount) AnimationKey = SharedShape.Animations[0].FrameCount;
-            if (AnimationKey < 0) AnimationKey = 0;
-
-            Transfertable.XPos = AnimationKey / SharedShape.Animations[0].FrameCount * Transfertable.Width + Transfertable.CenterOffset.X;
-
-            if ((Transfertable.Forward || Transfertable.Reverse) && !Translating)
-            {
-                Translating = true;
-                if (Sound != null) Sound.HandleEvent(Transfertable.TrainsOnMovingTable.Count == 1 &&
-                    Transfertable.TrainsOnMovingTable[0].FrontOnBoard && Transfertable.TrainsOnMovingTable[0].BackOnBoard ? Event.MovingTableMovingLoaded : Event.MovingTableMovingEmpty);
-            }
-            else if ((!Transfertable.Forward && !Transfertable.Reverse && Translating))
-            {
-                Translating = false;
-                if (Sound != null) Sound.HandleEvent(Event.MovingTableStopped);
-            }
-
-            // Update the pose for each matrix
-            for (var matrix = 0; matrix < SharedShape.Matrices.Length; ++matrix)
-                AnimateMatrix(matrix, AnimationKey);
-
-            var absAnimationMatrix = XNAMatrices[IAnimationMatrix];
-            Matrix.Multiply(ref absAnimationMatrix, ref Location.XNAMatrix, out absAnimationMatrix);
-            Transfertable.PerformUpdateActions(absAnimationMatrix, Location);
-            SharedShape.PrepareFrame(frame, Location, XNAMatrices, Flags);
-        }
-    }
-
-    public class ShapePrimitive : RenderPrimitive
-    {
-        public Material Material { get; protected set; }
-        public int[] Hierarchy { get; protected set; } // the hierarchy from the sub_object
-        public int HierarchyIndex { get; protected set; } // index into the hiearchy array which provides pose for this primitive
-
-        protected internal VertexBuffer VertexBuffer;
-        protected internal IndexBuffer IndexBuffer;
-        protected internal int MinVertexIndex;
-        protected internal int NumVerticies;
-        protected internal int PrimitiveCount;
-        protected internal VertexBufferBinding[] VertexBufferBindings;
-
-        public ShapePrimitive()
-        {
-        }
-
-        public ShapePrimitive(Material material, SharedShape.VertexBufferSet vertexBufferSet, IndexBuffer indexBuffer, int minVertexIndex, int numVerticies, int primitiveCount, int[] hierarchy, int hierarchyIndex)
-        {
-            Material = material;
-            VertexBuffer = vertexBufferSet.Buffer;
-            IndexBuffer = indexBuffer;
-            MinVertexIndex = minVertexIndex;
-            NumVerticies = numVerticies;
-            PrimitiveCount = primitiveCount;
-            Hierarchy = hierarchy;
-            HierarchyIndex = hierarchyIndex;
-
-            DummyVertexBuffer = new VertexBuffer(material.Viewer.GraphicsDevice, DummyVertexDeclaration, 1, BufferUsage.WriteOnly);
-            DummyVertexBuffer.SetData(DummyVertexData);
-            VertexBufferBindings = new[] { new VertexBufferBinding(VertexBuffer), new VertexBufferBinding(DummyVertexBuffer) };
-        }
-
-        public ShapePrimitive(Material material, SharedShape.VertexBufferSet vertexBufferSet, List<ushort> indexData, GraphicsDevice graphicsDevice, int[] hierarchy, int hierarchyIndex)
-            : this(material, vertexBufferSet, null, indexData.Min(), indexData.Max() - indexData.Min() + 1, indexData.Count / 3, hierarchy, hierarchyIndex)
-        {
-            IndexBuffer = new IndexBuffer(graphicsDevice, typeof(short), indexData.Count, BufferUsage.WriteOnly);
-            IndexBuffer.SetData(indexData.ToArray());
-        }
-
-        public override void Draw(GraphicsDevice graphicsDevice)
-        {
-            if (PrimitiveCount > 0)
-            {
-                // TODO consider sorting by Vertex set so we can reduce the number of SetSources required.
-                graphicsDevice.SetVertexBuffers(VertexBufferBindings);
-                graphicsDevice.Indices = IndexBuffer;
-                graphicsDevice.DrawIndexedPrimitives(PrimitiveType.TriangleList, 0, MinVertexIndex, NumVerticies, 0, PrimitiveCount);
-            }
-        }
-
-        [CallOnThread("Loader")]
-        public virtual void Mark()
-        {
-            Material.Mark();
-        }
-    }
-
-    struct ShapeInstanceData
-    {
-#pragma warning disable 0649
-        public Matrix World;
-#pragma warning restore 0649
-
-        public static readonly VertexElement[] VertexElements = {
-            new VertexElement(sizeof(float) * 0, VertexElementFormat.Vector4, VertexElementUsage.TextureCoordinate, 1),
-            new VertexElement(sizeof(float) * 4, VertexElementFormat.Vector4, VertexElementUsage.TextureCoordinate, 2),
-            new VertexElement(sizeof(float) * 8, VertexElementFormat.Vector4, VertexElementUsage.TextureCoordinate, 3),
-            new VertexElement(sizeof(float) * 12, VertexElementFormat.Vector4, VertexElementUsage.TextureCoordinate, 4),
-        };
-
-        public static int SizeInBytes = sizeof(float) * 16;
-    }
-
-    public class ShapePrimitiveInstances : RenderPrimitive
-    {
-        public Material Material { get; protected set; }
-        public int[] Hierarchy { get; protected set; } // the hierarchy from the sub_object
-        public int HierarchyIndex { get; protected set; } // index into the hiearchy array which provides pose for this primitive
-        public int SubObjectIndex { get; protected set; }
-
-        protected VertexBuffer VertexBuffer;
-        protected VertexDeclaration VertexDeclaration;
-        protected int VertexBufferStride;
-        protected IndexBuffer IndexBuffer;
-        protected int MinVertexIndex;
-        protected int NumVerticies;
-        protected int PrimitiveCount;
-
-        protected VertexBuffer InstanceBuffer;
-        protected VertexDeclaration InstanceDeclaration;
-        protected int InstanceBufferStride;
-        protected int InstanceCount;
-        protected VertexBufferBinding[] VertexBufferBindings;
-
-        internal ShapePrimitiveInstances(GraphicsDevice graphicsDevice, ShapePrimitive shapePrimitive, Matrix[] positions, int subObjectIndex)
-        {
-            Material = shapePrimitive.Material;
-            Hierarchy = shapePrimitive.Hierarchy;
-            HierarchyIndex = shapePrimitive.HierarchyIndex;
-            SubObjectIndex = subObjectIndex;
-            VertexBuffer = shapePrimitive.VertexBuffer;
-            VertexDeclaration = shapePrimitive.VertexBuffer.VertexDeclaration;
-            IndexBuffer = shapePrimitive.IndexBuffer;
-            MinVertexIndex = shapePrimitive.MinVertexIndex;
-            NumVerticies = shapePrimitive.NumVerticies;
-            PrimitiveCount = shapePrimitive.PrimitiveCount;
-
-            InstanceDeclaration = new VertexDeclaration(ShapeInstanceData.SizeInBytes, ShapeInstanceData.VertexElements);
-            InstanceBuffer = new VertexBuffer(graphicsDevice, InstanceDeclaration, positions.Length, BufferUsage.WriteOnly);
-            InstanceBuffer.SetData(positions);
-            InstanceCount = positions.Length;
-
-            VertexBufferBindings = new[] { new VertexBufferBinding(VertexBuffer), new VertexBufferBinding(InstanceBuffer, 0, 1) };
-        }
-
-        public override void Draw(GraphicsDevice graphicsDevice)
-        {
-            graphicsDevice.Indices = IndexBuffer;
-            graphicsDevice.SetVertexBuffers(VertexBufferBindings);
-            graphicsDevice.DrawInstancedPrimitives(PrimitiveType.TriangleList, 0, MinVertexIndex, NumVerticies, 0, PrimitiveCount, InstanceCount);
-        }
-    }
-
-#if DEBUG_SHAPE_NORMALS
-    public class ShapeDebugNormalsPrimitive : ShapePrimitive
-    {
-        public ShapeDebugNormalsPrimitive(Material material, SharedShape.VertexBufferSet vertexBufferSet, List<ushort> indexData, GraphicsDevice graphicsDevice, int[] hierarchy, int hierarchyIndex)
-        {
-            Material = material;
-            VertexBuffer = vertexBufferSet.DebugNormalsBuffer;
-            VertexDeclaration = vertexBufferSet.DebugNormalsDeclaration;
-            VertexBufferStride = vertexBufferSet.DebugNormalsDeclaration.GetVertexStrideSize(0);
-            var debugNormalsIndexBuffer = new List<ushort>(indexData.Count * SharedShape.VertexBufferSet.DebugNormalsVertexPerVertex);
-            for (var i = 0; i < indexData.Count; i++)
-                for (var j = 0; j < SharedShape.VertexBufferSet.DebugNormalsVertexPerVertex; j++)
-                    debugNormalsIndexBuffer.Add((ushort)(indexData[i] * SharedShape.VertexBufferSet.DebugNormalsVertexPerVertex + j));
-            IndexBuffer = new IndexBuffer(graphicsDevice, typeof(short), debugNormalsIndexBuffer.Count, BufferUsage.WriteOnly);
-            IndexBuffer.SetData(debugNormalsIndexBuffer.ToArray());
-            MinVertexIndex = indexData.Min() * SharedShape.VertexBufferSet.DebugNormalsVertexPerVertex;
-            NumVerticies = (indexData.Max() - indexData.Min() + 1) * SharedShape.VertexBufferSet.DebugNormalsVertexPerVertex;
-            PrimitiveCount = indexData.Count / 3 * SharedShape.VertexBufferSet.DebugNormalsVertexPerVertex;
-            Hierarchy = hierarchy;
-            HierarchyIndex = hierarchyIndex;
-        }
-
-        public override void Draw(GraphicsDevice graphicsDevice)
-        {
-            if (PrimitiveCount > 0)
-            {
-                graphicsDevice.VertexDeclaration = VertexDeclaration;
-                graphicsDevice.Vertices[0].SetSource(VertexBuffer, 0, VertexBufferStride);
-                graphicsDevice.Indices = IndexBuffer;
-                graphicsDevice.DrawIndexedPrimitives(PrimitiveType.TriangleList, 0, MinVertexIndex, NumVerticies, 0, PrimitiveCount);
-            }
-        }
-
-        [CallOnThread("Loader")]
-        public virtual void Mark()
-        {
-            Material.Mark();
-        }
-    }
-#endif
-
-    public class SharedShape
-    {
-        static List<string> ShapeWarnings = new List<string>();
-
-        // This data is common to all instances of the shape
-        public List<string> MatrixNames = new List<string>();
-        public Matrix[] Matrices = new Matrix[0];  // the original natural pose for this shape - shared by all instances
-        public animations Animations;
-        public LodControl[] LodControls;
-        public bool HasNightSubObj;
-        public int RootSubObjectIndex = 0;
-        //public bool negativeBogie = false;
-        public string SoundFileName = "";
-        public float BellAnimationFPS = 8;
-
-
-        readonly Viewer Viewer;
-        public readonly string FilePath;
-        public readonly string ReferencePath;
-
-        /// <summary>
-        /// Create an empty shape used as a sub when the shape won't load
-        /// </summary>
-        /// <param name="viewer"></param>
-        public SharedShape(Viewer viewer)
-        {
-            Viewer = viewer;
-            FilePath = "Empty";
-            LodControls = new LodControl[0];
-        }
-
-        /// <summary>
-        /// MSTS shape from shape file
-        /// </summary>
-        /// <param name="viewer"></param>
-        /// <param name="filePath">Path to shape's S file</param>
-        public SharedShape(Viewer viewer, string filePath)
-        {
-            Viewer = viewer;
-            FilePath = filePath;
-            if (filePath.Contains('\0'))
-            {
-                var parts = filePath.Split('\0');
-                FilePath = parts[0];
-                ReferencePath = parts[1];
-            }
-            LoadContent();
-        }
-
-        /// <summary>
-        /// Only one copy of the model is loaded regardless of how many copies are placed in the scene.
-        /// </summary>
-        void LoadContent()
-        {
-            Trace.Write("S");
-            var filePath = FilePath;
-            // commented lines allow reading the animation block from an additional file in an Openrails subfolder
-//           string dir = Path.GetDirectoryName(filePath);
-//            string file = Path.GetFileName(filePath);
-//            string orFilePath = dir + @"\openrails\" + file;
-            var sFile = new ShapeFile(filePath, Viewer.Settings.SuppressShapeWarnings);
-//            if (file.ToLower().Contains("turntable") && File.Exists(orFilePath))
-//            {
-//                sFile.ReadAnimationBlock(orFilePath);
-//            }
-
-
-            var textureFlags = Helpers.TextureFlags.None;
-            if (File.Exists(FilePath + "d"))
-            {
-                var sdFile = new ShapeDescriptorFile(FilePath + "d");
-                textureFlags = (Helpers.TextureFlags)sdFile.shape.ESD_Alternative_Texture;
-                if (FilePath != null && FilePath.Contains("\\global\\")) textureFlags |= Helpers.TextureFlags.SnowTrack;//roads and tracks are in global, as MSTS will always use snow texture in snow weather
-                HasNightSubObj = sdFile.shape.ESD_SubObj;
-                if ((textureFlags & Helpers.TextureFlags.Night) != 0 && FilePath.Contains("\\trainset\\"))
-                    textureFlags |= Helpers.TextureFlags.Underground;
-                SoundFileName = sdFile.shape.ESD_SoundFileName;
-                BellAnimationFPS = sdFile.shape.ESD_BellAnimationFPS;
-            }
-
-            var matrixCount = sFile.shape.matrices.Count;
-            MatrixNames.Capacity = matrixCount;
-            Matrices = new Matrix[matrixCount];
-            for (var i = 0; i < matrixCount; ++i)
-            {
-                MatrixNames.Add(sFile.shape.matrices[i].Name.ToUpper());
-                Matrices[i] = XNAMatrixFromMSTS(sFile.shape.matrices[i]);
-            }
-            Animations = sFile.shape.animations;
-
-#if DEBUG_SHAPE_HIERARCHY
-            var debugShapeHierarchy = new StringBuilder();
-            debugShapeHierarchy.AppendFormat("Shape {0}:\n", Path.GetFileNameWithoutExtension(FilePath).ToUpper());
-            for (var i = 0; i < MatrixNames.Count; ++i)
-                debugShapeHierarchy.AppendFormat("  Matrix {0,-2}: {1}\n", i, MatrixNames[i]);
-            for (var i = 0; i < sFile.shape.prim_states.Count; ++i)
-                debugShapeHierarchy.AppendFormat("  PState {0,-2}: flags={1,-8:X8} shader={2,-15} alpha={3,-2} vstate={4,-2} lstate={5,-2} zbias={6,-5:F3} zbuffer={7,-2} name={8}\n", i, sFile.shape.prim_states[i].flags, sFile.shape.shader_names[sFile.shape.prim_states[i].ishader], sFile.shape.prim_states[i].alphatestmode, sFile.shape.prim_states[i].ivtx_state, sFile.shape.prim_states[i].LightCfgIdx, sFile.shape.prim_states[i].ZBias, sFile.shape.prim_states[i].ZBufMode, sFile.shape.prim_states[i].Name);
-            for (var i = 0; i < sFile.shape.vtx_states.Count; ++i)
-                debugShapeHierarchy.AppendFormat("  VState {0,-2}: flags={1,-8:X8} lflags={2,-8:X8} lstate={3,-2} material={4,-3} matrix2={5,-2}\n", i, sFile.shape.vtx_states[i].flags, sFile.shape.vtx_states[i].LightFlags, sFile.shape.vtx_states[i].LightCfgIdx, sFile.shape.vtx_states[i].LightMatIdx, sFile.shape.vtx_states[i].Matrix2);
-            for (var i = 0; i < sFile.shape.light_model_cfgs.Count; ++i)
-            {
-                debugShapeHierarchy.AppendFormat("  LState {0,-2}: flags={1,-8:X8} uv_ops={2,-2}\n", i, sFile.shape.light_model_cfgs[i].flags, sFile.shape.light_model_cfgs[i].uv_ops.Count);
-                for (var j = 0; j < sFile.shape.light_model_cfgs[i].uv_ops.Count; ++j)
-                    debugShapeHierarchy.AppendFormat("    UV OP {0,-2}: texture_address_mode={1,-2}\n", j, sFile.shape.light_model_cfgs[i].uv_ops[j].TexAddrMode);
-            }
-            Console.Write(debugShapeHierarchy.ToString());
-#endif
-            LodControls = (from lod_control lod in sFile.shape.lod_controls
-                           select new LodControl(lod, textureFlags, sFile, this)).ToArray();
-            if (LodControls.Length == 0)
-                throw new InvalidDataException("Shape file missing lod_control section");
-            else if (LodControls[0].DistanceLevels.Length > 0 && LodControls[0].DistanceLevels[0].SubObjects.Length > 0)
-            {
-                // Zero the position offset of the root matrix for compatibility with MSTS
-                if (LodControls[0].DistanceLevels[0].SubObjects[0].ShapePrimitives.Length > 0 && LodControls[0].DistanceLevels[0].SubObjects[0].ShapePrimitives[0].Hierarchy[0] == -1)
-                {
-                    Matrices[0].M41 = 0;
-                    Matrices[0].M42 = 0;
-                    Matrices[0].M43 = 0;
-                }
-                // Look for root subobject, it is not necessarily the first (see ProTrain signal)
-                for (int soIndex = 0; soIndex <= LodControls[0].DistanceLevels[0].SubObjects.Length - 1; soIndex++)
-                {
-                    sub_object subObject = sFile.shape.lod_controls[0].distance_levels[0].sub_objects[soIndex];
-                    if (subObject.sub_object_header.geometry_info.geometry_node_map[0] == 0)
-                    {
-                        RootSubObjectIndex = soIndex;
-                        break;
-                    }
-                }
-            }
-        }
-
-        public class LodControl
-        {
-            public DistanceLevel[] DistanceLevels;
-
-            public LodControl(lod_control MSTSlod_control, Helpers.TextureFlags textureFlags, ShapeFile sFile, SharedShape sharedShape)
-            {
-#if DEBUG_SHAPE_HIERARCHY
-                Console.WriteLine("  LOD control:");
-#endif
-                DistanceLevels = (from distance_level level in MSTSlod_control.distance_levels
-                                  select new DistanceLevel(level, textureFlags, sFile, sharedShape)).ToArray();
-                if (DistanceLevels.Length == 0)
-                    throw new InvalidDataException("Shape file missing distance_level");
-            }
-
-            [CallOnThread("Loader")]
-            internal void Mark()
-            {
-                foreach (var dl in DistanceLevels)
-                    dl.Mark();
-            }
-        }
-
-        public class DistanceLevel
-        {
-            public float ViewingDistance;
-            public float ViewSphereRadius;
-            public SubObject[] SubObjects;
-
-            public DistanceLevel(distance_level MSTSdistance_level, Helpers.TextureFlags textureFlags, ShapeFile sFile, SharedShape sharedShape)
-            {
-#if DEBUG_SHAPE_HIERARCHY
-                Console.WriteLine("    Distance level {0}: hierarchy={1}", MSTSdistance_level.distance_level_header.dlevel_selection, String.Join(" ", MSTSdistance_level.distance_level_header.hierarchy.Select(i => i.ToString()).ToArray()));
-#endif
-                ViewingDistance = MSTSdistance_level.distance_level_header.dlevel_selection;
-                // TODO, work out ViewShereRadius from all sub_object radius and centers.
-                if (sFile.shape.volumes.Count > 0)
-                    ViewSphereRadius = sFile.shape.volumes[0].Radius;
-                else
-                    ViewSphereRadius = 100;
-
-                var index = 0;
-#if DEBUG_SHAPE_HIERARCHY
-                var subObjectIndex = 0;
-                SubObjects = (from sub_object obj in MSTSdistance_level.sub_objects
-                              select new SubObject(obj, ref index, MSTSdistance_level.distance_level_header.hierarchy, textureFlags, subObjectIndex++, sFile, sharedShape)).ToArray();
-#else
-                SubObjects = (from sub_object obj in MSTSdistance_level.sub_objects
-                              select new SubObject(obj, ref index, MSTSdistance_level.distance_level_header.hierarchy, textureFlags, sFile, sharedShape)).ToArray();
-#endif
-                if (SubObjects.Length == 0)
-                    throw new InvalidDataException("Shape file missing sub_object");
-            }
-
-            [CallOnThread("Loader")]
-            internal void Mark()
-            {
-                foreach (var so in SubObjects)
-                    so.Mark();
-            }
-        }
-
-        public class SubObject
-        {
-            static readonly SceneryMaterialOptions[] UVTextureAddressModeMap = new[] {
-                SceneryMaterialOptions.TextureAddressModeWrap,
-                SceneryMaterialOptions.TextureAddressModeMirror,
-                SceneryMaterialOptions.TextureAddressModeClamp,
-            };
-
-            static readonly Dictionary<string, SceneryMaterialOptions> ShaderNames = new Dictionary<string, SceneryMaterialOptions> {
-                { "Tex", SceneryMaterialOptions.ShaderFullBright },
-                { "TexDiff", SceneryMaterialOptions.Diffuse },
-                { "BlendATex", SceneryMaterialOptions.AlphaBlendingBlend | SceneryMaterialOptions.ShaderFullBright},
-                { "BlendATexDiff", SceneryMaterialOptions.AlphaBlendingBlend | SceneryMaterialOptions.Diffuse },
-                { "AddATex", SceneryMaterialOptions.AlphaBlendingAdd | SceneryMaterialOptions.ShaderFullBright},
-                { "AddATexDiff", SceneryMaterialOptions.AlphaBlendingAdd | SceneryMaterialOptions.Diffuse },
-            };
-
-            static readonly SceneryMaterialOptions[] VertexLightModeMap = new[] {
-                SceneryMaterialOptions.ShaderDarkShade,
-                SceneryMaterialOptions.ShaderHalfBright,
-                SceneryMaterialOptions.ShaderVegetation, // Not certain this is right.
-                SceneryMaterialOptions.ShaderVegetation,
-                SceneryMaterialOptions.ShaderFullBright,
-                SceneryMaterialOptions.None | SceneryMaterialOptions.Specular750,
-                SceneryMaterialOptions.None | SceneryMaterialOptions.Specular25,
-                SceneryMaterialOptions.None | SceneryMaterialOptions.None,
-            };
-
-            public ShapePrimitive[] ShapePrimitives;
-
-#if DEBUG_SHAPE_HIERARCHY
-            public SubObject(sub_object sub_object, ref int totalPrimitiveIndex, int[] hierarchy, Helpers.TextureFlags textureFlags, int subObjectIndex, SFile sFile, SharedShape sharedShape)
-#else
-            public SubObject(sub_object sub_object, ref int totalPrimitiveIndex, int[] hierarchy, Helpers.TextureFlags textureFlags, ShapeFile sFile, SharedShape sharedShape)
-#endif
-            {
-#if DEBUG_SHAPE_HIERARCHY
-                var debugShapeHierarchy = new StringBuilder();
-                debugShapeHierarchy.AppendFormat("      Sub object {0}:\n", subObjectIndex);
-#endif
-                var vertexBufferSet = new VertexBufferSet(sub_object, sFile, sharedShape.Viewer.GraphicsDevice);
-#if DEBUG_SHAPE_NORMALS
-                var debugNormalsMaterial = sharedShape.Viewer.MaterialManager.Load("DebugNormals");
-#endif
-
-#if OPTIMIZE_SHAPES_ON_LOAD
-                var primitiveMaterials = sub_object.primitives.Cast<primitive>().Select((primitive) =>
-#else
-                var primitiveIndex = 0;
-#if DEBUG_SHAPE_NORMALS
-                ShapePrimitives = new ShapePrimitive[sub_object.primitives.Count * 2];
-#else
-                ShapePrimitives = new ShapePrimitive[sub_object.primitives.Count];
-#endif
-                foreach (primitive primitive in sub_object.primitives)
-#endif
-                {
-                    var primitiveState = sFile.shape.prim_states[primitive.prim_state_idx];
-                    var vertexState = sFile.shape.vtx_states[primitiveState.ivtx_state];
-                    var lightModelConfiguration = sFile.shape.light_model_cfgs[vertexState.LightCfgIdx];
-                    var options = SceneryMaterialOptions.None;
-
-                    // Validate hierarchy position.
-                    var hierarchyIndex = vertexState.imatrix;
-                    while (hierarchyIndex != -1)
-                    {
-                        if (hierarchyIndex < 0 || hierarchyIndex >= hierarchy.Length)
-                        {
-                            var hierarchyList = new List<int>();
-                            hierarchyIndex = vertexState.imatrix;
-                            while (hierarchyIndex >= 0 && hierarchyIndex < hierarchy.Length)
-                            {
-                                hierarchyList.Add(hierarchyIndex);
-                                hierarchyIndex = hierarchy[hierarchyIndex];
-                            }
-                            hierarchyList.Add(hierarchyIndex);
-                            Trace.TraceWarning("Ignored invalid primitive hierarchy {1} in shape {0}", sharedShape.FilePath, String.Join(" ", hierarchyList.Select(hi => hi.ToString()).ToArray()));
-                            break;
-                        }
-                        hierarchyIndex = hierarchy[hierarchyIndex];
-                    }
-
-                    if (lightModelConfiguration.uv_ops.Count > 0)
-                        if (lightModelConfiguration.uv_ops[0].TexAddrMode - 1 >= 0 && lightModelConfiguration.uv_ops[0].TexAddrMode - 1 < UVTextureAddressModeMap.Length)
-                            options |= UVTextureAddressModeMap[lightModelConfiguration.uv_ops[0].TexAddrMode - 1];
-                        else if (!ShapeWarnings.Contains("texture_addressing_mode:" + lightModelConfiguration.uv_ops[0].TexAddrMode))
-                        {
-                            Trace.TraceInformation("Skipped unknown texture addressing mode {1} first seen in shape {0}", sharedShape.FilePath, lightModelConfiguration.uv_ops[0].TexAddrMode);
-                            ShapeWarnings.Add("texture_addressing_mode:" + lightModelConfiguration.uv_ops[0].TexAddrMode);
-                        }
-
-                    if (primitiveState.alphatestmode == 1)
-                        options |= SceneryMaterialOptions.AlphaTest;
-
-                    if (ShaderNames.ContainsKey(sFile.shape.shader_names[primitiveState.ishader]))
-                        options |= ShaderNames[sFile.shape.shader_names[primitiveState.ishader]];
-                    else if (!ShapeWarnings.Contains("shader_name:" + sFile.shape.shader_names[primitiveState.ishader]))
-                    {
-                        Trace.TraceInformation("Skipped unknown shader name {1} first seen in shape {0}", sharedShape.FilePath, sFile.shape.shader_names[primitiveState.ishader]);
-                        ShapeWarnings.Add("shader_name:" + sFile.shape.shader_names[primitiveState.ishader]);
-                    }
-
-                    if (12 + vertexState.LightMatIdx >= 0 && 12 + vertexState.LightMatIdx < VertexLightModeMap.Length)
-                        options |= VertexLightModeMap[12 + vertexState.LightMatIdx];
-                    else if (!ShapeWarnings.Contains("lighting_model:" + vertexState.LightMatIdx))
-                    {
-                        Trace.TraceInformation("Skipped unknown lighting model index {1} first seen in shape {0}", sharedShape.FilePath, vertexState.LightMatIdx);
-                        ShapeWarnings.Add("lighting_model:" + vertexState.LightMatIdx);
-                    }
-
-                    if ((textureFlags & Helpers.TextureFlags.Night) != 0)
-                        options |= SceneryMaterialOptions.NightTexture;
-
-                    if ((textureFlags & Helpers.TextureFlags.Underground) != 0)
-                        options |= SceneryMaterialOptions.UndergroundTexture;
-
-                    Material material;
-                    if (primitiveState.tex_idxs.Length != 0)
-                    {
-                        var texture = sFile.shape.textures[primitiveState.tex_idxs[0]];
-                        var imageName = sFile.shape.images[texture.iImage];
-                        if (String.IsNullOrEmpty(sharedShape.ReferencePath))
-                            material = sharedShape.Viewer.MaterialManager.Load("Scenery", Helpers.GetRouteTextureFile(sharedShape.Viewer.Simulator, textureFlags, imageName), (int)options, texture.MipMapLODBias);
-                        else
-                            material = sharedShape.Viewer.MaterialManager.Load("Scenery", Helpers.GetTextureFile(sharedShape.Viewer.Simulator, textureFlags, sharedShape.ReferencePath, imageName), (int)options, texture.MipMapLODBias);
-                    }
-                    else
-                    {
-                        material = sharedShape.Viewer.MaterialManager.Load("Scenery", null, (int)options);
-                    }
-
-#if DEBUG_SHAPE_HIERARCHY
-                    debugShapeHierarchy.AppendFormat("        Primitive {0,-2}: pstate={1,-2} vstate={2,-2} lstate={3,-2} matrix={4,-2}", primitiveIndex, primitive.prim_state_idx, primitiveState.ivtx_state, vertexState.LightCfgIdx, vertexState.imatrix);
-                    var debugMatrix = vertexState.imatrix;
-                    while (debugMatrix >= 0)
-                    {
-                        debugShapeHierarchy.AppendFormat(" {0}", sharedShape.MatrixNames[debugMatrix]);
-                        debugMatrix = hierarchy[debugMatrix];
-                    }
-                    debugShapeHierarchy.Append("\n");
-#endif
-
-#if OPTIMIZE_SHAPES_ON_LOAD
-                    return new { Key = material.ToString() + "/" + vertexState.imatrix.ToString(), Primitive = primitive, Material = material, HierachyIndex = vertexState.imatrix };
-                }).ToArray();
-#else
-                    if (primitive.indexed_trilist.vertex_idxs.Count == 0)
-                    {
-                        Trace.TraceWarning("Skipped primitive with 0 indices in {0}", sharedShape.FilePath);
-                        continue;
-                    }
-
-                    var indexData = new List<ushort>(primitive.indexed_trilist.vertex_idxs.Count * 3);
-                    foreach (vertex_idx vertex_idx in primitive.indexed_trilist.vertex_idxs)
-                        foreach (var index in new[] { vertex_idx.a, vertex_idx.b, vertex_idx.c })
-                            indexData.Add((ushort)index);
-
-                    ShapePrimitives[primitiveIndex] = new ShapePrimitive(material, vertexBufferSet, indexData, sharedShape.Viewer.GraphicsDevice, hierarchy, vertexState.imatrix);
-                    ShapePrimitives[primitiveIndex].SortIndex = ++totalPrimitiveIndex;
-                    ++primitiveIndex;
-#if DEBUG_SHAPE_NORMALS
-                    ShapePrimitives[primitiveIndex] = new ShapeDebugNormalsPrimitive(debugNormalsMaterial, vertexBufferSet, indexData, sharedShape.Viewer.GraphicsDevice, hierarchy, vertexState.imatrix);
-                    ShapePrimitives[primitiveIndex].SortIndex = totalPrimitiveIndex;
-                    ++primitiveIndex;
-#endif
-                }
-#endif
-
-#if OPTIMIZE_SHAPES_ON_LOAD
-                var indexes = new Dictionary<string, List<short>>(sub_object.primitives.Count);
-                foreach (var primitiveMaterial in primitiveMaterials)
-                {
-                    var baseIndex = 0;
-                    var indexData = new List<short>(0);
-                    if (indexes.TryGetValue(primitiveMaterial.Key, out indexData))
-                    {
-                        baseIndex = indexData.Count;
-                        indexData.Capacity += primitiveMaterial.Primitive.indexed_trilist.vertex_idxs.Count * 3;
-                    }
-                    else
-                    {
-                        indexData = new List<short>(primitiveMaterial.Primitive.indexed_trilist.vertex_idxs.Count * 3);
-                        indexes.Add(primitiveMaterial.Key, indexData);
-                    }
-
-                    var primitiveState = sFile.shape.prim_states[primitiveMaterial.Primitive.prim_state_idx];
-                    foreach (vertex_idx vertex_idx in primitiveMaterial.Primitive.indexed_trilist.vertex_idxs)
-                    {
-                        indexData.Add((short)vertex_idx.a);
-                        indexData.Add((short)vertex_idx.b);
-                        indexData.Add((short)vertex_idx.c);
-                    }
-                }
-
-                ShapePrimitives = new ShapePrimitive[indexes.Count];
-                var primitiveIndex = 0;
-                foreach (var index in indexes)
-                {
-                    var indexBuffer = new IndexBuffer(sharedShape.Viewer.GraphicsDevice, typeof(short), index.Value.Count, BufferUsage.WriteOnly);
-                    indexBuffer.SetData(index.Value.ToArray());
-                    var primitiveMaterial = primitiveMaterials.First(d => d.Key == index.Key);
-                    ShapePrimitives[primitiveIndex] = new ShapePrimitive(primitiveMaterial.Material, vertexBufferSet, indexBuffer, index.Value.Min(), index.Value.Max() - index.Value.Min() + 1, index.Value.Count / 3, hierarchy, primitiveMaterial.HierachyIndex);
-                    ++primitiveIndex;
-                }
-                if (sub_object.primitives.Count != indexes.Count)
-                    Trace.TraceInformation("{1} -> {2} primitives in {0}", sharedShape.FilePath, sub_object.primitives.Count, indexes.Count);
-#else
-                if (primitiveIndex < ShapePrimitives.Length)
-                    ShapePrimitives = ShapePrimitives.Take(primitiveIndex).ToArray();
-#endif
-
-#if DEBUG_SHAPE_HIERARCHY
-                Console.Write(debugShapeHierarchy.ToString());
-#endif
-            }
-
-            [CallOnThread("Loader")]
-            internal void Mark()
-            {
-                foreach (var prim in ShapePrimitives)
-                    prim.Mark();
-            }
-        }
-
-        public class VertexBufferSet
-        {
-            public VertexBuffer Buffer;
-
-#if DEBUG_SHAPE_NORMALS
-            public VertexBuffer DebugNormalsBuffer;
-            public VertexDeclaration DebugNormalsDeclaration;
-            public int DebugNormalsVertexCount;
-            public const int DebugNormalsVertexPerVertex = 3 * 4;
-#endif
-
-            public VertexBufferSet(VertexPositionNormalTexture[] vertexData, GraphicsDevice graphicsDevice)
-            {
-                Buffer = new VertexBuffer(graphicsDevice, typeof(VertexPositionNormalTexture), vertexData.Length, BufferUsage.WriteOnly);
-                Buffer.SetData(vertexData);
-            }
-
-#if DEBUG_SHAPE_NORMALS
-            public VertexBufferSet(VertexPositionNormalTexture[] vertexData, VertexPositionColor[] debugNormalsVertexData, GraphicsDevice graphicsDevice)
-                :this(vertexData, graphicsDevice)
-            {
-                DebugNormalsVertexCount = debugNormalsVertexData.Length;
-                DebugNormalsDeclaration = new VertexDeclaration(graphicsDevice, VertexPositionColor.VertexElements);
-                DebugNormalsBuffer = new VertexBuffer(graphicsDevice, typeof(VertexPositionColor), DebugNormalsVertexCount, BufferUsage.WriteOnly);
-                DebugNormalsBuffer.SetData(debugNormalsVertexData);
-            }
-#endif
-
-            public VertexBufferSet(sub_object sub_object, ShapeFile sFile, GraphicsDevice graphicsDevice)
-#if DEBUG_SHAPE_NORMALS
-                : this(CreateVertexData(sub_object, sFile.shape), CreateDebugNormalsVertexData(sub_object, sFile.shape), graphicsDevice)
-#else
-                : this(CreateVertexData(sub_object, sFile.shape), graphicsDevice)
-#endif
-            {
-            }
-
-            static VertexPositionNormalTexture[] CreateVertexData(sub_object sub_object, shape shape)
-            {
-                // TODO - deal with vertex sets that have various numbers of texture coordinates - ie 0, 1, 2 etc
-                return (from vertex vertex in sub_object.vertices
-                        select XNAVertexPositionNormalTextureFromMSTS(vertex, shape)).ToArray();
-            }
-
-            static VertexPositionNormalTexture XNAVertexPositionNormalTextureFromMSTS(vertex vertex, shape shape)
-            {
-                var position = shape.points[vertex.ipoint];
-                var normal = shape.normals[vertex.inormal];
-                // TODO use a simpler vertex description when no UV's in use
-                var texcoord = vertex.vertex_uvs.Length > 0 ? shape.uv_points[vertex.vertex_uvs[0]] : new uv_point(0, 0);
-
-                return new VertexPositionNormalTexture()
-                {
-                    Position = new Vector3(position.X, position.Y, -position.Z),
-                    Normal = new Vector3(normal.X, normal.Y, -normal.Z),
-                    TextureCoordinate = new Vector2(texcoord.U, texcoord.V),
-                };
-            }
-
-#if DEBUG_SHAPE_NORMALS
-            static VertexPositionColor[] CreateDebugNormalsVertexData(sub_object sub_object, shape shape)
-            {
-                var vertexData = new List<VertexPositionColor>();
-                foreach (vertex vertex in sub_object.vertices)
-                {
-                    var position = new Vector3(shape.points[vertex.ipoint].X, shape.points[vertex.ipoint].Y, -shape.points[vertex.ipoint].Z);
-                    var normal = new Vector3(shape.normals[vertex.inormal].X, shape.normals[vertex.inormal].Y, -shape.normals[vertex.inormal].Z);
-                    var right = Vector3.Cross(normal, Math.Abs(normal.Y) > 0.5 ? Vector3.Left : Vector3.Up);
-                    var up = Vector3.Cross(normal, right);
-                    right /= 50;
-                    up /= 50;
-                    vertexData.Add(new VertexPositionColor(position + right, Color.LightGreen));
-                    vertexData.Add(new VertexPositionColor(position + normal, Color.LightGreen));
-                    vertexData.Add(new VertexPositionColor(position + up, Color.LightGreen));
-                    vertexData.Add(new VertexPositionColor(position + up, Color.LightGreen));
-                    vertexData.Add(new VertexPositionColor(position + normal, Color.LightGreen));
-                    vertexData.Add(new VertexPositionColor(position - right, Color.LightGreen));
-                    vertexData.Add(new VertexPositionColor(position - right, Color.LightGreen));
-                    vertexData.Add(new VertexPositionColor(position + normal, Color.LightGreen));
-                    vertexData.Add(new VertexPositionColor(position - up, Color.LightGreen));
-                    vertexData.Add(new VertexPositionColor(position - up, Color.LightGreen));
-                    vertexData.Add(new VertexPositionColor(position + normal, Color.LightGreen));
-                    vertexData.Add(new VertexPositionColor(position + right, Color.LightGreen));
-                }
-                return vertexData.ToArray();
-            }
-#endif
-        }
-
-        static Matrix XNAMatrixFromMSTS(matrix MSTSMatrix)
-        {
-            var XNAMatrix = Matrix.Identity;
-
-            XNAMatrix.M11 = MSTSMatrix.AX;
-            XNAMatrix.M12 = MSTSMatrix.AY;
-            XNAMatrix.M13 = -MSTSMatrix.AZ;
-            XNAMatrix.M21 = MSTSMatrix.BX;
-            XNAMatrix.M22 = MSTSMatrix.BY;
-            XNAMatrix.M23 = -MSTSMatrix.BZ;
-            XNAMatrix.M31 = -MSTSMatrix.CX;
-            XNAMatrix.M32 = -MSTSMatrix.CY;
-            XNAMatrix.M33 = MSTSMatrix.CZ;
-            XNAMatrix.M41 = MSTSMatrix.DX;
-            XNAMatrix.M42 = MSTSMatrix.DY;
-            XNAMatrix.M43 = -MSTSMatrix.DZ;
-
-            return XNAMatrix;
-        }
-
-        public void PrepareFrame(RenderFrame frame, WorldPosition location, ShapeFlags flags)
-        {
-            PrepareFrame(frame, location, Matrices, null, flags);
-        }
-
-        public void PrepareFrame(RenderFrame frame, WorldPosition location, Matrix[] animatedXNAMatrices, ShapeFlags flags)
-        {
-            PrepareFrame(frame, location, animatedXNAMatrices, null, flags);
-        }
-
-        public void PrepareFrame(RenderFrame frame, WorldPosition location, Matrix[] animatedXNAMatrices, bool[] subObjVisible, ShapeFlags flags)
-        {
-            var lodBias = ((float)Viewer.Settings.LODBias / 100 + 1);
-
-            // Locate relative to the camera
-            var dTileX = location.TileX - Viewer.Camera.TileX;
-            var dTileZ = location.TileZ - Viewer.Camera.TileZ;
-            var mstsLocation = location.Location;
-            mstsLocation.X += dTileX * 2048;
-            mstsLocation.Z += dTileZ * 2048;
-            var xnaDTileTranslation = location.XNAMatrix;
-            xnaDTileTranslation.M41 += dTileX * 2048;
-            xnaDTileTranslation.M43 -= dTileZ * 2048;
-
-            foreach (var lodControl in LodControls)
-            {
-                // Start with the furthest away distance, then look for a nearer one in range of the camera.
-                var displayDetailLevel = lodControl.DistanceLevels.Length - 1;
-
-                // If this LOD group is not in the FOV, skip the whole LOD group.
-                // TODO: This might imair some shadows.
-                if (!Viewer.Camera.InFov(mstsLocation, lodControl.DistanceLevels[displayDetailLevel].ViewSphereRadius))
-                    continue;
-
-                // We choose the distance level (LOD) to display first:
-                //   - LODBias = 100 means we always use the highest detail.
-                //   - LODBias < 100 means we operate as normal (using the highest detail in-range of the camera) but
-                //     scaling it by LODBias.
-                //
-                // However, for the viewing distance (and view sphere), we use a slightly different calculation:
-                //   - LODBias = 100 means we always use the *lowest* detail viewing distance.
-                //   - LODBias < 100 means we operate as normal (see above).
-                //
-                // The reason for this disparity is that LODBias = 100 is special, because it means "always use
-                // highest detail", but this by itself is not useful unless we keep using the normal (LODBias-scaled)
-                // viewing distance - right down to the lowest detail viewing distance. Otherwise, we'll scale the
-                // highest detail viewing distance up by 100% and then the object will just disappear!
-
-                if (Viewer.Settings.LODBias == 100)
-                    // Maximum detail!
-                    displayDetailLevel = 0;
-                else if (Viewer.Settings.LODBias > -100)
-                    // Not minimum detail, so find the correct level (with scaling by LODBias)
-                    while ((displayDetailLevel > 0) && Viewer.Camera.InRange(mstsLocation, lodControl.DistanceLevels[displayDetailLevel - 1].ViewSphereRadius, lodControl.DistanceLevels[displayDetailLevel - 1].ViewingDistance * lodBias))
-                        displayDetailLevel--;
-
-                var displayDetail = lodControl.DistanceLevels[displayDetailLevel];
-                var distanceDetail = Viewer.Settings.LODBias == 100
-                    ? lodControl.DistanceLevels[lodControl.DistanceLevels.Length - 1]
-                    : displayDetail;
-
-                // If set, extend the lowest LOD to the maximum viewing distance.
-                if (Viewer.Settings.LODViewingExtention && displayDetailLevel == lodControl.DistanceLevels.Length - 1)
-                    distanceDetail.ViewingDistance = float.MaxValue;
-
-                for (var i = 0; i < displayDetail.SubObjects.Length; i++)
-                {
-                    var subObject = displayDetail.SubObjects[i];
-
-                    // The 1st subobject (note that index 0 is the main object itself) is hidden during the day if HasNightSubObj is true.
-                    if ((subObjVisible != null && !subObjVisible[i]) || (i == 1 && HasNightSubObj && Viewer.MaterialManager.sunDirection.Y >= 0))
-                        continue;
-
-                    foreach (var shapePrimitive in subObject.ShapePrimitives)
-                    {
-                        var xnaMatrix = Matrix.Identity;
-                        var hi = shapePrimitive.HierarchyIndex;
-                        while (hi >= 0 && hi < shapePrimitive.Hierarchy.Length)
-                        {
-                            Matrix.Multiply(ref xnaMatrix, ref animatedXNAMatrices[hi], out xnaMatrix);
-                            hi = shapePrimitive.Hierarchy[hi];
-                        }
-                        Matrix.Multiply(ref xnaMatrix, ref xnaDTileTranslation, out xnaMatrix);
-
-                        // TODO make shadows depend on shape overrides
-
-                        var interior = (flags & ShapeFlags.Interior) != 0;
-                        frame.AddAutoPrimitive(mstsLocation, distanceDetail.ViewSphereRadius, distanceDetail.ViewingDistance * lodBias, shapePrimitive.Material, shapePrimitive, interior ? RenderPrimitiveGroup.Interior : RenderPrimitiveGroup.World, ref xnaMatrix, flags);
-                    }
-                }
-            }
-        }
-
-        public Matrix GetMatrixProduct(int iNode)
-        {
-            int[] h = LodControls[0].DistanceLevels[0].SubObjects[0].ShapePrimitives[0].Hierarchy;
-            Matrix matrix = Matrix.Identity;
-            while (iNode != -1)
-            {
-                matrix *= Matrices[iNode];
-                iNode = h[iNode];
-            }
-            return matrix;
-        }
-
-        public int GetParentMatrix(int iNode)
-        {
-            return LodControls[0].DistanceLevels[0].SubObjects[0].ShapePrimitives[0].Hierarchy[iNode];
-        }
-
-        [CallOnThread("Loader")]
-        internal void Mark()
-        {
-            Viewer.ShapeManager.Mark(this);
-            foreach (var lod in LodControls)
-                lod.Mark();
-        }
-    }
-
-    public class TrItemLabel
-    {
-        public readonly WorldPosition Location;
-        public readonly string ItemName;
-
-        /// <summary>
-        /// Construct and initialize the class.
-        /// This constructor is for the labels of track items in TDB and W Files such as sidings and platforms.
-        /// </summary>
-        public TrItemLabel(Viewer viewer, WorldPosition position, TrObject trObj)
-        {
-            Location = position;
-            var i = 0;
-            while (true)
-            {
-                var trID = trObj.getTrItemID(i);
-                if (trID < 0)
-                    break;
-                var trItem = viewer.Simulator.TDB.TrackDB.TrItemTable[trID];
-                if (trItem == null)
-                    continue;
-                ItemName = trItem.ItemName;
-                i++;
-            }
-        }
-    }
-}
->>>>>>> 426fc04a
+﻿// COPYRIGHT 2009, 2010, 2011, 2012, 2013, 2014 by the Open Rails project.
+// 
+// This file is part of Open Rails.
+// 
+// Open Rails is free software: you can redistribute it and/or modify
+// it under the terms of the GNU General Public License as published by
+// the Free Software Foundation, either version 3 of the License, or
+// (at your option) any later version.
+// 
+// Open Rails is distributed in the hope that it will be useful,
+// but WITHOUT ANY WARRANTY; without even the implied warranty of
+// MERCHANTABILITY or FITNESS FOR A PARTICULAR PURPOSE.  See the
+// GNU General Public License for more details.
+// 
+// You should have received a copy of the GNU General Public License
+// along with Open Rails.  If not, see <http://www.gnu.org/licenses/>.
+
+// This file is the responsibility of the 3D & Environment Team. 
+
+// Experimental code which collapses unnecessarily duplicated primitives when loading shapes.
+// WANRING: Slower and not guaranteed to work!
+//#define OPTIMIZE_SHAPES_ON_LOAD
+
+// Prints out lots of diagnostic information about the construction of shapes, with regards their sub-objects and hierarchies.
+//#define DEBUG_SHAPE_HIERARCHY
+
+// Adds bright green arrows to all normal shapes indicating the direction of their normals.
+//#define DEBUG_SHAPE_NORMALS
+
+using Microsoft.Xna.Framework;
+using Microsoft.Xna.Framework.Graphics;
+using Orts.Formats.Msts;
+using Orts.Simulation;
+using Orts.Simulation.RollingStocks;
+using Orts.Viewer3D.Common;
+using ORTS.Common;
+using ORTS.Common.Xna;
+using System;
+using System.Collections.Generic;
+using System.Diagnostics;
+using System.IO;
+using System.Linq;
+using System.Threading;
+using Event = Orts.Common.Event;
+using Events = Orts.Common.Events;
+
+namespace Orts.Viewer3D
+{
+    [CallOnThread("Loader")]
+    public class SharedShapeManager
+    {
+        readonly Viewer Viewer;
+
+        Dictionary<string, SharedShape> Shapes = new Dictionary<string, SharedShape>();
+        Dictionary<string, bool> ShapeMarks;
+        SharedShape EmptyShape;
+
+        [CallOnThread("Render")]
+        internal SharedShapeManager(Viewer viewer)
+        {
+            Viewer = viewer;
+            EmptyShape = new SharedShape(Viewer);
+        }
+
+        public SharedShape Get(string path)
+        {
+            if (Thread.CurrentThread.Name != "Loader Process")
+                Trace.TraceError("SharedShapeManager.Get incorrectly called by {0}; must be Loader Process or crashes will occur.", Thread.CurrentThread.Name);
+
+            if (path == null || path == EmptyShape.FilePath)
+                return EmptyShape;
+
+            path = path.ToLowerInvariant();
+            if (!Shapes.ContainsKey(path))
+            {
+                try
+                {
+                    Shapes.Add(path, new SharedShape(Viewer, path));
+                }
+                catch (Exception error)
+                {
+                    Trace.WriteLine(new FileLoadException(path, error));
+                    Shapes.Add(path, EmptyShape);
+                }
+            }
+            return Shapes[path];
+        }
+
+        public void Mark()
+        {
+            ShapeMarks = new Dictionary<string, bool>(Shapes.Count);
+            foreach (var path in Shapes.Keys)
+                ShapeMarks.Add(path, false);
+        }
+
+        public void Mark(SharedShape shape)
+        {
+            if (Shapes.ContainsValue(shape))
+                ShapeMarks[Shapes.First(kvp => kvp.Value == shape).Key] = true;
+        }
+
+        public void Sweep()
+        {
+            foreach (var path in ShapeMarks.Where(kvp => !kvp.Value).Select(kvp => kvp.Key))
+                Shapes.Remove(path);
+        }
+
+        [CallOnThread("Updater")]
+        public string GetStatus()
+        {
+            return Viewer.Catalog.GetPluralStringFmt("{0:F0} shape", "{0:F0} shapes", Shapes.Keys.Count);
+        }
+    }
+
+    [Flags]
+    public enum ShapeFlags
+    {
+        None = 0,
+        // Shape casts a shadow (scenery objects according to RE setting, and all train objects).
+        ShadowCaster = 1,
+        // Shape needs automatic z-bias to keep it out of trouble.
+        AutoZBias = 2,
+        // Shape is an interior and must be rendered in a separate group.
+        Interior = 4,
+        // NOTE: Use powers of 2 for values!
+    }
+
+    public class StaticShape
+    {
+        public readonly Viewer Viewer;
+        public readonly WorldPosition Location;
+        public readonly ShapeFlags Flags;
+        public readonly SharedShape SharedShape;
+
+        /// <summary>
+        /// Construct and initialize the class
+        /// This constructor is for objects described by a MSTS shape file
+        /// </summary>
+        public StaticShape(Viewer viewer, string path, WorldPosition position, ShapeFlags flags)
+        {
+            Viewer = viewer;
+            Location = position;
+            Flags = flags;
+            SharedShape = Viewer.ShapeManager.Get(path);
+        }
+
+        public virtual void PrepareFrame(RenderFrame frame, ElapsedTime elapsedTime)
+        {
+            SharedShape.PrepareFrame(frame, Location, Flags);
+        }
+
+        [CallOnThread("Loader")]
+        public virtual void Unload()
+        {
+        }
+
+        [CallOnThread("Loader")]
+        internal virtual void Mark()
+        {
+            SharedShape.Mark();
+        }
+    }
+
+    public class SharedStaticShapeInstance : StaticShape
+    {
+        readonly bool HasNightSubObj;
+        readonly float ObjectRadius;
+        readonly float ObjectViewingDistance;
+        readonly ShapePrimitiveInstances[] Primitives;
+
+        public SharedStaticShapeInstance(Viewer viewer, string path, List<StaticShape> shapes)
+            : base(viewer, path, GetCenterLocation(shapes), shapes[0].Flags)
+        {
+            HasNightSubObj = shapes[0].SharedShape.HasNightSubObj;
+
+            if (shapes[0].SharedShape.LodControls.Length > 0)
+            {
+                // We need both ends of the distance levels. We render the first but view as far as the last.
+                var dlHighest = shapes[0].SharedShape.LodControls[0].DistanceLevels.First();
+                var dlLowest = shapes[0].SharedShape.LodControls[0].DistanceLevels.Last();
+
+                // Object radius should extend from central location to the furthest instance location PLUS the actual object radius.
+                ObjectRadius = shapes.Max(s => (Location.Location - s.Location.Location).Length()) + dlHighest.ViewSphereRadius;
+
+                // Object viewing distance is easy because it's based on the outside of the object radius.
+                if (viewer.Settings.LODViewingExtention)
+                    ObjectViewingDistance = float.MaxValue;
+                else
+                    ObjectViewingDistance = dlLowest.ViewingDistance;
+            }
+
+            // Create all the primitives for the shared shape.
+            var prims = new List<ShapePrimitiveInstances>();
+            foreach (var lod in shapes[0].SharedShape.LodControls)
+                for (var subObjectIndex = 0; subObjectIndex < lod.DistanceLevels[0].SubObjects.Length; subObjectIndex++)
+                    foreach (var prim in lod.DistanceLevels[0].SubObjects[subObjectIndex].ShapePrimitives)
+                        prims.Add(new ShapePrimitiveInstances(viewer.RenderProcess.GraphicsDevice, prim, GetMatricies(shapes, prim), subObjectIndex));
+            Primitives = prims.ToArray();
+        }
+
+        static WorldPosition GetCenterLocation(List<StaticShape> shapes)
+        {
+            var tileX = shapes.Min(s => s.Location.TileX);
+            var tileZ = shapes.Min(s => s.Location.TileZ);
+            Debug.Assert(tileX == shapes.Max(s => s.Location.TileX));
+            Debug.Assert(tileZ == shapes.Max(s => s.Location.TileZ));
+            var minX = shapes.Min(s => s.Location.Location.X);
+            var maxX = shapes.Max(s => s.Location.Location.X);
+            var minY = shapes.Min(s => s.Location.Location.Y);
+            var maxY = shapes.Max(s => s.Location.Location.Y);
+            var minZ = shapes.Min(s => s.Location.Location.Z);
+            var maxZ = shapes.Max(s => s.Location.Location.Z);
+            return new WorldPosition() { TileX = tileX, TileZ = tileZ, Location = new Vector3((minX + maxX) / 2, (minY + maxY) / 2, (minZ + maxZ) / 2) };
+        }
+
+        Matrix[] GetMatricies(List<StaticShape> shapes, ShapePrimitive shapePrimitive)
+        {
+            var matrix = Matrix.Identity;
+            var hi = shapePrimitive.HierarchyIndex;
+            while (hi >= 0 && hi < shapePrimitive.Hierarchy.Length && shapePrimitive.Hierarchy[hi] != -1)
+            {
+                matrix *= SharedShape.Matrices[hi];
+                hi = shapePrimitive.Hierarchy[hi];
+            }
+
+            var matricies = new Matrix[shapes.Count];
+            for (var i = 0; i < shapes.Count; i++)
+                matricies[i] = matrix * shapes[i].Location.XNAMatrix * Matrix.CreateTranslation(-Location.Location.X, -Location.Location.Y, Location.Location.Z);
+
+            return matricies;
+        }
+
+        public override void PrepareFrame(RenderFrame frame, ElapsedTime elapsedTime)
+        {
+            var dTileX = Location.TileX - Viewer.Camera.TileX;
+            var dTileZ = Location.TileZ - Viewer.Camera.TileZ;
+            var mstsLocation = Location.Location + new Vector3(dTileX * 2048, 0, dTileZ * 2048);
+            var xnaMatrix = Matrix.CreateTranslation(mstsLocation.X, mstsLocation.Y, -mstsLocation.Z);
+            foreach (var primitive in Primitives)
+                if (primitive.SubObjectIndex != 1 || !HasNightSubObj || Viewer.MaterialManager.sunDirection.Y < 0)
+                    frame.AddAutoPrimitive(mstsLocation, ObjectRadius, ObjectViewingDistance, primitive.Material, primitive, RenderPrimitiveGroup.World, ref xnaMatrix, Flags);
+        }
+    }
+
+    public class StaticTrackShape : StaticShape
+    {
+        public StaticTrackShape(Viewer viewer, string path, WorldPosition position)
+            : base(viewer, path, position, ShapeFlags.AutoZBias)
+        {
+        }
+    }
+
+    /// <summary>
+    /// Has a heirarchy of objects that can be moved by adjusting the XNAMatrices
+    /// at each node.
+    /// </summary>
+    public class PoseableShape : StaticShape
+    {
+        static Dictionary<string, bool> SeenShapeAnimationError = new Dictionary<string, bool>();
+
+        public Matrix[] XNAMatrices = new Matrix[0];  // the positions of the subobjects
+
+        public readonly int[] Hierarchy;
+
+        public PoseableShape(Viewer viewer, string path, WorldPosition initialPosition, ShapeFlags flags)
+            : base(viewer, path, initialPosition, flags)
+        {
+            XNAMatrices = new Matrix[SharedShape.Matrices.Length];
+            for (int iMatrix = 0; iMatrix < SharedShape.Matrices.Length; ++iMatrix)
+                XNAMatrices[iMatrix] = SharedShape.Matrices[iMatrix];
+
+            if (SharedShape.LodControls.Length > 0 && SharedShape.LodControls[0].DistanceLevels.Length > 0 && SharedShape.LodControls[0].DistanceLevels[0].SubObjects.Length > 0 && SharedShape.LodControls[0].DistanceLevels[0].SubObjects[0].ShapePrimitives.Length > 0)
+                Hierarchy = SharedShape.LodControls[0].DistanceLevels[0].SubObjects[0].ShapePrimitives[0].Hierarchy;
+            else
+                Hierarchy = new int[0];
+        }
+
+        public PoseableShape(Viewer viewer, string path, WorldPosition initialPosition)
+            : this(viewer, path, initialPosition, ShapeFlags.None)
+        {
+        }
+
+        public override void PrepareFrame(RenderFrame frame, ElapsedTime elapsedTime)
+        {
+            SharedShape.PrepareFrame(frame, Location, XNAMatrices, Flags);
+        }
+
+        /// <summary>
+        /// Adjust the pose of the specified node to the frame position specifed by key.
+        /// </summary>
+        public void AnimateMatrix(int iMatrix, float key)
+        {
+            // Animate the given matrix.
+            AnimateOneMatrix(iMatrix, key);
+
+            // Animate all child nodes in the hierarchy too.
+            for (var i = 0; i < Hierarchy.Length; i++)
+                if (Hierarchy[i] == iMatrix)
+                    AnimateMatrix(i, key);
+        }
+
+        void AnimateOneMatrix(int iMatrix, float key)
+        {
+            if (SharedShape.Animations == null || SharedShape.Animations.Count == 0)
+            {
+                if (!SeenShapeAnimationError.ContainsKey(SharedShape.FilePath))
+                    Trace.TraceInformation("Ignored missing animations data in shape {0}", SharedShape.FilePath);
+                SeenShapeAnimationError[SharedShape.FilePath] = true;
+                return;  // animation is missing
+            }
+
+            if (iMatrix < 0 || iMatrix >= SharedShape.Animations[0].anim_nodes.Count || iMatrix >= XNAMatrices.Length)
+            {
+                if (!SeenShapeAnimationError.ContainsKey(SharedShape.FilePath))
+                    Trace.TraceInformation("Ignored out of bounds matrix {1} in shape {0}", SharedShape.FilePath, iMatrix);
+                SeenShapeAnimationError[SharedShape.FilePath] = true;
+                return;  // mismatched matricies
+            }
+
+            var anim_node = SharedShape.Animations[0].anim_nodes[iMatrix];
+            if (anim_node.controllers.Count == 0)
+                return;  // missing controllers
+
+            // Start with the intial pose in the shape file.
+            var xnaPose = SharedShape.Matrices[iMatrix];
+
+            foreach (controller controller in anim_node.controllers)
+            {
+                // Determine the frame index from the current frame ('key'). We will be interpolating between two key
+                // frames (the items in 'controller') so we need to find the last one LESS than the current frame
+                // and interpolate with the one after it.
+                var index = 0;
+                for (var i = 0; i < controller.Count; i++)
+                    if (controller[i].Frame <= key)
+                        index = i;
+                    else if (controller[i].Frame > key) // Optimisation, not required for algorithm.
+                        break;
+
+                var position1 = controller[index];
+                var position2 = index + 1 < controller.Count ? controller[index + 1] : controller[index];
+                var frame1 = position1.Frame;
+                var frame2 = position2.Frame;
+
+                // Make sure to clamp the amount, as we can fall outside the frame range. Also ensure there's a
+                // difference between frame1 and frame2 or we'll crash.
+                var amount = frame1 < frame2 ? MathHelper.Clamp((key - frame1) / (frame2 - frame1), 0, 1) : 0;
+
+                if (position1.GetType() == typeof(slerp_rot))  // rotate the existing matrix
+                {
+                    slerp_rot MSTS1 = (slerp_rot)position1;
+                    slerp_rot MSTS2 = (slerp_rot)position2;
+                    Quaternion XNA1 = new Quaternion(MSTS1.X, MSTS1.Y, -MSTS1.Z, MSTS1.W);
+                    Quaternion XNA2 = new Quaternion(MSTS2.X, MSTS2.Y, -MSTS2.Z, MSTS2.W);
+                    Quaternion q = Quaternion.Slerp(XNA1, XNA2, amount);
+                    Vector3 location = xnaPose.Translation;
+                    xnaPose = Matrix.CreateFromQuaternion(q);
+                    xnaPose.Translation = location;
+                }
+                else if (position1.GetType() == typeof(linear_key))  // a key sets an absolute position, vs shifting the existing matrix
+                {
+                    linear_key MSTS1 = (linear_key)position1;
+                    linear_key MSTS2 = (linear_key)position2;
+                    Vector3 XNA1 = new Vector3(MSTS1.X, MSTS1.Y, -MSTS1.Z);
+                    Vector3 XNA2 = new Vector3(MSTS2.X, MSTS2.Y, -MSTS2.Z);
+                    Vector3 v = Vector3.Lerp(XNA1, XNA2, amount);
+                    xnaPose.Translation = v;
+                }
+                else if (position1.GetType() == typeof(tcb_key)) // a tcb_key sets an absolute rotation, vs rotating the existing matrix
+                {
+                    tcb_key MSTS1 = (tcb_key)position1;
+                    tcb_key MSTS2 = (tcb_key)position2;
+                    Quaternion XNA1 = new Quaternion(MSTS1.X, MSTS1.Y, -MSTS1.Z, MSTS1.W);
+                    Quaternion XNA2 = new Quaternion(MSTS2.X, MSTS2.Y, -MSTS2.Z, MSTS2.W);
+                    Quaternion q = Quaternion.Slerp(XNA1, XNA2, amount);
+                    Vector3 location = xnaPose.Translation;
+                    xnaPose = Matrix.CreateFromQuaternion(q);
+                    xnaPose.Translation = location;
+                }
+            }
+            XNAMatrices[iMatrix] = xnaPose;  // update the matrix
+        }
+    }
+
+    /// <summary>
+    /// An animated shape has a continuous repeating motion defined
+    /// in the animations of the shape file.
+    /// </summary>
+    public class AnimatedShape : PoseableShape
+    {
+        protected float AnimationKey;  // advances with time
+        protected float FrameRateMultiplier = 1; // e.g. in passenger view shapes MSTS divides by 30 the frame rate; this is the inverse
+
+        /// <summary>
+        /// Construct and initialize the class
+        /// </summary>
+        public AnimatedShape(Viewer viewer, string path, WorldPosition initialPosition, ShapeFlags flags, float frameRateDivisor = 1.0f)
+            : base(viewer, path, initialPosition, flags)
+        {
+            FrameRateMultiplier = 1 / frameRateDivisor;
+        }
+
+        public AnimatedShape(Viewer viewer, string path, WorldPosition initialPosition)
+            : this(viewer, path, initialPosition, ShapeFlags.None)
+        {
+        }
+
+        public override void PrepareFrame(RenderFrame frame, ElapsedTime elapsedTime)
+        {
+            // if the shape has animations
+            if (SharedShape.Animations != null && SharedShape.Animations.Count > 0 && SharedShape.Animations[0].FrameCount > 1)
+            {
+                AnimationKey += SharedShape.Animations[0].FrameRate * elapsedTime.ClockSeconds * FrameRateMultiplier;
+                while (AnimationKey > SharedShape.Animations[0].FrameCount) AnimationKey -= SharedShape.Animations[0].FrameCount;
+                while (AnimationKey < 0) AnimationKey += SharedShape.Animations[0].FrameCount;
+
+                // Update the pose for each matrix
+                for (var matrix = 0; matrix < SharedShape.Matrices.Length; ++matrix)
+                    AnimateMatrix(matrix, AnimationKey);
+            }
+            SharedShape.PrepareFrame(frame, Location, XNAMatrices, Flags);
+        }
+    }
+
+    public class SwitchTrackShape : PoseableShape
+    {
+        protected float AnimationKey;  // tracks position of points as they move left and right
+
+        TrJunctionNode TrJunctionNode;  // has data on current aligment for the switch
+        uint MainRoute;                  // 0 or 1 - which route is considered the main route
+
+        public SwitchTrackShape(Viewer viewer, string path, WorldPosition position, TrJunctionNode trj)
+            : base(viewer, path, position, ShapeFlags.AutoZBias)
+        {
+            TrJunctionNode = trj;
+            TrackShape TS = viewer.Simulator.TSectionDat.TrackShapes.Get(TrJunctionNode.ShapeIndex);
+            MainRoute = TS.MainRoute;
+        }
+
+        public override void PrepareFrame(RenderFrame frame, ElapsedTime elapsedTime)
+        {
+            // ie, with 2 frames of animation, the key will advance from 0 to 1
+            if (TrJunctionNode.SelectedRoute == MainRoute)
+            {
+                if (AnimationKey > 0.001) AnimationKey -= 0.002f * elapsedTime.ClockSeconds * 1000.0f;
+                if (AnimationKey < 0.001) AnimationKey = 0;
+            }
+            else
+            {
+                if (AnimationKey < 0.999) AnimationKey += 0.002f * elapsedTime.ClockSeconds * 1000.0f;
+                if (AnimationKey > 0.999) AnimationKey = 1.0f;
+            }
+
+            // Update the pose
+            for (int iMatrix = 0; iMatrix < SharedShape.Matrices.Length; ++iMatrix)
+                AnimateMatrix(iMatrix, AnimationKey);
+
+            SharedShape.PrepareFrame(frame, Location, XNAMatrices, Flags);
+        }
+    }
+
+    public class SpeedPostShape : PoseableShape
+    {
+        SpeedPostObj SpeedPostObj;  // has data on current aligment for the switch
+        VertexPositionNormalTexture[] VertexList;
+        int NumVertices;
+        int NumIndices;
+        public short[] TriangleListIndices;// Array of indices to vertices for triangles
+
+        protected float AnimationKey;  // tracks position of points as they move left and right
+        ShapePrimitive shapePrimitive;
+        public SpeedPostShape(Viewer viewer, string path, WorldPosition position, SpeedPostObj spo)
+            : base(viewer, path, position)
+        {
+
+            SpeedPostObj = spo;
+            var maxVertex = SpeedPostObj.Sign_Shape.NumShapes * 48;// every face has max 7 digits, each has 2 triangles
+            var material = viewer.MaterialManager.Load("Scenery", Helpers.GetRouteTextureFile(viewer.Simulator, Helpers.TextureFlags.None, SpeedPostObj.Speed_Digit_Tex), (int)(SceneryMaterialOptions.None | SceneryMaterialOptions.AlphaBlendingBlend), 0);
+
+            // Create and populate a new ShapePrimitive
+            NumVertices = NumIndices = 0;
+            var i = 0; var id = -1; var size = SpeedPostObj.Text_Size.Size; var idlocation = 0;
+            id = SpeedPostObj.GetTrItemID(idlocation);
+            while (id >= 0)
+            {
+                SpeedPostItem item;
+                string speed = "";
+                try
+                {
+                    item = (SpeedPostItem)(viewer.Simulator.TDB.TrackDB.TrItemTable[id]);
+                }
+                catch
+                {
+                    throw;  // Error to be handled in Scenery.cs
+                }
+
+                //determine what to show: speed or number used in German routes
+                if (item.ShowNumber)
+                {
+                    speed += item.DisplayNumber;
+                    if (!item.ShowDot) speed.Replace(".", "");
+                }
+                else
+                {
+                    //determine if the speed is for passenger or freight
+                    if (item.IsFreight == true && item.IsPassenger == false) speed += "F";
+                    else if (item.IsFreight == false && item.IsPassenger == true) speed += "P";
+
+                    if (item != null) speed += item.SpeedInd;
+                }
+                VertexList = new VertexPositionNormalTexture[maxVertex];
+                TriangleListIndices = new short[maxVertex / 2 * 3]; // as is NumIndices
+
+                for (i = 0; i < SpeedPostObj.Sign_Shape.NumShapes; i++)
+                {
+                    //start position is the center of the text
+                    var start = new Vector3(SpeedPostObj.Sign_Shape.ShapesInfo[4 * i + 0], SpeedPostObj.Sign_Shape.ShapesInfo[4 * i + 1], SpeedPostObj.Sign_Shape.ShapesInfo[4 * i + 2]);
+                    var rotation = SpeedPostObj.Sign_Shape.ShapesInfo[4 * i + 3];
+
+                    //find the left-most of text
+                    Vector3 offset;
+                    if (Math.Abs(SpeedPostObj.Text_Size.DY) > 0.01) offset = new Vector3(0 - size / 2, 0, 0);
+                    else offset = new Vector3(0, 0 - size / 2, 0);
+                    offset.X -= speed.Length * SpeedPostObj.Text_Size.DX / 2;
+
+                    offset.Y -= speed.Length * SpeedPostObj.Text_Size.DY / 2;
+
+                    for (var j = 0; j < speed.Length; j++)
+                    {
+                        var tX = GetTextureCoordX(speed[j]); var tY = GetTextureCoordY(speed[j]);
+                        var rot = Matrix.CreateRotationY(-rotation);
+
+                        //the left-bottom vertex
+                        Vector3 v = new Vector3(offset.X, offset.Y, 0.01f);
+                        v = Vector3.Transform(v, rot);
+                        v += start; Vertex v1 = new Vertex(v.X, v.Y, v.Z, 0, 0, -1, tX, tY);
+
+                        //the right-bottom vertex
+                        v.X = offset.X + size; v.Y = offset.Y; v.Z = 0.01f;
+                        v = Vector3.Transform(v, rot);
+                        v += start; Vertex v2 = new Vertex(v.X, v.Y, v.Z, 0, 0, -1, tX + 0.25f, tY);
+
+                        //the right-top vertex
+                        v.X = offset.X + size; v.Y = offset.Y + size; v.Z = 0.01f;
+                        v = Vector3.Transform(v, rot);
+                        v += start; Vertex v3 = new Vertex(v.X, v.Y, v.Z, 0, 0, -1, tX + 0.25f, tY - 0.25f);
+
+                        //the left-top vertex
+                        v.X = offset.X; v.Y = offset.Y + size; v.Z = 0.01f;
+                        v = Vector3.Transform(v, rot);
+                        v += start; Vertex v4 = new Vertex(v.X, v.Y, v.Z, 0, 0, -1, tX, tY - 0.25f);
+
+                        //memory may not be enough
+                        if (NumVertices > maxVertex - 4)
+                        {
+                            VertexPositionNormalTexture[] TempVertexList = new VertexPositionNormalTexture[maxVertex + 128];
+                            short[] TempTriangleListIndices = new short[(maxVertex + 128) / 2 * 3]; // as is NumIndices
+                            for (var k = 0; k < maxVertex; k++) TempVertexList[k] = VertexList[k];
+                            for (var k = 0; k < maxVertex / 2 * 3; k++) TempTriangleListIndices[k] = TriangleListIndices[k];
+                            TriangleListIndices = TempTriangleListIndices;
+                            VertexList = TempVertexList;
+                            maxVertex += 128;
+                        }
+
+                        //create first triangle
+                        TriangleListIndices[NumIndices++] = (short)NumVertices;
+                        TriangleListIndices[NumIndices++] = (short)(NumVertices + 2);
+                        TriangleListIndices[NumIndices++] = (short)(NumVertices + 1);
+                        // Second triangle:
+                        TriangleListIndices[NumIndices++] = (short)NumVertices;
+                        TriangleListIndices[NumIndices++] = (short)(NumVertices + 3);
+                        TriangleListIndices[NumIndices++] = (short)(NumVertices + 2);
+
+                        //create vertex
+                        VertexList[NumVertices].Position = v1.Position; VertexList[NumVertices].Normal = v1.Normal; VertexList[NumVertices].TextureCoordinate = v1.TexCoord;
+                        VertexList[NumVertices + 1].Position = v2.Position; VertexList[NumVertices + 1].Normal = v2.Normal; VertexList[NumVertices + 1].TextureCoordinate = v2.TexCoord;
+                        VertexList[NumVertices + 2].Position = v3.Position; VertexList[NumVertices + 2].Normal = v3.Normal; VertexList[NumVertices + 2].TextureCoordinate = v3.TexCoord;
+                        VertexList[NumVertices + 3].Position = v4.Position; VertexList[NumVertices + 3].Normal = v4.Normal; VertexList[NumVertices + 3].TextureCoordinate = v4.TexCoord;
+                        NumVertices += 4;
+                        offset.X += SpeedPostObj.Text_Size.DX; offset.Y += SpeedPostObj.Text_Size.DY; //move to next digit
+                    }
+
+                }
+                idlocation++;
+                id = SpeedPostObj.GetTrItemID(idlocation);
+            }
+            //create the shape primitive
+            short[] newTList = new short[NumIndices];
+            for (i = 0; i < NumIndices; i++) newTList[i] = TriangleListIndices[i];
+            VertexPositionNormalTexture[] newVList = new VertexPositionNormalTexture[NumVertices];
+            for (i = 0; i < NumVertices; i++) newVList[i] = VertexList[i];
+            IndexBuffer IndexBuffer = new IndexBuffer(viewer.RenderProcess.GraphicsDevice, typeof(short),
+                                                            NumIndices, BufferUsage.WriteOnly);
+            IndexBuffer.SetData(newTList);
+            shapePrimitive = new ShapePrimitive(viewer.RenderProcess.GraphicsDevice, material, new SharedShape.VertexBufferSet(newVList, viewer.RenderProcess.GraphicsDevice), IndexBuffer, 0, NumVertices, NumIndices / 3, new[] { -1 }, 0);
+
+        }
+
+        static float GetTextureCoordX(char c)
+        {
+            float x = (c - '0') % 4 * 0.25f;
+            if (c == '.') x = 0;
+            else if (c == 'P') x = 0.5f;
+            else if (c == 'F') x = 0.75f;
+            if (x < 0) x = 0;
+            if (x > 1) x = 1;
+            return x;
+        }
+
+        static float GetTextureCoordY(char c)
+        {
+            if (c == '0' || c == '1' || c == '2' || c == '3') return 0.25f;
+            if (c == '4' || c == '5' || c == '6' || c == '7') return 0.5f;
+            if (c == '8' || c == '9' || c == 'P' || c == 'F') return 0.75f;
+            return 1.0f;
+        }
+
+        public override void PrepareFrame(RenderFrame frame, ElapsedTime elapsedTime)
+        {
+            // Offset relative to the camera-tile origin
+            int dTileX = this.Location.TileX - Viewer.Camera.TileX;
+            int dTileZ = this.Location.TileZ - Viewer.Camera.TileZ;
+            Vector3 tileOffsetWrtCamera = new Vector3(dTileX * 2048, 0, -dTileZ * 2048);
+
+            // Initialize xnaXfmWrtCamTile to object-tile to camera-tile translation:
+            Matrix xnaXfmWrtCamTile = Matrix.CreateTranslation(tileOffsetWrtCamera);
+            xnaXfmWrtCamTile = this.Location.XNAMatrix * xnaXfmWrtCamTile; // Catenate to world transformation
+            // (Transformation is now with respect to camera-tile origin)
+
+            // TODO: Make this use AddAutoPrimitive instead.
+            frame.AddPrimitive(this.shapePrimitive.Material, this.shapePrimitive, RenderPrimitiveGroup.World, ref xnaXfmWrtCamTile, ShapeFlags.None);
+
+            // Update the pose
+            for (int iMatrix = 0; iMatrix < SharedShape.Matrices.Length; ++iMatrix)
+                AnimateMatrix(iMatrix, AnimationKey);
+
+            SharedShape.PrepareFrame(frame, Location, XNAMatrices, Flags);
+        }
+
+        internal override void Mark()
+        {
+            shapePrimitive.Mark();
+            base.Mark();
+        }
+    } // class SpeedPostShape
+
+    public class LevelCrossingShape : PoseableShape
+    {
+        readonly LevelCrossingObj CrossingObj;
+        readonly SoundSource Sound;
+        readonly LevelCrossing Crossing;
+
+        readonly float AnimationFrames;
+        readonly float AnimationSpeed;
+        bool Opening = true;
+        float AnimationKey;
+
+        public LevelCrossingShape(Viewer viewer, string path, WorldPosition position, ShapeFlags shapeFlags, LevelCrossingObj crossingObj)
+            : base(viewer, path, position, shapeFlags)
+        {
+            CrossingObj = crossingObj;
+            if (!CrossingObj.silent)
+            {
+                var soundFileName = "";
+                if (CrossingObj.SoundFileName != "") soundFileName = CrossingObj.SoundFileName;
+                else if (SharedShape.SoundFileName != "") soundFileName = SharedShape.SoundFileName;
+                else if (viewer.Simulator.TRK.Tr_RouteFile.DefaultCrossingSMS != null) soundFileName = viewer.Simulator.TRK.Tr_RouteFile.DefaultCrossingSMS;
+                if (soundFileName != "")
+                {
+                    var soundPath = viewer.Simulator.RoutePath + @"\\sound\\" + soundFileName;
+                    try
+                    {
+                        Sound = new SoundSource(viewer, position.WorldLocation, Events.Source.MSTSCrossing, soundPath);
+                        viewer.SoundProcess.AddSoundSources(this, new List<SoundSourceBase>() { Sound });
+                    }
+                    catch
+                    {
+                        soundPath = viewer.Simulator.BasePath + @"\\sound\\" + soundFileName;
+                        try
+                        {
+                            Sound = new SoundSource(viewer, position.WorldLocation, Events.Source.MSTSCrossing, soundPath);
+                            viewer.SoundProcess.AddSoundSources(this, new List<SoundSourceBase>() { Sound });
+                        }
+                        catch (Exception error)
+                        {
+                            Trace.WriteLine(new FileLoadException(soundPath, error));
+                        }
+                    }
+                }
+            }
+            Crossing = viewer.Simulator.LevelCrossings.CreateLevelCrossing(
+                position,
+                from tid in CrossingObj.trItemIDList where tid.db == 0 select tid.dbID,
+                from tid in CrossingObj.trItemIDList where tid.db == 1 select tid.dbID,
+                CrossingObj.levelCrParameters.warningTime,
+                CrossingObj.levelCrParameters.minimumDistance);
+            // If there are no animations, we leave the frame count and speed at 0 and nothing will try to animate.
+            if (SharedShape.Animations != null && SharedShape.Animations.Count > 0)
+            {
+                // LOOPED COSSINGS (animTiming < 0)
+                //     MSTS plays through all the frames of the animation for "closed" and sits on frame 0 for "open". The
+                //     speed of animation is the normal speed (frame rate at 30FPS) scaled by the timing value. Since the
+                //     timing value is negative, the animation actually plays in reverse.
+                // NON-LOOPED CROSSINGS (animTiming > 0)
+                //     MSTS plays through the first 1.0 seconds of the animation forwards for closing and backwards for
+                //     opening. The number of frames defined doesn't matter; the animation is limited by time so the frame
+                //     rate (based on 30FPS) is what's needed.
+                AnimationFrames = CrossingObj.levelCrTiming.animTiming < 0 ? SharedShape.Animations[0].FrameCount : SharedShape.Animations[0].FrameRate / 30f;
+                AnimationSpeed = SharedShape.Animations[0].FrameRate / 30f / CrossingObj.levelCrTiming.animTiming;
+            }
+        }
+
+        public override void Unload()
+        {
+            if (Sound != null)
+            {
+                Viewer.SoundProcess.RemoveSoundSources(this);
+                Sound.Dispose();
+            }
+            base.Unload();
+        }
+
+        public override void PrepareFrame(RenderFrame frame, ElapsedTime elapsedTime)
+        {
+            if (CrossingObj.visible != true)
+                return;
+
+            if (Opening == Crossing.HasTrain)
+            {
+                Opening = !Crossing.HasTrain;
+                if (Sound != null) Sound.HandleEvent(Opening ? Event.CrossingOpening : Event.CrossingClosing);
+            }
+
+            if (Opening)
+                AnimationKey -= elapsedTime.ClockSeconds * AnimationSpeed;
+            else
+                AnimationKey += elapsedTime.ClockSeconds * AnimationSpeed;
+
+            if (CrossingObj.levelCrTiming.animTiming < 0)
+            {
+                // Stick to frame 0 for "open" and loop for "closed".
+                if (Opening) AnimationKey = 0;
+                if (AnimationKey < 0) AnimationKey += AnimationFrames;
+            }
+            if (AnimationKey < 0) AnimationKey = 0;
+            if (AnimationKey > AnimationFrames) AnimationKey = AnimationFrames;
+
+            for (var i = 0; i < SharedShape.Matrices.Length; ++i)
+                AnimateMatrix(i, AnimationKey);
+
+            SharedShape.PrepareFrame(frame, Location, XNAMatrices, Flags);
+        }
+    }
+
+    public class HazzardShape : PoseableShape
+    {
+        readonly HazardObj HazardObj;
+        readonly Hazzard Hazzard;
+
+        readonly int AnimationFrames;
+        float Moved = 0f;
+        float AnimationKey;
+        float DelayHazAnimation;
+
+        public static HazzardShape CreateHazzard(Viewer viewer, string path, WorldPosition position, ShapeFlags shapeFlags, HazardObj hObj)
+        {
+            var h = viewer.Simulator.HazzardManager.AddHazzardIntoGame(hObj.itemId, hObj.FileName);
+            if (h == null) return null;
+            return new HazzardShape(viewer, viewer.Simulator.BasePath + @"\Global\Shapes\" + h.HazFile.Tr_HazardFile.FileName + "\0" + viewer.Simulator.BasePath + @"\Global\Textures", position, shapeFlags, hObj, h);
+
+        }
+
+        public HazzardShape(Viewer viewer, string path, WorldPosition position, ShapeFlags shapeFlags, HazardObj hObj, Hazzard h)
+            : base(viewer, path, position, shapeFlags)
+        {
+            HazardObj = hObj;
+            Hazzard = h;
+            AnimationFrames = SharedShape.Animations[0].FrameCount;
+        }
+
+        public override void Unload()
+        {
+            Viewer.Simulator.HazzardManager.RemoveHazzardFromGame(HazardObj.itemId);
+            base.Unload();
+        }
+
+        public override void PrepareFrame(RenderFrame frame, ElapsedTime elapsedTime)
+        {
+            if (Hazzard == null) return;
+            Vector2 CurrentRange;
+            AnimationKey += elapsedTime.ClockSeconds * 24f;
+            DelayHazAnimation += elapsedTime.ClockSeconds;
+            switch (Hazzard.state)
+            {
+                case Hazzard.State.Idle1:
+                    CurrentRange = Hazzard.HazFile.Tr_HazardFile.Idle_Key; break;
+                case Hazzard.State.Idle2:
+                    CurrentRange = Hazzard.HazFile.Tr_HazardFile.Idle_Key2; break;
+                case Hazzard.State.LookLeft:
+                    CurrentRange = Hazzard.HazFile.Tr_HazardFile.Surprise_Key_Left; break;
+                case Hazzard.State.LookRight:
+                    CurrentRange = Hazzard.HazFile.Tr_HazardFile.Surprise_Key_Right; break;
+                case Hazzard.State.Scared:
+                default:
+                    CurrentRange = Hazzard.HazFile.Tr_HazardFile.Success_Scarper_Key;
+                    if (Moved < Hazzard.HazFile.Tr_HazardFile.Distance)
+                    {
+                        var m = Hazzard.HazFile.Tr_HazardFile.Speed * elapsedTime.ClockSeconds;
+                        Moved += m;
+                        this.HazardObj.Position.Move(this.HazardObj.QDirection, m);
+                        Location.Location = new Vector3(this.HazardObj.Position.X, this.HazardObj.Position.Y, this.HazardObj.Position.Z);
+                    }
+                    else { Moved = 0; Hazzard.state = Hazzard.State.Idle1; }
+                    break;
+            }
+
+            if (Hazzard.state == Hazzard.State.Idle1 || Hazzard.state == Hazzard.State.Idle2)
+            {
+                if (DelayHazAnimation > 5f)
+                {
+                    if (AnimationKey < CurrentRange.X)
+                    {
+                        AnimationKey = CurrentRange.X;
+                        DelayHazAnimation = 0;
+                    }
+
+                    if (AnimationKey > CurrentRange.Y)
+                    {
+                        AnimationKey = CurrentRange.X;
+                        DelayHazAnimation = 0;
+                    }
+                }
+            }
+
+            if (Hazzard.state == Hazzard.State.LookLeft || Hazzard.state == Hazzard.State.LookRight)
+            {
+                if (AnimationKey < CurrentRange.X) AnimationKey = CurrentRange.X;
+                if (AnimationKey > CurrentRange.Y) AnimationKey = CurrentRange.Y;
+            }
+
+            if (Hazzard.state == Hazzard.State.Scared)
+            {
+                if (AnimationKey < CurrentRange.X) AnimationKey = CurrentRange.X;
+
+                if (AnimationKey > CurrentRange.Y) AnimationKey = CurrentRange.X;
+            }
+
+            for (var i = 0; i < SharedShape.Matrices.Length; ++i)
+                AnimateMatrix(i, AnimationKey);
+
+            //var pos = this.HazardObj.Position;
+
+            SharedShape.PrepareFrame(frame, Location, XNAMatrices, Flags);
+        }
+    }
+
+    public class FuelPickupItemShape : PoseableShape
+    {
+        readonly PickupObj FuelPickupItemObj;
+        readonly FuelPickupItem FuelPickupItem;
+        readonly SoundSource Sound;
+        readonly float FrameRate;
+
+        readonly int AnimationFrames;
+        protected float AnimationKey;
+
+
+        public FuelPickupItemShape(Viewer viewer, string path, WorldPosition position, ShapeFlags shapeFlags, PickupObj fuelpickupitemObj)
+            : base(viewer, path, position, shapeFlags)
+        {
+            FuelPickupItemObj = fuelpickupitemObj;
+
+
+            if (viewer.Simulator.TRK.Tr_RouteFile.DefaultDieselTowerSMS != null && FuelPickupItemObj.PickupType == 7) // Testing for Diesel PickupType
+            {
+                var soundPath = viewer.Simulator.RoutePath + @"\\sound\\" + viewer.Simulator.TRK.Tr_RouteFile.DefaultDieselTowerSMS;
+                try
+                {
+                    Sound = new SoundSource(viewer, position.WorldLocation, Events.Source.MSTSFuelTower, soundPath);
+                    viewer.SoundProcess.AddSoundSources(this, new List<SoundSourceBase>() { Sound });
+                }
+                catch
+                {
+                    soundPath = viewer.Simulator.BasePath + @"\\sound\\" + viewer.Simulator.TRK.Tr_RouteFile.DefaultDieselTowerSMS;
+                    try
+                    {
+                        Sound = new SoundSource(viewer, position.WorldLocation, Events.Source.MSTSFuelTower, soundPath);
+                        viewer.SoundProcess.AddSoundSources(this, new List<SoundSourceBase>() { Sound });
+                    }
+                    catch (Exception error)
+                    {
+                        Trace.WriteLine(new FileLoadException(soundPath, error));
+                    }
+                }
+            }
+            if (viewer.Simulator.TRK.Tr_RouteFile.DefaultWaterTowerSMS != null && FuelPickupItemObj.PickupType == 5) // Testing for Water PickupType
+            {
+                var soundPath = viewer.Simulator.RoutePath + @"\\sound\\" + viewer.Simulator.TRK.Tr_RouteFile.DefaultWaterTowerSMS;
+                try
+                {
+                    Sound = new SoundSource(viewer, position.WorldLocation, Events.Source.MSTSFuelTower, soundPath);
+                    viewer.SoundProcess.AddSoundSources(this, new List<SoundSourceBase>() { Sound });
+                }
+                catch
+                {
+                    soundPath = viewer.Simulator.BasePath + @"\\sound\\" + viewer.Simulator.TRK.Tr_RouteFile.DefaultWaterTowerSMS;
+                    try
+                    {
+                        Sound = new SoundSource(viewer, position.WorldLocation, Events.Source.MSTSFuelTower, soundPath);
+                        viewer.SoundProcess.AddSoundSources(this, new List<SoundSourceBase>() { Sound });
+                    }
+                    catch (Exception error)
+                    {
+                        Trace.WriteLine(new FileLoadException(soundPath, error));
+                    }
+                }
+            }
+            if (viewer.Simulator.TRK.Tr_RouteFile.DefaultCoalTowerSMS != null && (FuelPickupItemObj.PickupType == 6 || FuelPickupItemObj.PickupType == 2))
+            {
+                var soundPath = viewer.Simulator.RoutePath + @"\\sound\\" + viewer.Simulator.TRK.Tr_RouteFile.DefaultCoalTowerSMS;
+                try
+                {
+                    Sound = new SoundSource(viewer, position.WorldLocation, Events.Source.MSTSFuelTower, soundPath);
+                    viewer.SoundProcess.AddSoundSources(this, new List<SoundSourceBase>() { Sound });
+                }
+                catch
+                {
+                    soundPath = viewer.Simulator.BasePath + @"\\sound\\" + viewer.Simulator.TRK.Tr_RouteFile.DefaultCoalTowerSMS;
+                    try
+                    {
+                        Sound = new SoundSource(viewer, position.WorldLocation, Events.Source.MSTSFuelTower, soundPath);
+                        viewer.SoundProcess.AddSoundSources(this, new List<SoundSourceBase>() { Sound });
+                    }
+                    catch (Exception error)
+                    {
+                        Trace.WriteLine(new FileLoadException(soundPath, error));
+                    }
+                }
+            }
+            FuelPickupItem = viewer.Simulator.FuelManager.CreateFuelStation(position, from tid in FuelPickupItemObj.TrItemIDList where tid.db == 0 select tid.dbID);
+            AnimationFrames = 1;
+            FrameRate = 1;
+            if (SharedShape.Animations != null && SharedShape.Animations.Count > 0 && SharedShape.Animations[0].anim_nodes != null && SharedShape.Animations[0].anim_nodes.Count > 0)
+            {
+                FrameRate = SharedShape.Animations[0].FrameCount / FuelPickupItemObj.PickupAnimData.AnimationSpeed;
+                foreach (var anim_node in SharedShape.Animations[0].anim_nodes)
+                    if (anim_node.Name == "ANIMATED_PARTS")
+                    {
+                        AnimationFrames = SharedShape.Animations[0].FrameCount;
+                        break;
+                    }
+            }
+        }
+
+        public override void Unload()
+        {
+            if (Sound != null)
+            {
+                Viewer.SoundProcess.RemoveSoundSources(this);
+                Sound.Dispose();
+            }
+            base.Unload();
+        }
+
+        public override void PrepareFrame(RenderFrame frame, ElapsedTime elapsedTime)
+        {
+
+            // 0 can be used as a setting for instant animation.
+            if (FuelPickupItem.ReFill() && FuelPickupItemObj.UID == MSTSWagon.RefillProcess.ActivePickupObjectUID)
+            {
+                if (AnimationKey == 0 && Sound != null) Sound.HandleEvent(Event.FuelTowerDown);
+                if (FuelPickupItemObj.PickupAnimData.AnimationSpeed == 0) AnimationKey = 1.0f;
+                else if (AnimationKey < AnimationFrames)
+                    AnimationKey += elapsedTime.ClockSeconds * FrameRate;
+            }
+
+            if (!FuelPickupItem.ReFill() && AnimationKey > 0)
+            {
+                if (AnimationKey == AnimationFrames && Sound != null)
+                {
+                    Sound.HandleEvent(Event.FuelTowerTransferEnd);
+                    Sound.HandleEvent(Event.FuelTowerUp);
+                }
+                AnimationKey -= elapsedTime.ClockSeconds * FrameRate;
+            }
+
+            if (AnimationKey < 0)
+            {
+                AnimationKey = 0;
+            }
+            if (AnimationKey > AnimationFrames)
+            {
+                AnimationKey = AnimationFrames;
+                if (Sound != null) Sound.HandleEvent(Event.FuelTowerTransferStart);
+            }
+
+            for (var i = 0; i < SharedShape.Matrices.Length; ++i)
+                AnimateMatrix(i, AnimationKey);
+
+            SharedShape.PrepareFrame(frame, Location, XNAMatrices, Flags);
+        }
+    } // End Class FuelPickupItemShape
+
+    public class RoadCarShape : AnimatedShape
+    {
+        public RoadCarShape(Viewer viewer, string path)
+            : base(viewer, path, new WorldPosition())
+        {
+        }
+    }
+
+    public class TurntableShape : PoseableShape
+    {
+        protected float AnimationKey;  // advances with time
+        protected Turntable Turntable; // linked turntable data
+        readonly SoundSource Sound;
+        bool Rotating = false;
+        protected int IAnimationMatrix = -1; // index of animation matrix
+
+        /// <summary>
+        /// Construct and initialize the class
+        /// </summary>
+        public TurntableShape(Viewer viewer, string path, WorldPosition initialPosition, ShapeFlags flags, Turntable turntable, double startingY)
+            : base(viewer, path, initialPosition, flags)
+        {
+            Turntable = turntable;
+            Turntable.StartingY = (float)startingY;
+            AnimationKey = (Turntable.YAngle / (float)Math.PI * 1800.0f + 3600) % 3600.0f;
+            for (var imatrix = 0; imatrix < SharedShape.Matrices.Length; ++imatrix)
+            {
+                if (SharedShape.MatrixNames[imatrix].ToLower() == turntable.Animations[0].ToLower())
+                {
+                    IAnimationMatrix = imatrix;
+                    break;
+                }
+            }
+            if (viewer.Simulator.TRK.Tr_RouteFile.DefaultTurntableSMS != null)
+            {
+                var soundPath = viewer.Simulator.RoutePath + @"\\sound\\" + viewer.Simulator.TRK.Tr_RouteFile.DefaultTurntableSMS;
+                try
+                {
+                    Sound = new SoundSource(viewer, initialPosition.WorldLocation, Events.Source.ORTSTurntable, soundPath);
+                    viewer.SoundProcess.AddSoundSources(this, new List<SoundSourceBase>() { Sound });
+                }
+                catch
+                {
+                    soundPath = viewer.Simulator.BasePath + @"\\sound\\" + viewer.Simulator.TRK.Tr_RouteFile.DefaultTurntableSMS;
+                    try
+                    {
+                        Sound = new SoundSource(viewer, initialPosition.WorldLocation, Events.Source.ORTSTurntable, soundPath);
+                        viewer.SoundProcess.AddSoundSources(this, new List<SoundSourceBase>() { Sound });
+                    }
+                    catch (Exception error)
+                    {
+                        Trace.WriteLine(new FileLoadException(soundPath, error));
+                    }
+                }
+            }
+            for (var matrix = 0; matrix < SharedShape.Matrices.Length; ++matrix)
+                AnimateMatrix(matrix, AnimationKey);
+
+            MatrixExtension.Multiply(in XNAMatrices[IAnimationMatrix], in Location.XNAMatrix, out Matrix absAnimationMatrix);
+            Turntable.ReInitTrainPositions(absAnimationMatrix);
+        }
+
+        public override void PrepareFrame(RenderFrame frame, ElapsedTime elapsedTime)
+        {
+            if (Turntable.GoToTarget)
+            {
+                AnimationKey = (Turntable.TargetY / (float)Math.PI * 1800.0f + 3600) % 3600.0f;
+            }
+
+            else if (Turntable.Counterclockwise)
+            {
+                AnimationKey += SharedShape.Animations[0].FrameRate * elapsedTime.ClockSeconds;
+            }
+            else if (Turntable.Clockwise)
+            {
+                AnimationKey -= SharedShape.Animations[0].FrameRate * elapsedTime.ClockSeconds;
+            }
+            while (AnimationKey > SharedShape.Animations[0].FrameCount) AnimationKey -= SharedShape.Animations[0].FrameCount;
+            while (AnimationKey < 0) AnimationKey += SharedShape.Animations[0].FrameCount;
+
+            Turntable.YAngle = MathHelper.WrapAngle(AnimationKey / 1800.0f * (float)Math.PI);
+
+            if ((Turntable.Clockwise || Turntable.Counterclockwise) && !Rotating)
+            {
+                Rotating = true;
+                if (Sound != null) Sound.HandleEvent(Turntable.TrainsOnMovingTable.Count == 1 &&
+                    Turntable.TrainsOnMovingTable[0].FrontOnBoard && Turntable.TrainsOnMovingTable[0].BackOnBoard ? Event.MovingTableMovingLoaded : Event.MovingTableMovingEmpty);
+            }
+            else if ((!Turntable.Clockwise && !Turntable.Counterclockwise && Rotating))
+            {
+                Rotating = false;
+                if (Sound != null) Sound.HandleEvent(Event.MovingTableStopped);
+            }
+
+            // Update the pose for each matrix
+            for (var matrix = 0; matrix < SharedShape.Matrices.Length; ++matrix)
+                AnimateMatrix(matrix, AnimationKey);
+
+            MatrixExtension.Multiply(in XNAMatrices[IAnimationMatrix], in Location.XNAMatrix, out Matrix absAnimationMatrix);
+            Turntable.PerformUpdateActions(absAnimationMatrix);
+            SharedShape.PrepareFrame(frame, Location, XNAMatrices, Flags);
+        }
+    }
+
+    public class TransfertableShape : PoseableShape
+    {
+        protected float AnimationKey;  // advances with time
+        protected Transfertable Transfertable; // linked turntable data
+        readonly SoundSource Sound;
+        bool Translating = false;
+        protected int IAnimationMatrix = -1; // index of animation matrix
+
+        /// <summary>
+        /// Construct and initialize the class
+        /// </summary>
+        public TransfertableShape(Viewer viewer, string path, WorldPosition initialPosition, ShapeFlags flags, Transfertable transfertable)
+            : base(viewer, path, initialPosition, flags)
+        {
+            Transfertable = transfertable;
+            AnimationKey = (Transfertable.XPos - Transfertable.CenterOffset.X)/ Transfertable.Width * SharedShape.Animations[0].FrameCount;
+            for (var imatrix = 0; imatrix < SharedShape.Matrices.Length; ++imatrix)
+            {
+                if (SharedShape.MatrixNames[imatrix].ToLower() == transfertable.Animations[0].ToLower())
+                {
+                    IAnimationMatrix = imatrix;
+                    break;
+                }
+            }
+            if (viewer.Simulator.TRK.Tr_RouteFile.DefaultTurntableSMS != null)
+            {
+                var soundPath = viewer.Simulator.RoutePath + @"\\sound\\" + viewer.Simulator.TRK.Tr_RouteFile.DefaultTurntableSMS;
+                try
+                {
+                    Sound = new SoundSource(viewer, initialPosition.WorldLocation, Events.Source.ORTSTurntable, soundPath);
+                    viewer.SoundProcess.AddSoundSources(this, new List<SoundSourceBase>() { Sound });
+                }
+                catch
+                {
+                    soundPath = viewer.Simulator.BasePath + @"\\sound\\" + viewer.Simulator.TRK.Tr_RouteFile.DefaultTurntableSMS;
+                    try
+                    {
+                        Sound = new SoundSource(viewer, initialPosition.WorldLocation, Events.Source.ORTSTurntable, soundPath);
+                        viewer.SoundProcess.AddSoundSources(this, new List<SoundSourceBase>() { Sound });
+                    }
+                    catch (Exception error)
+                    {
+                        Trace.WriteLine(new FileLoadException(soundPath, error));
+                    }
+                }
+            }
+            for (var matrix = 0; matrix < SharedShape.Matrices.Length; ++matrix)
+                AnimateMatrix(matrix, AnimationKey);
+
+            MatrixExtension.Multiply(in XNAMatrices[IAnimationMatrix], in Location.XNAMatrix, out Matrix absAnimationMatrix);
+            Transfertable.ReInitTrainPositions(absAnimationMatrix);
+        }
+
+        public override void PrepareFrame(RenderFrame frame, ElapsedTime elapsedTime)
+        {
+            if (Transfertable.GoToTarget)
+            {
+                AnimationKey = (Transfertable.TargetX - Transfertable.CenterOffset.X) / Transfertable.Width * SharedShape.Animations[0].FrameCount;
+            }
+
+            else if (Transfertable.Forward)
+            {
+                AnimationKey += SharedShape.Animations[0].FrameRate * elapsedTime.ClockSeconds;
+            }
+            else if (Transfertable.Reverse)
+            {
+                AnimationKey -= SharedShape.Animations[0].FrameRate * elapsedTime.ClockSeconds;
+            }
+            if (AnimationKey > SharedShape.Animations[0].FrameCount) AnimationKey = SharedShape.Animations[0].FrameCount;
+            if (AnimationKey < 0) AnimationKey = 0;
+
+            Transfertable.XPos = AnimationKey / SharedShape.Animations[0].FrameCount * Transfertable.Width + Transfertable.CenterOffset.X;
+
+            if ((Transfertable.Forward || Transfertable.Reverse) && !Translating)
+            {
+                Translating = true;
+                if (Sound != null) Sound.HandleEvent(Transfertable.TrainsOnMovingTable.Count == 1 &&
+                    Transfertable.TrainsOnMovingTable[0].FrontOnBoard && Transfertable.TrainsOnMovingTable[0].BackOnBoard ? Event.MovingTableMovingLoaded : Event.MovingTableMovingEmpty);
+            }
+            else if ((!Transfertable.Forward && !Transfertable.Reverse && Translating))
+            {
+                Translating = false;
+                if (Sound != null) Sound.HandleEvent(Event.MovingTableStopped);
+            }
+
+            // Update the pose for each matrix
+            for (var matrix = 0; matrix < SharedShape.Matrices.Length; ++matrix)
+                AnimateMatrix(matrix, AnimationKey);
+
+            MatrixExtension.Multiply(in XNAMatrices[IAnimationMatrix], in Location.XNAMatrix, out Matrix absAnimationMatrix);
+            Transfertable.PerformUpdateActions(absAnimationMatrix, Location);
+            SharedShape.PrepareFrame(frame, Location, XNAMatrices, Flags);
+        }
+    }
+
+    public class ShapePrimitive : RenderPrimitive
+    {
+        public Material Material { get; protected set; }
+        public int[] Hierarchy { get; protected set; } // the hierarchy from the sub_object
+        public int HierarchyIndex { get; protected set; } // index into the hiearchy array which provides pose for this primitive
+
+        protected internal VertexBuffer VertexBuffer;
+        protected internal IndexBuffer IndexBuffer;
+        protected internal int MinVertexIndex;
+        protected internal int NumVerticies;
+        protected internal int PrimitiveCount;
+        protected internal VertexBufferBinding[] VertexBufferBindings;
+
+        public ShapePrimitive()
+        {
+        }
+
+        public ShapePrimitive(GraphicsDevice graphicsDevice, Material material, SharedShape.VertexBufferSet vertexBufferSet, IndexBuffer indexBuffer, int minVertexIndex, int numVerticies, int primitiveCount, int[] hierarchy, int hierarchyIndex)
+        {
+            Material = material;
+            VertexBuffer = vertexBufferSet.Buffer;
+            IndexBuffer = indexBuffer;
+            MinVertexIndex = minVertexIndex;
+            NumVerticies = numVerticies;
+            PrimitiveCount = primitiveCount;
+            Hierarchy = hierarchy;
+            HierarchyIndex = hierarchyIndex;
+
+            DummyVertexBuffer = new VertexBuffer(graphicsDevice, DummyVertexDeclaration, 1, BufferUsage.WriteOnly);
+            DummyVertexBuffer.SetData(DummyVertexData);
+            VertexBufferBindings = new[] { new VertexBufferBinding(VertexBuffer), new VertexBufferBinding(DummyVertexBuffer) };
+
+        }
+
+        public ShapePrimitive(Material material, SharedShape.VertexBufferSet vertexBufferSet, List<ushort> indexData, GraphicsDevice graphicsDevice, int[] hierarchy, int hierarchyIndex)
+            : this(graphicsDevice, material, vertexBufferSet, null, indexData.Min(), indexData.Max() - indexData.Min() + 1, indexData.Count / 3, hierarchy, hierarchyIndex)
+        {
+            IndexBuffer = new IndexBuffer(graphicsDevice, typeof(short), indexData.Count, BufferUsage.WriteOnly);
+            IndexBuffer.SetData(indexData.ToArray());
+        }
+
+        public override void Draw()
+        {
+            if (PrimitiveCount > 0)
+            {
+                // TODO consider sorting by Vertex set so we can reduce the number of SetSources required.
+                graphicsDevice.SetVertexBuffers(VertexBufferBindings);
+                graphicsDevice.Indices = IndexBuffer;
+//                graphicsDevice.DrawIndexedPrimitives(PrimitiveType.TriangleList, 0, MinVertexIndex, NumVerticies, 0, PrimitiveCount);
+                graphicsDevice.DrawIndexedPrimitives(PrimitiveType.TriangleList, 0, 0, PrimitiveCount);
+            }
+        }
+
+        [CallOnThread("Loader")]
+        public virtual void Mark()
+        {
+            Material.Mark();
+        }
+    }
+
+    struct ShapeInstanceData
+    {
+#pragma warning disable 0649
+        public Matrix World;
+#pragma warning restore 0649
+
+        public static readonly VertexElement[] VertexElements = {
+            new VertexElement(sizeof(float) * 0, VertexElementFormat.Vector4, VertexElementUsage.TextureCoordinate, 1),
+            new VertexElement(sizeof(float) * 4, VertexElementFormat.Vector4, VertexElementUsage.TextureCoordinate, 2),
+            new VertexElement(sizeof(float) * 8, VertexElementFormat.Vector4, VertexElementUsage.TextureCoordinate, 3),
+            new VertexElement(sizeof(float) * 12, VertexElementFormat.Vector4, VertexElementUsage.TextureCoordinate, 4),
+        };
+        public static int SizeInBytes = sizeof(float) * 16;
+    }
+
+    public class ShapePrimitiveInstances : RenderPrimitive
+    {
+        public Material Material { get; protected set; }
+        public int[] Hierarchy { get; protected set; } // the hierarchy from the sub_object
+        public int HierarchyIndex { get; protected set; } // index into the hiearchy array which provides pose for this primitive
+        public int SubObjectIndex { get; protected set; }
+
+        protected VertexBuffer VertexBuffer;
+        protected VertexDeclaration VertexDeclaration;
+        protected int VertexBufferStride;
+        protected IndexBuffer IndexBuffer;
+        protected int MinVertexIndex;
+        protected int NumVerticies;
+        protected int PrimitiveCount;
+
+        protected VertexBuffer InstanceBuffer;
+        protected VertexDeclaration InstanceDeclaration;
+        protected int InstanceBufferStride;
+        protected int InstanceCount;
+        protected VertexBufferBinding[] VertexBufferBindings;
+
+        internal ShapePrimitiveInstances(GraphicsDevice graphicsDevice, ShapePrimitive shapePrimitive, Matrix[] positions, int subObjectIndex)
+        {
+            Material = shapePrimitive.Material;
+            Hierarchy = shapePrimitive.Hierarchy;
+            HierarchyIndex = shapePrimitive.HierarchyIndex;
+            SubObjectIndex = subObjectIndex;
+            VertexBuffer = shapePrimitive.VertexBuffer;
+            VertexDeclaration = shapePrimitive.VertexBuffer.VertexDeclaration;
+            IndexBuffer = shapePrimitive.IndexBuffer;
+            MinVertexIndex = shapePrimitive.MinVertexIndex;
+            NumVerticies = shapePrimitive.NumVerticies;
+            PrimitiveCount = shapePrimitive.PrimitiveCount;
+
+            InstanceDeclaration = new VertexDeclaration(ShapeInstanceData.SizeInBytes, ShapeInstanceData.VertexElements);
+            InstanceBuffer = new VertexBuffer(graphicsDevice, InstanceDeclaration, positions.Length, BufferUsage.WriteOnly);
+            InstanceBuffer.SetData(positions);
+            InstanceCount = positions.Length;
+            VertexBufferBindings = new[] { new VertexBufferBinding(VertexBuffer), new VertexBufferBinding(InstanceBuffer, 0, 1) };
+        }
+
+        public override void Draw()
+        {
+            graphicsDevice.Indices = IndexBuffer;
+            graphicsDevice.SetVertexBuffers(VertexBufferBindings);
+            graphicsDevice.DrawInstancedPrimitives(PrimitiveType.TriangleList, 0, 0, PrimitiveCount, InstanceCount);
+        }
+    }
+
+#if DEBUG_SHAPE_NORMALS
+    public class ShapeDebugNormalsPrimitive : ShapePrimitive
+    {
+        public ShapeDebugNormalsPrimitive(Material material, SharedShape.VertexBufferSet vertexBufferSet, List<ushort> indexData, GraphicsDevice graphicsDevice, int[] hierarchy, int hierarchyIndex)
+        {
+            Material = material;
+            VertexBuffer = vertexBufferSet.DebugNormalsBuffer;
+            VertexDeclaration = vertexBufferSet.DebugNormalsDeclaration;
+            VertexBufferStride = vertexBufferSet.DebugNormalsDeclaration.GetVertexStrideSize(0);
+            var debugNormalsIndexBuffer = new List<ushort>(indexData.Count * SharedShape.VertexBufferSet.DebugNormalsVertexPerVertex);
+            for (var i = 0; i < indexData.Count; i++)
+                for (var j = 0; j < SharedShape.VertexBufferSet.DebugNormalsVertexPerVertex; j++)
+                    debugNormalsIndexBuffer.Add((ushort)(indexData[i] * SharedShape.VertexBufferSet.DebugNormalsVertexPerVertex + j));
+            IndexBuffer = new IndexBuffer(graphicsDevice, typeof(short), debugNormalsIndexBuffer.Count, BufferUsage.WriteOnly);
+            IndexBuffer.SetData(debugNormalsIndexBuffer.ToArray());
+            MinVertexIndex = indexData.Min() * SharedShape.VertexBufferSet.DebugNormalsVertexPerVertex;
+            NumVerticies = (indexData.Max() - indexData.Min() + 1) * SharedShape.VertexBufferSet.DebugNormalsVertexPerVertex;
+            PrimitiveCount = indexData.Count / 3 * SharedShape.VertexBufferSet.DebugNormalsVertexPerVertex;
+            Hierarchy = hierarchy;
+            HierarchyIndex = hierarchyIndex;
+        }
+
+        public override void Draw(GraphicsDevice graphicsDevice)
+        {
+            if (PrimitiveCount > 0)
+            {
+                graphicsDevice.VertexDeclaration = VertexDeclaration;
+                graphicsDevice.Vertices[0].SetSource(VertexBuffer, 0, VertexBufferStride);
+                graphicsDevice.Indices = IndexBuffer;
+                graphicsDevice.DrawIndexedPrimitives(PrimitiveType.TriangleList, 0, MinVertexIndex, NumVerticies, 0, PrimitiveCount);
+            }
+        }
+
+        [CallOnThread("Loader")]
+        public virtual void Mark()
+        {
+            Material.Mark();
+        }
+    }
+#endif
+
+    public class SharedShape
+    {
+        static List<string> ShapeWarnings = new List<string>();
+
+        // This data is common to all instances of the shape
+        public List<string> MatrixNames = new List<string>();
+        public Matrix[] Matrices = new Matrix[0];  // the original natural pose for this shape - shared by all instances
+        public animations Animations;
+        public LodControl[] LodControls;
+        public bool HasNightSubObj;
+        public int RootSubObjectIndex = 0;
+        //public bool negativeBogie = false;
+        public string SoundFileName = "";
+        public float BellAnimationFPS = 8;
+
+
+        readonly Viewer Viewer;
+        public readonly string FilePath;
+        public readonly string ReferencePath;
+
+        /// <summary>
+        /// Create an empty shape used as a sub when the shape won't load
+        /// </summary>
+        /// <param name="viewer"></param>
+        public SharedShape(Viewer viewer)
+        {
+            Viewer = viewer;
+            FilePath = "Empty";
+            LodControls = new LodControl[0];
+        }
+
+        /// <summary>
+        /// MSTS shape from shape file
+        /// </summary>
+        /// <param name="viewer"></param>
+        /// <param name="filePath">Path to shape's S file</param>
+        public SharedShape(Viewer viewer, string filePath)
+        {
+            Viewer = viewer;
+            FilePath = filePath;
+            if (filePath.Contains('\0'))
+            {
+                var parts = filePath.Split('\0');
+                FilePath = parts[0];
+                ReferencePath = parts[1];
+            }
+            LoadContent();
+        }
+
+        /// <summary>
+        /// Only one copy of the model is loaded regardless of how many copies are placed in the scene.
+        /// </summary>
+        void LoadContent()
+        {
+            Trace.Write("S");
+            var filePath = FilePath;
+            // commented lines allow reading the animation block from an additional file in an Openrails subfolder
+//           string dir = Path.GetDirectoryName(filePath);
+//            string file = Path.GetFileName(filePath);
+//            string orFilePath = dir + @"\openrails\" + file;
+            var sFile = new ShapeFile(filePath, Viewer.Settings.SuppressShapeWarnings);
+//            if (file.ToLower().Contains("turntable") && File.Exists(orFilePath))
+//            {
+//                sFile.ReadAnimationBlock(orFilePath);
+//            }
+
+
+            var textureFlags = Helpers.TextureFlags.None;
+            if (File.Exists(FilePath + "d"))
+            {
+                var sdFile = new ShapeDescriptorFile(FilePath + "d");
+                textureFlags = (Helpers.TextureFlags)sdFile.shape.ESD_Alternative_Texture;
+                if (FilePath != null && FilePath.Contains("\\global\\")) textureFlags |= Helpers.TextureFlags.SnowTrack;//roads and tracks are in global, as MSTS will always use snow texture in snow weather
+                HasNightSubObj = sdFile.shape.ESD_SubObj;
+                if ((textureFlags & Helpers.TextureFlags.Night) != 0 && FilePath.Contains("\\trainset\\"))
+                    textureFlags |= Helpers.TextureFlags.Underground;
+                SoundFileName = sdFile.shape.ESD_SoundFileName;
+                BellAnimationFPS = sdFile.shape.ESD_BellAnimationFPS;
+            }
+
+            var matrixCount = sFile.shape.matrices.Count;
+            MatrixNames.Capacity = matrixCount;
+            Matrices = new Matrix[matrixCount];
+            for (var i = 0; i < matrixCount; ++i)
+            {
+                MatrixNames.Add(sFile.shape.matrices[i].Name.ToUpper());
+                Matrices[i] = XNAMatrixFromMSTS(sFile.shape.matrices[i]);
+            }
+            Animations = sFile.shape.animations;
+
+#if DEBUG_SHAPE_HIERARCHY
+            var debugShapeHierarchy = new StringBuilder();
+            debugShapeHierarchy.AppendFormat("Shape {0}:\n", Path.GetFileNameWithoutExtension(FilePath).ToUpper());
+            for (var i = 0; i < MatrixNames.Count; ++i)
+                debugShapeHierarchy.AppendFormat("  Matrix {0,-2}: {1}\n", i, MatrixNames[i]);
+            for (var i = 0; i < sFile.shape.prim_states.Count; ++i)
+                debugShapeHierarchy.AppendFormat("  PState {0,-2}: flags={1,-8:X8} shader={2,-15} alpha={3,-2} vstate={4,-2} lstate={5,-2} zbias={6,-5:F3} zbuffer={7,-2} name={8}\n", i, sFile.shape.prim_states[i].flags, sFile.shape.shader_names[sFile.shape.prim_states[i].ishader], sFile.shape.prim_states[i].alphatestmode, sFile.shape.prim_states[i].ivtx_state, sFile.shape.prim_states[i].LightCfgIdx, sFile.shape.prim_states[i].ZBias, sFile.shape.prim_states[i].ZBufMode, sFile.shape.prim_states[i].Name);
+            for (var i = 0; i < sFile.shape.vtx_states.Count; ++i)
+                debugShapeHierarchy.AppendFormat("  VState {0,-2}: flags={1,-8:X8} lflags={2,-8:X8} lstate={3,-2} material={4,-3} matrix2={5,-2}\n", i, sFile.shape.vtx_states[i].flags, sFile.shape.vtx_states[i].LightFlags, sFile.shape.vtx_states[i].LightCfgIdx, sFile.shape.vtx_states[i].LightMatIdx, sFile.shape.vtx_states[i].Matrix2);
+            for (var i = 0; i < sFile.shape.light_model_cfgs.Count; ++i)
+            {
+                debugShapeHierarchy.AppendFormat("  LState {0,-2}: flags={1,-8:X8} uv_ops={2,-2}\n", i, sFile.shape.light_model_cfgs[i].flags, sFile.shape.light_model_cfgs[i].uv_ops.Count);
+                for (var j = 0; j < sFile.shape.light_model_cfgs[i].uv_ops.Count; ++j)
+                    debugShapeHierarchy.AppendFormat("    UV OP {0,-2}: texture_address_mode={1,-2}\n", j, sFile.shape.light_model_cfgs[i].uv_ops[j].TexAddrMode);
+            }
+            Console.Write(debugShapeHierarchy.ToString());
+#endif
+            LodControls = (from lod_control lod in sFile.shape.lod_controls
+                           select new LodControl(lod, textureFlags, sFile, this)).ToArray();
+            if (LodControls.Length == 0)
+                throw new InvalidDataException("Shape file missing lod_control section");
+            else if (LodControls[0].DistanceLevels.Length > 0 && LodControls[0].DistanceLevels[0].SubObjects.Length > 0)
+            {
+                // Zero the position offset of the root matrix for compatibility with MSTS
+                if (LodControls[0].DistanceLevels[0].SubObjects[0].ShapePrimitives.Length > 0 && LodControls[0].DistanceLevels[0].SubObjects[0].ShapePrimitives[0].Hierarchy[0] == -1)
+                {
+                    Matrices[0].M41 = 0;
+                    Matrices[0].M42 = 0;
+                    Matrices[0].M43 = 0;
+                }
+                // Look for root subobject, it is not necessarily the first (see ProTrain signal)
+                for (int soIndex = 0; soIndex <= LodControls[0].DistanceLevels[0].SubObjects.Length - 1; soIndex++)
+                {
+                    sub_object subObject = sFile.shape.lod_controls[0].distance_levels[0].sub_objects[soIndex];
+                    if (subObject.sub_object_header.geometry_info.geometry_node_map[0] == 0)
+                    {
+                        RootSubObjectIndex = soIndex;
+                        break;
+                    }
+                }
+            }
+        }
+
+        public class LodControl
+        {
+            public DistanceLevel[] DistanceLevels;
+
+            public LodControl(lod_control MSTSlod_control, Helpers.TextureFlags textureFlags, ShapeFile sFile, SharedShape sharedShape)
+            {
+#if DEBUG_SHAPE_HIERARCHY
+                Console.WriteLine("  LOD control:");
+#endif
+                DistanceLevels = (from distance_level level in MSTSlod_control.distance_levels
+                                  select new DistanceLevel(level, textureFlags, sFile, sharedShape)).ToArray();
+                if (DistanceLevels.Length == 0)
+                    throw new InvalidDataException("Shape file missing distance_level");
+            }
+
+            [CallOnThread("Loader")]
+            internal void Mark()
+            {
+                foreach (var dl in DistanceLevels)
+                    dl.Mark();
+            }
+        }
+
+        public class DistanceLevel
+        {
+            public float ViewingDistance;
+            public float ViewSphereRadius;
+            public SubObject[] SubObjects;
+
+            public DistanceLevel(distance_level MSTSdistance_level, Helpers.TextureFlags textureFlags, ShapeFile sFile, SharedShape sharedShape)
+            {
+#if DEBUG_SHAPE_HIERARCHY
+                Console.WriteLine("    Distance level {0}: hierarchy={1}", MSTSdistance_level.distance_level_header.dlevel_selection, String.Join(" ", MSTSdistance_level.distance_level_header.hierarchy.Select(i => i.ToString()).ToArray()));
+#endif
+                ViewingDistance = MSTSdistance_level.distance_level_header.dlevel_selection;
+                // TODO, work out ViewShereRadius from all sub_object radius and centers.
+                if (sFile.shape.volumes.Count > 0)
+                    ViewSphereRadius = sFile.shape.volumes[0].Radius;
+                else
+                    ViewSphereRadius = 100;
+
+                var index = 0;
+#if DEBUG_SHAPE_HIERARCHY
+                var subObjectIndex = 0;
+                SubObjects = (from sub_object obj in MSTSdistance_level.sub_objects
+                              select new SubObject(obj, ref index, MSTSdistance_level.distance_level_header.hierarchy, textureFlags, subObjectIndex++, sFile, sharedShape)).ToArray();
+#else
+                SubObjects = (from sub_object obj in MSTSdistance_level.sub_objects
+                              select new SubObject(obj, ref index, MSTSdistance_level.distance_level_header.hierarchy, textureFlags, sFile, sharedShape)).ToArray();
+#endif
+                if (SubObjects.Length == 0)
+                    throw new InvalidDataException("Shape file missing sub_object");
+            }
+
+            [CallOnThread("Loader")]
+            internal void Mark()
+            {
+                foreach (var so in SubObjects)
+                    so.Mark();
+            }
+        }
+
+        public class SubObject
+        {
+            static readonly SceneryMaterialOptions[] UVTextureAddressModeMap = new[] {
+                SceneryMaterialOptions.TextureAddressModeWrap,
+                SceneryMaterialOptions.TextureAddressModeMirror,
+                SceneryMaterialOptions.TextureAddressModeClamp,
+            };
+
+            static readonly Dictionary<string, SceneryMaterialOptions> ShaderNames = new Dictionary<string, SceneryMaterialOptions> {
+                { "Tex", SceneryMaterialOptions.ShaderFullBright },
+                { "TexDiff", SceneryMaterialOptions.Diffuse },
+                { "BlendATex", SceneryMaterialOptions.AlphaBlendingBlend | SceneryMaterialOptions.ShaderFullBright},
+                { "BlendATexDiff", SceneryMaterialOptions.AlphaBlendingBlend | SceneryMaterialOptions.Diffuse },
+                { "AddATex", SceneryMaterialOptions.AlphaBlendingAdd | SceneryMaterialOptions.ShaderFullBright},
+                { "AddATexDiff", SceneryMaterialOptions.AlphaBlendingAdd | SceneryMaterialOptions.Diffuse },
+            };
+
+            static readonly SceneryMaterialOptions[] VertexLightModeMap = new[] {
+                SceneryMaterialOptions.ShaderDarkShade,
+                SceneryMaterialOptions.ShaderHalfBright,
+                SceneryMaterialOptions.ShaderVegetation, // Not certain this is right.
+                SceneryMaterialOptions.ShaderVegetation,
+                SceneryMaterialOptions.ShaderFullBright,
+                SceneryMaterialOptions.None | SceneryMaterialOptions.Specular750,
+                SceneryMaterialOptions.None | SceneryMaterialOptions.Specular25,
+                SceneryMaterialOptions.None | SceneryMaterialOptions.None,
+            };
+
+            public ShapePrimitive[] ShapePrimitives;
+
+#if DEBUG_SHAPE_HIERARCHY
+            public SubObject(sub_object sub_object, ref int totalPrimitiveIndex, int[] hierarchy, Helpers.TextureFlags textureFlags, int subObjectIndex, SFile sFile, SharedShape sharedShape)
+#else
+            public SubObject(sub_object sub_object, ref int totalPrimitiveIndex, int[] hierarchy, Helpers.TextureFlags textureFlags, ShapeFile sFile, SharedShape sharedShape)
+#endif
+            {
+#if DEBUG_SHAPE_HIERARCHY
+                var debugShapeHierarchy = new StringBuilder();
+                debugShapeHierarchy.AppendFormat("      Sub object {0}:\n", subObjectIndex);
+#endif
+                var vertexBufferSet = new VertexBufferSet(sub_object, sFile, sharedShape.Viewer.RenderProcess.GraphicsDevice);
+#if DEBUG_SHAPE_NORMALS
+                var debugNormalsMaterial = sharedShape.Viewer.MaterialManager.Load("DebugNormals");
+#endif
+
+#if OPTIMIZE_SHAPES_ON_LOAD
+                var primitiveMaterials = sub_object.primitives.Cast<primitive>().Select((primitive) =>
+#else
+                var primitiveIndex = 0;
+#if DEBUG_SHAPE_NORMALS
+                ShapePrimitives = new ShapePrimitive[sub_object.primitives.Count * 2];
+#else
+                ShapePrimitives = new ShapePrimitive[sub_object.primitives.Count];
+#endif
+                foreach (primitive primitive in sub_object.primitives)
+#endif
+                {
+                    var primitiveState = sFile.shape.prim_states[primitive.prim_state_idx];
+                    var vertexState = sFile.shape.vtx_states[primitiveState.ivtx_state];
+                    var lightModelConfiguration = sFile.shape.light_model_cfgs[vertexState.LightCfgIdx];
+                    var options = SceneryMaterialOptions.None;
+
+                    // Validate hierarchy position.
+                    var hierarchyIndex = vertexState.imatrix;
+                    while (hierarchyIndex != -1)
+                    {
+                        if (hierarchyIndex < 0 || hierarchyIndex >= hierarchy.Length)
+                        {
+                            var hierarchyList = new List<int>();
+                            hierarchyIndex = vertexState.imatrix;
+                            while (hierarchyIndex >= 0 && hierarchyIndex < hierarchy.Length)
+                            {
+                                hierarchyList.Add(hierarchyIndex);
+                                hierarchyIndex = hierarchy[hierarchyIndex];
+                            }
+                            hierarchyList.Add(hierarchyIndex);
+                            Trace.TraceWarning("Ignored invalid primitive hierarchy {1} in shape {0}", sharedShape.FilePath, String.Join(" ", hierarchyList.Select(hi => hi.ToString()).ToArray()));
+                            break;
+                        }
+                        hierarchyIndex = hierarchy[hierarchyIndex];
+                    }
+
+                    if (lightModelConfiguration.uv_ops.Count > 0)
+                        if (lightModelConfiguration.uv_ops[0].TexAddrMode - 1 >= 0 && lightModelConfiguration.uv_ops[0].TexAddrMode - 1 < UVTextureAddressModeMap.Length)
+                            options |= UVTextureAddressModeMap[lightModelConfiguration.uv_ops[0].TexAddrMode - 1];
+                        else if (!ShapeWarnings.Contains("texture_addressing_mode:" + lightModelConfiguration.uv_ops[0].TexAddrMode))
+                        {
+                            Trace.TraceInformation("Skipped unknown texture addressing mode {1} first seen in shape {0}", sharedShape.FilePath, lightModelConfiguration.uv_ops[0].TexAddrMode);
+                            ShapeWarnings.Add("texture_addressing_mode:" + lightModelConfiguration.uv_ops[0].TexAddrMode);
+                        }
+
+                    if (primitiveState.alphatestmode == 1)
+                        options |= SceneryMaterialOptions.AlphaTest;
+
+                    if (ShaderNames.ContainsKey(sFile.shape.shader_names[primitiveState.ishader]))
+                        options |= ShaderNames[sFile.shape.shader_names[primitiveState.ishader]];
+                    else if (!ShapeWarnings.Contains("shader_name:" + sFile.shape.shader_names[primitiveState.ishader]))
+                    {
+                        Trace.TraceInformation("Skipped unknown shader name {1} first seen in shape {0}", sharedShape.FilePath, sFile.shape.shader_names[primitiveState.ishader]);
+                        ShapeWarnings.Add("shader_name:" + sFile.shape.shader_names[primitiveState.ishader]);
+                    }
+
+                    if (12 + vertexState.LightMatIdx >= 0 && 12 + vertexState.LightMatIdx < VertexLightModeMap.Length)
+                        options |= VertexLightModeMap[12 + vertexState.LightMatIdx];
+                    else if (!ShapeWarnings.Contains("lighting_model:" + vertexState.LightMatIdx))
+                    {
+                        Trace.TraceInformation("Skipped unknown lighting model index {1} first seen in shape {0}", sharedShape.FilePath, vertexState.LightMatIdx);
+                        ShapeWarnings.Add("lighting_model:" + vertexState.LightMatIdx);
+                    }
+
+                    if ((textureFlags & Helpers.TextureFlags.Night) != 0)
+                        options |= SceneryMaterialOptions.NightTexture;
+
+                    if ((textureFlags & Helpers.TextureFlags.Underground) != 0)
+                        options |= SceneryMaterialOptions.UndergroundTexture;
+
+                    Material material;
+                    if (primitiveState.tex_idxs.Length != 0)
+                    {
+                        var texture = sFile.shape.textures[primitiveState.tex_idxs[0]];
+                        var imageName = sFile.shape.images[texture.iImage];
+                        if (String.IsNullOrEmpty(sharedShape.ReferencePath))
+                            material = sharedShape.Viewer.MaterialManager.Load("Scenery", Helpers.GetRouteTextureFile(sharedShape.Viewer.Simulator, textureFlags, imageName), (int)options, texture.MipMapLODBias);
+                        else
+                            material = sharedShape.Viewer.MaterialManager.Load("Scenery", Helpers.GetTextureFile(sharedShape.Viewer.Simulator, textureFlags, sharedShape.ReferencePath, imageName), (int)options, texture.MipMapLODBias);
+                    }
+                    else
+                    {
+                        material = sharedShape.Viewer.MaterialManager.Load("Scenery", null, (int)options);
+                    }
+
+#if DEBUG_SHAPE_HIERARCHY
+                    debugShapeHierarchy.AppendFormat("        Primitive {0,-2}: pstate={1,-2} vstate={2,-2} lstate={3,-2} matrix={4,-2}", primitiveIndex, primitive.prim_state_idx, primitiveState.ivtx_state, vertexState.LightCfgIdx, vertexState.imatrix);
+                    var debugMatrix = vertexState.imatrix;
+                    while (debugMatrix >= 0)
+                    {
+                        debugShapeHierarchy.AppendFormat(" {0}", sharedShape.MatrixNames[debugMatrix]);
+                        debugMatrix = hierarchy[debugMatrix];
+                    }
+                    debugShapeHierarchy.Append("\n");
+#endif
+
+#if OPTIMIZE_SHAPES_ON_LOAD
+                    return new { Key = material.ToString() + "/" + vertexState.imatrix.ToString(), Primitive = primitive, Material = material, HierachyIndex = vertexState.imatrix };
+                }).ToArray();
+#else
+                    if (primitive.indexed_trilist.vertex_idxs.Count == 0)
+                    {
+                        Trace.TraceWarning("Skipped primitive with 0 indices in {0}", sharedShape.FilePath);
+                        continue;
+                    }
+
+                    var indexData = new List<ushort>(primitive.indexed_trilist.vertex_idxs.Count * 3);
+                    foreach (vertex_idx vertex_idx in primitive.indexed_trilist.vertex_idxs)
+                        foreach (var index in new[] { vertex_idx.a, vertex_idx.b, vertex_idx.c })
+                            indexData.Add((ushort)index);
+
+                    ShapePrimitives[primitiveIndex] = new ShapePrimitive(material, vertexBufferSet, indexData, sharedShape.Viewer.RenderProcess.GraphicsDevice, hierarchy, vertexState.imatrix);
+                    ShapePrimitives[primitiveIndex].SortIndex = ++totalPrimitiveIndex;
+                    ++primitiveIndex;
+#if DEBUG_SHAPE_NORMALS
+                    ShapePrimitives[primitiveIndex] = new ShapeDebugNormalsPrimitive(debugNormalsMaterial, vertexBufferSet, indexData, sharedShape.Viewer.RenderProcess.GraphicsDevice, hierarchy, vertexState.imatrix);
+                    ShapePrimitives[primitiveIndex].SortIndex = totalPrimitiveIndex;
+                    ++primitiveIndex;
+#endif
+                }
+#endif
+
+#if OPTIMIZE_SHAPES_ON_LOAD
+                var indexes = new Dictionary<string, List<short>>(sub_object.primitives.Count);
+                foreach (var primitiveMaterial in primitiveMaterials)
+                {
+                    var baseIndex = 0;
+                    var indexData = new List<short>(0);
+                    if (indexes.TryGetValue(primitiveMaterial.Key, out indexData))
+                    {
+                        baseIndex = indexData.Count;
+                        indexData.Capacity += primitiveMaterial.Primitive.indexed_trilist.vertex_idxs.Count * 3;
+                    }
+                    else
+                    {
+                        indexData = new List<short>(primitiveMaterial.Primitive.indexed_trilist.vertex_idxs.Count * 3);
+                        indexes.Add(primitiveMaterial.Key, indexData);
+                    }
+
+                    var primitiveState = sFile.shape.prim_states[primitiveMaterial.Primitive.prim_state_idx];
+                    foreach (vertex_idx vertex_idx in primitiveMaterial.Primitive.indexed_trilist.vertex_idxs)
+                    {
+                        indexData.Add((short)vertex_idx.a);
+                        indexData.Add((short)vertex_idx.b);
+                        indexData.Add((short)vertex_idx.c);
+                    }
+                }
+
+                ShapePrimitives = new ShapePrimitive[indexes.Count];
+                var primitiveIndex = 0;
+                foreach (var index in indexes)
+                {
+                    var indexBuffer = new IndexBuffer(sharedShape.Viewer.RenderProcess.GraphicsDevice, typeof(short), index.Value.Count, BufferUsage.WriteOnly);
+                    indexBuffer.SetData(index.Value.ToArray());
+                    var primitiveMaterial = primitiveMaterials.First(d => d.Key == index.Key);
+                    ShapePrimitives[primitiveIndex] = new ShapePrimitive(primitiveMaterial.Material, vertexBufferSet, indexBuffer, index.Value.Min(), index.Value.Max() - index.Value.Min() + 1, index.Value.Count / 3, hierarchy, primitiveMaterial.HierachyIndex);
+                    ++primitiveIndex;
+                }
+                if (sub_object.primitives.Count != indexes.Count)
+                    Trace.TraceInformation("{1} -> {2} primitives in {0}", sharedShape.FilePath, sub_object.primitives.Count, indexes.Count);
+#else
+                if (primitiveIndex < ShapePrimitives.Length)
+                    ShapePrimitives = ShapePrimitives.Take(primitiveIndex).ToArray();
+#endif
+
+#if DEBUG_SHAPE_HIERARCHY
+                Console.Write(debugShapeHierarchy.ToString());
+#endif
+            }
+
+            [CallOnThread("Loader")]
+            internal void Mark()
+            {
+                foreach (var prim in ShapePrimitives)
+                    prim.Mark();
+            }
+        }
+
+        public class VertexBufferSet
+        {
+            public VertexBuffer Buffer;
+
+#if DEBUG_SHAPE_NORMALS
+            public VertexBuffer DebugNormalsBuffer;
+            public VertexDeclaration DebugNormalsDeclaration;
+            public int DebugNormalsVertexCount;
+            public const int DebugNormalsVertexPerVertex = 3 * 4;
+#endif
+
+            public VertexBufferSet(VertexPositionNormalTexture[] vertexData, GraphicsDevice graphicsDevice)
+            {
+                Buffer = new VertexBuffer(graphicsDevice, typeof(VertexPositionNormalTexture), vertexData.Length, BufferUsage.WriteOnly);
+                Buffer.SetData(vertexData);
+            }
+
+#if DEBUG_SHAPE_NORMALS
+            public VertexBufferSet(VertexPositionNormalTexture[] vertexData, VertexPositionColor[] debugNormalsVertexData, GraphicsDevice graphicsDevice)
+                :this(vertexData, graphicsDevice)
+            {
+                DebugNormalsVertexCount = debugNormalsVertexData.Length;
+                DebugNormalsDeclaration = new VertexDeclaration(graphicsDevice, VertexPositionColor.VertexElements);
+                DebugNormalsBuffer = new VertexBuffer(graphicsDevice, typeof(VertexPositionColor), DebugNormalsVertexCount, BufferUsage.WriteOnly);
+                DebugNormalsBuffer.SetData(debugNormalsVertexData);
+            }
+#endif
+
+            public VertexBufferSet(sub_object sub_object, ShapeFile sFile, GraphicsDevice graphicsDevice)
+#if DEBUG_SHAPE_NORMALS
+                : this(CreateVertexData(sub_object, sFile.shape), CreateDebugNormalsVertexData(sub_object, sFile.shape), graphicsDevice)
+#else
+                : this(CreateVertexData(sub_object, sFile.shape), graphicsDevice)
+#endif
+            {
+            }
+
+            static VertexPositionNormalTexture[] CreateVertexData(sub_object sub_object, shape shape)
+            {
+                // TODO - deal with vertex sets that have various numbers of texture coordinates - ie 0, 1, 2 etc
+                return (from vertex vertex in sub_object.vertices
+                        select XNAVertexPositionNormalTextureFromMSTS(vertex, shape)).ToArray();
+            }
+
+            static VertexPositionNormalTexture XNAVertexPositionNormalTextureFromMSTS(vertex vertex, shape shape)
+            {
+                var position = shape.points[vertex.ipoint];
+                var normal = shape.normals[vertex.inormal];
+                // TODO use a simpler vertex description when no UV's in use
+                var texcoord = vertex.vertex_uvs.Length > 0 ? shape.uv_points[vertex.vertex_uvs[0]] : new uv_point(0, 0);
+
+                return new VertexPositionNormalTexture()
+                {
+                    Position = new Vector3(position.X, position.Y, -position.Z),
+                    Normal = new Vector3(normal.X, normal.Y, -normal.Z),
+                    TextureCoordinate = new Vector2(texcoord.U, texcoord.V),
+                };
+            }
+
+#if DEBUG_SHAPE_NORMALS
+            static VertexPositionColor[] CreateDebugNormalsVertexData(sub_object sub_object, shape shape)
+            {
+                var vertexData = new List<VertexPositionColor>();
+                foreach (vertex vertex in sub_object.vertices)
+                {
+                    var position = new Vector3(shape.points[vertex.ipoint].X, shape.points[vertex.ipoint].Y, -shape.points[vertex.ipoint].Z);
+                    var normal = new Vector3(shape.normals[vertex.inormal].X, shape.normals[vertex.inormal].Y, -shape.normals[vertex.inormal].Z);
+                    var right = Vector3.Cross(normal, Math.Abs(normal.Y) > 0.5 ? Vector3.Left : Vector3.Up);
+                    var up = Vector3.Cross(normal, right);
+                    right /= 50;
+                    up /= 50;
+                    vertexData.Add(new VertexPositionColor(position + right, Color.LightGreen));
+                    vertexData.Add(new VertexPositionColor(position + normal, Color.LightGreen));
+                    vertexData.Add(new VertexPositionColor(position + up, Color.LightGreen));
+                    vertexData.Add(new VertexPositionColor(position + up, Color.LightGreen));
+                    vertexData.Add(new VertexPositionColor(position + normal, Color.LightGreen));
+                    vertexData.Add(new VertexPositionColor(position - right, Color.LightGreen));
+                    vertexData.Add(new VertexPositionColor(position - right, Color.LightGreen));
+                    vertexData.Add(new VertexPositionColor(position + normal, Color.LightGreen));
+                    vertexData.Add(new VertexPositionColor(position - up, Color.LightGreen));
+                    vertexData.Add(new VertexPositionColor(position - up, Color.LightGreen));
+                    vertexData.Add(new VertexPositionColor(position + normal, Color.LightGreen));
+                    vertexData.Add(new VertexPositionColor(position + right, Color.LightGreen));
+                }
+                return vertexData.ToArray();
+            }
+#endif
+        }
+
+        static Matrix XNAMatrixFromMSTS(matrix MSTSMatrix)
+        {
+            var XNAMatrix = Matrix.Identity;
+
+            XNAMatrix.M11 = MSTSMatrix.AX;
+            XNAMatrix.M12 = MSTSMatrix.AY;
+            XNAMatrix.M13 = -MSTSMatrix.AZ;
+            XNAMatrix.M21 = MSTSMatrix.BX;
+            XNAMatrix.M22 = MSTSMatrix.BY;
+            XNAMatrix.M23 = -MSTSMatrix.BZ;
+            XNAMatrix.M31 = -MSTSMatrix.CX;
+            XNAMatrix.M32 = -MSTSMatrix.CY;
+            XNAMatrix.M33 = MSTSMatrix.CZ;
+            XNAMatrix.M41 = MSTSMatrix.DX;
+            XNAMatrix.M42 = MSTSMatrix.DY;
+            XNAMatrix.M43 = -MSTSMatrix.DZ;
+
+            return XNAMatrix;
+        }
+
+        public void PrepareFrame(RenderFrame frame, WorldPosition location, ShapeFlags flags)
+        {
+            PrepareFrame(frame, location, Matrices, null, flags);
+        }
+
+        public void PrepareFrame(RenderFrame frame, WorldPosition location, Matrix[] animatedXNAMatrices, ShapeFlags flags)
+        {
+            PrepareFrame(frame, location, animatedXNAMatrices, null, flags);
+        }
+
+        public void PrepareFrame(RenderFrame frame, WorldPosition location, Matrix[] animatedXNAMatrices, bool[] subObjVisible, ShapeFlags flags)
+        {
+            var lodBias = ((float)Viewer.Settings.LODBias / 100 + 1);
+
+            // Locate relative to the camera
+            var dTileX = location.TileX - Viewer.Camera.TileX;
+            var dTileZ = location.TileZ - Viewer.Camera.TileZ;
+            var mstsLocation = location.Location;
+            mstsLocation.X += dTileX * 2048;
+            mstsLocation.Z += dTileZ * 2048;
+            var xnaDTileTranslation = location.XNAMatrix;
+            xnaDTileTranslation.M41 += dTileX * 2048;
+            xnaDTileTranslation.M43 -= dTileZ * 2048;
+
+            foreach (var lodControl in LodControls)
+            {
+                // Start with the furthest away distance, then look for a nearer one in range of the camera.
+                var displayDetailLevel = lodControl.DistanceLevels.Length - 1;
+
+                // If this LOD group is not in the FOV, skip the whole LOD group.
+                // TODO: This might imair some shadows.
+                if (!Viewer.Camera.InFov(mstsLocation, lodControl.DistanceLevels[displayDetailLevel].ViewSphereRadius))
+                    continue;
+
+                // We choose the distance level (LOD) to display first:
+                //   - LODBias = 100 means we always use the highest detail.
+                //   - LODBias < 100 means we operate as normal (using the highest detail in-range of the camera) but
+                //     scaling it by LODBias.
+                //
+                // However, for the viewing distance (and view sphere), we use a slightly different calculation:
+                //   - LODBias = 100 means we always use the *lowest* detail viewing distance.
+                //   - LODBias < 100 means we operate as normal (see above).
+                //
+                // The reason for this disparity is that LODBias = 100 is special, because it means "always use
+                // highest detail", but this by itself is not useful unless we keep using the normal (LODBias-scaled)
+                // viewing distance - right down to the lowest detail viewing distance. Otherwise, we'll scale the
+                // highest detail viewing distance up by 100% and then the object will just disappear!
+
+                if (Viewer.Settings.LODBias == 100)
+                    // Maximum detail!
+                    displayDetailLevel = 0;
+                else if (Viewer.Settings.LODBias > -100)
+                    // Not minimum detail, so find the correct level (with scaling by LODBias)
+                    while ((displayDetailLevel > 0) && Viewer.Camera.InRange(mstsLocation, lodControl.DistanceLevels[displayDetailLevel - 1].ViewSphereRadius, lodControl.DistanceLevels[displayDetailLevel - 1].ViewingDistance * lodBias))
+                        displayDetailLevel--;
+
+                var displayDetail = lodControl.DistanceLevels[displayDetailLevel];
+                var distanceDetail = Viewer.Settings.LODBias == 100
+                    ? lodControl.DistanceLevels[lodControl.DistanceLevels.Length - 1]
+                    : displayDetail;
+
+                // If set, extend the lowest LOD to the maximum viewing distance.
+                if (Viewer.Settings.LODViewingExtention && displayDetailLevel == lodControl.DistanceLevels.Length - 1)
+                    distanceDetail.ViewingDistance = float.MaxValue;
+
+                for (var i = 0; i < displayDetail.SubObjects.Length; i++)
+                {
+                    var subObject = displayDetail.SubObjects[i];
+
+                    // The 1st subobject (note that index 0 is the main object itself) is hidden during the day if HasNightSubObj is true.
+                    if ((subObjVisible != null && !subObjVisible[i]) || (i == 1 && HasNightSubObj && Viewer.MaterialManager.sunDirection.Y >= 0))
+                        continue;
+
+                    foreach (var shapePrimitive in subObject.ShapePrimitives)
+                    {
+                        Matrix startingPoint = Matrix.Identity;
+                        var hi = shapePrimitive.HierarchyIndex;
+                        while (hi >= 0 && hi < shapePrimitive.Hierarchy.Length)
+                        {
+                            MatrixExtension.Multiply(in startingPoint, in animatedXNAMatrices[hi], out Matrix result);
+                            hi = shapePrimitive.Hierarchy[hi];
+                            startingPoint = result;
+                        }
+                        MatrixExtension.Multiply(in startingPoint, in xnaDTileTranslation, out Matrix xnaMatrix);
+
+                        // TODO make shadows depend on shape overrides
+
+                        var interior = (flags & ShapeFlags.Interior) != 0;
+                        frame.AddAutoPrimitive(mstsLocation, distanceDetail.ViewSphereRadius, distanceDetail.ViewingDistance * lodBias, shapePrimitive.Material, shapePrimitive, interior ? RenderPrimitiveGroup.Interior : RenderPrimitiveGroup.World, ref xnaMatrix, flags);
+                    }
+                }
+            }
+        }
+
+        public Matrix GetMatrixProduct(int iNode)
+        {
+            int[] h = LodControls[0].DistanceLevels[0].SubObjects[0].ShapePrimitives[0].Hierarchy;
+            Matrix matrix = Matrix.Identity;
+            while (iNode != -1)
+            {
+                matrix *= Matrices[iNode];
+                iNode = h[iNode];
+            }
+            return matrix;
+        }
+
+        public int GetParentMatrix(int iNode)
+        {
+            return LodControls[0].DistanceLevels[0].SubObjects[0].ShapePrimitives[0].Hierarchy[iNode];
+        }
+
+        [CallOnThread("Loader")]
+        internal void Mark()
+        {
+            Viewer.ShapeManager.Mark(this);
+            foreach (var lod in LodControls)
+                lod.Mark();
+        }
+    }
+
+    public class TrItemLabel
+    {
+        public readonly WorldPosition Location;
+        public readonly string ItemName;
+
+        /// <summary>
+        /// Construct and initialize the class.
+        /// This constructor is for the labels of track items in TDB and W Files such as sidings and platforms.
+        /// </summary>
+        public TrItemLabel(Viewer viewer, WorldPosition position, TrObject trObj)
+        {
+            Location = position;
+            var i = 0;
+            while (true)
+            {
+                var trID = trObj.getTrItemID(i);
+                if (trID < 0)
+                    break;
+                var trItem = viewer.Simulator.TDB.TrackDB.TrItemTable[trID];
+                if (trItem == null)
+                    continue;
+                ItemName = trItem.ItemName;
+                i++;
+            }
+        }
+    }
+}