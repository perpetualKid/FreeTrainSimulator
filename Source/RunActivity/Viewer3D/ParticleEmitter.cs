--- conflicted
+++ resolved
@@ -1,1042 +1,517 @@
-<<<<<<< HEAD
-﻿// COPYRIGHT 2011, 2012, 2013, 2014 by the Open Rails project.
-// 
-// This file is part of Open Rails.
-// 
-// Open Rails is free software: you can redistribute it and/or modify
-// it under the terms of the GNU General Public License as published by
-// the Free Software Foundation, either version 3 of the License, or
-// (at your option) any later version.
-// 
-// Open Rails is distributed in the hope that it will be useful,
-// but WITHOUT ANY WARRANTY; without even the implied warranty of
-// MERCHANTABILITY or FITNESS FOR A PARTICULAR PURPOSE.  See the
-// GNU General Public License for more details.
-// 
-// You should have received a copy of the GNU General Public License
-// along with Open Rails.  If not, see <http://www.gnu.org/licenses/>.
-
-// This file is the responsibility of the 3D & Environment Team. 
-
-// Enable this define to debug the inputs to the particle emitters from other parts of the program.
-//#define DEBUG_EMITTER_INPUT
-
-using Microsoft.Xna.Framework;
-using Microsoft.Xna.Framework.Graphics;
-using Microsoft.Xna.Framework.Graphics.PackedVector;
-using Orts.Simulation.RollingStocks;
-using ORTS.Common;
-using System;
-using System.Collections.Generic;
-using System.Runtime.InteropServices;
-
-namespace Orts.Viewer3D
-{
-    public class ParticleEmitterViewer
-    {
-        public const float VolumeScale = 1f / 100;
-        public const float Rate = 0.1f;
-        public const float DecelerationTime = 0.2f;
-        public const float InitialSpreadRate = 1;
-        public const float SpreadRate = 0.75f;
-        public const float DurationVariation = 0.5f; // ActionDuration varies +/-50%
-
-        public const float MaxParticlesPerSecond = 50f;
-        public const float MaxParticleDuration = 50f;
-
-        readonly Viewer Viewer;
-        readonly float EmissionHoleM2 = 1;
-        readonly ParticleEmitterPrimitive Emitter;
-
-        ParticleEmitterMaterial Material;
-
-#if DEBUG_EMITTER_INPUT
-        const int InputCycleLimit = 600;
-        static int EmitterIDIndex = 0;
-        int EmitterID;
-        int InputCycle;
-#endif
-
-        public ParticleEmitterViewer(Viewer viewer, ParticleEmitterData data, WorldPosition worldPosition)
-        {
-            Viewer = viewer;
-            EmissionHoleM2 = (MathHelper.Pi * ((data.NozzleWidth / 2f) * (data.NozzleWidth / 2f)));
-            Emitter = new ParticleEmitterPrimitive(viewer, data, worldPosition);
-#if DEBUG_EMITTER_INPUT
-            EmitterID = ++EmitterIDIndex;
-            InputCycle = Viewer.Random.Next(InputCycleLimit);
-#endif
-        }
-
-        public void Initialize(string textureName)
-        {
-            Material = (ParticleEmitterMaterial)Viewer.MaterialManager.Load("ParticleEmitter", textureName);
-        }
-
-        public void SetOutput(float volumeM3pS)
-        {
-            // TODO: The values here are out by a factor of 100 here it seems. The XNAInitialVelocity should need no multiplication or division factors.
-            Emitter.XNAInitialVelocity = Emitter.EmitterData.XNADirection * volumeM3pS / EmissionHoleM2 * VolumeScale;
-            Emitter.ParticlesPerSecond = volumeM3pS / EmissionHoleM2 * Rate;
-
-#if DEBUG_EMITTER_INPUT
-            if (InputCycle == 0)
-                Trace.TraceInformation("Emitter{0}({1:F6}m^2) V={2,7:F3}m^3/s IV={3,7:F3}m/s P={4,7:F3}p/s (V)", EmitterID, EmissionHoleM2, volumeM3pS, Emitter.XNAInitialVelocity.Length(), Emitter.ParticlesPerSecond);
-#endif
-        }
-
-        // Called for diesel locomotive emissions
-        public void SetOutput(float volumeM3pS, float durationS, Color color)
-        {
-            SetOutput(volumeM3pS);
-            Emitter.ParticleDuration = durationS;
-            Emitter.ParticleColor = color;
-
-#if DEBUG_EMITTER_INPUT
-            if (InputCycle == 0)
-                Trace.TraceInformation("Emitter{0}({1:F6}m^3) D={2,3}s C={3} (V, D, C)", EmitterID, EmissionHoleM2, durationS, color);
-#endif
-        }
-
-        // Called for steam locomotive emissions (non-main stack)
-        public void SetOutput(float initialVelocityMpS, float volumeM3pS, float durationS)
-        {
-            Emitter.XNAInitialVelocity = Emitter.EmitterData.XNADirection * initialVelocityMpS / 10; // FIXME: Temporary hack until we can improve the particle emitter's ability to cope with high-velocity, quick-deceleration emissions.
-            Emitter.ParticlesPerSecond = volumeM3pS / Rate * 0.2f;
-            Emitter.ParticleDuration = durationS;
-
-#if DEBUG_EMITTER_INPUT
-            if (InputCycle == 0)
-                Trace.TraceInformation("Emitter{0}({1:F6}m^2) IV={2,7:F3}m/s V={3,7:F3}m^3/s P={4,7:F3}p/s (IV, V)", EmitterID, EmissionHoleM2, initialVelocityMpS, volumeM3pS, Emitter.ParticlesPerSecond);
-#endif
-        }
-
-        // Called for steam locomotive emissions (main stack)
-        public void SetOutput(float initialVelocityMpS, float volumeM3pS, float durationS, Color color)
-        {
-            Emitter.XNAInitialVelocity = Emitter.EmitterData.XNADirection * initialVelocityMpS / 10; // FIXME: Temporary hack until we can improve the particle emitter's ability to cope with high-velocity, quick-deceleration emissions.
-            Emitter.ParticlesPerSecond = volumeM3pS / Rate * 0.2f;
-            Emitter.ParticleDuration = durationS;
-            Emitter.ParticleColor = color;
-
-#if DEBUG_EMITTER_INPUT
-            if (InputCycle == 0)
-                Trace.TraceInformation("Emitter{0}({1:F6}m^2) IV={2,7:F3}m/s V={3,7:F3}m^3/s P={4,7:F3}p/s D={5,3}s C={6} (IV, V, D, C)", EmitterID, EmissionHoleM2, initialVelocityMpS, volumeM3pS, Emitter.ParticlesPerSecond, durationS, color);
-#endif
-        }
-
-        public void PrepareFrame(RenderFrame frame, ElapsedTime elapsedTime)
-        {
-            var gameTime = (float)Viewer.Simulator.GameTime;
-            Emitter.Update(gameTime, elapsedTime);
-
-            // Note: This is quite a hack. We ideally should be able to pass this through RenderItem somehow.
-            var XNAWorldLocation = Matrix.Identity;
-            XNAWorldLocation.M11 = gameTime;
-            XNAWorldLocation.M21 = Viewer.Camera.TileX;
-            XNAWorldLocation.M22 = Viewer.Camera.TileZ;
-
-            if (Emitter.HasParticlesToRender())
-                frame.AddPrimitive(Material, Emitter, RenderPrimitiveGroup.Particles, ref XNAWorldLocation);
-
-#if DEBUG_EMITTER_INPUT
-            InputCycle++;
-            InputCycle %= InputCycleLimit;
-#endif
-        }
-
-        [CallOnThread("Loader")]
-        internal void Mark()
-        {
-            if (Material != null) // stops error messages if a special effect entry is not a defined OR parameter
-            Material.Mark();
-        }
-    }
-
-    public class ParticleEmitterPrimitive : RenderPrimitive
-    {
-        const int IndiciesPerParticle = 6;
-        const int VerticiesPerParticle = 4;
-        const int PrimitivesPerParticle = 2;
-
-        readonly int MaxParticles;
-        readonly ParticleVertex[] Vertices;
-        readonly VertexDeclaration VertexDeclaration;
-        readonly DynamicVertexBuffer VertexBuffer;
-        readonly IndexBuffer IndexBuffer;
-
-        readonly float[] PerlinStart;
-
-        struct ParticleVertex
-        {
-            public Vector4 StartPosition_StartTime;
-            public Vector4 InitialVelocity_EndTime;
-            public Vector4 TargetVelocity_TargetTime;
-            public Vector4 TileXY_Vertex_ID;
-            public Color Color_Random;
-
-            public static readonly VertexElement[] VertexElements =
-            {
-                new VertexElement(0, VertexElementFormat.Vector4, VertexElementUsage.Position, 0),
-                new VertexElement(16, VertexElementFormat.Vector4, VertexElementUsage.Position, 1),
-                new VertexElement(16 + 16, VertexElementFormat.Vector4, VertexElementUsage.Position, 2),
-                new VertexElement(16 + 16 + 16, VertexElementFormat.Vector4, VertexElementUsage.Position, 3),
-                new VertexElement(16 + 16 + 16 + 16, VertexElementFormat.Color, VertexElementUsage.Position, 4)
-            };
-
-            public static readonly int VertexStride = sizeof(float) * 12 + sizeof(float) * 4 + sizeof(float) * 4;
-        }
-
-        internal ParticleEmitterData EmitterData;
-        internal Vector3 XNAInitialVelocity;
-        internal Vector3 XNATargetVelocity;
-        internal float ParticlesPerSecond;
-        internal float ParticleDuration;
-        internal Color ParticleColor;
-
-        internal WorldPosition WorldPosition;
-        internal WorldPosition LastWorldPosition;
-
-        // Particle buffer goes like this:
-        //   +--active>-----new>--+
-        //   |                    |
-        //   +--<retired---<free--+
-
-        int FirstActiveParticle;
-        int FirstNewParticle;
-        int FirstFreeParticle;
-        int FirstRetiredParticle;
-
-        float TimeParticlesLastEmitted;
-        int DrawCounter;
-
-        Viewer viewer;
-        
-        static float windDisplacementX;
-        static float windDisplacementZ;
-
-        public ParticleEmitterPrimitive(Viewer viewer, ParticleEmitterData data, WorldPosition worldPosition)
-        {
-            this.viewer = viewer;
-
-            MaxParticles = (int)(ParticleEmitterViewer.MaxParticlesPerSecond * ParticleEmitterViewer.MaxParticleDuration);
-            Vertices = new ParticleVertex[MaxParticles * VerticiesPerParticle];
-            VertexDeclaration = new VertexDeclaration(ParticleVertex.VertexStride, ParticleVertex.VertexElements);
-            VertexBuffer = new DynamicVertexBuffer(graphicsDevice, VertexDeclaration, MaxParticles * VerticiesPerParticle, BufferUsage.WriteOnly);
-            IndexBuffer = InitIndexBuffer(graphicsDevice, MaxParticles * IndiciesPerParticle);
-
-            EmitterData = data;
-            XNAInitialVelocity = data.XNADirection;
-            XNATargetVelocity = Vector3.Up;
-            ParticlesPerSecond = 0;
-            ParticleDuration = 3;
-            ParticleColor = Color.White;
-
-            WorldPosition = worldPosition;
-            LastWorldPosition = new WorldPosition(worldPosition);
-
-            TimeParticlesLastEmitted = (float)viewer.Simulator.GameTime;
-
-            PerlinStart = new float[] {
-                (float)Viewer.Random.NextDouble() * 30000f,
-                (float)Viewer.Random.NextDouble() * 30000f,
-                (float)Viewer.Random.NextDouble() * 30000f,
-                (float)Viewer.Random.NextDouble() * 30000f,
-            };
-        }
-
-        void VertexBuffer_ContentLost()
-        {
-            VertexBuffer.SetData(0, Vertices, 0, Vertices.Length, ParticleVertex.VertexStride, SetDataOptions.NoOverwrite);
-        }
-
-        static IndexBuffer InitIndexBuffer(GraphicsDevice graphicsDevice, int numIndicies)
-        {
-            var indices = new ushort[numIndicies];
-            var index = 0;
-            for (var i = 0; i < numIndicies; i += IndiciesPerParticle)
-            {
-                indices[i] = (ushort)index;
-                indices[i + 1] = (ushort)(index + 1);
-                indices[i + 2] = (ushort)(index + 2);
-
-                indices[i + 3] = (ushort)(index + 2);
-                indices[i + 4] = (ushort)(index + 3);
-                indices[i + 5] = (ushort)(index);
-
-                index += VerticiesPerParticle;
-            }
-            var indexBuffer = new IndexBuffer(graphicsDevice, typeof(ushort), numIndicies, BufferUsage.WriteOnly);
-            indexBuffer.SetData(indices);
-            return indexBuffer;
-        }
-
-        public float EmitSize
-        {
-            get { return EmitterData.NozzleWidth; }
-        }
-
-        void RetireActiveParticles(float currentTime)
-        {
-            while (FirstActiveParticle != FirstNewParticle)
-            {
-                var vertex = FirstActiveParticle * VerticiesPerParticle;
-                var expiry = Vertices[vertex].InitialVelocity_EndTime.W;
-
-                // Stop as soon as we find the first particle which hasn't expired.
-                if (expiry > currentTime)
-                    break;
-
-                // Expire particle.
-                Vertices[vertex].StartPosition_StartTime.W = (float)DrawCounter;
-                FirstActiveParticle = (FirstActiveParticle + 1) % MaxParticles;
-            }
-        }
-
-        void FreeRetiredParticles()
-        {
-            while (FirstRetiredParticle != FirstActiveParticle)
-            {
-                var vertex = FirstRetiredParticle * VerticiesPerParticle;
-                var age = DrawCounter - (int)Vertices[vertex].StartPosition_StartTime.W;
-
-                // Stop as soon as we find the first expired particle which hasn't been expired for at least 2 'ticks'.
-                if (age < 2)
-                    break;
-
-                FirstRetiredParticle = (FirstRetiredParticle + 1) % MaxParticles;
-            }
-        }
-
-        int GetCountFreeParticles()
-        {
-            var nextFree = (FirstFreeParticle + 1) % MaxParticles;
-
-            if (nextFree <= FirstRetiredParticle)
-                return FirstRetiredParticle - nextFree;
-
-            return (MaxParticles - nextFree) + FirstRetiredParticle;
-        }
-
-        public void Update(float currentTime, ElapsedTime elapsedTime)
-        {
-            windDisplacementX = viewer.Simulator.Weather.WindSpeedMpS.X * 0.25f;
-            windDisplacementZ = viewer.Simulator.Weather.WindSpeedMpS.Y * 0.25f;
-
-            var velocity = WorldPosition.Location - LastWorldPosition.Location;
-            velocity.X += (WorldPosition.TileX - LastWorldPosition.TileX) * 2048;
-            velocity.Z += (WorldPosition.TileZ - LastWorldPosition.TileZ) * 2048;
-            velocity.Z *= -1;
-            velocity /= elapsedTime.ClockSeconds;
-            LastWorldPosition.Location = WorldPosition.Location;
-            LastWorldPosition.TileX = WorldPosition.TileX;
-            LastWorldPosition.TileZ = WorldPosition.TileZ;
-
-            RetireActiveParticles(currentTime);
-            FreeRetiredParticles();
-
-            if (ParticlesPerSecond < 0.1)
-                TimeParticlesLastEmitted = currentTime;
-
-            var numToBeEmitted = (int)((currentTime - TimeParticlesLastEmitted) * ParticlesPerSecond);
-            var numCanBeEmitted = GetCountFreeParticles();
-            var numToEmit = Math.Min(numToBeEmitted, numCanBeEmitted);
-
-            if (numToEmit > 0)
-            {
-                var rotation = WorldPosition.XNAMatrix;
-                rotation.Translation = Vector3.Zero;
-
-                var position = Vector3.Transform(EmitterData.XNALocation, rotation) + WorldPosition.XNAMatrix.Translation;
-                var globalInitialVelocity = Vector3.Transform(XNAInitialVelocity, rotation) + velocity;
-                // TODO: This should only be rotated about the Y axis and not get fully rotated.
-                var globalTargetVelocity = Vector3.Transform(XNATargetVelocity, rotation);
-
-                var time = TimeParticlesLastEmitted;
-
-                for (var i = 0; i < numToEmit; i++)
-                {
-                    time += 1 / ParticlesPerSecond;
-
-                    var particle = (FirstFreeParticle + 1) % MaxParticles;
-                    var vertex = particle * VerticiesPerParticle;
-                    var texture = Viewer.Random.Next(16); // Randomizes emissions.
-                    var color_Random = new Color((float)ParticleColor.R / 255f, (float)ParticleColor.G / 255f, (float)ParticleColor.B / 255f, (float)Viewer.Random.NextDouble());
-
-                    // Initial velocity varies in X and Z only.
-                    var initialVelocity = globalInitialVelocity;
-                    initialVelocity.X += (float)(Viewer.Random.NextDouble() - 0.5f) * ParticleEmitterViewer.InitialSpreadRate;
-                    initialVelocity.Z += (float)(Viewer.Random.NextDouble() - 0.5f) * ParticleEmitterViewer.InitialSpreadRate;
-
-                    // Target/final velocity vaies in X, Y and Z.
-                    var targetVelocity = globalTargetVelocity;
-                    targetVelocity.X += Noise.Generate(time + PerlinStart[0]) * ParticleEmitterViewer.SpreadRate;
-                    targetVelocity.Y += Noise.Generate(time + PerlinStart[1]) * ParticleEmitterViewer.SpreadRate;
-                    targetVelocity.Z += Noise.Generate(time + PerlinStart[2]) * ParticleEmitterViewer.SpreadRate;
-
-                    // Add wind speed
-                    targetVelocity.X += windDisplacementX;
-                    targetVelocity.Z += windDisplacementZ;
-
-                    // ActionDuration is variable too.
-                    var duration = ParticleDuration * (1 + Noise.Generate(time + PerlinStart[3]) * ParticleEmitterViewer.DurationVariation);
-
-                    for (var j = 0; j < VerticiesPerParticle; j++)
-                    {
-                        Vertices[vertex + j].StartPosition_StartTime = new Vector4(position, time);
-                        Vertices[vertex + j].InitialVelocity_EndTime = new Vector4(initialVelocity, time + duration);
-                        Vertices[vertex + j].TargetVelocity_TargetTime = new Vector4(targetVelocity, ParticleEmitterViewer.DecelerationTime);
-                        Vertices[vertex + j].TileXY_Vertex_ID = new Vector4(WorldPosition.TileX, WorldPosition.TileZ, j, texture);
-                        Vertices[vertex + j].Color_Random = color_Random;
-                    }
-
-                    FirstFreeParticle = particle;
-                }
-
-                TimeParticlesLastEmitted = time;
-            }
-        }
-
-        void AddNewParticlesToVertexBuffer()
-        {
-            if (FirstNewParticle < FirstFreeParticle)
-            {
-                var numParticlesToAdd = FirstFreeParticle - FirstNewParticle;
-                VertexBuffer.SetData(FirstNewParticle * ParticleVertex.VertexStride * VerticiesPerParticle, Vertices, FirstNewParticle * VerticiesPerParticle, numParticlesToAdd * VerticiesPerParticle, ParticleVertex.VertexStride, SetDataOptions.NoOverwrite);
-            }
-            else
-            {
-                var numParticlesToAddAtEnd = MaxParticles - FirstNewParticle;
-                VertexBuffer.SetData(FirstNewParticle * ParticleVertex.VertexStride * VerticiesPerParticle, Vertices, FirstNewParticle * VerticiesPerParticle, numParticlesToAddAtEnd * VerticiesPerParticle, ParticleVertex.VertexStride, SetDataOptions.NoOverwrite);
-                if (FirstFreeParticle > 0)
-                    VertexBuffer.SetData(0, Vertices, 0, FirstFreeParticle * VerticiesPerParticle, ParticleVertex.VertexStride, SetDataOptions.NoOverwrite);
-            }
-
-            FirstNewParticle = FirstFreeParticle;
-        }
-
-        public bool HasParticlesToRender()
-        {
-            return FirstActiveParticle != FirstFreeParticle;
-        }
-
-        public override void Draw()
-        {
-            if (VertexBuffer.IsContentLost)
-                VertexBuffer_ContentLost();
-
-            if (FirstNewParticle != FirstFreeParticle)
-                AddNewParticlesToVertexBuffer();
-
-            if (HasParticlesToRender())
-            {
-                graphicsDevice.Indices = IndexBuffer;
-                graphicsDevice.SetVertexBuffer(VertexBuffer);
-
-                if (FirstActiveParticle < FirstFreeParticle)
-                {
-                    var numParticles = FirstFreeParticle - FirstActiveParticle;
-                    graphicsDevice.DrawIndexedPrimitives(PrimitiveType.TriangleList, 0, FirstActiveParticle * IndiciesPerParticle, numParticles * PrimitivesPerParticle);
-                }
-                else
-                {
-                    var numParticlesAtEnd = MaxParticles - FirstActiveParticle;
-                    if (numParticlesAtEnd > 0)
-                        graphicsDevice.DrawIndexedPrimitives(PrimitiveType.TriangleList, 0, FirstActiveParticle * IndiciesPerParticle, numParticlesAtEnd * PrimitivesPerParticle);
-                    if (FirstFreeParticle > 0)
-                        graphicsDevice.DrawIndexedPrimitives(PrimitiveType.TriangleList, 0, 0, FirstFreeParticle * PrimitivesPerParticle);
-                }
-            }
-
-            DrawCounter++;
-        }
-    }
-
-    public class ParticleEmitterMaterial : Material
-    {
-        private readonly Texture2D texture;
-        private readonly ParticleEmitterShader shader;
-
-        public ParticleEmitterMaterial(Viewer viewer, string textureName)
-            : base(viewer, null)
-        {
-            texture = viewer.TextureManager.Get(textureName, true);
-            shader = Viewer.MaterialManager.ParticleEmitterShader;
-        }
-
-        public override void SetState(Material previousMaterial)
-        {
-            shader.CurrentTechnique = shader.Techniques[0];
-            if (Viewer.Settings.UseMSTSEnv == false)
-                shader.LightVector = Viewer.World.Sky.solarDirection;
-            else
-                shader.LightVector = Viewer.World.MSTSSky.mstsskysolarDirection;
-
-            graphicsDevice.BlendState = BlendState.NonPremultiplied;
-            graphicsDevice.DepthStencilState = DepthStencilState.DepthRead;
-        }
-
-        public override void Render(List<RenderItem> renderItems, ref Matrix view, ref Matrix projection, ref Matrix viewProjection)
-        {
-            foreach (var pass in shader.CurrentTechnique.Passes)
-            {
-                for (int i = 0; i < renderItems.Count; i++)
-                {
-                    RenderItem item = renderItems[i];
-                    // Note: This is quite a hack. We ideally should be able to pass this through RenderItem somehow.
-                    shader.CameraTileXY = new Vector2(item.XNAMatrix.M21, item.XNAMatrix.M22);
-                    shader.CurrentTime = item.XNAMatrix.M11;
-
-                    var emitter = (ParticleEmitterPrimitive)item.RenderPrimitive;
-                    shader.EmitSize = emitter.EmitSize;
-                    shader.Texture = texture;
-                    shader.SetMatrix(ref view, ref projection);
-                    pass.Apply();
-                    item.RenderPrimitive.Draw();
-                }
-            }
-        }
-
-        public override void ResetState()
-        {
-            graphicsDevice.BlendState = BlendState.Opaque;
-            graphicsDevice.DepthStencilState = DepthStencilState.Default;
-        }
-
-        public override bool GetBlending()
-        {
-            return true;
-        }
-
-        public override void Mark()
-        {
-            Viewer.TextureManager.Mark(texture);
-            base.Mark();
-        }
-    }
-}
-=======
-﻿// COPYRIGHT 2011, 2012, 2013, 2014 by the Open Rails project.
-// 
-// This file is part of Open Rails.
-// 
-// Open Rails is free software: you can redistribute it and/or modify
-// it under the terms of the GNU General Public License as published by
-// the Free Software Foundation, either version 3 of the License, or
-// (at your option) any later version.
-// 
-// Open Rails is distributed in the hope that it will be useful,
-// but WITHOUT ANY WARRANTY; without even the implied warranty of
-// MERCHANTABILITY or FITNESS FOR A PARTICULAR PURPOSE.  See the
-// GNU General Public License for more details.
-// 
-// You should have received a copy of the GNU General Public License
-// along with Open Rails.  If not, see <http://www.gnu.org/licenses/>.
-
-// This file is the responsibility of the 3D & Environment Team. 
-
-// Enable this define to debug the inputs to the particle emitters from other parts of the program.
-//#define DEBUG_EMITTER_INPUT
-
-using Microsoft.Xna.Framework;
-using Microsoft.Xna.Framework.Graphics;
-using Microsoft.Xna.Framework.Graphics.PackedVector;
-using Orts.Simulation.RollingStocks;
-using ORTS.Common;
-using System;
-using System.Collections.Generic;
-using System.Runtime.InteropServices;
-
-namespace Orts.Viewer3D
-{
-    public class ParticleEmitterViewer
-    {
-        public const float VolumeScale = 1f / 100;
-        public const float Rate = 0.1f;
-        public const float DecelerationTime = 0.2f;
-        public const float InitialSpreadRate = 1;
-        public const float SpreadRate = 0.75f;
-        public const float DurationVariation = 0.5f; // ActionDuration varies +/-50%
-
-        public const float MaxParticlesPerSecond = 50f;
-        public const float MaxParticleDuration = 50f;
-
-        readonly Viewer Viewer;
-        readonly float EmissionHoleM2 = 1;
-        readonly ParticleEmitterPrimitive Emitter;
-
-        ParticleEmitterMaterial Material;
-
-#if DEBUG_EMITTER_INPUT
-        const int InputCycleLimit = 600;
-        static int EmitterIDIndex = 0;
-        int EmitterID;
-        int InputCycle;
-#endif
-
-        public ParticleEmitterViewer(Viewer viewer, ParticleEmitterData data, WorldPosition worldPosition)
-        {
-            Viewer = viewer;
-            EmissionHoleM2 = (MathHelper.Pi * ((data.NozzleWidth / 2f) * (data.NozzleWidth / 2f)));
-            Emitter = new ParticleEmitterPrimitive(viewer, data, worldPosition);
-#if DEBUG_EMITTER_INPUT
-            EmitterID = ++EmitterIDIndex;
-            InputCycle = Viewer.Random.Next(InputCycleLimit);
-#endif
-        }
-
-        public void Initialize(string textureName)
-        {
-            Material = (ParticleEmitterMaterial)Viewer.MaterialManager.Load("ParticleEmitter", textureName);
-        }
-
-        public void SetOutput(float volumeM3pS)
-        {
-            // TODO: The values here are out by a factor of 100 here it seems. The XNAInitialVelocity should need no multiplication or division factors.
-            Emitter.XNAInitialVelocity = Emitter.EmitterData.XNADirection * volumeM3pS / EmissionHoleM2 * VolumeScale;
-            Emitter.ParticlesPerSecond = volumeM3pS / EmissionHoleM2 * Rate;
-
-#if DEBUG_EMITTER_INPUT
-            if (InputCycle == 0)
-                Trace.TraceInformation("Emitter{0}({1:F6}m^2) V={2,7:F3}m^3/s IV={3,7:F3}m/s P={4,7:F3}p/s (V)", EmitterID, EmissionHoleM2, volumeM3pS, Emitter.XNAInitialVelocity.Length(), Emitter.ParticlesPerSecond);
-#endif
-        }
-
-        // Called for diesel locomotive emissions
-        public void SetOutput(float volumeM3pS, float durationS, Color color)
-        {
-            SetOutput(volumeM3pS);
-            Emitter.ParticleDuration = durationS;
-            Emitter.ParticleColor = color;
-
-#if DEBUG_EMITTER_INPUT
-            if (InputCycle == 0)
-                Trace.TraceInformation("Emitter{0}({1:F6}m^3) D={2,3}s C={3} (V, D, C)", EmitterID, EmissionHoleM2, durationS, color);
-#endif
-        }
-
-        // Called for steam locomotive emissions (non-main stack)
-        public void SetOutput(float initialVelocityMpS, float volumeM3pS, float durationS)
-        {
-            Emitter.XNAInitialVelocity = Emitter.EmitterData.XNADirection * initialVelocityMpS / 10; // FIXME: Temporary hack until we can improve the particle emitter's ability to cope with high-velocity, quick-deceleration emissions.
-            Emitter.ParticlesPerSecond = volumeM3pS / Rate * 0.2f;
-            Emitter.ParticleDuration = durationS;
-
-#if DEBUG_EMITTER_INPUT
-            if (InputCycle == 0)
-                Trace.TraceInformation("Emitter{0}({1:F6}m^2) IV={2,7:F3}m/s V={3,7:F3}m^3/s P={4,7:F3}p/s (IV, V)", EmitterID, EmissionHoleM2, initialVelocityMpS, volumeM3pS, Emitter.ParticlesPerSecond);
-#endif
-        }
-
-        // Called for steam locomotive emissions (main stack)
-        public void SetOutput(float initialVelocityMpS, float volumeM3pS, float durationS, Color color)
-        {
-            Emitter.XNAInitialVelocity = Emitter.EmitterData.XNADirection * initialVelocityMpS / 10; // FIXME: Temporary hack until we can improve the particle emitter's ability to cope with high-velocity, quick-deceleration emissions.
-            Emitter.ParticlesPerSecond = volumeM3pS / Rate * 0.2f;
-            Emitter.ParticleDuration = durationS;
-            Emitter.ParticleColor = color;
-
-#if DEBUG_EMITTER_INPUT
-            if (InputCycle == 0)
-                Trace.TraceInformation("Emitter{0}({1:F6}m^2) IV={2,7:F3}m/s V={3,7:F3}m^3/s P={4,7:F3}p/s D={5,3}s C={6} (IV, V, D, C)", EmitterID, EmissionHoleM2, initialVelocityMpS, volumeM3pS, Emitter.ParticlesPerSecond, durationS, color);
-#endif
-        }
-
-        public void PrepareFrame(RenderFrame frame, ElapsedTime elapsedTime)
-        {
-            var gameTime = (float)Viewer.Simulator.GameTime;
-            Emitter.Update(gameTime, elapsedTime);
-
-            // Note: This is quite a hack. We ideally should be able to pass this through RenderItem somehow.
-            var XNAWorldLocation = Matrix.Identity;
-            XNAWorldLocation.M11 = gameTime;
-            XNAWorldLocation.M21 = Viewer.Camera.TileX;
-            XNAWorldLocation.M22 = Viewer.Camera.TileZ;
-
-            if (Emitter.HasParticlesToRender())
-                frame.AddPrimitive(Material, Emitter, RenderPrimitiveGroup.Particles, ref XNAWorldLocation);
-
-#if DEBUG_EMITTER_INPUT
-            InputCycle++;
-            InputCycle %= InputCycleLimit;
-#endif
-        }
-
-        [CallOnThread("Loader")]
-        internal void Mark()
-        {
-            if (Material != null) // stops error messages if a special effect entry is not a defined OR parameter
-            Material.Mark();
-        }
-    }
-
-    public class ParticleEmitterPrimitive : RenderPrimitive
-    {
-        const int IndiciesPerParticle = 6;
-        const int VerticiesPerParticle = 4;
-        const int PrimitivesPerParticle = 2;
-
-        readonly int MaxParticles;
-        readonly ParticleVertex[] Vertices;
-        readonly VertexDeclaration VertexDeclaration;
-        readonly DynamicVertexBuffer VertexBuffer;
-        readonly IndexBuffer IndexBuffer;
-
-        readonly float[] PerlinStart;
-
-        struct ParticleVertex
-        {
-            public Vector4 StartPosition_StartTime;
-            public Vector4 InitialVelocity_EndTime;
-            public Vector4 TargetVelocity_TargetTime;
-            public Vector4 TileXY_Vertex_ID;
-            public Color Color_Random;
-
-            public static readonly VertexElement[] VertexElements =
-            {
-                new VertexElement(0, VertexElementFormat.Vector4, VertexElementUsage.Position, 0),
-                new VertexElement(16, VertexElementFormat.Vector4, VertexElementUsage.Position, 1),
-                new VertexElement(16 + 16, VertexElementFormat.Vector4, VertexElementUsage.Position, 2),
-                new VertexElement(16 + 16 + 16, VertexElementFormat.Vector4, VertexElementUsage.Position, 3),
-                new VertexElement(16 + 16 + 16 + 16, VertexElementFormat.Color, VertexElementUsage.Position, 4)
-            };
-
-            public static int VertexStride = sizeof(float) * 12 + sizeof(float) * 4 + sizeof(float) * 4;
-        }
-
-        internal ParticleEmitterData EmitterData;
-        internal Vector3 XNAInitialVelocity;
-        internal Vector3 XNATargetVelocity;
-        internal float ParticlesPerSecond;
-        internal float ParticleDuration;
-        internal Color ParticleColor;
-
-        internal WorldPosition WorldPosition;
-        internal WorldPosition LastWorldPosition;
-
-        // Particle buffer goes like this:
-        //   +--active>-----new>--+
-        //   |                    |
-        //   +--<retired---<free--+
-
-        int FirstActiveParticle;
-        int FirstNewParticle;
-        int FirstFreeParticle;
-        int FirstRetiredParticle;
-
-        float TimeParticlesLastEmitted;
-        int DrawCounter;
-
-        Viewer viewer;
-        GraphicsDevice graphicsDevice;
-        
-        static float windDisplacementX;
-        static float windDisplacementZ;
-
-        public ParticleEmitterPrimitive(Viewer viewer, ParticleEmitterData data, WorldPosition worldPosition)
-        {
-            this.viewer = viewer;
-            this.graphicsDevice = viewer.GraphicsDevice;
-
-            MaxParticles = (int)(ParticleEmitterViewer.MaxParticlesPerSecond * ParticleEmitterViewer.MaxParticleDuration);
-            Vertices = new ParticleVertex[MaxParticles * VerticiesPerParticle];
-            VertexDeclaration = new VertexDeclaration(ParticleVertex.VertexStride, ParticleVertex.VertexElements);
-            VertexBuffer = new DynamicVertexBuffer(graphicsDevice, VertexDeclaration, MaxParticles * VerticiesPerParticle, BufferUsage.WriteOnly);
-            IndexBuffer = InitIndexBuffer(graphicsDevice, MaxParticles * IndiciesPerParticle);
-
-            EmitterData = data;
-            XNAInitialVelocity = data.XNADirection;
-            XNATargetVelocity = Vector3.Up;
-            ParticlesPerSecond = 0;
-            ParticleDuration = 3;
-            ParticleColor = Color.White;
-
-            WorldPosition = worldPosition;
-            LastWorldPosition = new WorldPosition(worldPosition);
-
-            TimeParticlesLastEmitted = (float)viewer.Simulator.GameTime;
-
-            PerlinStart = new float[] {
-                (float)Viewer.Random.NextDouble() * 30000f,
-                (float)Viewer.Random.NextDouble() * 30000f,
-                (float)Viewer.Random.NextDouble() * 30000f,
-                (float)Viewer.Random.NextDouble() * 30000f,
-            };
-        }
-
-        void VertexBuffer_ContentLost()
-        {
-            VertexBuffer.SetData(0, Vertices, 0, Vertices.Length, ParticleVertex.VertexStride, SetDataOptions.NoOverwrite);
-        }
-
-        static IndexBuffer InitIndexBuffer(GraphicsDevice graphicsDevice, int numIndicies)
-        {
-            var indices = new ushort[numIndicies];
-            var index = 0;
-            for (var i = 0; i < numIndicies; i += IndiciesPerParticle)
-            {
-                indices[i] = (ushort)index;
-                indices[i + 1] = (ushort)(index + 1);
-                indices[i + 2] = (ushort)(index + 2);
-
-                indices[i + 3] = (ushort)(index + 2);
-                indices[i + 4] = (ushort)(index + 3);
-                indices[i + 5] = (ushort)(index);
-
-                index += VerticiesPerParticle;
-            }
-            var indexBuffer = new IndexBuffer(graphicsDevice, typeof(ushort), numIndicies, BufferUsage.WriteOnly);
-            indexBuffer.SetData(indices);
-            return indexBuffer;
-        }
-
-        public float EmitSize
-        {
-            get { return EmitterData.NozzleWidth; }
-        }
-
-        void RetireActiveParticles(float currentTime)
-        {
-            while (FirstActiveParticle != FirstNewParticle)
-            {
-                var vertex = FirstActiveParticle * VerticiesPerParticle;
-                var expiry = Vertices[vertex].InitialVelocity_EndTime.W;
-
-                // Stop as soon as we find the first particle which hasn't expired.
-                if (expiry > currentTime)
-                    break;
-
-                // Expire particle.
-                Vertices[vertex].StartPosition_StartTime.W = (float)DrawCounter;
-                FirstActiveParticle = (FirstActiveParticle + 1) % MaxParticles;
-            }
-        }
-
-        void FreeRetiredParticles()
-        {
-            while (FirstRetiredParticle != FirstActiveParticle)
-            {
-                var vertex = FirstRetiredParticle * VerticiesPerParticle;
-                var age = DrawCounter - (int)Vertices[vertex].StartPosition_StartTime.W;
-
-                // Stop as soon as we find the first expired particle which hasn't been expired for at least 2 'ticks'.
-                if (age < 2)
-                    break;
-
-                FirstRetiredParticle = (FirstRetiredParticle + 1) % MaxParticles;
-            }
-        }
-
-        int GetCountFreeParticles()
-        {
-            var nextFree = (FirstFreeParticle + 1) % MaxParticles;
-
-            if (nextFree <= FirstRetiredParticle)
-                return FirstRetiredParticle - nextFree;
-
-            return (MaxParticles - nextFree) + FirstRetiredParticle;
-        }
-
-        public void Update(float currentTime, ElapsedTime elapsedTime)
-        {
-            windDisplacementX = viewer.Simulator.Weather.WindSpeedMpS.X * 0.25f;
-            windDisplacementZ = viewer.Simulator.Weather.WindSpeedMpS.Y * 0.25f;
-
-            var velocity = WorldPosition.Location - LastWorldPosition.Location;
-            velocity.X += (WorldPosition.TileX - LastWorldPosition.TileX) * 2048;
-            velocity.Z += (WorldPosition.TileZ - LastWorldPosition.TileZ) * 2048;
-            velocity.Z *= -1;
-            velocity /= elapsedTime.ClockSeconds;
-            LastWorldPosition.Location = WorldPosition.Location;
-            LastWorldPosition.TileX = WorldPosition.TileX;
-            LastWorldPosition.TileZ = WorldPosition.TileZ;
-
-            RetireActiveParticles(currentTime);
-            FreeRetiredParticles();
-
-            if (ParticlesPerSecond < 0.1)
-                TimeParticlesLastEmitted = currentTime;
-
-            var numToBeEmitted = (int)((currentTime - TimeParticlesLastEmitted) * ParticlesPerSecond);
-            var numCanBeEmitted = GetCountFreeParticles();
-            var numToEmit = Math.Min(numToBeEmitted, numCanBeEmitted);
-
-            if (numToEmit > 0)
-            {
-                var rotation = WorldPosition.XNAMatrix;
-                rotation.Translation = Vector3.Zero;
-
-                var position = Vector3.Transform(EmitterData.XNALocation, rotation) + WorldPosition.XNAMatrix.Translation;
-                var globalInitialVelocity = Vector3.Transform(XNAInitialVelocity, rotation) + velocity;
-                // TODO: This should only be rotated about the Y axis and not get fully rotated.
-                var globalTargetVelocity = Vector3.Transform(XNATargetVelocity, rotation);
-
-                var time = TimeParticlesLastEmitted;
-
-                for (var i = 0; i < numToEmit; i++)
-                {
-                    time += 1 / ParticlesPerSecond;
-
-                    var particle = (FirstFreeParticle + 1) % MaxParticles;
-                    var vertex = particle * VerticiesPerParticle;
-                    var texture = Viewer.Random.Next(16); // Randomizes emissions.
-                    var color_Random = new Color((float)ParticleColor.R / 255f, (float)ParticleColor.G / 255f, (float)ParticleColor.B / 255f, (float)Viewer.Random.NextDouble());
-
-                    // Initial velocity varies in X and Z only.
-                    var initialVelocity = globalInitialVelocity;
-                    initialVelocity.X += (float)(Viewer.Random.NextDouble() - 0.5f) * ParticleEmitterViewer.InitialSpreadRate;
-                    initialVelocity.Z += (float)(Viewer.Random.NextDouble() - 0.5f) * ParticleEmitterViewer.InitialSpreadRate;
-
-                    // Target/final velocity vaies in X, Y and Z.
-                    var targetVelocity = globalTargetVelocity;
-                    targetVelocity.X += Noise.Generate(time + PerlinStart[0]) * ParticleEmitterViewer.SpreadRate;
-                    targetVelocity.Y += Noise.Generate(time + PerlinStart[1]) * ParticleEmitterViewer.SpreadRate;
-                    targetVelocity.Z += Noise.Generate(time + PerlinStart[2]) * ParticleEmitterViewer.SpreadRate;
-
-                    // Add wind speed
-                    targetVelocity.X += windDisplacementX;
-                    targetVelocity.Z += windDisplacementZ;
-
-                    // ActionDuration is variable too.
-                    var duration = ParticleDuration * (1 + Noise.Generate(time + PerlinStart[3]) * ParticleEmitterViewer.DurationVariation);
-
-                    for (var j = 0; j < VerticiesPerParticle; j++)
-                    {
-                        Vertices[vertex + j].StartPosition_StartTime = new Vector4(position, time);
-                        Vertices[vertex + j].InitialVelocity_EndTime = new Vector4(initialVelocity, time + duration);
-                        Vertices[vertex + j].TargetVelocity_TargetTime = new Vector4(targetVelocity, ParticleEmitterViewer.DecelerationTime);
-                        Vertices[vertex + j].TileXY_Vertex_ID = new Vector4(WorldPosition.TileX, WorldPosition.TileZ, j, texture);
-                        Vertices[vertex + j].Color_Random = color_Random;
-                    }
-
-                    FirstFreeParticle = particle;
-                }
-
-                TimeParticlesLastEmitted = time;
-            }
-        }
-
-        void AddNewParticlesToVertexBuffer()
-        {
-            if (FirstNewParticle < FirstFreeParticle)
-            {
-                var numParticlesToAdd = FirstFreeParticle - FirstNewParticle;
-                VertexBuffer.SetData(FirstNewParticle * ParticleVertex.VertexStride * VerticiesPerParticle, Vertices, FirstNewParticle * VerticiesPerParticle, numParticlesToAdd * VerticiesPerParticle, ParticleVertex.VertexStride, SetDataOptions.NoOverwrite);
-            }
-            else
-            {
-                var numParticlesToAddAtEnd = MaxParticles - FirstNewParticle;
-                VertexBuffer.SetData(FirstNewParticle * ParticleVertex.VertexStride * VerticiesPerParticle, Vertices, FirstNewParticle * VerticiesPerParticle, numParticlesToAddAtEnd * VerticiesPerParticle, ParticleVertex.VertexStride, SetDataOptions.NoOverwrite);
-                if (FirstFreeParticle > 0)
-                    VertexBuffer.SetData(0, Vertices, 0, FirstFreeParticle * VerticiesPerParticle, ParticleVertex.VertexStride, SetDataOptions.NoOverwrite);
-            }
-
-            FirstNewParticle = FirstFreeParticle;
-        }
-
-        public bool HasParticlesToRender()
-        {
-            return FirstActiveParticle != FirstFreeParticle;
-        }
-
-        public override void Draw(GraphicsDevice graphicsDevice)
-        {
-            if (VertexBuffer.IsContentLost)
-                VertexBuffer_ContentLost();
-
-            if (FirstNewParticle != FirstFreeParticle)
-                AddNewParticlesToVertexBuffer();
-
-            if (HasParticlesToRender())
-            {
-                graphicsDevice.Indices = IndexBuffer;
-                graphicsDevice.SetVertexBuffer(VertexBuffer);
-
-                if (FirstActiveParticle < FirstFreeParticle)
-                {
-                    var numParticles = FirstFreeParticle - FirstActiveParticle;
-                    // thread safe clause
-                    if (numParticles > 0)
-                        graphicsDevice.DrawIndexedPrimitives(PrimitiveType.TriangleList, 0, FirstActiveParticle * VerticiesPerParticle, numParticles * VerticiesPerParticle, FirstActiveParticle * IndiciesPerParticle, numParticles * PrimitivesPerParticle);
-                }
-                else
-                {
-                    var numParticlesAtEnd = MaxParticles - FirstActiveParticle;
-                    if (numParticlesAtEnd > 0)
-                        graphicsDevice.DrawIndexedPrimitives(PrimitiveType.TriangleList, 0, FirstActiveParticle * VerticiesPerParticle, numParticlesAtEnd * VerticiesPerParticle, FirstActiveParticle * IndiciesPerParticle, numParticlesAtEnd * PrimitivesPerParticle);
-                    if (FirstFreeParticle > 0)
-                        graphicsDevice.DrawIndexedPrimitives(PrimitiveType.TriangleList, 0, 0, FirstFreeParticle * VerticiesPerParticle, 0, FirstFreeParticle * PrimitivesPerParticle);
-                }
-            }
-
-            DrawCounter++;
-        }
-    }
-
-    public class ParticleEmitterMaterial : Material
-    {
-        public Texture2D Texture;
-
-        IEnumerator<EffectPass> ShaderPasses;
-
-        public ParticleEmitterMaterial(Viewer viewer, string textureName)
-            : base(viewer, null)
-        {
-            Texture = viewer.TextureManager.Get(textureName, true);
-            ShaderPasses = Viewer.MaterialManager.ParticleEmitterShader.Techniques["ParticleEmitterTechnique"].Passes.GetEnumerator();
-        }
-
-        public override void SetState(GraphicsDevice graphicsDevice, Material previousMaterial)
-        {
-            var shader = Viewer.MaterialManager.ParticleEmitterShader;
-            if (Viewer.Settings.UseMSTSEnv == false)
-                shader.LightVector = Viewer.World.Sky.solarDirection;
-            else
-                shader.LightVector = Viewer.World.MSTSSky.mstsskysolarDirection; 
-
-            graphicsDevice.BlendState = BlendState.NonPremultiplied;
-            graphicsDevice.DepthStencilState = DepthStencilState.DepthRead;
-        }
-
-        public override void Render(GraphicsDevice graphicsDevice, IEnumerable<RenderItem> renderItems, ref Matrix XNAViewMatrix, ref Matrix XNAProjectionMatrix)
-        {
-            var shader = Viewer.MaterialManager.ParticleEmitterShader;
-
-            ShaderPasses.Reset();
-            while (ShaderPasses.MoveNext())
-            {
-                foreach (var item in renderItems)
-                {
-                    // Note: This is quite a hack. We ideally should be able to pass this through RenderItem somehow.
-                    shader.CameraTileXY = new Vector2(item.XNAMatrix.M21, item.XNAMatrix.M22);
-                    shader.CurrentTime = item.XNAMatrix.M11;
-
-                    var emitter = (ParticleEmitterPrimitive)item.RenderPrimitive;
-                    shader.EmitSize = emitter.EmitSize;
-                    shader.Texture = Texture;
-                    shader.SetMatrix(Matrix.Identity, ref XNAViewMatrix, ref XNAProjectionMatrix);
-                    ShaderPasses.Current.Apply();
-                    item.RenderPrimitive.Draw(graphicsDevice);
-                }
-            }
-        }
-
-        public override void ResetState(GraphicsDevice graphicsDevice)
-        {
-            graphicsDevice.BlendState = BlendState.Opaque;
-            graphicsDevice.DepthStencilState = DepthStencilState.Default;
-        }
-
-        public override bool GetBlending()
-        {
-            return true;
-        }
-
-        public override void Mark()
-        {
-            Viewer.TextureManager.Mark(Texture);
-            base.Mark();
-        }
-    }
-}
->>>>>>> 426fc04a
+﻿// COPYRIGHT 2011, 2012, 2013, 2014 by the Open Rails project.
+// 
+// This file is part of Open Rails.
+// 
+// Open Rails is free software: you can redistribute it and/or modify
+// it under the terms of the GNU General Public License as published by
+// the Free Software Foundation, either version 3 of the License, or
+// (at your option) any later version.
+// 
+// Open Rails is distributed in the hope that it will be useful,
+// but WITHOUT ANY WARRANTY; without even the implied warranty of
+// MERCHANTABILITY or FITNESS FOR A PARTICULAR PURPOSE.  See the
+// GNU General Public License for more details.
+// 
+// You should have received a copy of the GNU General Public License
+// along with Open Rails.  If not, see <http://www.gnu.org/licenses/>.
+
+// This file is the responsibility of the 3D & Environment Team. 
+
+// Enable this define to debug the inputs to the particle emitters from other parts of the program.
+//#define DEBUG_EMITTER_INPUT
+
+using Microsoft.Xna.Framework;
+using Microsoft.Xna.Framework.Graphics;
+using Microsoft.Xna.Framework.Graphics.PackedVector;
+using Orts.Simulation.RollingStocks;
+using ORTS.Common;
+using System;
+using System.Collections.Generic;
+using System.Runtime.InteropServices;
+
+namespace Orts.Viewer3D
+{
+    public class ParticleEmitterViewer
+    {
+        public const float VolumeScale = 1f / 100;
+        public const float Rate = 0.1f;
+        public const float DecelerationTime = 0.2f;
+        public const float InitialSpreadRate = 1;
+        public const float SpreadRate = 0.75f;
+        public const float DurationVariation = 0.5f; // ActionDuration varies +/-50%
+
+        public const float MaxParticlesPerSecond = 50f;
+        public const float MaxParticleDuration = 50f;
+
+        readonly Viewer Viewer;
+        readonly float EmissionHoleM2 = 1;
+        readonly ParticleEmitterPrimitive Emitter;
+
+        ParticleEmitterMaterial Material;
+
+#if DEBUG_EMITTER_INPUT
+        const int InputCycleLimit = 600;
+        static int EmitterIDIndex = 0;
+        int EmitterID;
+        int InputCycle;
+#endif
+
+        public ParticleEmitterViewer(Viewer viewer, ParticleEmitterData data, WorldPosition worldPosition)
+        {
+            Viewer = viewer;
+            EmissionHoleM2 = (MathHelper.Pi * ((data.NozzleWidth / 2f) * (data.NozzleWidth / 2f)));
+            Emitter = new ParticleEmitterPrimitive(viewer, data, worldPosition);
+#if DEBUG_EMITTER_INPUT
+            EmitterID = ++EmitterIDIndex;
+            InputCycle = Viewer.Random.Next(InputCycleLimit);
+#endif
+        }
+
+        public void Initialize(string textureName)
+        {
+            Material = (ParticleEmitterMaterial)Viewer.MaterialManager.Load("ParticleEmitter", textureName);
+        }
+
+        public void SetOutput(float volumeM3pS)
+        {
+            // TODO: The values here are out by a factor of 100 here it seems. The XNAInitialVelocity should need no multiplication or division factors.
+            Emitter.XNAInitialVelocity = Emitter.EmitterData.XNADirection * volumeM3pS / EmissionHoleM2 * VolumeScale;
+            Emitter.ParticlesPerSecond = volumeM3pS / EmissionHoleM2 * Rate;
+
+#if DEBUG_EMITTER_INPUT
+            if (InputCycle == 0)
+                Trace.TraceInformation("Emitter{0}({1:F6}m^2) V={2,7:F3}m^3/s IV={3,7:F3}m/s P={4,7:F3}p/s (V)", EmitterID, EmissionHoleM2, volumeM3pS, Emitter.XNAInitialVelocity.Length(), Emitter.ParticlesPerSecond);
+#endif
+        }
+
+        // Called for diesel locomotive emissions
+        public void SetOutput(float volumeM3pS, float durationS, Color color)
+        {
+            SetOutput(volumeM3pS);
+            Emitter.ParticleDuration = durationS;
+            Emitter.ParticleColor = color;
+
+#if DEBUG_EMITTER_INPUT
+            if (InputCycle == 0)
+                Trace.TraceInformation("Emitter{0}({1:F6}m^3) D={2,3}s C={3} (V, D, C)", EmitterID, EmissionHoleM2, durationS, color);
+#endif
+        }
+
+        // Called for steam locomotive emissions (non-main stack)
+        public void SetOutput(float initialVelocityMpS, float volumeM3pS, float durationS)
+        {
+            Emitter.XNAInitialVelocity = Emitter.EmitterData.XNADirection * initialVelocityMpS / 10; // FIXME: Temporary hack until we can improve the particle emitter's ability to cope with high-velocity, quick-deceleration emissions.
+            Emitter.ParticlesPerSecond = volumeM3pS / Rate * 0.2f;
+            Emitter.ParticleDuration = durationS;
+
+#if DEBUG_EMITTER_INPUT
+            if (InputCycle == 0)
+                Trace.TraceInformation("Emitter{0}({1:F6}m^2) IV={2,7:F3}m/s V={3,7:F3}m^3/s P={4,7:F3}p/s (IV, V)", EmitterID, EmissionHoleM2, initialVelocityMpS, volumeM3pS, Emitter.ParticlesPerSecond);
+#endif
+        }
+
+        // Called for steam locomotive emissions (main stack)
+        public void SetOutput(float initialVelocityMpS, float volumeM3pS, float durationS, Color color)
+        {
+            Emitter.XNAInitialVelocity = Emitter.EmitterData.XNADirection * initialVelocityMpS / 10; // FIXME: Temporary hack until we can improve the particle emitter's ability to cope with high-velocity, quick-deceleration emissions.
+            Emitter.ParticlesPerSecond = volumeM3pS / Rate * 0.2f;
+            Emitter.ParticleDuration = durationS;
+            Emitter.ParticleColor = color;
+
+#if DEBUG_EMITTER_INPUT
+            if (InputCycle == 0)
+                Trace.TraceInformation("Emitter{0}({1:F6}m^2) IV={2,7:F3}m/s V={3,7:F3}m^3/s P={4,7:F3}p/s D={5,3}s C={6} (IV, V, D, C)", EmitterID, EmissionHoleM2, initialVelocityMpS, volumeM3pS, Emitter.ParticlesPerSecond, durationS, color);
+#endif
+        }
+
+        public void PrepareFrame(RenderFrame frame, ElapsedTime elapsedTime)
+        {
+            var gameTime = (float)Viewer.Simulator.GameTime;
+            Emitter.Update(gameTime, elapsedTime);
+
+            // Note: This is quite a hack. We ideally should be able to pass this through RenderItem somehow.
+            var XNAWorldLocation = Matrix.Identity;
+            XNAWorldLocation.M11 = gameTime;
+            XNAWorldLocation.M21 = Viewer.Camera.TileX;
+            XNAWorldLocation.M22 = Viewer.Camera.TileZ;
+
+            if (Emitter.HasParticlesToRender())
+                frame.AddPrimitive(Material, Emitter, RenderPrimitiveGroup.Particles, ref XNAWorldLocation);
+
+#if DEBUG_EMITTER_INPUT
+            InputCycle++;
+            InputCycle %= InputCycleLimit;
+#endif
+        }
+
+        [CallOnThread("Loader")]
+        internal void Mark()
+        {
+            if (Material != null) // stops error messages if a special effect entry is not a defined OR parameter
+            Material.Mark();
+        }
+    }
+
+    public class ParticleEmitterPrimitive : RenderPrimitive
+    {
+        const int IndiciesPerParticle = 6;
+        const int VerticiesPerParticle = 4;
+        const int PrimitivesPerParticle = 2;
+
+        readonly int MaxParticles;
+        readonly ParticleVertex[] Vertices;
+        readonly VertexDeclaration VertexDeclaration;
+        readonly DynamicVertexBuffer VertexBuffer;
+        readonly IndexBuffer IndexBuffer;
+
+        readonly float[] PerlinStart;
+
+        struct ParticleVertex
+        {
+            public Vector4 StartPosition_StartTime;
+            public Vector4 InitialVelocity_EndTime;
+            public Vector4 TargetVelocity_TargetTime;
+            public Vector4 TileXY_Vertex_ID;
+            public Color Color_Random;
+
+            public static readonly VertexElement[] VertexElements =
+            {
+                new VertexElement(0, VertexElementFormat.Vector4, VertexElementUsage.Position, 0),
+                new VertexElement(16, VertexElementFormat.Vector4, VertexElementUsage.Position, 1),
+                new VertexElement(16 + 16, VertexElementFormat.Vector4, VertexElementUsage.Position, 2),
+                new VertexElement(16 + 16 + 16, VertexElementFormat.Vector4, VertexElementUsage.Position, 3),
+                new VertexElement(16 + 16 + 16 + 16, VertexElementFormat.Color, VertexElementUsage.Position, 4)
+            };
+
+            public static readonly int VertexStride = sizeof(float) * 12 + sizeof(float) * 4 + sizeof(float) * 4;
+        }
+
+        internal ParticleEmitterData EmitterData;
+        internal Vector3 XNAInitialVelocity;
+        internal Vector3 XNATargetVelocity;
+        internal float ParticlesPerSecond;
+        internal float ParticleDuration;
+        internal Color ParticleColor;
+
+        internal WorldPosition WorldPosition;
+        internal WorldPosition LastWorldPosition;
+
+        // Particle buffer goes like this:
+        //   +--active>-----new>--+
+        //   |                    |
+        //   +--<retired---<free--+
+
+        int FirstActiveParticle;
+        int FirstNewParticle;
+        int FirstFreeParticle;
+        int FirstRetiredParticle;
+
+        float TimeParticlesLastEmitted;
+        int DrawCounter;
+
+        Viewer viewer;
+        
+        static float windDisplacementX;
+        static float windDisplacementZ;
+
+        public ParticleEmitterPrimitive(Viewer viewer, ParticleEmitterData data, WorldPosition worldPosition)
+        {
+            this.viewer = viewer;
+
+            MaxParticles = (int)(ParticleEmitterViewer.MaxParticlesPerSecond * ParticleEmitterViewer.MaxParticleDuration);
+            Vertices = new ParticleVertex[MaxParticles * VerticiesPerParticle];
+            VertexDeclaration = new VertexDeclaration(ParticleVertex.VertexStride, ParticleVertex.VertexElements);
+            VertexBuffer = new DynamicVertexBuffer(graphicsDevice, VertexDeclaration, MaxParticles * VerticiesPerParticle, BufferUsage.WriteOnly);
+            IndexBuffer = InitIndexBuffer(graphicsDevice, MaxParticles * IndiciesPerParticle);
+
+            EmitterData = data;
+            XNAInitialVelocity = data.XNADirection;
+            XNATargetVelocity = Vector3.Up;
+            ParticlesPerSecond = 0;
+            ParticleDuration = 3;
+            ParticleColor = Color.White;
+
+            WorldPosition = worldPosition;
+            LastWorldPosition = new WorldPosition(worldPosition);
+
+            TimeParticlesLastEmitted = (float)viewer.Simulator.GameTime;
+
+            PerlinStart = new float[] {
+                (float)Viewer.Random.NextDouble() * 30000f,
+                (float)Viewer.Random.NextDouble() * 30000f,
+                (float)Viewer.Random.NextDouble() * 30000f,
+                (float)Viewer.Random.NextDouble() * 30000f,
+            };
+        }
+
+        void VertexBuffer_ContentLost()
+        {
+            VertexBuffer.SetData(0, Vertices, 0, Vertices.Length, ParticleVertex.VertexStride, SetDataOptions.NoOverwrite);
+        }
+
+        static IndexBuffer InitIndexBuffer(GraphicsDevice graphicsDevice, int numIndicies)
+        {
+            var indices = new ushort[numIndicies];
+            var index = 0;
+            for (var i = 0; i < numIndicies; i += IndiciesPerParticle)
+            {
+                indices[i] = (ushort)index;
+                indices[i + 1] = (ushort)(index + 1);
+                indices[i + 2] = (ushort)(index + 2);
+
+                indices[i + 3] = (ushort)(index + 2);
+                indices[i + 4] = (ushort)(index + 3);
+                indices[i + 5] = (ushort)(index);
+
+                index += VerticiesPerParticle;
+            }
+            var indexBuffer = new IndexBuffer(graphicsDevice, typeof(ushort), numIndicies, BufferUsage.WriteOnly);
+            indexBuffer.SetData(indices);
+            return indexBuffer;
+        }
+
+        public float EmitSize
+        {
+            get { return EmitterData.NozzleWidth; }
+        }
+
+        void RetireActiveParticles(float currentTime)
+        {
+            while (FirstActiveParticle != FirstNewParticle)
+            {
+                var vertex = FirstActiveParticle * VerticiesPerParticle;
+                var expiry = Vertices[vertex].InitialVelocity_EndTime.W;
+
+                // Stop as soon as we find the first particle which hasn't expired.
+                if (expiry > currentTime)
+                    break;
+
+                // Expire particle.
+                Vertices[vertex].StartPosition_StartTime.W = (float)DrawCounter;
+                FirstActiveParticle = (FirstActiveParticle + 1) % MaxParticles;
+            }
+        }
+
+        void FreeRetiredParticles()
+        {
+            while (FirstRetiredParticle != FirstActiveParticle)
+            {
+                var vertex = FirstRetiredParticle * VerticiesPerParticle;
+                var age = DrawCounter - (int)Vertices[vertex].StartPosition_StartTime.W;
+
+                // Stop as soon as we find the first expired particle which hasn't been expired for at least 2 'ticks'.
+                if (age < 2)
+                    break;
+
+                FirstRetiredParticle = (FirstRetiredParticle + 1) % MaxParticles;
+            }
+        }
+
+        int GetCountFreeParticles()
+        {
+            var nextFree = (FirstFreeParticle + 1) % MaxParticles;
+
+            if (nextFree <= FirstRetiredParticle)
+                return FirstRetiredParticle - nextFree;
+
+            return (MaxParticles - nextFree) + FirstRetiredParticle;
+        }
+
+        public void Update(float currentTime, ElapsedTime elapsedTime)
+        {
+            windDisplacementX = viewer.Simulator.Weather.WindSpeedMpS.X * 0.25f;
+            windDisplacementZ = viewer.Simulator.Weather.WindSpeedMpS.Y * 0.25f;
+
+            var velocity = WorldPosition.Location - LastWorldPosition.Location;
+            velocity.X += (WorldPosition.TileX - LastWorldPosition.TileX) * 2048;
+            velocity.Z += (WorldPosition.TileZ - LastWorldPosition.TileZ) * 2048;
+            velocity.Z *= -1;
+            velocity /= elapsedTime.ClockSeconds;
+            LastWorldPosition.Location = WorldPosition.Location;
+            LastWorldPosition.TileX = WorldPosition.TileX;
+            LastWorldPosition.TileZ = WorldPosition.TileZ;
+
+            RetireActiveParticles(currentTime);
+            FreeRetiredParticles();
+
+            if (ParticlesPerSecond < 0.1)
+                TimeParticlesLastEmitted = currentTime;
+
+            var numToBeEmitted = (int)((currentTime - TimeParticlesLastEmitted) * ParticlesPerSecond);
+            var numCanBeEmitted = GetCountFreeParticles();
+            var numToEmit = Math.Min(numToBeEmitted, numCanBeEmitted);
+
+            if (numToEmit > 0)
+            {
+                var rotation = WorldPosition.XNAMatrix;
+                rotation.Translation = Vector3.Zero;
+
+                var position = Vector3.Transform(EmitterData.XNALocation, rotation) + WorldPosition.XNAMatrix.Translation;
+                var globalInitialVelocity = Vector3.Transform(XNAInitialVelocity, rotation) + velocity;
+                // TODO: This should only be rotated about the Y axis and not get fully rotated.
+                var globalTargetVelocity = Vector3.Transform(XNATargetVelocity, rotation);
+
+                var time = TimeParticlesLastEmitted;
+
+                for (var i = 0; i < numToEmit; i++)
+                {
+                    time += 1 / ParticlesPerSecond;
+
+                    var particle = (FirstFreeParticle + 1) % MaxParticles;
+                    var vertex = particle * VerticiesPerParticle;
+                    var texture = Viewer.Random.Next(16); // Randomizes emissions.
+                    var color_Random = new Color((float)ParticleColor.R / 255f, (float)ParticleColor.G / 255f, (float)ParticleColor.B / 255f, (float)Viewer.Random.NextDouble());
+
+                    // Initial velocity varies in X and Z only.
+                    var initialVelocity = globalInitialVelocity;
+                    initialVelocity.X += (float)(Viewer.Random.NextDouble() - 0.5f) * ParticleEmitterViewer.InitialSpreadRate;
+                    initialVelocity.Z += (float)(Viewer.Random.NextDouble() - 0.5f) * ParticleEmitterViewer.InitialSpreadRate;
+
+                    // Target/final velocity vaies in X, Y and Z.
+                    var targetVelocity = globalTargetVelocity;
+                    targetVelocity.X += Noise.Generate(time + PerlinStart[0]) * ParticleEmitterViewer.SpreadRate;
+                    targetVelocity.Y += Noise.Generate(time + PerlinStart[1]) * ParticleEmitterViewer.SpreadRate;
+                    targetVelocity.Z += Noise.Generate(time + PerlinStart[2]) * ParticleEmitterViewer.SpreadRate;
+
+                    // Add wind speed
+                    targetVelocity.X += windDisplacementX;
+                    targetVelocity.Z += windDisplacementZ;
+
+                    // ActionDuration is variable too.
+                    var duration = ParticleDuration * (1 + Noise.Generate(time + PerlinStart[3]) * ParticleEmitterViewer.DurationVariation);
+
+                    for (var j = 0; j < VerticiesPerParticle; j++)
+                    {
+                        Vertices[vertex + j].StartPosition_StartTime = new Vector4(position, time);
+                        Vertices[vertex + j].InitialVelocity_EndTime = new Vector4(initialVelocity, time + duration);
+                        Vertices[vertex + j].TargetVelocity_TargetTime = new Vector4(targetVelocity, ParticleEmitterViewer.DecelerationTime);
+                        Vertices[vertex + j].TileXY_Vertex_ID = new Vector4(WorldPosition.TileX, WorldPosition.TileZ, j, texture);
+                        Vertices[vertex + j].Color_Random = color_Random;
+                    }
+
+                    FirstFreeParticle = particle;
+                }
+
+                TimeParticlesLastEmitted = time;
+            }
+        }
+
+        void AddNewParticlesToVertexBuffer()
+        {
+            if (FirstNewParticle < FirstFreeParticle)
+            {
+                var numParticlesToAdd = FirstFreeParticle - FirstNewParticle;
+                VertexBuffer.SetData(FirstNewParticle * ParticleVertex.VertexStride * VerticiesPerParticle, Vertices, FirstNewParticle * VerticiesPerParticle, numParticlesToAdd * VerticiesPerParticle, ParticleVertex.VertexStride, SetDataOptions.NoOverwrite);
+            }
+            else
+            {
+                var numParticlesToAddAtEnd = MaxParticles - FirstNewParticle;
+                VertexBuffer.SetData(FirstNewParticle * ParticleVertex.VertexStride * VerticiesPerParticle, Vertices, FirstNewParticle * VerticiesPerParticle, numParticlesToAddAtEnd * VerticiesPerParticle, ParticleVertex.VertexStride, SetDataOptions.NoOverwrite);
+                if (FirstFreeParticle > 0)
+                    VertexBuffer.SetData(0, Vertices, 0, FirstFreeParticle * VerticiesPerParticle, ParticleVertex.VertexStride, SetDataOptions.NoOverwrite);
+            }
+
+            FirstNewParticle = FirstFreeParticle;
+        }
+
+        public bool HasParticlesToRender()
+        {
+            return FirstActiveParticle != FirstFreeParticle;
+        }
+
+        public override void Draw()
+        {
+            if (VertexBuffer.IsContentLost)
+                VertexBuffer_ContentLost();
+
+            if (FirstNewParticle != FirstFreeParticle)
+                AddNewParticlesToVertexBuffer();
+
+            if (HasParticlesToRender())
+            {
+                graphicsDevice.Indices = IndexBuffer;
+                graphicsDevice.SetVertexBuffer(VertexBuffer);
+
+                if (FirstActiveParticle < FirstFreeParticle)
+                {
+                    var numParticles = FirstFreeParticle - FirstActiveParticle;
+                    if (numParticles > 0)
+                    graphicsDevice.DrawIndexedPrimitives(PrimitiveType.TriangleList, 0, FirstActiveParticle * IndiciesPerParticle, numParticles * PrimitivesPerParticle);
+                }
+                else
+                {
+                    var numParticlesAtEnd = MaxParticles - FirstActiveParticle;
+                    if (numParticlesAtEnd > 0)
+                        graphicsDevice.DrawIndexedPrimitives(PrimitiveType.TriangleList, 0, FirstActiveParticle * IndiciesPerParticle, numParticlesAtEnd * PrimitivesPerParticle);
+                    if (FirstFreeParticle > 0)
+                        graphicsDevice.DrawIndexedPrimitives(PrimitiveType.TriangleList, 0, 0, FirstFreeParticle * PrimitivesPerParticle);
+                }
+            }
+
+            DrawCounter++;
+        }
+    }
+
+    public class ParticleEmitterMaterial : Material
+    {
+        private readonly Texture2D texture;
+        private readonly ParticleEmitterShader shader;
+
+        public ParticleEmitterMaterial(Viewer viewer, string textureName)
+            : base(viewer, null)
+        {
+            texture = viewer.TextureManager.Get(textureName, true);
+            shader = Viewer.MaterialManager.ParticleEmitterShader;
+        }
+
+        public override void SetState(Material previousMaterial)
+        {
+            shader.CurrentTechnique = shader.Techniques[0];
+            if (Viewer.Settings.UseMSTSEnv == false)
+                shader.LightVector = Viewer.World.Sky.solarDirection;
+            else
+                shader.LightVector = Viewer.World.MSTSSky.mstsskysolarDirection;
+
+            graphicsDevice.BlendState = BlendState.NonPremultiplied;
+            graphicsDevice.DepthStencilState = DepthStencilState.DepthRead;
+        }
+
+        public override void Render(List<RenderItem> renderItems, ref Matrix view, ref Matrix projection, ref Matrix viewProjection)
+        {
+            foreach (var pass in shader.CurrentTechnique.Passes)
+            {
+                for (int i = 0; i < renderItems.Count; i++)
+                {
+                    RenderItem item = renderItems[i];
+                    // Note: This is quite a hack. We ideally should be able to pass this through RenderItem somehow.
+                    shader.CameraTileXY = new Vector2(item.XNAMatrix.M21, item.XNAMatrix.M22);
+                    shader.CurrentTime = item.XNAMatrix.M11;
+
+                    var emitter = (ParticleEmitterPrimitive)item.RenderPrimitive;
+                    shader.EmitSize = emitter.EmitSize;
+                    shader.Texture = texture;
+                    shader.SetMatrix(ref view, ref projection);
+                    pass.Apply();
+                    item.RenderPrimitive.Draw();
+                }
+            }
+        }
+
+        public override void ResetState()
+        {
+            graphicsDevice.BlendState = BlendState.Opaque;
+            graphicsDevice.DepthStencilState = DepthStencilState.Default;
+        }
+
+        public override bool GetBlending()
+        {
+            return true;
+        }
+
+        public override void Mark()
+        {
+            Viewer.TextureManager.Mark(texture);
+            base.Mark();
+        }
+    }
+}