--- conflicted
+++ resolved
@@ -1,4 +1,4 @@
-﻿// COPYRIGHT 2010, 2011, 2012, 2013, 2014 by the Open Rails project.
+// COPYRIGHT 2010, 2011, 2012, 2013, 2014 by the Open Rails project.
 // 
 // This file is part of Open Rails.
 // 
@@ -503,19 +503,13 @@
             if (ShaderPasses == null) ShaderPasses = shader.Techniques["Pricipitation"].Passes.GetEnumerator();
 
             shader.LightVector.SetValue(Viewer.Settings.UseMSTSEnv ? Viewer.World.MSTSSky.mstsskysolarDirection : Viewer.World.Sky.solarDirection);
-<<<<<<< HEAD
             shader.particleSize.SetValue(1f);
-            if (!Viewer.World.WeatherControl.weatherChangeOn)
-            shader.precipitation_Tex.SetValue(Viewer.Simulator.WeatherType == Orts.Formats.Msts.WeatherType.Snow ? SnowTexture : RainTexture);
-=======
-            shader.particleSize.SetValue(1);
             if (Viewer.Simulator.Weather.PrecipitationLiquidity == 0 || Viewer.Simulator.Weather.PrecipitationLiquidity == 1)
             {
                 shader.precipitation_Tex.SetValue(Viewer.Simulator.WeatherType == Orts.Formats.Msts.WeatherType.Snow ? SnowTexture :
                     Viewer.Simulator.WeatherType == Orts.Formats.Msts.WeatherType.Rain ? RainTexture :
                     Viewer.Simulator.Weather.PrecipitationLiquidity == 0 ? SnowTexture : RainTexture);
             }
->>>>>>> ab83b4ca
             else
             {
                 var precipitation_TexIndex = (int)(Viewer.Simulator.Weather.PrecipitationLiquidity * 11);
