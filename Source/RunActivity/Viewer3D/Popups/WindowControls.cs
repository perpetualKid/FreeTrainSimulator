<<<<<<< HEAD
﻿// COPYRIGHT 2010, 2011, 2012, 2013, 2014, 2015 by the Open Rails project.
// 
// This file is part of Open Rails.
// 
// Open Rails is free software: you can redistribute it and/or modify
// it under the terms of the GNU General Public License as published by
// the Free Software Foundation, either version 3 of the License, or
// (at your option) any later version.
// 
// Open Rails is distributed in the hope that it will be useful,
// but WITHOUT ANY WARRANTY; without even the implied warranty of
// MERCHANTABILITY or FITNESS FOR A PARTICULAR PURPOSE.  See the
// GNU General Public License for more details.
// 
// You should have received a copy of the GNU General Public License
// along with Open Rails.  If not, see <http://www.gnu.org/licenses/>.

// This file is the responsibility of the 3D & Environment Team. 

using Microsoft.Xna.Framework;
using Microsoft.Xna.Framework.Graphics;
using System;
using System.Collections.Generic;
using System.Linq;

namespace Orts.Viewer3D.Popups
{
    public abstract class Control
    {
        public Rectangle Position;
        public object Tag;
        public event Action<Control, Point> Click;

        protected Control(int x, int y, int width, int height)
        {
            Position = new Rectangle(x, y, width, height);
        }

        protected void OnClick(Point mouseControlLocation)
        {
            var click = Click;
            if (click != null)
                click(this, mouseControlLocation);
        }

        public virtual void Initialize(WindowManager windowManager)
        {
        }

        internal abstract void Draw(SpriteBatch spriteBatch, Point offset);

        internal virtual bool HandleMouseDown(WindowMouseEvent e)
        {
            return false;
        }

        internal virtual bool HandleMouseUp(WindowMouseEvent e)
        {
            MouseClick(e);
            return false;
        }

        internal virtual bool HandleMouseMove(WindowMouseEvent e)
        {
            return false;
        }

        internal virtual bool HandleUserInput(WindowMouseEvent e)
        {
            return false;
        }

        internal virtual void MoveBy(int x, int y)
        {
            Position.X += x;
            Position.Y += y;
        }

        internal virtual void MouseClick(WindowMouseEvent e)
        {
            OnClick(new Point(e.MouseDownPosition.X - Position.X, e.MouseDownPosition.Y - Position.Y));
        }
    }

    public class Spacer : Control
    {
        public Spacer(int width, int height)
            : base(0, 0, width, height)
        {
        }

        internal override void Draw(SpriteBatch spriteBatch, Point offset)
        {
        }
    }

    public class Separator : Control
    {
        public int Padding;

        public Separator(int width, int height, int padding)
            : base(0, 0, width, height)
        {
            Padding = padding;
        }

        internal override void Draw(SpriteBatch spriteBatch, Point offset)
        {
            spriteBatch.Draw(WindowManager.WhiteTexture, new Rectangle(offset.X + Position.X + Padding, offset.Y + Position.Y + Padding, Position.Width - 2 * Padding, Position.Height - 2 * Padding), Color.White);
        }
    }

    public enum LabelAlignment
    {
        Left,
        Center,
        Right,
    }

    public class Label : Control
    {
        public string Text;
        public LabelAlignment Align;
        public Color Color;
        protected WindowTextFont Font;

        public Label(int x, int y, int width, int height, string text, LabelAlignment align)
            : base(x, y, width, height)
        {
            Text = text;
            Align = align;
            Color = Color.White;
        }

        public Label(int x, int y, int width, int height, string text)
            : this(x, y, width, height, text, LabelAlignment.Left)
        {
        }

        public Label(int width, int height, string text, LabelAlignment align)
            : this(0, 0, width, height, text, align)
        {
        }

        public Label(int width, int height, string text)
            : this(0, 0, width, height, text, LabelAlignment.Left)
        {
        }

        public override void Initialize(WindowManager windowManager)
        {
            base.Initialize(windowManager);
            Font = windowManager.TextFontDefault;
        }

        internal override void Draw(SpriteBatch spriteBatch, Point offset)
        {
            Font.Draw(spriteBatch, Position, offset, Text, Align, Color);
        }
    }

    public class LabelShadow : Control
    {
        public const int ShadowSize = 8;
        public const int ShadowExtraSizeX = 4;
        public const int ShadowExtraSizeY = 0;

        public Color Color;

        public LabelShadow(int x, int y, int width, int height)
            : base(x, y, width, height)
        {
            Color = Color.White;
        }

        public LabelShadow(int width, int height)
            : this(0, 0, width, height)
        {
        }

        internal override void Draw(SpriteBatch spriteBatch, Point offset)
        {
            spriteBatch.Draw(WindowManager.LabelShadowTexture, new Rectangle(offset.X + Position.X - ShadowExtraSizeX, offset.Y + Position.Y - ShadowExtraSizeY, ShadowSize + ShadowExtraSizeY, Position.Height + 2 * ShadowExtraSizeY), new Rectangle(0, 0, ShadowSize, 2 * ShadowSize), Color);
            spriteBatch.Draw(WindowManager.LabelShadowTexture, new Rectangle(offset.X + Position.X - ShadowExtraSizeX + ShadowSize + ShadowExtraSizeY, offset.Y + Position.Y - ShadowExtraSizeY, Position.Width + 2 * ShadowExtraSizeX - 2 * ShadowSize - 2 * ShadowExtraSizeY, Position.Height + 2 * ShadowExtraSizeY), new Rectangle(ShadowSize, 0, ShadowSize, 2 * ShadowSize), Color);
            spriteBatch.Draw(WindowManager.LabelShadowTexture, new Rectangle(offset.X + Position.X + ShadowExtraSizeX - ShadowSize - ShadowExtraSizeY + Position.Width, offset.Y + Position.Y - ShadowExtraSizeY, ShadowSize + ShadowExtraSizeY, Position.Height + 2 * ShadowExtraSizeY), new Rectangle(2 * ShadowSize, 0, ShadowSize, 2 * ShadowSize), Color);
        }
    }

    public class TextFlow : Control
    {
        static readonly char[] Whitespace = new[] { ' ', '\t', '\r', '\n' };

        // Text acts like a member variable but changing it then calls the Reflow method so we can see the changed text.
        public string Text { get { return _text; } set { _text = value; Reflow(); } }
        private string _text;
        public Color Color;
        protected WindowTextFont Font;
        /// <summary>
        /// Lines of text to draw prepared by Updater process
        /// </summary>
        List<string> Lines;
        /// <summary>
        /// Copy of Lines to iterate through by Render process
        /// </summary>
        string[] DrawnLines;

        public TextFlow(int x, int y, int width, string text)
            : base(x, y, width, 0)
        {
            _text = text == null ? "" : text.Replace('\t', ' ');
            Color = Color.White;
        }

        public TextFlow(int width, string text)
            : this(0, 0, width, text)
        {
        }

        public override void Initialize(WindowManager windowManager)
        {
            base.Initialize(windowManager);
            Font = windowManager.TextFontDefault;
            Reflow();
        }

        void Reflow()
        {
            Lines = new List<string>();
            var position = 0;
            while (position < Text.Length)
            {
                var wrap = position;
                var search = position;
                while (search != -1 && Text[search] != '\n' && Font.MeasureString(Text.Substring(position, search - position)) < Position.Width)
                {
                    wrap = search;
                    search = Text.IndexOfAny(Whitespace, search + 1);
                }
                // Possible cases here:
                //   SEARCH    NEWLINE   FITS      WRAP=POS  WRAP AT?
                //   no        no        no        no        wrap
                //   no        no        no        yes       text.length
                //   no        no        yes       no        text.length
                //   no        no        yes       yes       text.length
                //   yes       no        no        no        wrap
                //   yes       no        no        yes       search
                //   yes       yes       no        no        wrap
                //   yes       yes       no        yes       search
                //   yes       yes       yes       no        search
                //   yes       yes       yes       yes       search
                var width = Font.MeasureString(search == -1 ? Text.Substring(position) : Text.Substring(position, search - position));
                if (width < Position.Width || wrap == position)
                    wrap = search == -1 ? Text.Length : search;
                Lines.Add(Text.Substring(position, wrap - position));
                position = wrap + 1;
            }
            Position.Height = Lines.Count * Font.Height;
        }

        internal override void Draw(SpriteBatch spriteBatch, Point offset)
        {
            DrawnLines = Lines.ToArray();
            foreach (var line in DrawnLines)
            {
                Font.Draw(spriteBatch, Position, offset, line, LabelAlignment.Left, Color);
                offset.Y += Font.Height;
            }
        }
    }

    public class Image : Control
    {
        public Texture2D Texture;
        public Rectangle Source;

        public Image(int x, int y, int width, int height)
            : base(x, y, width, height)
        {
            Source = Rectangle.Empty;
        }

        public Image(int width, int height)
            : this(0, 0, width, height)
        {
        }

        internal override void Draw(SpriteBatch spriteBatch, Point offset)
        {
            var destinationRectangle = new Rectangle(offset.X + Position.X, offset.Y + Position.Y, Position.Width, Position.Height);
            if (Texture == null)
                spriteBatch.Draw(WindowManager.WhiteTexture, destinationRectangle, Color.White);
            else
                spriteBatch.Draw(Texture, destinationRectangle, Source, Color.White);
        }
    }

    public abstract class ControlLayout : Control
    {
        public const int SeparatorSize = 5;
        public const int SeparatorPadding = 2;

        protected readonly List<Control> controls = new List<Control>();
        public IEnumerable<Control> Controls { get { return controls; } }
        public int TextHeight { get; internal set; }

        public ControlLayout(int x, int y, int width, int height)
            : base(x, y, width, height)
        {
        }

        public virtual int RemainingWidth
        {
            get
            {
                return Position.Width;
            }
        }

        public virtual int RemainingHeight
        {
            get
            {
                return Position.Height;
            }
        }

        public virtual int CurrentLeft
        {
            get
            {
                return 0;
            }
        }

        public virtual int CurrentTop
        {
            get
            {
                return 0;
            }
        }

        protected T InternalAdd<T>(T control) where T : Control
        {
            var controlLayout = control as ControlLayout;
            if (controlLayout != null)
            {
                controlLayout.TextHeight = TextHeight;
            }
            // Offset control by our position and current values. Don't touch its size!
            control.Position.X += Position.Left + CurrentLeft;
            control.Position.Y += Position.Top + CurrentTop;
            controls.Add(control);
            return control;
        }

        public void Add(Control control)
        {
            InternalAdd(control);
        }

        public void AddSpace(int width, int height)
        {
            Add(new Spacer(width, height));
        }

        public void AddHorizontalSeparator()
        {
            Add(new Separator(RemainingWidth, SeparatorSize, SeparatorPadding));
        }

        public void AddVerticalSeparator()
        {
            Add(new Separator(SeparatorSize, RemainingHeight, SeparatorPadding));
        }

        public ControlLayoutOffset AddLayoutOffset(int left, int top, int right, int bottom)
        {
            return InternalAdd(new ControlLayoutOffset(RemainingWidth, RemainingHeight, left, top, right, bottom));
        }

        public ControlLayoutHorizontal AddLayoutHorizontal()
        {
            return AddLayoutHorizontal(RemainingHeight);
        }

        public ControlLayoutHorizontal AddLayoutHorizontalLineOfText()
        {
            return AddLayoutHorizontal(TextHeight);
        }

        public ControlLayoutHorizontal AddLayoutHorizontal(int height)
        {
            return InternalAdd(new ControlLayoutHorizontal(RemainingWidth, height));
        }

        public ControlLayoutVertical AddLayoutVertical()
        {
            return AddLayoutVertical(RemainingWidth);
        }

        public ControlLayoutVertical AddLayoutVertical(int width)
        {
            return InternalAdd(new ControlLayoutVertical(width, RemainingHeight));
        }

        public ControlLayout AddLayoutScrollboxHorizontal(int height)
        {
            var sb = InternalAdd(new ControlLayoutScrollboxHorizontal(RemainingWidth, height));
            sb.Initialize();
            return sb.Client;
        }

        public ControlLayout AddLayoutScrollboxVertical(int width)
        {
            var sb = InternalAdd(new ControlLayoutScrollboxVertical(width, RemainingHeight));
            sb.Initialize();
            return sb.Client;
        }

        public override void Initialize(WindowManager windowManager)
        {
            base.Initialize(windowManager);
            foreach (var control in Controls)
                control.Initialize(windowManager);
        }

        internal override void Draw(SpriteBatch spriteBatch, Point offset)
        {
            foreach (var control in controls)
                control.Draw(spriteBatch, offset);
        }

        internal override bool HandleMouseDown(WindowMouseEvent e)
        {
            foreach (var control in controls.Where(c => c.Position.Contains(e.MouseDownPosition)))
                if (control.HandleMouseDown(e))
                    return true;
            return base.HandleMouseDown(e);
        }

        internal override bool HandleMouseUp(WindowMouseEvent e)
        {
            foreach (var control in controls.Where(c => c.Position.Contains(e.MouseDownPosition)))
                if (control.HandleMouseUp(e))
                    return true;
            return base.HandleMouseUp(e);
        }

        internal override bool HandleMouseMove(WindowMouseEvent e)
        {
            foreach (var control in controls.Where(c => c.Position.Contains(e.MouseDownPosition)))
                if (control.HandleMouseMove(e))
                    return true;
            return base.HandleMouseMove(e);
        }

        internal override bool HandleUserInput(WindowMouseEvent e)
        {
            foreach (var control in controls.Where(c => c.Position.Contains(e.MouseDownPosition)))
                if (control.HandleUserInput(e))
                    return true;
            return base.HandleUserInput(e);
        }

        internal override void MoveBy(int x, int y)
        {
            foreach (var control in controls)
                control.MoveBy(x, y);
            base.MoveBy(x, y);
        }
    }

    public class ControlLayoutOffset : ControlLayout
    {
        internal ControlLayoutOffset(int width, int height, int left, int top, int right, int bottom)
            : base(left, top, width - left - right, height - top - bottom)
        {
        }
    }

    public class ControlLayoutHorizontal : ControlLayout
    {
        internal ControlLayoutHorizontal(int width, int height)
            : base(0, 0, width, height)
        {
        }

        public override int RemainingWidth
        {
            get
            {
                return base.RemainingWidth - CurrentLeft;
            }
        }

        public override int CurrentLeft
        {
            get
            {
                return controls.Count > 0 ? controls.Max(c => c.Position.Right) - Position.Left : 0;
            }
        }
    }

    public class ControlLayoutVertical : ControlLayout
    {
        internal ControlLayoutVertical(int width, int height)
            : base(0, 0, width, height)
        {
        }

        public override int RemainingHeight
        {
            get
            {
                return base.RemainingHeight - CurrentTop;
            }
        }

        public override int CurrentTop
        {
            get
            {
                return controls.Count > 0 ? controls.Max(c => c.Position.Bottom) - Position.Top : 0;
            }
        }
    }

    public abstract class ControlLayoutScrollbox : ControlLayout
    {
        public ControlLayout Client;
        protected int ScrollPosition;

        protected ControlLayoutScrollbox(int width, int height)
            : base(0, 0, width, height)
        {
        }

        internal abstract void Initialize();

        public abstract int ScrollSize { get; }

        public abstract void SetScrollPosition(int position);
        
        internal RasterizerState ScissorTestEnable = new RasterizerState { ScissorTestEnable = true };

    }

    public class ControlLayoutScrollboxHorizontal : ControlLayoutScrollbox
    {
        internal ControlLayoutScrollboxHorizontal(int width, int height)
            : base(width, height)
        {
        }

        internal override void Initialize()
        {
            Client = InternalAdd(new ControlLayoutHorizontal(RemainingWidth, RemainingHeight));
        }

        internal override void Draw(SpriteBatch spriteBatch, Point offset)
        {
            var thumbOffset = (int)((float)(Position.Width - 3 * TextHeight) * (float)ScrollPosition / (float)ScrollSize);

            // Left button
            spriteBatch.Draw(WindowManager.ScrollbarTexture, new Rectangle(offset.X + Position.X, offset.Y + Position.Y + Position.Height - TextHeight, TextHeight, TextHeight), new Rectangle(0, 0, 16, 16), Color.White);
            // Left gutter
            spriteBatch.Draw(WindowManager.ScrollbarTexture, new Rectangle(offset.X + Position.X + TextHeight, offset.Y + Position.Y + Position.Height - TextHeight, thumbOffset, TextHeight), new Rectangle(2 * 16, 0, 16, 16), Color.White);
            // Thumb
            spriteBatch.Draw(WindowManager.ScrollbarTexture, new Rectangle(offset.X + Position.X + TextHeight + thumbOffset, offset.Y + Position.Y + Position.Height - TextHeight, TextHeight, TextHeight), new Rectangle(ScrollSize > 0 ? 16 : 2 * 16, 0, 16, 16), Color.White);
            // Right gutter
            spriteBatch.Draw(WindowManager.ScrollbarTexture, new Rectangle(offset.X + Position.X + 2 * TextHeight + thumbOffset, offset.Y + Position.Y + Position.Height - TextHeight, Position.Width - 3 * TextHeight - thumbOffset, TextHeight), new Rectangle(2 * 16, 0, 16, 16), Color.White);
            // Right button
            spriteBatch.Draw(WindowManager.ScrollbarTexture, new Rectangle(offset.X + Position.X + Position.Width - TextHeight, offset.Y + Position.Y + Position.Height - TextHeight, TextHeight, TextHeight), new Rectangle(3 * 16, 0, 16, 16), Color.White);

            // Draw contents inside a scissor rectangle (so they're clipped to the client area).
            WindowManager.Flush(spriteBatch);
            var oldScissorRectangle = spriteBatch.GraphicsDevice.ScissorRectangle;
            spriteBatch.GraphicsDevice.ScissorRectangle = new Rectangle(offset.X + Position.X, offset.Y + Position.Y, Position.Width, Position.Height - TextHeight);
            spriteBatch.GraphicsDevice.RasterizerState = ScissorTestEnable;
            base.Draw(spriteBatch, offset);
            WindowManager.Flush(spriteBatch);
            spriteBatch.GraphicsDevice.ScissorRectangle = oldScissorRectangle;
            spriteBatch.GraphicsDevice.RasterizerState = RasterizerState.CullCounterClockwise;
        }

        internal override bool HandleUserInput(WindowMouseEvent e)
        {
            if (UserInput.IsMouseLeftButtonDown)
            {
                Client.Position.Width = Client.CurrentLeft;
                if (e.MouseDownPosition.Y > Position.Bottom - TextHeight)
                {
                    var thumbOffset = (int)((float)(Position.Width - 3 * TextHeight) * (float)ScrollPosition / (float)ScrollSize);

                    // Mouse down occured within the scrollbar.
                    if (e.MouseDownPosition.X < Position.Left + TextHeight)
                        // Mouse down occured on left button.
                        SetScrollPosition(ScrollPosition - 10);
                    else if (e.MouseDownPosition.X < Position.Left + TextHeight + thumbOffset)
                        // Mouse down occured on left gutter.
                        SetScrollPosition(ScrollPosition - 100);
                    else if (e.MouseDownPosition.X > Position.Right - TextHeight)
                        // Mouse down occured on right button.
                        SetScrollPosition(ScrollPosition + 10);
                    else if (e.MouseDownPosition.X > Position.Left + 2 * TextHeight + thumbOffset)
                        // Mouse down occured on right gutter.
                        SetScrollPosition(ScrollPosition + 100);
                    return true;
                }
            }
            return base.HandleUserInput(e);
        }

        public override int RemainingHeight
        {
            get
            {
                return base.RemainingHeight - TextHeight;
            }
        }

        public override int ScrollSize
        {
            get
            {
                return Client.CurrentLeft - Position.Width;
            }
        }

        public override void SetScrollPosition(int position)
        {
            position = Math.Max(0, Math.Min(Math.Max(0, ScrollSize), position));
            Client.MoveBy(ScrollPosition - position, 0);
            ScrollPosition = position;
        }
    }

    public class ControlLayoutScrollboxVertical : ControlLayoutScrollbox
    {
        internal ControlLayoutScrollboxVertical(int width, int height)
            : base(width, height)
        {
        }

        internal override void Initialize()
        {
            Client = InternalAdd(new ControlLayoutVertical(RemainingWidth, RemainingHeight));
        }

        internal override void Draw(SpriteBatch spriteBatch, Point offset)
        {
            var thumbOffset = (int)((float)(Position.Height - 3 * TextHeight) * (float)ScrollPosition / (float)ScrollSize);
            var rotateOrigin = new Vector2(0, 16);

            // Top button
            spriteBatch.Draw(WindowManager.ScrollbarTexture, new Rectangle(offset.X + Position.X + Position.Width - TextHeight, offset.Y + Position.Y, TextHeight, TextHeight), new Rectangle(0, 0, 16, 16), Color.White, (float)Math.PI / 2, rotateOrigin, SpriteEffects.None, 0);
            // Top gutter
            spriteBatch.Draw(WindowManager.ScrollbarTexture, new Rectangle(offset.X + Position.X + Position.Width - TextHeight, offset.Y + Position.Y + TextHeight, thumbOffset, TextHeight), new Rectangle(2 * 16, 0, 16, 16), Color.White, (float)Math.PI / 2, rotateOrigin, SpriteEffects.None, 0);
            // Thumb
            spriteBatch.Draw(WindowManager.ScrollbarTexture, new Rectangle(offset.X + Position.X + Position.Width - TextHeight, offset.Y + Position.Y + TextHeight + thumbOffset, TextHeight, TextHeight), new Rectangle(ScrollSize > 0 ? 16 : 2 * 16, 0, 16, 16), Color.White, (float)Math.PI / 2, rotateOrigin, SpriteEffects.None, 0);
            // Bottom gutter
            spriteBatch.Draw(WindowManager.ScrollbarTexture, new Rectangle(offset.X + Position.X + Position.Width - TextHeight, offset.Y + Position.Y + 2 * TextHeight + thumbOffset, Position.Height - 3 * TextHeight - thumbOffset, TextHeight), new Rectangle(2 * 16, 0, 16, 16), Color.White, (float)Math.PI / 2, rotateOrigin, SpriteEffects.None, 0);
            // Bottom button
            spriteBatch.Draw(WindowManager.ScrollbarTexture, new Rectangle(offset.X + Position.X + Position.Width - TextHeight, offset.Y + Position.Y + Position.Height - TextHeight, TextHeight, TextHeight), new Rectangle(3 * 16, 0, 16, 16), Color.White, (float)Math.PI / 2, rotateOrigin, SpriteEffects.None, 0);

            // Draw contents inside a scissor rectangle (so they're clipped to the client area).
            WindowManager.Flush(spriteBatch);
            var oldScissorRectangle = spriteBatch.GraphicsDevice.ScissorRectangle;
            spriteBatch.GraphicsDevice.ScissorRectangle = new Rectangle(offset.X + Position.X, offset.Y + Position.Y, Position.Width - TextHeight, Position.Height);
            spriteBatch.GraphicsDevice.RasterizerState = ScissorTestEnable;
            base.Draw(spriteBatch, offset);
            WindowManager.Flush(spriteBatch);
            spriteBatch.GraphicsDevice.ScissorRectangle = oldScissorRectangle;
            spriteBatch.GraphicsDevice.RasterizerState = RasterizerState.CullCounterClockwise;
        }

        internal override bool HandleUserInput(WindowMouseEvent e)
        {
            if (UserInput.IsMouseLeftButtonDown)
            {
                Client.Position.Height = Client.CurrentTop;
                if (e.MouseDownPosition.X > Position.Right - TextHeight)
                {
                    var thumbOffset = (int)((float)(Position.Height - 3 * TextHeight) * (float)ScrollPosition / (float)ScrollSize);

                    // Mouse down occured within the scrollbar.
                    if (e.MouseDownPosition.Y < Position.Top + TextHeight)
                        // Mouse down occured on top button.
                        SetScrollPosition(ScrollPosition - 10);
                    else if (e.MouseDownPosition.Y < Position.Top + TextHeight + thumbOffset)
                        // Mouse down occured on top gutter.
                        SetScrollPosition(ScrollPosition - 100);
                    else if (e.MouseDownPosition.Y > Position.Bottom - TextHeight)
                        // Mouse down occured on bottom button.
                        SetScrollPosition(ScrollPosition + 10);
                    else if (e.MouseDownPosition.Y > Position.Top + 2 * TextHeight + thumbOffset)
                        // Mouse down occured on bottom gutter.
                        SetScrollPosition(ScrollPosition + 100);
                    return true;
                }
            }
            return base.HandleUserInput(e);
        }

        public override int RemainingWidth
        {
            get
            {
                return base.RemainingWidth - TextHeight;
            }
        }

        public override int ScrollSize
        {
            get
            {
                return Client.CurrentTop - Position.Height;
            }
        }

        public override void SetScrollPosition(int position)
        {
            position = Math.Max(0, Math.Min(Math.Max(0, ScrollSize), position));
            Client.MoveBy(0, ScrollPosition - position);
            ScrollPosition = position;
        }
    }
}
=======
﻿// COPYRIGHT 2010, 2011, 2012, 2013, 2014, 2015 by the Open Rails project.
// 
// This file is part of Open Rails.
// 
// Open Rails is free software: you can redistribute it and/or modify
// it under the terms of the GNU General Public License as published by
// the Free Software Foundation, either version 3 of the License, or
// (at your option) any later version.
// 
// Open Rails is distributed in the hope that it will be useful,
// but WITHOUT ANY WARRANTY; without even the implied warranty of
// MERCHANTABILITY or FITNESS FOR A PARTICULAR PURPOSE.  See the
// GNU General Public License for more details.
// 
// You should have received a copy of the GNU General Public License
// along with Open Rails.  If not, see <http://www.gnu.org/licenses/>.

// This file is the responsibility of the 3D & Environment Team. 

using Microsoft.Xna.Framework;
using Microsoft.Xna.Framework.Graphics;
using System;
using System.Collections.Generic;
using System.Linq;

namespace Orts.Viewer3D.Popups
{
    public abstract class Control
    {
        public Rectangle Position;
        public object Tag;
        public event Action<Control, Point> Click;

        protected Control(int x, int y, int width, int height)
        {
            Position = new Rectangle(x, y, width, height);
        }

        protected void OnClick(Point mouseControlLocation)
        {
            var click = Click;
            if (click != null)
                click(this, mouseControlLocation);
        }

        public virtual void Initialize(WindowManager windowManager)
        {
        }

        internal abstract void Draw(SpriteBatch spriteBatch, Point offset);

        internal virtual bool HandleMouseDown(WindowMouseEvent e)
        {
            return false;
        }

        internal virtual bool HandleMouseUp(WindowMouseEvent e)
        {
            MouseClick(e);
            return false;
        }

        internal virtual bool HandleMouseMove(WindowMouseEvent e)
        {
            return false;
        }

        internal virtual bool HandleUserInput(WindowMouseEvent e)
        {
            return false;
        }

        internal virtual void MoveBy(int x, int y)
        {
            Position.X += x;
            Position.Y += y;
        }

        internal virtual void MouseClick(WindowMouseEvent e)
        {
            OnClick(new Point(e.MouseDownPosition.X - Position.X, e.MouseDownPosition.Y - Position.Y));
        }
    }

    public class Spacer : Control
    {
        public Spacer(int width, int height)
            : base(0, 0, width, height)
        {
        }

        internal override void Draw(SpriteBatch spriteBatch, Point offset)
        {
        }
    }

    public class Separator : Control
    {
        public int Padding;

        public Separator(int width, int height, int padding)
            : base(0, 0, width, height)
        {
            Padding = padding;
        }

        internal override void Draw(SpriteBatch spriteBatch, Point offset)
        {
            spriteBatch.Draw(WindowManager.WhiteTexture, new Rectangle(offset.X + Position.X + Padding, offset.Y + Position.Y + Padding, Position.Width - 2 * Padding, Position.Height - 2 * Padding), Color.White);
        }
    }

    public enum LabelAlignment
    {
        Left,
        Center,
        Right,
    }

    public class Label : Control
    {
        public string Text;
        public LabelAlignment Align;
        public Color Color;
        protected WindowTextFont Font;

        public Label(int x, int y, int width, int height, string text, LabelAlignment align)
            : base(x, y, width, height)
        {
            Text = text;
            Align = align;
            Color = Color.White;
        }

        public Label(int x, int y, int width, int height, string text)
            : this(x, y, width, height, text, LabelAlignment.Left)
        {
        }

        public Label(int width, int height, string text, LabelAlignment align)
            : this(0, 0, width, height, text, align)
        {
        }

        public Label(int width, int height, string text)
            : this(0, 0, width, height, text, LabelAlignment.Left)
        {
        }

        public override void Initialize(WindowManager windowManager)
        {
            base.Initialize(windowManager);
            Font = windowManager.TextFontDefault;
        }

        internal override void Draw(SpriteBatch spriteBatch, Point offset)
        {
            Font.Draw(spriteBatch, Position, offset, Text, Align, Color);
        }
    }

    public class LabelShadow : Control
    {
        public const int ShadowSize = 8;
        public const int ShadowExtraSizeX = 4;
        public const int ShadowExtraSizeY = 0;

        public Color Color;

        public LabelShadow(int x, int y, int width, int height)
            : base(x, y, width, height)
        {
            Color = Color.White;
        }

        public LabelShadow(int width, int height)
            : this(0, 0, width, height)
        {
        }

        internal override void Draw(SpriteBatch spriteBatch, Point offset)
        {
            spriteBatch.Draw(WindowManager.LabelShadowTexture, new Rectangle(offset.X + Position.X - ShadowExtraSizeX, offset.Y + Position.Y - ShadowExtraSizeY, ShadowSize + ShadowExtraSizeY, Position.Height + 2 * ShadowExtraSizeY), new Rectangle(0, 0, ShadowSize, 2 * ShadowSize), Color);
            spriteBatch.Draw(WindowManager.LabelShadowTexture, new Rectangle(offset.X + Position.X - ShadowExtraSizeX + ShadowSize + ShadowExtraSizeY, offset.Y + Position.Y - ShadowExtraSizeY, Position.Width + 2 * ShadowExtraSizeX - 2 * ShadowSize - 2 * ShadowExtraSizeY, Position.Height + 2 * ShadowExtraSizeY), new Rectangle(ShadowSize, 0, ShadowSize, 2 * ShadowSize), Color);
            spriteBatch.Draw(WindowManager.LabelShadowTexture, new Rectangle(offset.X + Position.X + ShadowExtraSizeX - ShadowSize - ShadowExtraSizeY + Position.Width, offset.Y + Position.Y - ShadowExtraSizeY, ShadowSize + ShadowExtraSizeY, Position.Height + 2 * ShadowExtraSizeY), new Rectangle(2 * ShadowSize, 0, ShadowSize, 2 * ShadowSize), Color);
        }
    }

    public class TextFlow : Control
    {
        static readonly char[] Whitespace = new[] { ' ', '\t', '\r', '\n' };

        // Text acts like a member variable but changing it then calls the Reflow method so we can see the changed text.
        public string Text { get { return _text; } set { _text = value; Reflow(); } }
        private string _text;
        public Color Color;
        protected WindowTextFont Font;
        /// <summary>
        /// Lines of text to draw prepared by Updater process
        /// </summary>
        List<string> Lines;
        /// <summary>
        /// Copy of Lines to iterate through by Render process
        /// </summary>
        string[] DrawnLines;

        public TextFlow(int x, int y, int width, string text)
            : base(x, y, width, 0)
        {
            _text = text == null ? "" : text.Replace('\t', ' ');
            Color = Color.White;
        }

        public TextFlow(int width, string text)
            : this(0, 0, width, text)
        {
        }

        public override void Initialize(WindowManager windowManager)
        {
            base.Initialize(windowManager);
            Font = windowManager.TextFontDefault;
            Reflow();
        }

        void Reflow()
        {
            Lines = new List<string>();
            var position = 0;
            while (position < Text.Length)
            {
                var wrap = position;
                var search = position;
                while (search != -1 && Text[search] != '\n' && Font.MeasureString(Text.Substring(position, search - position)) < Position.Width)
                {
                    wrap = search;
                    search = Text.IndexOfAny(Whitespace, search + 1);
                }
                // Possible cases here:
                //   SEARCH    NEWLINE   FITS      WRAP=POS  WRAP AT?
                //   no        no        no        no        wrap
                //   no        no        no        yes       text.length
                //   no        no        yes       no        text.length
                //   no        no        yes       yes       text.length
                //   yes       no        no        no        wrap
                //   yes       no        no        yes       search
                //   yes       yes       no        no        wrap
                //   yes       yes       no        yes       search
                //   yes       yes       yes       no        search
                //   yes       yes       yes       yes       search
                var width = Font.MeasureString(search == -1 ? Text.Substring(position) : Text.Substring(position, search - position));
                if (width < Position.Width || wrap == position)
                    wrap = search == -1 ? Text.Length : search;
                Lines.Add(Text.Substring(position, wrap - position));
                position = wrap + 1;
            }
            Position.Height = Lines.Count * Font.Height;
        }

        internal override void Draw(SpriteBatch spriteBatch, Point offset)
        {
            DrawnLines = Lines.ToArray();
            foreach (var line in DrawnLines)
            {
                Font.Draw(spriteBatch, Position, offset, line, LabelAlignment.Left, Color);
                offset.Y += Font.Height;
            }
        }
    }

    public class Image : Control
    {
        public Texture2D Texture;
        public Rectangle Source;

        public Image(int x, int y, int width, int height)
            : base(x, y, width, height)
        {
            Source = Rectangle.Empty;
        }

        public Image(int width, int height)
            : this(0, 0, width, height)
        {
        }

        internal override void Draw(SpriteBatch spriteBatch, Point offset)
        {
            var destinationRectangle = new Rectangle(offset.X + Position.X, offset.Y + Position.Y, Position.Width, Position.Height);
            if (Texture == null)
                spriteBatch.Draw(WindowManager.WhiteTexture, destinationRectangle, Color.White);
            else
                spriteBatch.Draw(Texture, destinationRectangle, Source, Color.White);
        }
    }

    public abstract class ControlLayout : Control
    {
        public const int SeparatorSize = 5;
        public const int SeparatorPadding = 2;

        protected readonly List<Control> controls = new List<Control>();
        public IEnumerable<Control> Controls { get { return controls; } }
        public int TextHeight { get; internal set; }

        public ControlLayout(int x, int y, int width, int height)
            : base(x, y, width, height)
        {
        }

        public virtual int RemainingWidth
        {
            get
            {
                return Position.Width;
            }
        }

        public virtual int RemainingHeight
        {
            get
            {
                return Position.Height;
            }
        }

        public virtual int CurrentLeft
        {
            get
            {
                return 0;
            }
        }

        public virtual int CurrentTop
        {
            get
            {
                return 0;
            }
        }

        protected T InternalAdd<T>(T control) where T : Control
        {
            var controlLayout = control as ControlLayout;
            if (controlLayout != null)
            {
                controlLayout.TextHeight = TextHeight;
            }
            // Offset control by our position and current values. Don't touch its size!
            control.Position.X += Position.Left + CurrentLeft;
            control.Position.Y += Position.Top + CurrentTop;
            controls.Add(control);
            return control;
        }

        public void Add(Control control)
        {
            InternalAdd(control);
        }

        public void AddSpace(int width, int height)
        {
            Add(new Spacer(width, height));
        }

        public void AddHorizontalSeparator()
        {
            Add(new Separator(RemainingWidth, SeparatorSize, SeparatorPadding));
        }

        public void AddVerticalSeparator()
        {
            Add(new Separator(SeparatorSize, RemainingHeight, SeparatorPadding));
        }

        public ControlLayoutOffset AddLayoutOffset(int left, int top, int right, int bottom)
        {
            return InternalAdd(new ControlLayoutOffset(RemainingWidth, RemainingHeight, left, top, right, bottom));
        }

        public ControlLayoutHorizontal AddLayoutHorizontal()
        {
            return AddLayoutHorizontal(RemainingHeight);
        }

        public ControlLayoutHorizontal AddLayoutHorizontalLineOfText()
        {
            return AddLayoutHorizontal(TextHeight);
        }

        public ControlLayoutHorizontal AddLayoutHorizontal(int height)
        {
            return InternalAdd(new ControlLayoutHorizontal(RemainingWidth, height));
        }

        public ControlLayoutVertical AddLayoutVertical()
        {
            return AddLayoutVertical(RemainingWidth);
        }

        public ControlLayoutVertical AddLayoutVertical(int width)
        {
            return InternalAdd(new ControlLayoutVertical(width, RemainingHeight));
        }

        public ControlLayout AddLayoutScrollboxHorizontal(int height)
        {
            var sb = InternalAdd(new ControlLayoutScrollboxHorizontal(RemainingWidth, height));
            sb.Initialize();
            return sb.Client;
        }

        public ControlLayout AddLayoutScrollboxVertical(int width)
        {
            var sb = InternalAdd(new ControlLayoutScrollboxVertical(width, RemainingHeight));
            sb.Initialize();
            return sb.Client;
        }

        public override void Initialize(WindowManager windowManager)
        {
            base.Initialize(windowManager);
            foreach (var control in Controls)
                control.Initialize(windowManager);
        }

        internal override void Draw(SpriteBatch spriteBatch, Point offset)
        {
            foreach (var control in controls)
                control.Draw(spriteBatch, offset);
        }

        internal override bool HandleMouseDown(WindowMouseEvent e)
        {
            foreach (var control in controls.Where(c => c.Position.Contains(e.MouseDownPosition)))
                if (control.HandleMouseDown(e))
                    return true;
            return base.HandleMouseDown(e);
        }

        internal override bool HandleMouseUp(WindowMouseEvent e)
        {
            foreach (var control in controls.Where(c => c.Position.Contains(e.MouseDownPosition)))
                if (control.HandleMouseUp(e))
                    return true;
            return base.HandleMouseUp(e);
        }

        internal override bool HandleMouseMove(WindowMouseEvent e)
        {
            foreach (var control in controls.Where(c => c.Position.Contains(e.MouseDownPosition)))
                if (control.HandleMouseMove(e))
                    return true;
            return base.HandleMouseMove(e);
        }

        internal override bool HandleUserInput(WindowMouseEvent e)
        {
            foreach (var control in controls.Where(c => c.Position.Contains(e.MouseDownPosition)))
                if (control.HandleUserInput(e))
                    return true;
            return base.HandleUserInput(e);
        }

        internal override void MoveBy(int x, int y)
        {
            foreach (var control in controls)
                control.MoveBy(x, y);
            base.MoveBy(x, y);
        }
    }

    public class ControlLayoutOffset : ControlLayout
    {
        internal ControlLayoutOffset(int width, int height, int left, int top, int right, int bottom)
            : base(left, top, width - left - right, height - top - bottom)
        {
        }
    }

    public class ControlLayoutHorizontal : ControlLayout
    {
        internal ControlLayoutHorizontal(int width, int height)
            : base(0, 0, width, height)
        {
        }

        public override int RemainingWidth
        {
            get
            {
                return base.RemainingWidth - CurrentLeft;
            }
        }

        public override int CurrentLeft
        {
            get
            {
                return controls.Count > 0 ? controls.Max(c => c.Position.Right) - Position.Left : 0;
            }
        }
    }

    public class ControlLayoutVertical : ControlLayout
    {
        internal ControlLayoutVertical(int width, int height)
            : base(0, 0, width, height)
        {
        }

        public override int RemainingHeight
        {
            get
            {
                return base.RemainingHeight - CurrentTop;
            }
        }

        public override int CurrentTop
        {
            get
            {
                return controls.Count > 0 ? controls.Max(c => c.Position.Bottom) - Position.Top : 0;
            }
        }
    }

    public abstract class ControlLayoutScrollbox : ControlLayout
    {
        public ControlLayout Client;
        protected int ScrollPosition;

        protected ControlLayoutScrollbox(int width, int height)
            : base(0, 0, width, height)
        {
        }

        internal abstract void Initialize();

        public abstract int ScrollSize { get; }

        public abstract void SetScrollPosition(int position);

        internal RasterizerState ScissorTestEnable = new RasterizerState { ScissorTestEnable = true };
    }

    public class ControlLayoutScrollboxHorizontal : ControlLayoutScrollbox
    {
        internal ControlLayoutScrollboxHorizontal(int width, int height)
            : base(width, height)
        {
        }

        internal override void Initialize()
        {
            Client = InternalAdd(new ControlLayoutHorizontal(RemainingWidth, RemainingHeight));
        }

        internal override void Draw(SpriteBatch spriteBatch, Point offset)
        {
            var thumbOffset = (int)((float)(Position.Width - 3 * TextHeight) * (float)ScrollPosition / (float)ScrollSize);

            // Left button
            spriteBatch.Draw(WindowManager.ScrollbarTexture, new Rectangle(offset.X + Position.X, offset.Y + Position.Y + Position.Height - TextHeight, TextHeight, TextHeight), new Rectangle(0, 0, 16, 16), Color.White);
            // Left gutter
            spriteBatch.Draw(WindowManager.ScrollbarTexture, new Rectangle(offset.X + Position.X + TextHeight, offset.Y + Position.Y + Position.Height - TextHeight, thumbOffset, TextHeight), new Rectangle(2 * 16, 0, 16, 16), Color.White);
            // Thumb
            spriteBatch.Draw(WindowManager.ScrollbarTexture, new Rectangle(offset.X + Position.X + TextHeight + thumbOffset, offset.Y + Position.Y + Position.Height - TextHeight, TextHeight, TextHeight), new Rectangle(ScrollSize > 0 ? 16 : 2 * 16, 0, 16, 16), Color.White);
            // Right gutter
            spriteBatch.Draw(WindowManager.ScrollbarTexture, new Rectangle(offset.X + Position.X + 2 * TextHeight + thumbOffset, offset.Y + Position.Y + Position.Height - TextHeight, Position.Width - 3 * TextHeight - thumbOffset, TextHeight), new Rectangle(2 * 16, 0, 16, 16), Color.White);
            // Right button
            spriteBatch.Draw(WindowManager.ScrollbarTexture, new Rectangle(offset.X + Position.X + Position.Width - TextHeight, offset.Y + Position.Y + Position.Height - TextHeight, TextHeight, TextHeight), new Rectangle(3 * 16, 0, 16, 16), Color.White);

            // Draw contents inside a scissor rectangle (so they're clipped to the client area).
            WindowManager.Flush(spriteBatch);
            var oldScissorRectangle = spriteBatch.GraphicsDevice.ScissorRectangle;
            spriteBatch.GraphicsDevice.ScissorRectangle = new Rectangle(offset.X + Position.X, offset.Y + Position.Y, Position.Width, Position.Height - TextHeight);
            spriteBatch.GraphicsDevice.RasterizerState = ScissorTestEnable;
            base.Draw(spriteBatch, offset);
            WindowManager.Flush(spriteBatch);
            spriteBatch.GraphicsDevice.ScissorRectangle = oldScissorRectangle;
            spriteBatch.GraphicsDevice.RasterizerState = RasterizerState.CullCounterClockwise;
        }

        internal override bool HandleUserInput(WindowMouseEvent e)
        {
            if (UserInput.IsMouseLeftButtonDown)
            {
                Client.Position.Width = Client.CurrentLeft;
                if (e.MouseDownPosition.Y > Position.Bottom - TextHeight)
                {
                    var thumbOffset = (int)((float)(Position.Width - 3 * TextHeight) * (float)ScrollPosition / (float)ScrollSize);

                    // Mouse down occured within the scrollbar.
                    if (e.MouseDownPosition.X < Position.Left + TextHeight)
                        // Mouse down occured on left button.
                        SetScrollPosition(ScrollPosition - 10);
                    else if (e.MouseDownPosition.X < Position.Left + TextHeight + thumbOffset)
                        // Mouse down occured on left gutter.
                        SetScrollPosition(ScrollPosition - 100);
                    else if (e.MouseDownPosition.X > Position.Right - TextHeight)
                        // Mouse down occured on right button.
                        SetScrollPosition(ScrollPosition + 10);
                    else if (e.MouseDownPosition.X > Position.Left + 2 * TextHeight + thumbOffset)
                        // Mouse down occured on right gutter.
                        SetScrollPosition(ScrollPosition + 100);
                    return true;
                }
            }
            return base.HandleUserInput(e);
        }

        public override int RemainingHeight
        {
            get
            {
                return base.RemainingHeight - TextHeight;
            }
        }

        public override int ScrollSize
        {
            get
            {
                return Client.CurrentLeft - Position.Width;
            }
        }

        public override void SetScrollPosition(int position)
        {
            position = Math.Max(0, Math.Min(Math.Max(0, ScrollSize), position));
            Client.MoveBy(ScrollPosition - position, 0);
            ScrollPosition = position;
        }
    }

    public class ControlLayoutScrollboxVertical : ControlLayoutScrollbox
    {
        internal ControlLayoutScrollboxVertical(int width, int height)
            : base(width, height)
        {
        }

        internal override void Initialize()
        {
            Client = InternalAdd(new ControlLayoutVertical(RemainingWidth, RemainingHeight));
        }

        internal override void Draw(SpriteBatch spriteBatch, Point offset)
        {
            var thumbOffset = (int)((float)(Position.Height - 3 * TextHeight) * (float)ScrollPosition / (float)ScrollSize);
            var rotateOrigin = new Vector2(0, 16);

            // Top button
            spriteBatch.Draw(WindowManager.ScrollbarTexture, new Rectangle(offset.X + Position.X + Position.Width - TextHeight, offset.Y + Position.Y, TextHeight, TextHeight), new Rectangle(0, 0, 16, 16), Color.White, (float)Math.PI / 2, rotateOrigin, SpriteEffects.None, 0);
            // Top gutter
            spriteBatch.Draw(WindowManager.ScrollbarTexture, new Rectangle(offset.X + Position.X + Position.Width - TextHeight, offset.Y + Position.Y + TextHeight, thumbOffset, TextHeight), new Rectangle(2 * 16, 0, 16, 16), Color.White, (float)Math.PI / 2, rotateOrigin, SpriteEffects.None, 0);
            // Thumb
            spriteBatch.Draw(WindowManager.ScrollbarTexture, new Rectangle(offset.X + Position.X + Position.Width - TextHeight, offset.Y + Position.Y + TextHeight + thumbOffset, TextHeight, TextHeight), new Rectangle(ScrollSize > 0 ? 16 : 2 * 16, 0, 16, 16), Color.White, (float)Math.PI / 2, rotateOrigin, SpriteEffects.None, 0);
            // Bottom gutter
            spriteBatch.Draw(WindowManager.ScrollbarTexture, new Rectangle(offset.X + Position.X + Position.Width - TextHeight, offset.Y + Position.Y + 2 * TextHeight + thumbOffset, Position.Height - 3 * TextHeight - thumbOffset, TextHeight), new Rectangle(2 * 16, 0, 16, 16), Color.White, (float)Math.PI / 2, rotateOrigin, SpriteEffects.None, 0);
            // Bottom button
            spriteBatch.Draw(WindowManager.ScrollbarTexture, new Rectangle(offset.X + Position.X + Position.Width - TextHeight, offset.Y + Position.Y + Position.Height - TextHeight, TextHeight, TextHeight), new Rectangle(3 * 16, 0, 16, 16), Color.White, (float)Math.PI / 2, rotateOrigin, SpriteEffects.None, 0);

            // Draw contents inside a scissor rectangle (so they're clipped to the client area).
            WindowManager.Flush(spriteBatch);
            var oldScissorRectangle = spriteBatch.GraphicsDevice.ScissorRectangle;
            spriteBatch.GraphicsDevice.ScissorRectangle = new Rectangle(offset.X + Position.X, offset.Y + Position.Y, Position.Width - TextHeight, Position.Height);
            spriteBatch.GraphicsDevice.RasterizerState = ScissorTestEnable;
            base.Draw(spriteBatch, offset);
            WindowManager.Flush(spriteBatch);
            spriteBatch.GraphicsDevice.ScissorRectangle = oldScissorRectangle;
            spriteBatch.GraphicsDevice.RasterizerState = RasterizerState.CullCounterClockwise;
        }

        internal override bool HandleUserInput(WindowMouseEvent e)
        {
            if (UserInput.IsMouseLeftButtonDown)
            {
                Client.Position.Height = Client.CurrentTop;
                if (e.MouseDownPosition.X > Position.Right - TextHeight)
                {
                    var thumbOffset = (int)((float)(Position.Height - 3 * TextHeight) * (float)ScrollPosition / (float)ScrollSize);

                    // Mouse down occured within the scrollbar.
                    if (e.MouseDownPosition.Y < Position.Top + TextHeight)
                        // Mouse down occured on top button.
                        SetScrollPosition(ScrollPosition - 10);
                    else if (e.MouseDownPosition.Y < Position.Top + TextHeight + thumbOffset)
                        // Mouse down occured on top gutter.
                        SetScrollPosition(ScrollPosition - 100);
                    else if (e.MouseDownPosition.Y > Position.Bottom - TextHeight)
                        // Mouse down occured on bottom button.
                        SetScrollPosition(ScrollPosition + 10);
                    else if (e.MouseDownPosition.Y > Position.Top + 2 * TextHeight + thumbOffset)
                        // Mouse down occured on bottom gutter.
                        SetScrollPosition(ScrollPosition + 100);
                    return true;
                }
            }
            return base.HandleUserInput(e);
        }

        public override int RemainingWidth
        {
            get
            {
                return base.RemainingWidth - TextHeight;
            }
        }

        public override int ScrollSize
        {
            get
            {
                return Client.CurrentTop - Position.Height;
            }
        }

        public override void SetScrollPosition(int position)
        {
            position = Math.Max(0, Math.Min(Math.Max(0, ScrollSize), position));
            Client.MoveBy(0, ScrollPosition - position);
            ScrollPosition = position;
        }
    }
}
>>>>>>> 48d5f9d4
<|MERGE_RESOLUTION|>--- conflicted
+++ resolved
@@ -1,1462 +1,730 @@
-<<<<<<< HEAD
-﻿// COPYRIGHT 2010, 2011, 2012, 2013, 2014, 2015 by the Open Rails project.
-// 
-// This file is part of Open Rails.
-// 
-// Open Rails is free software: you can redistribute it and/or modify
-// it under the terms of the GNU General Public License as published by
-// the Free Software Foundation, either version 3 of the License, or
-// (at your option) any later version.
-// 
-// Open Rails is distributed in the hope that it will be useful,
-// but WITHOUT ANY WARRANTY; without even the implied warranty of
-// MERCHANTABILITY or FITNESS FOR A PARTICULAR PURPOSE.  See the
-// GNU General Public License for more details.
-// 
-// You should have received a copy of the GNU General Public License
-// along with Open Rails.  If not, see <http://www.gnu.org/licenses/>.
-
-// This file is the responsibility of the 3D & Environment Team. 
-
-using Microsoft.Xna.Framework;
-using Microsoft.Xna.Framework.Graphics;
-using System;
-using System.Collections.Generic;
-using System.Linq;
-
-namespace Orts.Viewer3D.Popups
-{
-    public abstract class Control
-    {
-        public Rectangle Position;
-        public object Tag;
-        public event Action<Control, Point> Click;
-
-        protected Control(int x, int y, int width, int height)
-        {
-            Position = new Rectangle(x, y, width, height);
-        }
-
-        protected void OnClick(Point mouseControlLocation)
-        {
-            var click = Click;
-            if (click != null)
-                click(this, mouseControlLocation);
-        }
-
-        public virtual void Initialize(WindowManager windowManager)
-        {
-        }
-
-        internal abstract void Draw(SpriteBatch spriteBatch, Point offset);
-
-        internal virtual bool HandleMouseDown(WindowMouseEvent e)
-        {
-            return false;
-        }
-
-        internal virtual bool HandleMouseUp(WindowMouseEvent e)
-        {
-            MouseClick(e);
-            return false;
-        }
-
-        internal virtual bool HandleMouseMove(WindowMouseEvent e)
-        {
-            return false;
-        }
-
-        internal virtual bool HandleUserInput(WindowMouseEvent e)
-        {
-            return false;
-        }
-
-        internal virtual void MoveBy(int x, int y)
-        {
-            Position.X += x;
-            Position.Y += y;
-        }
-
-        internal virtual void MouseClick(WindowMouseEvent e)
-        {
-            OnClick(new Point(e.MouseDownPosition.X - Position.X, e.MouseDownPosition.Y - Position.Y));
-        }
-    }
-
-    public class Spacer : Control
-    {
-        public Spacer(int width, int height)
-            : base(0, 0, width, height)
-        {
-        }
-
-        internal override void Draw(SpriteBatch spriteBatch, Point offset)
-        {
-        }
-    }
-
-    public class Separator : Control
-    {
-        public int Padding;
-
-        public Separator(int width, int height, int padding)
-            : base(0, 0, width, height)
-        {
-            Padding = padding;
-        }
-
-        internal override void Draw(SpriteBatch spriteBatch, Point offset)
-        {
-            spriteBatch.Draw(WindowManager.WhiteTexture, new Rectangle(offset.X + Position.X + Padding, offset.Y + Position.Y + Padding, Position.Width - 2 * Padding, Position.Height - 2 * Padding), Color.White);
-        }
-    }
-
-    public enum LabelAlignment
-    {
-        Left,
-        Center,
-        Right,
-    }
-
-    public class Label : Control
-    {
-        public string Text;
-        public LabelAlignment Align;
-        public Color Color;
-        protected WindowTextFont Font;
-
-        public Label(int x, int y, int width, int height, string text, LabelAlignment align)
-            : base(x, y, width, height)
-        {
-            Text = text;
-            Align = align;
-            Color = Color.White;
-        }
-
-        public Label(int x, int y, int width, int height, string text)
-            : this(x, y, width, height, text, LabelAlignment.Left)
-        {
-        }
-
-        public Label(int width, int height, string text, LabelAlignment align)
-            : this(0, 0, width, height, text, align)
-        {
-        }
-
-        public Label(int width, int height, string text)
-            : this(0, 0, width, height, text, LabelAlignment.Left)
-        {
-        }
-
-        public override void Initialize(WindowManager windowManager)
-        {
-            base.Initialize(windowManager);
-            Font = windowManager.TextFontDefault;
-        }
-
-        internal override void Draw(SpriteBatch spriteBatch, Point offset)
-        {
-            Font.Draw(spriteBatch, Position, offset, Text, Align, Color);
-        }
-    }
-
-    public class LabelShadow : Control
-    {
-        public const int ShadowSize = 8;
-        public const int ShadowExtraSizeX = 4;
-        public const int ShadowExtraSizeY = 0;
-
-        public Color Color;
-
-        public LabelShadow(int x, int y, int width, int height)
-            : base(x, y, width, height)
-        {
-            Color = Color.White;
-        }
-
-        public LabelShadow(int width, int height)
-            : this(0, 0, width, height)
-        {
-        }
-
-        internal override void Draw(SpriteBatch spriteBatch, Point offset)
-        {
-            spriteBatch.Draw(WindowManager.LabelShadowTexture, new Rectangle(offset.X + Position.X - ShadowExtraSizeX, offset.Y + Position.Y - ShadowExtraSizeY, ShadowSize + ShadowExtraSizeY, Position.Height + 2 * ShadowExtraSizeY), new Rectangle(0, 0, ShadowSize, 2 * ShadowSize), Color);
-            spriteBatch.Draw(WindowManager.LabelShadowTexture, new Rectangle(offset.X + Position.X - ShadowExtraSizeX + ShadowSize + ShadowExtraSizeY, offset.Y + Position.Y - ShadowExtraSizeY, Position.Width + 2 * ShadowExtraSizeX - 2 * ShadowSize - 2 * ShadowExtraSizeY, Position.Height + 2 * ShadowExtraSizeY), new Rectangle(ShadowSize, 0, ShadowSize, 2 * ShadowSize), Color);
-            spriteBatch.Draw(WindowManager.LabelShadowTexture, new Rectangle(offset.X + Position.X + ShadowExtraSizeX - ShadowSize - ShadowExtraSizeY + Position.Width, offset.Y + Position.Y - ShadowExtraSizeY, ShadowSize + ShadowExtraSizeY, Position.Height + 2 * ShadowExtraSizeY), new Rectangle(2 * ShadowSize, 0, ShadowSize, 2 * ShadowSize), Color);
-        }
-    }
-
-    public class TextFlow : Control
-    {
-        static readonly char[] Whitespace = new[] { ' ', '\t', '\r', '\n' };
-
-        // Text acts like a member variable but changing it then calls the Reflow method so we can see the changed text.
-        public string Text { get { return _text; } set { _text = value; Reflow(); } }
-        private string _text;
-        public Color Color;
-        protected WindowTextFont Font;
-        /// <summary>
-        /// Lines of text to draw prepared by Updater process
-        /// </summary>
-        List<string> Lines;
-        /// <summary>
-        /// Copy of Lines to iterate through by Render process
-        /// </summary>
-        string[] DrawnLines;
-
-        public TextFlow(int x, int y, int width, string text)
-            : base(x, y, width, 0)
-        {
-            _text = text == null ? "" : text.Replace('\t', ' ');
-            Color = Color.White;
-        }
-
-        public TextFlow(int width, string text)
-            : this(0, 0, width, text)
-        {
-        }
-
-        public override void Initialize(WindowManager windowManager)
-        {
-            base.Initialize(windowManager);
-            Font = windowManager.TextFontDefault;
-            Reflow();
-        }
-
-        void Reflow()
-        {
-            Lines = new List<string>();
-            var position = 0;
-            while (position < Text.Length)
-            {
-                var wrap = position;
-                var search = position;
-                while (search != -1 && Text[search] != '\n' && Font.MeasureString(Text.Substring(position, search - position)) < Position.Width)
-                {
-                    wrap = search;
-                    search = Text.IndexOfAny(Whitespace, search + 1);
-                }
-                // Possible cases here:
-                //   SEARCH    NEWLINE   FITS      WRAP=POS  WRAP AT?
-                //   no        no        no        no        wrap
-                //   no        no        no        yes       text.length
-                //   no        no        yes       no        text.length
-                //   no        no        yes       yes       text.length
-                //   yes       no        no        no        wrap
-                //   yes       no        no        yes       search
-                //   yes       yes       no        no        wrap
-                //   yes       yes       no        yes       search
-                //   yes       yes       yes       no        search
-                //   yes       yes       yes       yes       search
-                var width = Font.MeasureString(search == -1 ? Text.Substring(position) : Text.Substring(position, search - position));
-                if (width < Position.Width || wrap == position)
-                    wrap = search == -1 ? Text.Length : search;
-                Lines.Add(Text.Substring(position, wrap - position));
-                position = wrap + 1;
-            }
-            Position.Height = Lines.Count * Font.Height;
-        }
-
-        internal override void Draw(SpriteBatch spriteBatch, Point offset)
-        {
-            DrawnLines = Lines.ToArray();
-            foreach (var line in DrawnLines)
-            {
-                Font.Draw(spriteBatch, Position, offset, line, LabelAlignment.Left, Color);
-                offset.Y += Font.Height;
-            }
-        }
-    }
-
-    public class Image : Control
-    {
-        public Texture2D Texture;
-        public Rectangle Source;
-
-        public Image(int x, int y, int width, int height)
-            : base(x, y, width, height)
-        {
-            Source = Rectangle.Empty;
-        }
-
-        public Image(int width, int height)
-            : this(0, 0, width, height)
-        {
-        }
-
-        internal override void Draw(SpriteBatch spriteBatch, Point offset)
-        {
-            var destinationRectangle = new Rectangle(offset.X + Position.X, offset.Y + Position.Y, Position.Width, Position.Height);
-            if (Texture == null)
-                spriteBatch.Draw(WindowManager.WhiteTexture, destinationRectangle, Color.White);
-            else
-                spriteBatch.Draw(Texture, destinationRectangle, Source, Color.White);
-        }
-    }
-
-    public abstract class ControlLayout : Control
-    {
-        public const int SeparatorSize = 5;
-        public const int SeparatorPadding = 2;
-
-        protected readonly List<Control> controls = new List<Control>();
-        public IEnumerable<Control> Controls { get { return controls; } }
-        public int TextHeight { get; internal set; }
-
-        public ControlLayout(int x, int y, int width, int height)
-            : base(x, y, width, height)
-        {
-        }
-
-        public virtual int RemainingWidth
-        {
-            get
-            {
-                return Position.Width;
-            }
-        }
-
-        public virtual int RemainingHeight
-        {
-            get
-            {
-                return Position.Height;
-            }
-        }
-
-        public virtual int CurrentLeft
-        {
-            get
-            {
-                return 0;
-            }
-        }
-
-        public virtual int CurrentTop
-        {
-            get
-            {
-                return 0;
-            }
-        }
-
-        protected T InternalAdd<T>(T control) where T : Control
-        {
-            var controlLayout = control as ControlLayout;
-            if (controlLayout != null)
-            {
-                controlLayout.TextHeight = TextHeight;
-            }
-            // Offset control by our position and current values. Don't touch its size!
-            control.Position.X += Position.Left + CurrentLeft;
-            control.Position.Y += Position.Top + CurrentTop;
-            controls.Add(control);
-            return control;
-        }
-
-        public void Add(Control control)
-        {
-            InternalAdd(control);
-        }
-
-        public void AddSpace(int width, int height)
-        {
-            Add(new Spacer(width, height));
-        }
-
-        public void AddHorizontalSeparator()
-        {
-            Add(new Separator(RemainingWidth, SeparatorSize, SeparatorPadding));
-        }
-
-        public void AddVerticalSeparator()
-        {
-            Add(new Separator(SeparatorSize, RemainingHeight, SeparatorPadding));
-        }
-
-        public ControlLayoutOffset AddLayoutOffset(int left, int top, int right, int bottom)
-        {
-            return InternalAdd(new ControlLayoutOffset(RemainingWidth, RemainingHeight, left, top, right, bottom));
-        }
-
-        public ControlLayoutHorizontal AddLayoutHorizontal()
-        {
-            return AddLayoutHorizontal(RemainingHeight);
-        }
-
-        public ControlLayoutHorizontal AddLayoutHorizontalLineOfText()
-        {
-            return AddLayoutHorizontal(TextHeight);
-        }
-
-        public ControlLayoutHorizontal AddLayoutHorizontal(int height)
-        {
-            return InternalAdd(new ControlLayoutHorizontal(RemainingWidth, height));
-        }
-
-        public ControlLayoutVertical AddLayoutVertical()
-        {
-            return AddLayoutVertical(RemainingWidth);
-        }
-
-        public ControlLayoutVertical AddLayoutVertical(int width)
-        {
-            return InternalAdd(new ControlLayoutVertical(width, RemainingHeight));
-        }
-
-        public ControlLayout AddLayoutScrollboxHorizontal(int height)
-        {
-            var sb = InternalAdd(new ControlLayoutScrollboxHorizontal(RemainingWidth, height));
-            sb.Initialize();
-            return sb.Client;
-        }
-
-        public ControlLayout AddLayoutScrollboxVertical(int width)
-        {
-            var sb = InternalAdd(new ControlLayoutScrollboxVertical(width, RemainingHeight));
-            sb.Initialize();
-            return sb.Client;
-        }
-
-        public override void Initialize(WindowManager windowManager)
-        {
-            base.Initialize(windowManager);
-            foreach (var control in Controls)
-                control.Initialize(windowManager);
-        }
-
-        internal override void Draw(SpriteBatch spriteBatch, Point offset)
-        {
-            foreach (var control in controls)
-                control.Draw(spriteBatch, offset);
-        }
-
-        internal override bool HandleMouseDown(WindowMouseEvent e)
-        {
-            foreach (var control in controls.Where(c => c.Position.Contains(e.MouseDownPosition)))
-                if (control.HandleMouseDown(e))
-                    return true;
-            return base.HandleMouseDown(e);
-        }
-
-        internal override bool HandleMouseUp(WindowMouseEvent e)
-        {
-            foreach (var control in controls.Where(c => c.Position.Contains(e.MouseDownPosition)))
-                if (control.HandleMouseUp(e))
-                    return true;
-            return base.HandleMouseUp(e);
-        }
-
-        internal override bool HandleMouseMove(WindowMouseEvent e)
-        {
-            foreach (var control in controls.Where(c => c.Position.Contains(e.MouseDownPosition)))
-                if (control.HandleMouseMove(e))
-                    return true;
-            return base.HandleMouseMove(e);
-        }
-
-        internal override bool HandleUserInput(WindowMouseEvent e)
-        {
-            foreach (var control in controls.Where(c => c.Position.Contains(e.MouseDownPosition)))
-                if (control.HandleUserInput(e))
-                    return true;
-            return base.HandleUserInput(e);
-        }
-
-        internal override void MoveBy(int x, int y)
-        {
-            foreach (var control in controls)
-                control.MoveBy(x, y);
-            base.MoveBy(x, y);
-        }
-    }
-
-    public class ControlLayoutOffset : ControlLayout
-    {
-        internal ControlLayoutOffset(int width, int height, int left, int top, int right, int bottom)
-            : base(left, top, width - left - right, height - top - bottom)
-        {
-        }
-    }
-
-    public class ControlLayoutHorizontal : ControlLayout
-    {
-        internal ControlLayoutHorizontal(int width, int height)
-            : base(0, 0, width, height)
-        {
-        }
-
-        public override int RemainingWidth
-        {
-            get
-            {
-                return base.RemainingWidth - CurrentLeft;
-            }
-        }
-
-        public override int CurrentLeft
-        {
-            get
-            {
-                return controls.Count > 0 ? controls.Max(c => c.Position.Right) - Position.Left : 0;
-            }
-        }
-    }
-
-    public class ControlLayoutVertical : ControlLayout
-    {
-        internal ControlLayoutVertical(int width, int height)
-            : base(0, 0, width, height)
-        {
-        }
-
-        public override int RemainingHeight
-        {
-            get
-            {
-                return base.RemainingHeight - CurrentTop;
-            }
-        }
-
-        public override int CurrentTop
-        {
-            get
-            {
-                return controls.Count > 0 ? controls.Max(c => c.Position.Bottom) - Position.Top : 0;
-            }
-        }
-    }
-
-    public abstract class ControlLayoutScrollbox : ControlLayout
-    {
-        public ControlLayout Client;
-        protected int ScrollPosition;
-
-        protected ControlLayoutScrollbox(int width, int height)
-            : base(0, 0, width, height)
-        {
-        }
-
-        internal abstract void Initialize();
-
-        public abstract int ScrollSize { get; }
-
-        public abstract void SetScrollPosition(int position);
-        
-        internal RasterizerState ScissorTestEnable = new RasterizerState { ScissorTestEnable = true };
-
-    }
-
-    public class ControlLayoutScrollboxHorizontal : ControlLayoutScrollbox
-    {
-        internal ControlLayoutScrollboxHorizontal(int width, int height)
-            : base(width, height)
-        {
-        }
-
-        internal override void Initialize()
-        {
-            Client = InternalAdd(new ControlLayoutHorizontal(RemainingWidth, RemainingHeight));
-        }
-
-        internal override void Draw(SpriteBatch spriteBatch, Point offset)
-        {
-            var thumbOffset = (int)((float)(Position.Width - 3 * TextHeight) * (float)ScrollPosition / (float)ScrollSize);
-
-            // Left button
-            spriteBatch.Draw(WindowManager.ScrollbarTexture, new Rectangle(offset.X + Position.X, offset.Y + Position.Y + Position.Height - TextHeight, TextHeight, TextHeight), new Rectangle(0, 0, 16, 16), Color.White);
-            // Left gutter
-            spriteBatch.Draw(WindowManager.ScrollbarTexture, new Rectangle(offset.X + Position.X + TextHeight, offset.Y + Position.Y + Position.Height - TextHeight, thumbOffset, TextHeight), new Rectangle(2 * 16, 0, 16, 16), Color.White);
-            // Thumb
-            spriteBatch.Draw(WindowManager.ScrollbarTexture, new Rectangle(offset.X + Position.X + TextHeight + thumbOffset, offset.Y + Position.Y + Position.Height - TextHeight, TextHeight, TextHeight), new Rectangle(ScrollSize > 0 ? 16 : 2 * 16, 0, 16, 16), Color.White);
-            // Right gutter
-            spriteBatch.Draw(WindowManager.ScrollbarTexture, new Rectangle(offset.X + Position.X + 2 * TextHeight + thumbOffset, offset.Y + Position.Y + Position.Height - TextHeight, Position.Width - 3 * TextHeight - thumbOffset, TextHeight), new Rectangle(2 * 16, 0, 16, 16), Color.White);
-            // Right button
-            spriteBatch.Draw(WindowManager.ScrollbarTexture, new Rectangle(offset.X + Position.X + Position.Width - TextHeight, offset.Y + Position.Y + Position.Height - TextHeight, TextHeight, TextHeight), new Rectangle(3 * 16, 0, 16, 16), Color.White);
-
-            // Draw contents inside a scissor rectangle (so they're clipped to the client area).
-            WindowManager.Flush(spriteBatch);
-            var oldScissorRectangle = spriteBatch.GraphicsDevice.ScissorRectangle;
-            spriteBatch.GraphicsDevice.ScissorRectangle = new Rectangle(offset.X + Position.X, offset.Y + Position.Y, Position.Width, Position.Height - TextHeight);
-            spriteBatch.GraphicsDevice.RasterizerState = ScissorTestEnable;
-            base.Draw(spriteBatch, offset);
-            WindowManager.Flush(spriteBatch);
-            spriteBatch.GraphicsDevice.ScissorRectangle = oldScissorRectangle;
-            spriteBatch.GraphicsDevice.RasterizerState = RasterizerState.CullCounterClockwise;
-        }
-
-        internal override bool HandleUserInput(WindowMouseEvent e)
-        {
-            if (UserInput.IsMouseLeftButtonDown)
-            {
-                Client.Position.Width = Client.CurrentLeft;
-                if (e.MouseDownPosition.Y > Position.Bottom - TextHeight)
-                {
-                    var thumbOffset = (int)((float)(Position.Width - 3 * TextHeight) * (float)ScrollPosition / (float)ScrollSize);
-
-                    // Mouse down occured within the scrollbar.
-                    if (e.MouseDownPosition.X < Position.Left + TextHeight)
-                        // Mouse down occured on left button.
-                        SetScrollPosition(ScrollPosition - 10);
-                    else if (e.MouseDownPosition.X < Position.Left + TextHeight + thumbOffset)
-                        // Mouse down occured on left gutter.
-                        SetScrollPosition(ScrollPosition - 100);
-                    else if (e.MouseDownPosition.X > Position.Right - TextHeight)
-                        // Mouse down occured on right button.
-                        SetScrollPosition(ScrollPosition + 10);
-                    else if (e.MouseDownPosition.X > Position.Left + 2 * TextHeight + thumbOffset)
-                        // Mouse down occured on right gutter.
-                        SetScrollPosition(ScrollPosition + 100);
-                    return true;
-                }
-            }
-            return base.HandleUserInput(e);
-        }
-
-        public override int RemainingHeight
-        {
-            get
-            {
-                return base.RemainingHeight - TextHeight;
-            }
-        }
-
-        public override int ScrollSize
-        {
-            get
-            {
-                return Client.CurrentLeft - Position.Width;
-            }
-        }
-
-        public override void SetScrollPosition(int position)
-        {
-            position = Math.Max(0, Math.Min(Math.Max(0, ScrollSize), position));
-            Client.MoveBy(ScrollPosition - position, 0);
-            ScrollPosition = position;
-        }
-    }
-
-    public class ControlLayoutScrollboxVertical : ControlLayoutScrollbox
-    {
-        internal ControlLayoutScrollboxVertical(int width, int height)
-            : base(width, height)
-        {
-        }
-
-        internal override void Initialize()
-        {
-            Client = InternalAdd(new ControlLayoutVertical(RemainingWidth, RemainingHeight));
-        }
-
-        internal override void Draw(SpriteBatch spriteBatch, Point offset)
-        {
-            var thumbOffset = (int)((float)(Position.Height - 3 * TextHeight) * (float)ScrollPosition / (float)ScrollSize);
-            var rotateOrigin = new Vector2(0, 16);
-
-            // Top button
-            spriteBatch.Draw(WindowManager.ScrollbarTexture, new Rectangle(offset.X + Position.X + Position.Width - TextHeight, offset.Y + Position.Y, TextHeight, TextHeight), new Rectangle(0, 0, 16, 16), Color.White, (float)Math.PI / 2, rotateOrigin, SpriteEffects.None, 0);
-            // Top gutter
-            spriteBatch.Draw(WindowManager.ScrollbarTexture, new Rectangle(offset.X + Position.X + Position.Width - TextHeight, offset.Y + Position.Y + TextHeight, thumbOffset, TextHeight), new Rectangle(2 * 16, 0, 16, 16), Color.White, (float)Math.PI / 2, rotateOrigin, SpriteEffects.None, 0);
-            // Thumb
-            spriteBatch.Draw(WindowManager.ScrollbarTexture, new Rectangle(offset.X + Position.X + Position.Width - TextHeight, offset.Y + Position.Y + TextHeight + thumbOffset, TextHeight, TextHeight), new Rectangle(ScrollSize > 0 ? 16 : 2 * 16, 0, 16, 16), Color.White, (float)Math.PI / 2, rotateOrigin, SpriteEffects.None, 0);
-            // Bottom gutter
-            spriteBatch.Draw(WindowManager.ScrollbarTexture, new Rectangle(offset.X + Position.X + Position.Width - TextHeight, offset.Y + Position.Y + 2 * TextHeight + thumbOffset, Position.Height - 3 * TextHeight - thumbOffset, TextHeight), new Rectangle(2 * 16, 0, 16, 16), Color.White, (float)Math.PI / 2, rotateOrigin, SpriteEffects.None, 0);
-            // Bottom button
-            spriteBatch.Draw(WindowManager.ScrollbarTexture, new Rectangle(offset.X + Position.X + Position.Width - TextHeight, offset.Y + Position.Y + Position.Height - TextHeight, TextHeight, TextHeight), new Rectangle(3 * 16, 0, 16, 16), Color.White, (float)Math.PI / 2, rotateOrigin, SpriteEffects.None, 0);
-
-            // Draw contents inside a scissor rectangle (so they're clipped to the client area).
-            WindowManager.Flush(spriteBatch);
-            var oldScissorRectangle = spriteBatch.GraphicsDevice.ScissorRectangle;
-            spriteBatch.GraphicsDevice.ScissorRectangle = new Rectangle(offset.X + Position.X, offset.Y + Position.Y, Position.Width - TextHeight, Position.Height);
-            spriteBatch.GraphicsDevice.RasterizerState = ScissorTestEnable;
-            base.Draw(spriteBatch, offset);
-            WindowManager.Flush(spriteBatch);
-            spriteBatch.GraphicsDevice.ScissorRectangle = oldScissorRectangle;
-            spriteBatch.GraphicsDevice.RasterizerState = RasterizerState.CullCounterClockwise;
-        }
-
-        internal override bool HandleUserInput(WindowMouseEvent e)
-        {
-            if (UserInput.IsMouseLeftButtonDown)
-            {
-                Client.Position.Height = Client.CurrentTop;
-                if (e.MouseDownPosition.X > Position.Right - TextHeight)
-                {
-                    var thumbOffset = (int)((float)(Position.Height - 3 * TextHeight) * (float)ScrollPosition / (float)ScrollSize);
-
-                    // Mouse down occured within the scrollbar.
-                    if (e.MouseDownPosition.Y < Position.Top + TextHeight)
-                        // Mouse down occured on top button.
-                        SetScrollPosition(ScrollPosition - 10);
-                    else if (e.MouseDownPosition.Y < Position.Top + TextHeight + thumbOffset)
-                        // Mouse down occured on top gutter.
-                        SetScrollPosition(ScrollPosition - 100);
-                    else if (e.MouseDownPosition.Y > Position.Bottom - TextHeight)
-                        // Mouse down occured on bottom button.
-                        SetScrollPosition(ScrollPosition + 10);
-                    else if (e.MouseDownPosition.Y > Position.Top + 2 * TextHeight + thumbOffset)
-                        // Mouse down occured on bottom gutter.
-                        SetScrollPosition(ScrollPosition + 100);
-                    return true;
-                }
-            }
-            return base.HandleUserInput(e);
-        }
-
-        public override int RemainingWidth
-        {
-            get
-            {
-                return base.RemainingWidth - TextHeight;
-            }
-        }
-
-        public override int ScrollSize
-        {
-            get
-            {
-                return Client.CurrentTop - Position.Height;
-            }
-        }
-
-        public override void SetScrollPosition(int position)
-        {
-            position = Math.Max(0, Math.Min(Math.Max(0, ScrollSize), position));
-            Client.MoveBy(0, ScrollPosition - position);
-            ScrollPosition = position;
-        }
-    }
-}
-=======
-﻿// COPYRIGHT 2010, 2011, 2012, 2013, 2014, 2015 by the Open Rails project.
-// 
-// This file is part of Open Rails.
-// 
-// Open Rails is free software: you can redistribute it and/or modify
-// it under the terms of the GNU General Public License as published by
-// the Free Software Foundation, either version 3 of the License, or
-// (at your option) any later version.
-// 
-// Open Rails is distributed in the hope that it will be useful,
-// but WITHOUT ANY WARRANTY; without even the implied warranty of
-// MERCHANTABILITY or FITNESS FOR A PARTICULAR PURPOSE.  See the
-// GNU General Public License for more details.
-// 
-// You should have received a copy of the GNU General Public License
-// along with Open Rails.  If not, see <http://www.gnu.org/licenses/>.
-
-// This file is the responsibility of the 3D & Environment Team. 
-
-using Microsoft.Xna.Framework;
-using Microsoft.Xna.Framework.Graphics;
-using System;
-using System.Collections.Generic;
-using System.Linq;
-
-namespace Orts.Viewer3D.Popups
-{
-    public abstract class Control
-    {
-        public Rectangle Position;
-        public object Tag;
-        public event Action<Control, Point> Click;
-
-        protected Control(int x, int y, int width, int height)
-        {
-            Position = new Rectangle(x, y, width, height);
-        }
-
-        protected void OnClick(Point mouseControlLocation)
-        {
-            var click = Click;
-            if (click != null)
-                click(this, mouseControlLocation);
-        }
-
-        public virtual void Initialize(WindowManager windowManager)
-        {
-        }
-
-        internal abstract void Draw(SpriteBatch spriteBatch, Point offset);
-
-        internal virtual bool HandleMouseDown(WindowMouseEvent e)
-        {
-            return false;
-        }
-
-        internal virtual bool HandleMouseUp(WindowMouseEvent e)
-        {
-            MouseClick(e);
-            return false;
-        }
-
-        internal virtual bool HandleMouseMove(WindowMouseEvent e)
-        {
-            return false;
-        }
-
-        internal virtual bool HandleUserInput(WindowMouseEvent e)
-        {
-            return false;
-        }
-
-        internal virtual void MoveBy(int x, int y)
-        {
-            Position.X += x;
-            Position.Y += y;
-        }
-
-        internal virtual void MouseClick(WindowMouseEvent e)
-        {
-            OnClick(new Point(e.MouseDownPosition.X - Position.X, e.MouseDownPosition.Y - Position.Y));
-        }
-    }
-
-    public class Spacer : Control
-    {
-        public Spacer(int width, int height)
-            : base(0, 0, width, height)
-        {
-        }
-
-        internal override void Draw(SpriteBatch spriteBatch, Point offset)
-        {
-        }
-    }
-
-    public class Separator : Control
-    {
-        public int Padding;
-
-        public Separator(int width, int height, int padding)
-            : base(0, 0, width, height)
-        {
-            Padding = padding;
-        }
-
-        internal override void Draw(SpriteBatch spriteBatch, Point offset)
-        {
-            spriteBatch.Draw(WindowManager.WhiteTexture, new Rectangle(offset.X + Position.X + Padding, offset.Y + Position.Y + Padding, Position.Width - 2 * Padding, Position.Height - 2 * Padding), Color.White);
-        }
-    }
-
-    public enum LabelAlignment
-    {
-        Left,
-        Center,
-        Right,
-    }
-
-    public class Label : Control
-    {
-        public string Text;
-        public LabelAlignment Align;
-        public Color Color;
-        protected WindowTextFont Font;
-
-        public Label(int x, int y, int width, int height, string text, LabelAlignment align)
-            : base(x, y, width, height)
-        {
-            Text = text;
-            Align = align;
-            Color = Color.White;
-        }
-
-        public Label(int x, int y, int width, int height, string text)
-            : this(x, y, width, height, text, LabelAlignment.Left)
-        {
-        }
-
-        public Label(int width, int height, string text, LabelAlignment align)
-            : this(0, 0, width, height, text, align)
-        {
-        }
-
-        public Label(int width, int height, string text)
-            : this(0, 0, width, height, text, LabelAlignment.Left)
-        {
-        }
-
-        public override void Initialize(WindowManager windowManager)
-        {
-            base.Initialize(windowManager);
-            Font = windowManager.TextFontDefault;
-        }
-
-        internal override void Draw(SpriteBatch spriteBatch, Point offset)
-        {
-            Font.Draw(spriteBatch, Position, offset, Text, Align, Color);
-        }
-    }
-
-    public class LabelShadow : Control
-    {
-        public const int ShadowSize = 8;
-        public const int ShadowExtraSizeX = 4;
-        public const int ShadowExtraSizeY = 0;
-
-        public Color Color;
-
-        public LabelShadow(int x, int y, int width, int height)
-            : base(x, y, width, height)
-        {
-            Color = Color.White;
-        }
-
-        public LabelShadow(int width, int height)
-            : this(0, 0, width, height)
-        {
-        }
-
-        internal override void Draw(SpriteBatch spriteBatch, Point offset)
-        {
-            spriteBatch.Draw(WindowManager.LabelShadowTexture, new Rectangle(offset.X + Position.X - ShadowExtraSizeX, offset.Y + Position.Y - ShadowExtraSizeY, ShadowSize + ShadowExtraSizeY, Position.Height + 2 * ShadowExtraSizeY), new Rectangle(0, 0, ShadowSize, 2 * ShadowSize), Color);
-            spriteBatch.Draw(WindowManager.LabelShadowTexture, new Rectangle(offset.X + Position.X - ShadowExtraSizeX + ShadowSize + ShadowExtraSizeY, offset.Y + Position.Y - ShadowExtraSizeY, Position.Width + 2 * ShadowExtraSizeX - 2 * ShadowSize - 2 * ShadowExtraSizeY, Position.Height + 2 * ShadowExtraSizeY), new Rectangle(ShadowSize, 0, ShadowSize, 2 * ShadowSize), Color);
-            spriteBatch.Draw(WindowManager.LabelShadowTexture, new Rectangle(offset.X + Position.X + ShadowExtraSizeX - ShadowSize - ShadowExtraSizeY + Position.Width, offset.Y + Position.Y - ShadowExtraSizeY, ShadowSize + ShadowExtraSizeY, Position.Height + 2 * ShadowExtraSizeY), new Rectangle(2 * ShadowSize, 0, ShadowSize, 2 * ShadowSize), Color);
-        }
-    }
-
-    public class TextFlow : Control
-    {
-        static readonly char[] Whitespace = new[] { ' ', '\t', '\r', '\n' };
-
-        // Text acts like a member variable but changing it then calls the Reflow method so we can see the changed text.
-        public string Text { get { return _text; } set { _text = value; Reflow(); } }
-        private string _text;
-        public Color Color;
-        protected WindowTextFont Font;
-        /// <summary>
-        /// Lines of text to draw prepared by Updater process
-        /// </summary>
-        List<string> Lines;
-        /// <summary>
-        /// Copy of Lines to iterate through by Render process
-        /// </summary>
-        string[] DrawnLines;
-
-        public TextFlow(int x, int y, int width, string text)
-            : base(x, y, width, 0)
-        {
-            _text = text == null ? "" : text.Replace('\t', ' ');
-            Color = Color.White;
-        }
-
-        public TextFlow(int width, string text)
-            : this(0, 0, width, text)
-        {
-        }
-
-        public override void Initialize(WindowManager windowManager)
-        {
-            base.Initialize(windowManager);
-            Font = windowManager.TextFontDefault;
-            Reflow();
-        }
-
-        void Reflow()
-        {
-            Lines = new List<string>();
-            var position = 0;
-            while (position < Text.Length)
-            {
-                var wrap = position;
-                var search = position;
-                while (search != -1 && Text[search] != '\n' && Font.MeasureString(Text.Substring(position, search - position)) < Position.Width)
-                {
-                    wrap = search;
-                    search = Text.IndexOfAny(Whitespace, search + 1);
-                }
-                // Possible cases here:
-                //   SEARCH    NEWLINE   FITS      WRAP=POS  WRAP AT?
-                //   no        no        no        no        wrap
-                //   no        no        no        yes       text.length
-                //   no        no        yes       no        text.length
-                //   no        no        yes       yes       text.length
-                //   yes       no        no        no        wrap
-                //   yes       no        no        yes       search
-                //   yes       yes       no        no        wrap
-                //   yes       yes       no        yes       search
-                //   yes       yes       yes       no        search
-                //   yes       yes       yes       yes       search
-                var width = Font.MeasureString(search == -1 ? Text.Substring(position) : Text.Substring(position, search - position));
-                if (width < Position.Width || wrap == position)
-                    wrap = search == -1 ? Text.Length : search;
-                Lines.Add(Text.Substring(position, wrap - position));
-                position = wrap + 1;
-            }
-            Position.Height = Lines.Count * Font.Height;
-        }
-
-        internal override void Draw(SpriteBatch spriteBatch, Point offset)
-        {
-            DrawnLines = Lines.ToArray();
-            foreach (var line in DrawnLines)
-            {
-                Font.Draw(spriteBatch, Position, offset, line, LabelAlignment.Left, Color);
-                offset.Y += Font.Height;
-            }
-        }
-    }
-
-    public class Image : Control
-    {
-        public Texture2D Texture;
-        public Rectangle Source;
-
-        public Image(int x, int y, int width, int height)
-            : base(x, y, width, height)
-        {
-            Source = Rectangle.Empty;
-        }
-
-        public Image(int width, int height)
-            : this(0, 0, width, height)
-        {
-        }
-
-        internal override void Draw(SpriteBatch spriteBatch, Point offset)
-        {
-            var destinationRectangle = new Rectangle(offset.X + Position.X, offset.Y + Position.Y, Position.Width, Position.Height);
-            if (Texture == null)
-                spriteBatch.Draw(WindowManager.WhiteTexture, destinationRectangle, Color.White);
-            else
-                spriteBatch.Draw(Texture, destinationRectangle, Source, Color.White);
-        }
-    }
-
-    public abstract class ControlLayout : Control
-    {
-        public const int SeparatorSize = 5;
-        public const int SeparatorPadding = 2;
-
-        protected readonly List<Control> controls = new List<Control>();
-        public IEnumerable<Control> Controls { get { return controls; } }
-        public int TextHeight { get; internal set; }
-
-        public ControlLayout(int x, int y, int width, int height)
-            : base(x, y, width, height)
-        {
-        }
-
-        public virtual int RemainingWidth
-        {
-            get
-            {
-                return Position.Width;
-            }
-        }
-
-        public virtual int RemainingHeight
-        {
-            get
-            {
-                return Position.Height;
-            }
-        }
-
-        public virtual int CurrentLeft
-        {
-            get
-            {
-                return 0;
-            }
-        }
-
-        public virtual int CurrentTop
-        {
-            get
-            {
-                return 0;
-            }
-        }
-
-        protected T InternalAdd<T>(T control) where T : Control
-        {
-            var controlLayout = control as ControlLayout;
-            if (controlLayout != null)
-            {
-                controlLayout.TextHeight = TextHeight;
-            }
-            // Offset control by our position and current values. Don't touch its size!
-            control.Position.X += Position.Left + CurrentLeft;
-            control.Position.Y += Position.Top + CurrentTop;
-            controls.Add(control);
-            return control;
-        }
-
-        public void Add(Control control)
-        {
-            InternalAdd(control);
-        }
-
-        public void AddSpace(int width, int height)
-        {
-            Add(new Spacer(width, height));
-        }
-
-        public void AddHorizontalSeparator()
-        {
-            Add(new Separator(RemainingWidth, SeparatorSize, SeparatorPadding));
-        }
-
-        public void AddVerticalSeparator()
-        {
-            Add(new Separator(SeparatorSize, RemainingHeight, SeparatorPadding));
-        }
-
-        public ControlLayoutOffset AddLayoutOffset(int left, int top, int right, int bottom)
-        {
-            return InternalAdd(new ControlLayoutOffset(RemainingWidth, RemainingHeight, left, top, right, bottom));
-        }
-
-        public ControlLayoutHorizontal AddLayoutHorizontal()
-        {
-            return AddLayoutHorizontal(RemainingHeight);
-        }
-
-        public ControlLayoutHorizontal AddLayoutHorizontalLineOfText()
-        {
-            return AddLayoutHorizontal(TextHeight);
-        }
-
-        public ControlLayoutHorizontal AddLayoutHorizontal(int height)
-        {
-            return InternalAdd(new ControlLayoutHorizontal(RemainingWidth, height));
-        }
-
-        public ControlLayoutVertical AddLayoutVertical()
-        {
-            return AddLayoutVertical(RemainingWidth);
-        }
-
-        public ControlLayoutVertical AddLayoutVertical(int width)
-        {
-            return InternalAdd(new ControlLayoutVertical(width, RemainingHeight));
-        }
-
-        public ControlLayout AddLayoutScrollboxHorizontal(int height)
-        {
-            var sb = InternalAdd(new ControlLayoutScrollboxHorizontal(RemainingWidth, height));
-            sb.Initialize();
-            return sb.Client;
-        }
-
-        public ControlLayout AddLayoutScrollboxVertical(int width)
-        {
-            var sb = InternalAdd(new ControlLayoutScrollboxVertical(width, RemainingHeight));
-            sb.Initialize();
-            return sb.Client;
-        }
-
-        public override void Initialize(WindowManager windowManager)
-        {
-            base.Initialize(windowManager);
-            foreach (var control in Controls)
-                control.Initialize(windowManager);
-        }
-
-        internal override void Draw(SpriteBatch spriteBatch, Point offset)
-        {
-            foreach (var control in controls)
-                control.Draw(spriteBatch, offset);
-        }
-
-        internal override bool HandleMouseDown(WindowMouseEvent e)
-        {
-            foreach (var control in controls.Where(c => c.Position.Contains(e.MouseDownPosition)))
-                if (control.HandleMouseDown(e))
-                    return true;
-            return base.HandleMouseDown(e);
-        }
-
-        internal override bool HandleMouseUp(WindowMouseEvent e)
-        {
-            foreach (var control in controls.Where(c => c.Position.Contains(e.MouseDownPosition)))
-                if (control.HandleMouseUp(e))
-                    return true;
-            return base.HandleMouseUp(e);
-        }
-
-        internal override bool HandleMouseMove(WindowMouseEvent e)
-        {
-            foreach (var control in controls.Where(c => c.Position.Contains(e.MouseDownPosition)))
-                if (control.HandleMouseMove(e))
-                    return true;
-            return base.HandleMouseMove(e);
-        }
-
-        internal override bool HandleUserInput(WindowMouseEvent e)
-        {
-            foreach (var control in controls.Where(c => c.Position.Contains(e.MouseDownPosition)))
-                if (control.HandleUserInput(e))
-                    return true;
-            return base.HandleUserInput(e);
-        }
-
-        internal override void MoveBy(int x, int y)
-        {
-            foreach (var control in controls)
-                control.MoveBy(x, y);
-            base.MoveBy(x, y);
-        }
-    }
-
-    public class ControlLayoutOffset : ControlLayout
-    {
-        internal ControlLayoutOffset(int width, int height, int left, int top, int right, int bottom)
-            : base(left, top, width - left - right, height - top - bottom)
-        {
-        }
-    }
-
-    public class ControlLayoutHorizontal : ControlLayout
-    {
-        internal ControlLayoutHorizontal(int width, int height)
-            : base(0, 0, width, height)
-        {
-        }
-
-        public override int RemainingWidth
-        {
-            get
-            {
-                return base.RemainingWidth - CurrentLeft;
-            }
-        }
-
-        public override int CurrentLeft
-        {
-            get
-            {
-                return controls.Count > 0 ? controls.Max(c => c.Position.Right) - Position.Left : 0;
-            }
-        }
-    }
-
-    public class ControlLayoutVertical : ControlLayout
-    {
-        internal ControlLayoutVertical(int width, int height)
-            : base(0, 0, width, height)
-        {
-        }
-
-        public override int RemainingHeight
-        {
-            get
-            {
-                return base.RemainingHeight - CurrentTop;
-            }
-        }
-
-        public override int CurrentTop
-        {
-            get
-            {
-                return controls.Count > 0 ? controls.Max(c => c.Position.Bottom) - Position.Top : 0;
-            }
-        }
-    }
-
-    public abstract class ControlLayoutScrollbox : ControlLayout
-    {
-        public ControlLayout Client;
-        protected int ScrollPosition;
-
-        protected ControlLayoutScrollbox(int width, int height)
-            : base(0, 0, width, height)
-        {
-        }
-
-        internal abstract void Initialize();
-
-        public abstract int ScrollSize { get; }
-
-        public abstract void SetScrollPosition(int position);
-
-        internal RasterizerState ScissorTestEnable = new RasterizerState { ScissorTestEnable = true };
-    }
-
-    public class ControlLayoutScrollboxHorizontal : ControlLayoutScrollbox
-    {
-        internal ControlLayoutScrollboxHorizontal(int width, int height)
-            : base(width, height)
-        {
-        }
-
-        internal override void Initialize()
-        {
-            Client = InternalAdd(new ControlLayoutHorizontal(RemainingWidth, RemainingHeight));
-        }
-
-        internal override void Draw(SpriteBatch spriteBatch, Point offset)
-        {
-            var thumbOffset = (int)((float)(Position.Width - 3 * TextHeight) * (float)ScrollPosition / (float)ScrollSize);
-
-            // Left button
-            spriteBatch.Draw(WindowManager.ScrollbarTexture, new Rectangle(offset.X + Position.X, offset.Y + Position.Y + Position.Height - TextHeight, TextHeight, TextHeight), new Rectangle(0, 0, 16, 16), Color.White);
-            // Left gutter
-            spriteBatch.Draw(WindowManager.ScrollbarTexture, new Rectangle(offset.X + Position.X + TextHeight, offset.Y + Position.Y + Position.Height - TextHeight, thumbOffset, TextHeight), new Rectangle(2 * 16, 0, 16, 16), Color.White);
-            // Thumb
-            spriteBatch.Draw(WindowManager.ScrollbarTexture, new Rectangle(offset.X + Position.X + TextHeight + thumbOffset, offset.Y + Position.Y + Position.Height - TextHeight, TextHeight, TextHeight), new Rectangle(ScrollSize > 0 ? 16 : 2 * 16, 0, 16, 16), Color.White);
-            // Right gutter
-            spriteBatch.Draw(WindowManager.ScrollbarTexture, new Rectangle(offset.X + Position.X + 2 * TextHeight + thumbOffset, offset.Y + Position.Y + Position.Height - TextHeight, Position.Width - 3 * TextHeight - thumbOffset, TextHeight), new Rectangle(2 * 16, 0, 16, 16), Color.White);
-            // Right button
-            spriteBatch.Draw(WindowManager.ScrollbarTexture, new Rectangle(offset.X + Position.X + Position.Width - TextHeight, offset.Y + Position.Y + Position.Height - TextHeight, TextHeight, TextHeight), new Rectangle(3 * 16, 0, 16, 16), Color.White);
-
-            // Draw contents inside a scissor rectangle (so they're clipped to the client area).
-            WindowManager.Flush(spriteBatch);
-            var oldScissorRectangle = spriteBatch.GraphicsDevice.ScissorRectangle;
-            spriteBatch.GraphicsDevice.ScissorRectangle = new Rectangle(offset.X + Position.X, offset.Y + Position.Y, Position.Width, Position.Height - TextHeight);
-            spriteBatch.GraphicsDevice.RasterizerState = ScissorTestEnable;
-            base.Draw(spriteBatch, offset);
-            WindowManager.Flush(spriteBatch);
-            spriteBatch.GraphicsDevice.ScissorRectangle = oldScissorRectangle;
-            spriteBatch.GraphicsDevice.RasterizerState = RasterizerState.CullCounterClockwise;
-        }
-
-        internal override bool HandleUserInput(WindowMouseEvent e)
-        {
-            if (UserInput.IsMouseLeftButtonDown)
-            {
-                Client.Position.Width = Client.CurrentLeft;
-                if (e.MouseDownPosition.Y > Position.Bottom - TextHeight)
-                {
-                    var thumbOffset = (int)((float)(Position.Width - 3 * TextHeight) * (float)ScrollPosition / (float)ScrollSize);
-
-                    // Mouse down occured within the scrollbar.
-                    if (e.MouseDownPosition.X < Position.Left + TextHeight)
-                        // Mouse down occured on left button.
-                        SetScrollPosition(ScrollPosition - 10);
-                    else if (e.MouseDownPosition.X < Position.Left + TextHeight + thumbOffset)
-                        // Mouse down occured on left gutter.
-                        SetScrollPosition(ScrollPosition - 100);
-                    else if (e.MouseDownPosition.X > Position.Right - TextHeight)
-                        // Mouse down occured on right button.
-                        SetScrollPosition(ScrollPosition + 10);
-                    else if (e.MouseDownPosition.X > Position.Left + 2 * TextHeight + thumbOffset)
-                        // Mouse down occured on right gutter.
-                        SetScrollPosition(ScrollPosition + 100);
-                    return true;
-                }
-            }
-            return base.HandleUserInput(e);
-        }
-
-        public override int RemainingHeight
-        {
-            get
-            {
-                return base.RemainingHeight - TextHeight;
-            }
-        }
-
-        public override int ScrollSize
-        {
-            get
-            {
-                return Client.CurrentLeft - Position.Width;
-            }
-        }
-
-        public override void SetScrollPosition(int position)
-        {
-            position = Math.Max(0, Math.Min(Math.Max(0, ScrollSize), position));
-            Client.MoveBy(ScrollPosition - position, 0);
-            ScrollPosition = position;
-        }
-    }
-
-    public class ControlLayoutScrollboxVertical : ControlLayoutScrollbox
-    {
-        internal ControlLayoutScrollboxVertical(int width, int height)
-            : base(width, height)
-        {
-        }
-
-        internal override void Initialize()
-        {
-            Client = InternalAdd(new ControlLayoutVertical(RemainingWidth, RemainingHeight));
-        }
-
-        internal override void Draw(SpriteBatch spriteBatch, Point offset)
-        {
-            var thumbOffset = (int)((float)(Position.Height - 3 * TextHeight) * (float)ScrollPosition / (float)ScrollSize);
-            var rotateOrigin = new Vector2(0, 16);
-
-            // Top button
-            spriteBatch.Draw(WindowManager.ScrollbarTexture, new Rectangle(offset.X + Position.X + Position.Width - TextHeight, offset.Y + Position.Y, TextHeight, TextHeight), new Rectangle(0, 0, 16, 16), Color.White, (float)Math.PI / 2, rotateOrigin, SpriteEffects.None, 0);
-            // Top gutter
-            spriteBatch.Draw(WindowManager.ScrollbarTexture, new Rectangle(offset.X + Position.X + Position.Width - TextHeight, offset.Y + Position.Y + TextHeight, thumbOffset, TextHeight), new Rectangle(2 * 16, 0, 16, 16), Color.White, (float)Math.PI / 2, rotateOrigin, SpriteEffects.None, 0);
-            // Thumb
-            spriteBatch.Draw(WindowManager.ScrollbarTexture, new Rectangle(offset.X + Position.X + Position.Width - TextHeight, offset.Y + Position.Y + TextHeight + thumbOffset, TextHeight, TextHeight), new Rectangle(ScrollSize > 0 ? 16 : 2 * 16, 0, 16, 16), Color.White, (float)Math.PI / 2, rotateOrigin, SpriteEffects.None, 0);
-            // Bottom gutter
-            spriteBatch.Draw(WindowManager.ScrollbarTexture, new Rectangle(offset.X + Position.X + Position.Width - TextHeight, offset.Y + Position.Y + 2 * TextHeight + thumbOffset, Position.Height - 3 * TextHeight - thumbOffset, TextHeight), new Rectangle(2 * 16, 0, 16, 16), Color.White, (float)Math.PI / 2, rotateOrigin, SpriteEffects.None, 0);
-            // Bottom button
-            spriteBatch.Draw(WindowManager.ScrollbarTexture, new Rectangle(offset.X + Position.X + Position.Width - TextHeight, offset.Y + Position.Y + Position.Height - TextHeight, TextHeight, TextHeight), new Rectangle(3 * 16, 0, 16, 16), Color.White, (float)Math.PI / 2, rotateOrigin, SpriteEffects.None, 0);
-
-            // Draw contents inside a scissor rectangle (so they're clipped to the client area).
-            WindowManager.Flush(spriteBatch);
-            var oldScissorRectangle = spriteBatch.GraphicsDevice.ScissorRectangle;
-            spriteBatch.GraphicsDevice.ScissorRectangle = new Rectangle(offset.X + Position.X, offset.Y + Position.Y, Position.Width - TextHeight, Position.Height);
-            spriteBatch.GraphicsDevice.RasterizerState = ScissorTestEnable;
-            base.Draw(spriteBatch, offset);
-            WindowManager.Flush(spriteBatch);
-            spriteBatch.GraphicsDevice.ScissorRectangle = oldScissorRectangle;
-            spriteBatch.GraphicsDevice.RasterizerState = RasterizerState.CullCounterClockwise;
-        }
-
-        internal override bool HandleUserInput(WindowMouseEvent e)
-        {
-            if (UserInput.IsMouseLeftButtonDown)
-            {
-                Client.Position.Height = Client.CurrentTop;
-                if (e.MouseDownPosition.X > Position.Right - TextHeight)
-                {
-                    var thumbOffset = (int)((float)(Position.Height - 3 * TextHeight) * (float)ScrollPosition / (float)ScrollSize);
-
-                    // Mouse down occured within the scrollbar.
-                    if (e.MouseDownPosition.Y < Position.Top + TextHeight)
-                        // Mouse down occured on top button.
-                        SetScrollPosition(ScrollPosition - 10);
-                    else if (e.MouseDownPosition.Y < Position.Top + TextHeight + thumbOffset)
-                        // Mouse down occured on top gutter.
-                        SetScrollPosition(ScrollPosition - 100);
-                    else if (e.MouseDownPosition.Y > Position.Bottom - TextHeight)
-                        // Mouse down occured on bottom button.
-                        SetScrollPosition(ScrollPosition + 10);
-                    else if (e.MouseDownPosition.Y > Position.Top + 2 * TextHeight + thumbOffset)
-                        // Mouse down occured on bottom gutter.
-                        SetScrollPosition(ScrollPosition + 100);
-                    return true;
-                }
-            }
-            return base.HandleUserInput(e);
-        }
-
-        public override int RemainingWidth
-        {
-            get
-            {
-                return base.RemainingWidth - TextHeight;
-            }
-        }
-
-        public override int ScrollSize
-        {
-            get
-            {
-                return Client.CurrentTop - Position.Height;
-            }
-        }
-
-        public override void SetScrollPosition(int position)
-        {
-            position = Math.Max(0, Math.Min(Math.Max(0, ScrollSize), position));
-            Client.MoveBy(0, ScrollPosition - position);
-            ScrollPosition = position;
-        }
-    }
-}
->>>>>>> 48d5f9d4
+﻿// COPYRIGHT 2010, 2011, 2012, 2013, 2014, 2015 by the Open Rails project.
+// 
+// This file is part of Open Rails.
+// 
+// Open Rails is free software: you can redistribute it and/or modify
+// it under the terms of the GNU General Public License as published by
+// the Free Software Foundation, either version 3 of the License, or
+// (at your option) any later version.
+// 
+// Open Rails is distributed in the hope that it will be useful,
+// but WITHOUT ANY WARRANTY; without even the implied warranty of
+// MERCHANTABILITY or FITNESS FOR A PARTICULAR PURPOSE.  See the
+// GNU General Public License for more details.
+// 
+// You should have received a copy of the GNU General Public License
+// along with Open Rails.  If not, see <http://www.gnu.org/licenses/>.
+
+// This file is the responsibility of the 3D & Environment Team. 
+
+using Microsoft.Xna.Framework;
+using Microsoft.Xna.Framework.Graphics;
+using System;
+using System.Collections.Generic;
+using System.Linq;
+
+namespace Orts.Viewer3D.Popups
+{
+    public abstract class Control
+    {
+        public Rectangle Position;
+        public object Tag;
+        public event Action<Control, Point> Click;
+
+        protected Control(int x, int y, int width, int height)
+        {
+            Position = new Rectangle(x, y, width, height);
+        }
+
+        protected void OnClick(Point mouseControlLocation)
+        {
+            var click = Click;
+            if (click != null)
+                click(this, mouseControlLocation);
+        }
+
+        public virtual void Initialize(WindowManager windowManager)
+        {
+        }
+
+        internal abstract void Draw(SpriteBatch spriteBatch, Point offset);
+
+        internal virtual bool HandleMouseDown(WindowMouseEvent e)
+        {
+            return false;
+        }
+
+        internal virtual bool HandleMouseUp(WindowMouseEvent e)
+        {
+            MouseClick(e);
+            return false;
+        }
+
+        internal virtual bool HandleMouseMove(WindowMouseEvent e)
+        {
+            return false;
+        }
+
+        internal virtual bool HandleUserInput(WindowMouseEvent e)
+        {
+            return false;
+        }
+
+        internal virtual void MoveBy(int x, int y)
+        {
+            Position.X += x;
+            Position.Y += y;
+        }
+
+        internal virtual void MouseClick(WindowMouseEvent e)
+        {
+            OnClick(new Point(e.MouseDownPosition.X - Position.X, e.MouseDownPosition.Y - Position.Y));
+        }
+    }
+
+    public class Spacer : Control
+    {
+        public Spacer(int width, int height)
+            : base(0, 0, width, height)
+        {
+        }
+
+        internal override void Draw(SpriteBatch spriteBatch, Point offset)
+        {
+        }
+    }
+
+    public class Separator : Control
+    {
+        public int Padding;
+
+        public Separator(int width, int height, int padding)
+            : base(0, 0, width, height)
+        {
+            Padding = padding;
+        }
+
+        internal override void Draw(SpriteBatch spriteBatch, Point offset)
+        {
+            spriteBatch.Draw(WindowManager.WhiteTexture, new Rectangle(offset.X + Position.X + Padding, offset.Y + Position.Y + Padding, Position.Width - 2 * Padding, Position.Height - 2 * Padding), Color.White);
+        }
+    }
+
+    public enum LabelAlignment
+    {
+        Left,
+        Center,
+        Right,
+    }
+
+    public class Label : Control
+    {
+        public string Text;
+        public LabelAlignment Align;
+        public Color Color;
+        protected WindowTextFont Font;
+
+        public Label(int x, int y, int width, int height, string text, LabelAlignment align)
+            : base(x, y, width, height)
+        {
+            Text = text;
+            Align = align;
+            Color = Color.White;
+        }
+
+        public Label(int x, int y, int width, int height, string text)
+            : this(x, y, width, height, text, LabelAlignment.Left)
+        {
+        }
+
+        public Label(int width, int height, string text, LabelAlignment align)
+            : this(0, 0, width, height, text, align)
+        {
+        }
+
+        public Label(int width, int height, string text)
+            : this(0, 0, width, height, text, LabelAlignment.Left)
+        {
+        }
+
+        public override void Initialize(WindowManager windowManager)
+        {
+            base.Initialize(windowManager);
+            Font = windowManager.TextFontDefault;
+        }
+
+        internal override void Draw(SpriteBatch spriteBatch, Point offset)
+        {
+            Font.Draw(spriteBatch, Position, offset, Text, Align, Color);
+        }
+    }
+
+    public class LabelShadow : Control
+    {
+        public const int ShadowSize = 8;
+        public const int ShadowExtraSizeX = 4;
+        public const int ShadowExtraSizeY = 0;
+
+        public Color Color;
+
+        public LabelShadow(int x, int y, int width, int height)
+            : base(x, y, width, height)
+        {
+            Color = Color.White;
+        }
+
+        public LabelShadow(int width, int height)
+            : this(0, 0, width, height)
+        {
+        }
+
+        internal override void Draw(SpriteBatch spriteBatch, Point offset)
+        {
+            spriteBatch.Draw(WindowManager.LabelShadowTexture, new Rectangle(offset.X + Position.X - ShadowExtraSizeX, offset.Y + Position.Y - ShadowExtraSizeY, ShadowSize + ShadowExtraSizeY, Position.Height + 2 * ShadowExtraSizeY), new Rectangle(0, 0, ShadowSize, 2 * ShadowSize), Color);
+            spriteBatch.Draw(WindowManager.LabelShadowTexture, new Rectangle(offset.X + Position.X - ShadowExtraSizeX + ShadowSize + ShadowExtraSizeY, offset.Y + Position.Y - ShadowExtraSizeY, Position.Width + 2 * ShadowExtraSizeX - 2 * ShadowSize - 2 * ShadowExtraSizeY, Position.Height + 2 * ShadowExtraSizeY), new Rectangle(ShadowSize, 0, ShadowSize, 2 * ShadowSize), Color);
+            spriteBatch.Draw(WindowManager.LabelShadowTexture, new Rectangle(offset.X + Position.X + ShadowExtraSizeX - ShadowSize - ShadowExtraSizeY + Position.Width, offset.Y + Position.Y - ShadowExtraSizeY, ShadowSize + ShadowExtraSizeY, Position.Height + 2 * ShadowExtraSizeY), new Rectangle(2 * ShadowSize, 0, ShadowSize, 2 * ShadowSize), Color);
+        }
+    }
+
+    public class TextFlow : Control
+    {
+        static readonly char[] Whitespace = new[] { ' ', '\t', '\r', '\n' };
+
+        // Text acts like a member variable but changing it then calls the Reflow method so we can see the changed text.
+        public string Text { get { return _text; } set { _text = value; Reflow(); } }
+        private string _text;
+        public Color Color;
+        protected WindowTextFont Font;
+        /// <summary>
+        /// Lines of text to draw prepared by Updater process
+        /// </summary>
+        List<string> Lines;
+        /// <summary>
+        /// Copy of Lines to iterate through by Render process
+        /// </summary>
+        string[] DrawnLines;
+
+        public TextFlow(int x, int y, int width, string text)
+            : base(x, y, width, 0)
+        {
+            _text = text == null ? "" : text.Replace('\t', ' ');
+            Color = Color.White;
+        }
+
+        public TextFlow(int width, string text)
+            : this(0, 0, width, text)
+        {
+        }
+
+        public override void Initialize(WindowManager windowManager)
+        {
+            base.Initialize(windowManager);
+            Font = windowManager.TextFontDefault;
+            Reflow();
+        }
+
+        void Reflow()
+        {
+            Lines = new List<string>();
+            var position = 0;
+            while (position < Text.Length)
+            {
+                var wrap = position;
+                var search = position;
+                while (search != -1 && Text[search] != '\n' && Font.MeasureString(Text.Substring(position, search - position)) < Position.Width)
+                {
+                    wrap = search;
+                    search = Text.IndexOfAny(Whitespace, search + 1);
+                }
+                // Possible cases here:
+                //   SEARCH    NEWLINE   FITS      WRAP=POS  WRAP AT?
+                //   no        no        no        no        wrap
+                //   no        no        no        yes       text.length
+                //   no        no        yes       no        text.length
+                //   no        no        yes       yes       text.length
+                //   yes       no        no        no        wrap
+                //   yes       no        no        yes       search
+                //   yes       yes       no        no        wrap
+                //   yes       yes       no        yes       search
+                //   yes       yes       yes       no        search
+                //   yes       yes       yes       yes       search
+                var width = Font.MeasureString(search == -1 ? Text.Substring(position) : Text.Substring(position, search - position));
+                if (width < Position.Width || wrap == position)
+                    wrap = search == -1 ? Text.Length : search;
+                Lines.Add(Text.Substring(position, wrap - position));
+                position = wrap + 1;
+            }
+            Position.Height = Lines.Count * Font.Height;
+        }
+
+        internal override void Draw(SpriteBatch spriteBatch, Point offset)
+        {
+            DrawnLines = Lines.ToArray();
+            foreach (var line in DrawnLines)
+            {
+                Font.Draw(spriteBatch, Position, offset, line, LabelAlignment.Left, Color);
+                offset.Y += Font.Height;
+            }
+        }
+    }
+
+    public class Image : Control
+    {
+        public Texture2D Texture;
+        public Rectangle Source;
+
+        public Image(int x, int y, int width, int height)
+            : base(x, y, width, height)
+        {
+            Source = Rectangle.Empty;
+        }
+
+        public Image(int width, int height)
+            : this(0, 0, width, height)
+        {
+        }
+
+        internal override void Draw(SpriteBatch spriteBatch, Point offset)
+        {
+            var destinationRectangle = new Rectangle(offset.X + Position.X, offset.Y + Position.Y, Position.Width, Position.Height);
+            if (Texture == null)
+                spriteBatch.Draw(WindowManager.WhiteTexture, destinationRectangle, Color.White);
+            else
+                spriteBatch.Draw(Texture, destinationRectangle, Source, Color.White);
+        }
+    }
+
+    public abstract class ControlLayout : Control
+    {
+        public const int SeparatorSize = 5;
+        public const int SeparatorPadding = 2;
+
+        protected readonly List<Control> controls = new List<Control>();
+        public IEnumerable<Control> Controls { get { return controls; } }
+        public int TextHeight { get; internal set; }
+
+        public ControlLayout(int x, int y, int width, int height)
+            : base(x, y, width, height)
+        {
+        }
+
+        public virtual int RemainingWidth
+        {
+            get
+            {
+                return Position.Width;
+            }
+        }
+
+        public virtual int RemainingHeight
+        {
+            get
+            {
+                return Position.Height;
+            }
+        }
+
+        public virtual int CurrentLeft
+        {
+            get
+            {
+                return 0;
+            }
+        }
+
+        public virtual int CurrentTop
+        {
+            get
+            {
+                return 0;
+            }
+        }
+
+        protected T InternalAdd<T>(T control) where T : Control
+        {
+            var controlLayout = control as ControlLayout;
+            if (controlLayout != null)
+            {
+                controlLayout.TextHeight = TextHeight;
+            }
+            // Offset control by our position and current values. Don't touch its size!
+            control.Position.X += Position.Left + CurrentLeft;
+            control.Position.Y += Position.Top + CurrentTop;
+            controls.Add(control);
+            return control;
+        }
+
+        public void Add(Control control)
+        {
+            InternalAdd(control);
+        }
+
+        public void AddSpace(int width, int height)
+        {
+            Add(new Spacer(width, height));
+        }
+
+        public void AddHorizontalSeparator()
+        {
+            Add(new Separator(RemainingWidth, SeparatorSize, SeparatorPadding));
+        }
+
+        public void AddVerticalSeparator()
+        {
+            Add(new Separator(SeparatorSize, RemainingHeight, SeparatorPadding));
+        }
+
+        public ControlLayoutOffset AddLayoutOffset(int left, int top, int right, int bottom)
+        {
+            return InternalAdd(new ControlLayoutOffset(RemainingWidth, RemainingHeight, left, top, right, bottom));
+        }
+
+        public ControlLayoutHorizontal AddLayoutHorizontal()
+        {
+            return AddLayoutHorizontal(RemainingHeight);
+        }
+
+        public ControlLayoutHorizontal AddLayoutHorizontalLineOfText()
+        {
+            return AddLayoutHorizontal(TextHeight);
+        }
+
+        public ControlLayoutHorizontal AddLayoutHorizontal(int height)
+        {
+            return InternalAdd(new ControlLayoutHorizontal(RemainingWidth, height));
+        }
+
+        public ControlLayoutVertical AddLayoutVertical()
+        {
+            return AddLayoutVertical(RemainingWidth);
+        }
+
+        public ControlLayoutVertical AddLayoutVertical(int width)
+        {
+            return InternalAdd(new ControlLayoutVertical(width, RemainingHeight));
+        }
+
+        public ControlLayout AddLayoutScrollboxHorizontal(int height)
+        {
+            var sb = InternalAdd(new ControlLayoutScrollboxHorizontal(RemainingWidth, height));
+            sb.Initialize();
+            return sb.Client;
+        }
+
+        public ControlLayout AddLayoutScrollboxVertical(int width)
+        {
+            var sb = InternalAdd(new ControlLayoutScrollboxVertical(width, RemainingHeight));
+            sb.Initialize();
+            return sb.Client;
+        }
+
+        public override void Initialize(WindowManager windowManager)
+        {
+            base.Initialize(windowManager);
+            foreach (var control in Controls)
+                control.Initialize(windowManager);
+        }
+
+        internal override void Draw(SpriteBatch spriteBatch, Point offset)
+        {
+            foreach (var control in controls)
+                control.Draw(spriteBatch, offset);
+        }
+
+        internal override bool HandleMouseDown(WindowMouseEvent e)
+        {
+            foreach (var control in controls.Where(c => c.Position.Contains(e.MouseDownPosition)))
+                if (control.HandleMouseDown(e))
+                    return true;
+            return base.HandleMouseDown(e);
+        }
+
+        internal override bool HandleMouseUp(WindowMouseEvent e)
+        {
+            foreach (var control in controls.Where(c => c.Position.Contains(e.MouseDownPosition)))
+                if (control.HandleMouseUp(e))
+                    return true;
+            return base.HandleMouseUp(e);
+        }
+
+        internal override bool HandleMouseMove(WindowMouseEvent e)
+        {
+            foreach (var control in controls.Where(c => c.Position.Contains(e.MouseDownPosition)))
+                if (control.HandleMouseMove(e))
+                    return true;
+            return base.HandleMouseMove(e);
+        }
+
+        internal override bool HandleUserInput(WindowMouseEvent e)
+        {
+            foreach (var control in controls.Where(c => c.Position.Contains(e.MouseDownPosition)))
+                if (control.HandleUserInput(e))
+                    return true;
+            return base.HandleUserInput(e);
+        }
+
+        internal override void MoveBy(int x, int y)
+        {
+            foreach (var control in controls)
+                control.MoveBy(x, y);
+            base.MoveBy(x, y);
+        }
+    }
+
+    public class ControlLayoutOffset : ControlLayout
+    {
+        internal ControlLayoutOffset(int width, int height, int left, int top, int right, int bottom)
+            : base(left, top, width - left - right, height - top - bottom)
+        {
+        }
+    }
+
+    public class ControlLayoutHorizontal : ControlLayout
+    {
+        internal ControlLayoutHorizontal(int width, int height)
+            : base(0, 0, width, height)
+        {
+        }
+
+        public override int RemainingWidth
+        {
+            get
+            {
+                return base.RemainingWidth - CurrentLeft;
+            }
+        }
+
+        public override int CurrentLeft
+        {
+            get
+            {
+                return controls.Count > 0 ? controls.Max(c => c.Position.Right) - Position.Left : 0;
+            }
+        }
+    }
+
+    public class ControlLayoutVertical : ControlLayout
+    {
+        internal ControlLayoutVertical(int width, int height)
+            : base(0, 0, width, height)
+        {
+        }
+
+        public override int RemainingHeight
+        {
+            get
+            {
+                return base.RemainingHeight - CurrentTop;
+            }
+        }
+
+        public override int CurrentTop
+        {
+            get
+            {
+                return controls.Count > 0 ? controls.Max(c => c.Position.Bottom) - Position.Top : 0;
+            }
+        }
+    }
+
+    public abstract class ControlLayoutScrollbox : ControlLayout
+    {
+        public ControlLayout Client;
+        protected int ScrollPosition;
+
+        protected ControlLayoutScrollbox(int width, int height)
+            : base(0, 0, width, height)
+        {
+        }
+
+        internal abstract void Initialize();
+
+        public abstract int ScrollSize { get; }
+
+        public abstract void SetScrollPosition(int position);
+
+        internal RasterizerState ScissorTestEnable = new RasterizerState { ScissorTestEnable = true };
+
+    }
+
+    public class ControlLayoutScrollboxHorizontal : ControlLayoutScrollbox
+    {
+        internal ControlLayoutScrollboxHorizontal(int width, int height)
+            : base(width, height)
+        {
+        }
+
+        internal override void Initialize()
+        {
+            Client = InternalAdd(new ControlLayoutHorizontal(RemainingWidth, RemainingHeight));
+        }
+
+        internal override void Draw(SpriteBatch spriteBatch, Point offset)
+        {
+            var thumbOffset = (int)((float)(Position.Width - 3 * TextHeight) * (float)ScrollPosition / (float)ScrollSize);
+
+            // Left button
+            spriteBatch.Draw(WindowManager.ScrollbarTexture, new Rectangle(offset.X + Position.X, offset.Y + Position.Y + Position.Height - TextHeight, TextHeight, TextHeight), new Rectangle(0, 0, 16, 16), Color.White);
+            // Left gutter
+            spriteBatch.Draw(WindowManager.ScrollbarTexture, new Rectangle(offset.X + Position.X + TextHeight, offset.Y + Position.Y + Position.Height - TextHeight, thumbOffset, TextHeight), new Rectangle(2 * 16, 0, 16, 16), Color.White);
+            // Thumb
+            spriteBatch.Draw(WindowManager.ScrollbarTexture, new Rectangle(offset.X + Position.X + TextHeight + thumbOffset, offset.Y + Position.Y + Position.Height - TextHeight, TextHeight, TextHeight), new Rectangle(ScrollSize > 0 ? 16 : 2 * 16, 0, 16, 16), Color.White);
+            // Right gutter
+            spriteBatch.Draw(WindowManager.ScrollbarTexture, new Rectangle(offset.X + Position.X + 2 * TextHeight + thumbOffset, offset.Y + Position.Y + Position.Height - TextHeight, Position.Width - 3 * TextHeight - thumbOffset, TextHeight), new Rectangle(2 * 16, 0, 16, 16), Color.White);
+            // Right button
+            spriteBatch.Draw(WindowManager.ScrollbarTexture, new Rectangle(offset.X + Position.X + Position.Width - TextHeight, offset.Y + Position.Y + Position.Height - TextHeight, TextHeight, TextHeight), new Rectangle(3 * 16, 0, 16, 16), Color.White);
+
+            // Draw contents inside a scissor rectangle (so they're clipped to the client area).
+            WindowManager.Flush(spriteBatch);
+            var oldScissorRectangle = spriteBatch.GraphicsDevice.ScissorRectangle;
+            spriteBatch.GraphicsDevice.ScissorRectangle = new Rectangle(offset.X + Position.X, offset.Y + Position.Y, Position.Width, Position.Height - TextHeight);
+            spriteBatch.GraphicsDevice.RasterizerState = ScissorTestEnable;
+            base.Draw(spriteBatch, offset);
+            WindowManager.Flush(spriteBatch);
+            spriteBatch.GraphicsDevice.ScissorRectangle = oldScissorRectangle;
+            spriteBatch.GraphicsDevice.RasterizerState = RasterizerState.CullCounterClockwise;
+        }
+
+        internal override bool HandleUserInput(WindowMouseEvent e)
+        {
+            if (UserInput.IsMouseLeftButtonDown)
+            {
+                Client.Position.Width = Client.CurrentLeft;
+                if (e.MouseDownPosition.Y > Position.Bottom - TextHeight)
+                {
+                    var thumbOffset = (int)((float)(Position.Width - 3 * TextHeight) * (float)ScrollPosition / (float)ScrollSize);
+
+                    // Mouse down occured within the scrollbar.
+                    if (e.MouseDownPosition.X < Position.Left + TextHeight)
+                        // Mouse down occured on left button.
+                        SetScrollPosition(ScrollPosition - 10);
+                    else if (e.MouseDownPosition.X < Position.Left + TextHeight + thumbOffset)
+                        // Mouse down occured on left gutter.
+                        SetScrollPosition(ScrollPosition - 100);
+                    else if (e.MouseDownPosition.X > Position.Right - TextHeight)
+                        // Mouse down occured on right button.
+                        SetScrollPosition(ScrollPosition + 10);
+                    else if (e.MouseDownPosition.X > Position.Left + 2 * TextHeight + thumbOffset)
+                        // Mouse down occured on right gutter.
+                        SetScrollPosition(ScrollPosition + 100);
+                    return true;
+                }
+            }
+            return base.HandleUserInput(e);
+        }
+
+        public override int RemainingHeight
+        {
+            get
+            {
+                return base.RemainingHeight - TextHeight;
+            }
+        }
+
+        public override int ScrollSize
+        {
+            get
+            {
+                return Client.CurrentLeft - Position.Width;
+            }
+        }
+
+        public override void SetScrollPosition(int position)
+        {
+            position = Math.Max(0, Math.Min(Math.Max(0, ScrollSize), position));
+            Client.MoveBy(ScrollPosition - position, 0);
+            ScrollPosition = position;
+        }
+    }
+
+    public class ControlLayoutScrollboxVertical : ControlLayoutScrollbox
+    {
+        internal ControlLayoutScrollboxVertical(int width, int height)
+            : base(width, height)
+        {
+        }
+
+        internal override void Initialize()
+        {
+            Client = InternalAdd(new ControlLayoutVertical(RemainingWidth, RemainingHeight));
+        }
+
+        internal override void Draw(SpriteBatch spriteBatch, Point offset)
+        {
+            var thumbOffset = (int)((float)(Position.Height - 3 * TextHeight) * (float)ScrollPosition / (float)ScrollSize);
+            var rotateOrigin = new Vector2(0, 16);
+
+            // Top button
+            spriteBatch.Draw(WindowManager.ScrollbarTexture, new Rectangle(offset.X + Position.X + Position.Width - TextHeight, offset.Y + Position.Y, TextHeight, TextHeight), new Rectangle(0, 0, 16, 16), Color.White, (float)Math.PI / 2, rotateOrigin, SpriteEffects.None, 0);
+            // Top gutter
+            spriteBatch.Draw(WindowManager.ScrollbarTexture, new Rectangle(offset.X + Position.X + Position.Width - TextHeight, offset.Y + Position.Y + TextHeight, thumbOffset, TextHeight), new Rectangle(2 * 16, 0, 16, 16), Color.White, (float)Math.PI / 2, rotateOrigin, SpriteEffects.None, 0);
+            // Thumb
+            spriteBatch.Draw(WindowManager.ScrollbarTexture, new Rectangle(offset.X + Position.X + Position.Width - TextHeight, offset.Y + Position.Y + TextHeight + thumbOffset, TextHeight, TextHeight), new Rectangle(ScrollSize > 0 ? 16 : 2 * 16, 0, 16, 16), Color.White, (float)Math.PI / 2, rotateOrigin, SpriteEffects.None, 0);
+            // Bottom gutter
+            spriteBatch.Draw(WindowManager.ScrollbarTexture, new Rectangle(offset.X + Position.X + Position.Width - TextHeight, offset.Y + Position.Y + 2 * TextHeight + thumbOffset, Position.Height - 3 * TextHeight - thumbOffset, TextHeight), new Rectangle(2 * 16, 0, 16, 16), Color.White, (float)Math.PI / 2, rotateOrigin, SpriteEffects.None, 0);
+            // Bottom button
+            spriteBatch.Draw(WindowManager.ScrollbarTexture, new Rectangle(offset.X + Position.X + Position.Width - TextHeight, offset.Y + Position.Y + Position.Height - TextHeight, TextHeight, TextHeight), new Rectangle(3 * 16, 0, 16, 16), Color.White, (float)Math.PI / 2, rotateOrigin, SpriteEffects.None, 0);
+
+            // Draw contents inside a scissor rectangle (so they're clipped to the client area).
+            WindowManager.Flush(spriteBatch);
+            var oldScissorRectangle = spriteBatch.GraphicsDevice.ScissorRectangle;
+            spriteBatch.GraphicsDevice.ScissorRectangle = new Rectangle(offset.X + Position.X, offset.Y + Position.Y, Position.Width - TextHeight, Position.Height);
+            spriteBatch.GraphicsDevice.RasterizerState = ScissorTestEnable;
+            base.Draw(spriteBatch, offset);
+            WindowManager.Flush(spriteBatch);
+            spriteBatch.GraphicsDevice.ScissorRectangle = oldScissorRectangle;
+            spriteBatch.GraphicsDevice.RasterizerState = RasterizerState.CullCounterClockwise;
+        }
+
+        internal override bool HandleUserInput(WindowMouseEvent e)
+        {
+            if (UserInput.IsMouseLeftButtonDown)
+            {
+                Client.Position.Height = Client.CurrentTop;
+                if (e.MouseDownPosition.X > Position.Right - TextHeight)
+                {
+                    var thumbOffset = (int)((float)(Position.Height - 3 * TextHeight) * (float)ScrollPosition / (float)ScrollSize);
+
+                    // Mouse down occured within the scrollbar.
+                    if (e.MouseDownPosition.Y < Position.Top + TextHeight)
+                        // Mouse down occured on top button.
+                        SetScrollPosition(ScrollPosition - 10);
+                    else if (e.MouseDownPosition.Y < Position.Top + TextHeight + thumbOffset)
+                        // Mouse down occured on top gutter.
+                        SetScrollPosition(ScrollPosition - 100);
+                    else if (e.MouseDownPosition.Y > Position.Bottom - TextHeight)
+                        // Mouse down occured on bottom button.
+                        SetScrollPosition(ScrollPosition + 10);
+                    else if (e.MouseDownPosition.Y > Position.Top + 2 * TextHeight + thumbOffset)
+                        // Mouse down occured on bottom gutter.
+                        SetScrollPosition(ScrollPosition + 100);
+                    return true;
+                }
+            }
+            return base.HandleUserInput(e);
+        }
+
+        public override int RemainingWidth
+        {
+            get
+            {
+                return base.RemainingWidth - TextHeight;
+            }
+        }
+
+        public override int ScrollSize
+        {
+            get
+            {
+                return Client.CurrentTop - Position.Height;
+            }
+        }
+
+        public override void SetScrollPosition(int position)
+        {
+            position = Math.Max(0, Math.Min(Math.Max(0, ScrollSize), position));
+            Client.MoveBy(0, ScrollPosition - position);
+            ScrollPosition = position;
+        }
+    }
+}