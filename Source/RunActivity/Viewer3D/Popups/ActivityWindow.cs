--- conflicted
+++ resolved
@@ -1,716 +1,357 @@
-<<<<<<< HEAD
-﻿// COPYRIGHT 2011, 2012, 2013, 2014, 2015 by the Open Rails project.
-// 
-// This file is part of Open Rails.
-// 
-// Open Rails is free software: you can redistribute it and/or modify
-// it under the terms of the GNU General Public License as published by
-// the Free Software Foundation, either version 3 of the License, or
-// (at your option) any later version.
-// 
-// Open Rails is distributed in the hope that it will be useful,
-// but WITHOUT ANY WARRANTY; without even the implied warranty of
-// MERCHANTABILITY or FITNESS FOR A PARTICULAR PURPOSE.  See the
-// GNU General Public License for more details.
-// 
-// You should have received a copy of the GNU General Public License
-// along with Open Rails.  If not, see <http://www.gnu.org/licenses/>.
-
-// This file is the responsibility of the 3D & Environment Team. 
-
-using Microsoft.Xna.Framework;
-using Microsoft.Xna.Framework.Graphics;
-using Orts.Simulation;
-using ORTS.Common;
-using System;
-using System.Linq;
-
-namespace Orts.Viewer3D.Popups
-{
-    public class ActivityWindow : Window
-    {
-        int WindowHeightMin = 0;
-        int WindowHeightMax = 0;
-
-        Activity Activity;
-        ControlLayoutScrollbox MessageScroller;
-        TextFlow Message;
-        Label EventNameLabel;
-        Label ResumeLabel;
-        Label CloseLabel;
-        Label QuitLabel;
-        Label StatusLabel;
-        DateTime PopupTime;
-
-        public ActivityWindow(WindowManager owner)
-            : base(owner, Window.DecorationSize.X + owner.TextFontDefault.Height * 40, Window.DecorationSize.Y + owner.TextFontDefault.Height * 12 /* 10 lines + 2 lines of controls */ + ControlLayout.SeparatorSize * 2, Viewer.Catalog.GetString("Activity Events"))
-        {
-            WindowHeightMin = Location.Height;
-            WindowHeightMax = Location.Height + owner.TextFontDefault.Height * 10; // Add another 10 lines for longer messages.
-            Activity = Owner.Viewer.Simulator.ActivityRun;
-        }
-
-        protected override ControlLayout Layout(ControlLayout layout)
-        {
-            var originalMessage = Message == null ? null : Message.Text;
-            var originalResumeLabel = ResumeLabel == null ? null : ResumeLabel.Text;
-            var originalCloseLabel = CloseLabel == null ? null : CloseLabel.Text;
-            var originalQuitLabel = QuitLabel == null ? null : QuitLabel.Text;
-            var originalEventNameLabel = EventNameLabel == null ? null : EventNameLabel.Text;
-            var originalStatusLabel = StatusLabel == null ? null : StatusLabel.Text;
-            var originalStatusLabelColor = StatusLabel == null ? null : new Color?(StatusLabel.Color);
-
-            var vbox = base.Layout(layout).AddLayoutVertical();
-            {
-                var hbox = vbox.AddLayoutHorizontal(vbox.RemainingHeight - (ControlLayout.SeparatorSize + vbox.TextHeight) * 2);
-                var scrollbox = hbox.AddLayoutScrollboxVertical(hbox.RemainingWidth);
-                scrollbox.Add(Message = new TextFlow(scrollbox.RemainingWidth - scrollbox.TextHeight, originalMessage));
-                MessageScroller = (ControlLayoutScrollbox)hbox.Controls.Last();
-            }
-            vbox.AddHorizontalSeparator();
-            {
-                var hbox = vbox.AddLayoutHorizontalLineOfText();
-                var boxWidth = hbox.RemainingWidth / 3;
-                hbox.Add(ResumeLabel = new Label(boxWidth, hbox.RemainingHeight, originalResumeLabel, LabelAlignment.Center));
-                hbox.Add(CloseLabel = new Label(boxWidth, hbox.RemainingHeight, originalCloseLabel, LabelAlignment.Center));
-                hbox.Add(QuitLabel = new Label(boxWidth, hbox.RemainingHeight, originalQuitLabel, LabelAlignment.Center));
-                ResumeLabel.Click += new Action<Control, Point>(ResumeActivity_Click);
-                CloseLabel.Click += new Action<Control, Point>(CloseBox_Click);
-                QuitLabel.Click += new Action<Control, Point>(QuitActivity_Click);
-            }
-            vbox.AddHorizontalSeparator();
-            {
-                var hbox = vbox.AddLayoutHorizontalLineOfText();
-                var boxWidth = hbox.RemainingWidth / 2;
-                hbox.Add(EventNameLabel = new Label(boxWidth, hbox.RemainingHeight, originalEventNameLabel, LabelAlignment.Left));
-                hbox.Add(StatusLabel = new Label(boxWidth, hbox.RemainingHeight, originalStatusLabel, LabelAlignment.Left));
-                StatusLabel.Color = originalStatusLabelColor.HasValue ? originalStatusLabelColor.Value : Color.LightSalmon;
-            }
-            return vbox;
-        }
-
-        void ResumeActivity_Click(Control arg1, Point arg2)
-        {
-            TimeSpan diff = DateTime.Now - PopupTime;
-            if (Owner.Viewer.Simulator.Paused)
-                new ResumeActivityCommand(Owner.Viewer.Log, EventNameLabel.Text, diff.TotalMilliseconds / 1000);
-            //it's a toggle click
-            else
-                new PauseActivityCommand(Owner.Viewer.Log, EventNameLabel.Text, diff.TotalMilliseconds / 1000);
-        }
-
-        void CloseBox_Click(Control arg1, Point arg2)
-        {
-            TimeSpan diff = DateTime.Now - PopupTime;
-            new CloseAndResumeActivityCommand(Owner.Viewer.Log, EventNameLabel.Text, diff.TotalMilliseconds / 1000);
-        }
-
-        void QuitActivity_Click(Control arg1, Point arg2)
-        {
-            TimeSpan diff = DateTime.Now - PopupTime;
-            new QuitActivityCommand(Owner.Viewer.Log, EventNameLabel.Text, diff.TotalMilliseconds / 1000);
-        }
-
-        public void QuitActivity()
-        {
-            this.Visible = false;
-            this.Activity.IsActivityWindowOpen = this.Visible;
-            this.Activity.TriggeredEvent = null;
-            Owner.Viewer.Simulator.Paused = false;   // Move to Viewer3D?
-            this.Activity.IsActivityResumed = !Owner.Viewer.Simulator.Paused;
-            Activity.IsComplete = true;
-            if (Owner.Viewer.Simulator.IsReplaying) Owner.Viewer.Simulator.Confirmer.Confirm(CabControl.Activity, CabSetting.Off);
-            Owner.Viewer.Game.PopState();
-        }
-
-        public void CloseBox()
-        {
-            this.Visible = false;
-            this.Activity.IsActivityWindowOpen = this.Visible;
-            this.Activity.TriggeredEvent = null;
-            Activity.NewMsgFromNewPlayer = false;
-            Owner.Viewer.Simulator.Paused = false;   // Move to Viewer3D?
-            this.Activity.IsActivityResumed = !Owner.Viewer.Simulator.Paused;
-            if (Owner.Viewer.Simulator.IsReplaying) Owner.Viewer.Simulator.Confirmer.Confirm(CabControl.Activity, CabSetting.On);
-        }
-
-        public void ResumeActivity()
-        {
-            this.Activity.TriggeredEvent = null;
-            Owner.Viewer.Simulator.Paused = false;   // Move to Viewer3D?
-            Activity.IsActivityResumed = !Owner.Viewer.Simulator.Paused;
-            if (Owner.Viewer.Simulator.IsReplaying) Owner.Viewer.Simulator.Confirmer.Confirm(CabControl.Activity, CabSetting.On);
-            ResumeMenu();
-        }
-
-        public void PauseActivity()
-        {
-            Owner.Viewer.Simulator.Paused = true;   // Move to Viewer3D?
-            Activity.IsActivityResumed = !Owner.Viewer.Simulator.Paused;
-            if (Owner.Viewer.Simulator.IsReplaying) Owner.Viewer.Simulator.Confirmer.Confirm(CabControl.Activity, CabSetting.On);
-            ResumeMenu();
-        }
-        
-        public override void PrepareFrame(ElapsedTime elapsedTime, bool updateFull)
-        {
-            base.PrepareFrame(elapsedTime, updateFull);
-
-            if (updateFull)
-            {
-                var act = Owner.Viewer.Simulator.ActivityRun;
-                if (act != null)
-                {
-                    var e = Activity.ReopenActivityWindow ? Activity.LastTriggeredEvent : Activity.TriggeredEvent;
-                    if (e != null)
-                    {
-                        if (Activity.IsComplete)
-                        {
-                            if (Owner.Viewer.Settings.DebriefActivityEval && !Owner.Viewer.HelpWindow.Visible)
-                            {//Show evaluation info.
-                                Owner.Viewer.HelpWindow.Visible = false;
-                                //TO DO: Change next lines to one line. 
-                                Owner.Viewer.HelpWindow.TabAction();
-                                Owner.Viewer.HelpWindow.TabAction();
-                                Owner.Viewer.HelpWindow.TabAction();
-                                Owner.Viewer.HelpWindow.TabAction();
-                            }
-                            Visible = Activity.IsActivityWindowOpen = Owner.Viewer.HelpWindow.ActivityUpdated = Owner.Viewer.Simulator.Paused = true;
-                            ComposeMenu(e.ParsedObject.Name, Viewer.Catalog.GetStringFmt("This activity has ended {0}.\nFor a detailed evaluation, see the Help Window (F1).",
-                                Activity.IsSuccessful ? Viewer.Catalog.GetString("") : Viewer.Catalog.GetString("without success")));
-                            EndMenu();
-                        }
-                        else
-                        {
-                            var text = e.ParsedObject.Outcomes.DisplayMessage;
-                            if (!String.IsNullOrEmpty(text))
-                            {
-                                if (Activity.ReopenActivityWindow)
-                                {
-                                    ComposeMenu(e.ParsedObject.Name, text);
-                                    if (Activity.IsActivityResumed)
-                                    {
-                                        ResumeActivity();
-                                        CloseMenu();
-                                    }
-                                    else
-                                    {
-                                        Owner.Viewer.Simulator.Paused = true;
-                                        ResumeMenu();
-                                        PopupTime = DateTime.Now;
-                                    }
-                                }
-                                else
-                                {
-                                    // Only needs updating the first time through
-                                    if (!Owner.Viewer.Simulator.Paused && Visible == false)
-                                    {
-                                        Owner.Viewer.Simulator.Paused = e.ParsedObject.ORTSContinue < 0 ? true : false;
-                                        if (e.ParsedObject.ORTSContinue != 0)
-                                        {
-                                            ComposeMenu(e.ParsedObject.Name, text);
-                                            if (e.ParsedObject.ORTSContinue < 0) ResumeMenu();
-                                            else NoPauseMenu();
-                                        }
-                                        PopupTime = DateTime.Now;
-                                    }
-                                }
-                                Visible = Owner.Viewer.HelpWindow.ActivityUpdated = true;
-                            }
-                            else
-                            {
-                                // Cancel the event as pop-up not needed.
-                                Activity.TriggeredEvent = null;
-                            }
-                            TimeSpan diff1 = DateTime.Now - PopupTime;
-                            if (Visible && e.ParsedObject.ORTSContinue >= 0 && diff1.TotalSeconds >= e.ParsedObject.ORTSContinue && !Owner.Viewer.Simulator.Paused)
-                            {
-                                CloseBox();
-                            }
-                        }
-                    }
-                    else if (Activity.NewMsgFromNewPlayer)
-                    {
-                        // Displays messages related to actual player train, when not coincident with initial player train
-                        var text = Activity.MsgFromNewPlayer;
-                        if (!String.IsNullOrEmpty(text))
-                        {
-                            if (Activity.ReopenActivityWindow)
-                            {
-                                ComposeActualPlayerTrainMenu(Owner.Viewer.PlayerTrain.Name, text);
-                                if (Activity.IsActivityResumed)
-                                {
-                                    ResumeActivity();
-                                    CloseMenu();
-                                }
-                                else
-                                {
-                                    Owner.Viewer.Simulator.Paused = true;
-                                    ResumeMenu();
-                                    PopupTime = DateTime.Now;
-                                }
-                            }
-                            else
-                            {
-                                // Only needs updating the first time through
-                                if (!Owner.Viewer.Simulator.Paused && Visible == false)
-                                {
-                                    ComposeActualPlayerTrainMenu(Owner.Viewer.PlayerTrain.Name, text);
-                                    NoPauseMenu();
-                                    PopupTime = DateTime.Now;
-                                }
-                                else if (Owner.Viewer.Simulator.Paused)
-                                {
-                                    ResumeMenu();
-                                }
-                            }
-                            Visible = true;
-                        }
-                        else
-                        {
-                            Activity.NewMsgFromNewPlayer = false;
-                        }
-                        TimeSpan diff1 = DateTime.Now - PopupTime;
-                        if (Visible && diff1.TotalSeconds >= 10 && !Owner.Viewer.Simulator.Paused)
-                        {
-                            CloseBox();
-                            Activity.NewMsgFromNewPlayer = false;
-                        }
-                    }
-
-
-                    Activity.IsActivityResumed = !Owner.Viewer.Simulator.Paused;
-                    Activity.IsActivityWindowOpen = Visible;
-                    Activity.ReopenActivityWindow = false;
-                }
-            }
-        }
-
-        // <CJComment> Would like the dialog box background as solid black to indicate "simulator paused",
-        // and change it later to see-through, if box is left on-screen when simulator resumes.
-        // Don't know how.
-        // </CJComment>
-        void ResumeMenu()
-        {
-            ResumeLabel.Text = Owner.Viewer.Simulator.Paused ? Viewer.Catalog.GetString("Resume") : Viewer.Catalog.GetString("Pause");
-            CloseLabel.Text = Owner.Viewer.Simulator.Paused ? Viewer.Catalog.GetString("Resume and close box") : Viewer.Catalog.GetString("Close box");
-            QuitLabel.Text = Viewer.Catalog.GetString("Quit activity");
-            StatusLabel.Text = Owner.Viewer.Simulator.Paused ? Viewer.Catalog.GetString("Status: Activity paused") : Viewer.Catalog.GetString("Status: Activity resumed");
-            StatusLabel.Color = Owner.Viewer.Simulator.Paused ? Color.LightSalmon : Color.LightGreen;
-        }
-
-        // <CJComment> At this point, would like to change dialog box background from solid to see-through,
-        // but don't know how.
-        // </CJComment>
-        void CloseMenu()
-        {
-            ResumeLabel.Text = "";
-            CloseLabel.Text = Viewer.Catalog.GetString("Close box");
-            QuitLabel.Text = Viewer.Catalog.GetString("Quit activity");
-            StatusLabel.Text = Viewer.Catalog.GetString("Status: Activity resumed");
-            StatusLabel.Color = Color.LightGreen;
-        }
-
-        void EndMenu()
-        {
-            ResumeLabel.Text = "";
-            CloseLabel.Text = Viewer.Catalog.GetString("Resume and close box");
-            QuitLabel.Text = Viewer.Catalog.GetString("End Activity");
-            StatusLabel.Text = Viewer.Catalog.GetString("Status: Activity paused");
-            StatusLabel.Color = Color.LightSalmon;
-        }
-
-        void NoPauseMenu()
-        {
-            ResumeLabel.Text = Viewer.Catalog.GetString("Pause");
-            CloseLabel.Text = Viewer.Catalog.GetString("Close box");
-            QuitLabel.Text = Viewer.Catalog.GetString("Quit activity");
-            StatusLabel.Text = Viewer.Catalog.GetString("Status: Activity running");
-            StatusLabel.Color = Color.LightGreen;
-        }
-
-        void ComposeMenu(string eventLabel, string message)
-        {
-            EventNameLabel.Text = Viewer.Catalog.GetStringFmt("Event: {0}", eventLabel);
-            MessageScroller.SetScrollPosition(0);
-            Message.Text = message;
-            ResizeDialog();
-        }
-
-        void ComposeActualPlayerTrainMenu(string trainName, string message)
-        {
-            EventNameLabel.Text = Viewer.Catalog.GetStringFmt("Train: {0}", trainName.Substring(0, Math.Min(trainName.Length, 20)));
-            MessageScroller.SetScrollPosition(0);
-            Message.Text = message;
-            ResizeDialog();
-        }
-
-        void ResizeDialog()
-        {
-            var desiredHeight = Location.Height + Message.Position.Height - MessageScroller.Position.Height;
-            var newHeight = (int)MathHelper.Clamp(desiredHeight, WindowHeightMin, WindowHeightMax);
-            // Move the dialog up if we're expanding it, or down if not; this keeps the center in the same place.
-            var newTop = Location.Y + (Location.Height - newHeight) / 2;
-            SizeTo(Location.Width, newHeight);
-            MoveTo(Location.X, newTop);
-        }
-    }
-}
-=======
-﻿// COPYRIGHT 2011, 2012, 2013, 2014, 2015 by the Open Rails project.
-// 
-// This file is part of Open Rails.
-// 
-// Open Rails is free software: you can redistribute it and/or modify
-// it under the terms of the GNU General Public License as published by
-// the Free Software Foundation, either version 3 of the License, or
-// (at your option) any later version.
-// 
-// Open Rails is distributed in the hope that it will be useful,
-// but WITHOUT ANY WARRANTY; without even the implied warranty of
-// MERCHANTABILITY or FITNESS FOR A PARTICULAR PURPOSE.  See the
-// GNU General Public License for more details.
-// 
-// You should have received a copy of the GNU General Public License
-// along with Open Rails.  If not, see <http://www.gnu.org/licenses/>.
-
-// This file is the responsibility of the 3D & Environment Team. 
-
-using Microsoft.Xna.Framework;
-using Microsoft.Xna.Framework.Graphics;
-using Orts.Simulation;
-using ORTS.Common;
-using System;
-using System.Linq;
-
-namespace Orts.Viewer3D.Popups
-{
-    public class ActivityWindow : Window
-    {
-        int WindowHeightMin = 0;
-        int WindowHeightMax = 0;
-
-        Activity Activity;
-        ControlLayoutScrollbox MessageScroller;
-        TextFlow Message;
-        Label EventNameLabel;
-        Label ResumeLabel;
-        Label CloseLabel;
-        Label QuitLabel;
-        Label StatusLabel;
-        DateTime PopupTime;
-
-        public ActivityWindow(WindowManager owner)
-            : base(owner, Window.DecorationSize.X + owner.TextFontDefault.Height * 40, Window.DecorationSize.Y + owner.TextFontDefault.Height * 12 /* 10 lines + 2 lines of controls */ + ControlLayout.SeparatorSize * 2, Viewer.Catalog.GetString("Activity Events"))
-        {
-            WindowHeightMin = Location.Height;
-            WindowHeightMax = Location.Height + owner.TextFontDefault.Height * 10; // Add another 10 lines for longer messages.
-            Activity = Owner.Viewer.Simulator.ActivityRun;
-        }
-
-        protected override ControlLayout Layout(ControlLayout layout)
-        {
-            var originalMessage = Message == null ? null : Message.Text;
-            var originalResumeLabel = ResumeLabel == null ? null : ResumeLabel.Text;
-            var originalCloseLabel = CloseLabel == null ? null : CloseLabel.Text;
-            var originalQuitLabel = QuitLabel == null ? null : QuitLabel.Text;
-            var originalEventNameLabel = EventNameLabel == null ? null : EventNameLabel.Text;
-            var originalStatusLabel = StatusLabel == null ? null : StatusLabel.Text;
-            var originalStatusLabelColor = StatusLabel == null ? null : new Color?(StatusLabel.Color);
-
-            var vbox = base.Layout(layout).AddLayoutVertical();
-            {
-                var hbox = vbox.AddLayoutHorizontal(vbox.RemainingHeight - (ControlLayout.SeparatorSize + vbox.TextHeight) * 2);
-                var scrollbox = hbox.AddLayoutScrollboxVertical(hbox.RemainingWidth);
-                scrollbox.Add(Message = new TextFlow(scrollbox.RemainingWidth - scrollbox.TextHeight, originalMessage));
-                MessageScroller = (ControlLayoutScrollbox)hbox.Controls.Last();
-            }
-            vbox.AddHorizontalSeparator();
-            {
-                var hbox = vbox.AddLayoutHorizontalLineOfText();
-                var boxWidth = hbox.RemainingWidth / 3;
-                hbox.Add(ResumeLabel = new Label(boxWidth, hbox.RemainingHeight, originalResumeLabel, LabelAlignment.Center));
-                hbox.Add(CloseLabel = new Label(boxWidth, hbox.RemainingHeight, originalCloseLabel, LabelAlignment.Center));
-                hbox.Add(QuitLabel = new Label(boxWidth, hbox.RemainingHeight, originalQuitLabel, LabelAlignment.Center));
-                ResumeLabel.Click += new Action<Control, Point>(ResumeActivity_Click);
-                CloseLabel.Click += new Action<Control, Point>(CloseBox_Click);
-                QuitLabel.Click += new Action<Control, Point>(QuitActivity_Click);
-            }
-            vbox.AddHorizontalSeparator();
-            {
-                var hbox = vbox.AddLayoutHorizontalLineOfText();
-                var boxWidth = hbox.RemainingWidth / 2;
-                hbox.Add(EventNameLabel = new Label(boxWidth, hbox.RemainingHeight, originalEventNameLabel, LabelAlignment.Left));
-                hbox.Add(StatusLabel = new Label(boxWidth, hbox.RemainingHeight, originalStatusLabel, LabelAlignment.Left));
-                StatusLabel.Color = originalStatusLabelColor.HasValue ? originalStatusLabelColor.Value : Color.LightSalmon;
-            }
-            return vbox;
-        }
-
-        void ResumeActivity_Click(Control arg1, Point arg2)
-        {
-            TimeSpan diff = DateTime.Now - PopupTime;
-            if (Owner.Viewer.Simulator.Paused)
-                new ResumeActivityCommand(Owner.Viewer.Log, EventNameLabel.Text, diff.TotalMilliseconds / 1000);
-            //it's a toggle click
-            else
-                new PauseActivityCommand(Owner.Viewer.Log, EventNameLabel.Text, diff.TotalMilliseconds / 1000);
-        }
-
-        void CloseBox_Click(Control arg1, Point arg2)
-        {
-            TimeSpan diff = DateTime.Now - PopupTime;
-            new CloseAndResumeActivityCommand(Owner.Viewer.Log, EventNameLabel.Text, diff.TotalMilliseconds / 1000);
-        }
-
-        void QuitActivity_Click(Control arg1, Point arg2)
-        {
-            TimeSpan diff = DateTime.Now - PopupTime;
-            new QuitActivityCommand(Owner.Viewer.Log, EventNameLabel.Text, diff.TotalMilliseconds / 1000);
-        }
-
-        public void QuitActivity()
-        {
-            this.Visible = false;
-            this.Activity.IsActivityWindowOpen = this.Visible;
-            this.Activity.TriggeredEvent = null;
-            Owner.Viewer.Simulator.Paused = false;   // Move to Viewer3D?
-            this.Activity.IsActivityResumed = !Owner.Viewer.Simulator.Paused;
-            Activity.IsComplete = true;
-            if (Owner.Viewer.Simulator.IsReplaying) Owner.Viewer.Simulator.Confirmer.Confirm(CabControl.Activity, CabSetting.Off);
-            Owner.Viewer.Game.PopState();
-        }
-
-        public void CloseBox()
-        {
-            this.Visible = false;
-            this.Activity.IsActivityWindowOpen = this.Visible;
-            this.Activity.TriggeredEvent = null;
-            Activity.NewMsgFromNewPlayer = false;
-            Owner.Viewer.Simulator.Paused = false;   // Move to Viewer3D?
-            this.Activity.IsActivityResumed = !Owner.Viewer.Simulator.Paused;
-            if (Owner.Viewer.Simulator.IsReplaying) Owner.Viewer.Simulator.Confirmer.Confirm(CabControl.Activity, CabSetting.On);
-        }
-
-        public void ResumeActivity()
-        {
-            this.Activity.TriggeredEvent = null;
-            Owner.Viewer.Simulator.Paused = false;   // Move to Viewer3D?
-            Activity.IsActivityResumed = !Owner.Viewer.Simulator.Paused;
-            if (Owner.Viewer.Simulator.IsReplaying) Owner.Viewer.Simulator.Confirmer.Confirm(CabControl.Activity, CabSetting.On);
-            ResumeMenu();
-        }
-
-        public void PauseActivity()
-        {
-            Owner.Viewer.Simulator.Paused = true;   // Move to Viewer3D?
-            Activity.IsActivityResumed = !Owner.Viewer.Simulator.Paused;
-            if (Owner.Viewer.Simulator.IsReplaying) Owner.Viewer.Simulator.Confirmer.Confirm(CabControl.Activity, CabSetting.On);
-            ResumeMenu();
-        }
-        
-        public override void PrepareFrame(ElapsedTime elapsedTime, bool updateFull)
-        {
-            base.PrepareFrame(elapsedTime, updateFull);
-
-            if (updateFull)
-            {
-                var act = Owner.Viewer.Simulator.ActivityRun;
-                if (act != null)
-                {
-                    var e = Activity.ReopenActivityWindow ? Activity.LastTriggeredEvent : Activity.TriggeredEvent;
-                    if (e != null)
-                    {
-                        if (Activity.IsComplete)
-                        {
-                            if (Owner.Viewer.Settings.DebriefActivityEval && !Owner.Viewer.HelpWindow.Visible)
-                            {//Show evaluation info.
-                                Owner.Viewer.HelpWindow.Visible = false;
-                                //TO DO: Change next lines to one line. 
-                                Owner.Viewer.HelpWindow.TabAction();
-                                Owner.Viewer.HelpWindow.TabAction();
-                                Owner.Viewer.HelpWindow.TabAction();
-                                Owner.Viewer.HelpWindow.TabAction();
-                            }
-                            Visible = Activity.IsActivityWindowOpen = Owner.Viewer.HelpWindow.ActivityUpdated = Owner.Viewer.Simulator.Paused = true;
-                            ComposeMenu(e.ParsedObject.Name, Viewer.Catalog.GetStringFmt("This activity has ended {0}.\nFor a detailed evaluation, see the Help Window (F1).",
-                                Activity.IsSuccessful ? Viewer.Catalog.GetString("") : Viewer.Catalog.GetString("without success")));
-                            EndMenu();
-                        }
-                        else
-                        {
-                            var text = e.ParsedObject.Outcomes.DisplayMessage;
-                            if (!String.IsNullOrEmpty(text))
-                            {
-                                if (Activity.ReopenActivityWindow)
-                                {
-                                    ComposeMenu(e.ParsedObject.Name, text);
-                                    if (Activity.IsActivityResumed)
-                                    {
-                                        ResumeActivity();
-                                        CloseMenu();
-                                    }
-                                    else
-                                    {
-                                        Owner.Viewer.Simulator.Paused = true;
-                                        ResumeMenu();
-                                        PopupTime = DateTime.Now;
-                                    }
-                                    Visible = Owner.Viewer.HelpWindow.ActivityUpdated = true;
-                                }
-                                else
-                                {
-                                    // Only needs updating the first time through
-                                    if (!Owner.Viewer.Simulator.Paused && Visible == false)
-                                    {
-                                        Owner.Viewer.Simulator.Paused = e.ParsedObject.ORTSContinue < 0 ? true : false;
-                                        if (e.ParsedObject.ORTSContinue != 0)
-                                        {
-                                            ComposeMenu(e.ParsedObject.Name, text);
-                                            if (e.ParsedObject.ORTSContinue < 0) ResumeMenu();
-                                            else NoPauseMenu();
-                                        }
-                                        PopupTime = DateTime.Now;
-                                        Visible = Owner.Viewer.HelpWindow.ActivityUpdated = true;
-                                    }
-                                }                              
-                            }
-                            else
-                            {
-                                // Cancel the event as pop-up not needed.
-                                Activity.TriggeredEvent = null;
-                            }
-                            TimeSpan diff1 = DateTime.Now - PopupTime;
-                            if (Visible && e.ParsedObject.ORTSContinue >= 0 && diff1.TotalSeconds >= e.ParsedObject.ORTSContinue && !Owner.Viewer.Simulator.Paused)
-                            {
-                                CloseBox();
-                            }
-                        }
-                    }
-                    else if (Activity.NewMsgFromNewPlayer)
-                    {
-                        // Displays messages related to actual player train, when not coincident with initial player train
-                        var text = Activity.MsgFromNewPlayer;
-                        if (!String.IsNullOrEmpty(text))
-                        {
-                            if (Activity.ReopenActivityWindow)
-                            {
-                                ComposeActualPlayerTrainMenu(Owner.Viewer.PlayerTrain.Name, text);
-                                if (Activity.IsActivityResumed)
-                                {
-                                    ResumeActivity();
-                                    CloseMenu();
-                                }
-                                else
-                                {
-                                    Owner.Viewer.Simulator.Paused = true;
-                                    ResumeMenu();
-                                    PopupTime = DateTime.Now;
-                                }
-                            }
-                            else
-                            {
-                                // Only needs updating the first time through
-                                if (!Owner.Viewer.Simulator.Paused && Visible == false)
-                                {
-                                    ComposeActualPlayerTrainMenu(Owner.Viewer.PlayerTrain.Name, text);
-                                    NoPauseMenu();
-                                    PopupTime = DateTime.Now;
-                                }
-                                else if (Owner.Viewer.Simulator.Paused)
-                                {
-                                    ResumeMenu();
-                                }
-                            }
-                            Visible = true;
-                        }
-                        else
-                        {
-                            Activity.NewMsgFromNewPlayer = false;
-                        }
-                        TimeSpan diff1 = DateTime.Now - PopupTime;
-                        if (Visible && diff1.TotalSeconds >= 10 && !Owner.Viewer.Simulator.Paused)
-                        {
-                            CloseBox();
-                            Activity.NewMsgFromNewPlayer = false;
-                        }
-                    }
-
-
-                    Activity.IsActivityResumed = !Owner.Viewer.Simulator.Paused;
-                    Activity.IsActivityWindowOpen = Visible;
-                    Activity.ReopenActivityWindow = false;
-                }
-            }
-        }
-
-        // <CJComment> Would like the dialog box background as solid black to indicate "simulator paused",
-        // and change it later to see-through, if box is left on-screen when simulator resumes.
-        // Don't know how.
-        // </CJComment>
-        void ResumeMenu()
-        {
-            ResumeLabel.Text = Owner.Viewer.Simulator.Paused ? Viewer.Catalog.GetString("Resume") : Viewer.Catalog.GetString("Pause");
-            CloseLabel.Text = Owner.Viewer.Simulator.Paused ? Viewer.Catalog.GetString("Resume and close box") : Viewer.Catalog.GetString("Close box");
-            QuitLabel.Text = Viewer.Catalog.GetString("Quit activity");
-            StatusLabel.Text = Owner.Viewer.Simulator.Paused ? Viewer.Catalog.GetString("Status: Activity paused") : Viewer.Catalog.GetString("Status: Activity resumed");
-            StatusLabel.Color = Owner.Viewer.Simulator.Paused ? Color.LightSalmon : Color.LightGreen;
-        }
-
-        // <CJComment> At this point, would like to change dialog box background from solid to see-through,
-        // but don't know how.
-        // </CJComment>
-        void CloseMenu()
-        {
-            ResumeLabel.Text = "";
-            CloseLabel.Text = Viewer.Catalog.GetString("Close box");
-            QuitLabel.Text = Viewer.Catalog.GetString("Quit activity");
-            StatusLabel.Text = Viewer.Catalog.GetString("Status: Activity resumed");
-            StatusLabel.Color = Color.LightGreen;
-        }
-
-        void EndMenu()
-        {
-            ResumeLabel.Text = "";
-            CloseLabel.Text = Viewer.Catalog.GetString("Resume and close box");
-            QuitLabel.Text = Viewer.Catalog.GetString("End Activity");
-            StatusLabel.Text = Viewer.Catalog.GetString("Status: Activity paused");
-            StatusLabel.Color = Color.LightSalmon;
-        }
-
-        void NoPauseMenu()
-        {
-            ResumeLabel.Text = Viewer.Catalog.GetString("Pause");
-            CloseLabel.Text = Viewer.Catalog.GetString("Close box");
-            QuitLabel.Text = Viewer.Catalog.GetString("Quit activity");
-            StatusLabel.Text = Viewer.Catalog.GetString("Status: Activity running");
-            StatusLabel.Color = Color.LightGreen;
-        }
-
-        void ComposeMenu(string eventLabel, string message)
-        {
-            EventNameLabel.Text = Viewer.Catalog.GetStringFmt("Event: {0}", eventLabel);
-            MessageScroller.SetScrollPosition(0);
-            Message.Text = message;
-            ResizeDialog();
-        }
-
-        void ComposeActualPlayerTrainMenu(string trainName, string message)
-        {
-            EventNameLabel.Text = Viewer.Catalog.GetStringFmt("Train: {0}", trainName.Substring(0, Math.Min(trainName.Length, 20)));
-            MessageScroller.SetScrollPosition(0);
-            Message.Text = message;
-            ResizeDialog();
-        }
-
-        void ResizeDialog()
-        {
-            var desiredHeight = Location.Height + Message.Position.Height - MessageScroller.Position.Height;
-            var newHeight = (int)MathHelper.Clamp(desiredHeight, WindowHeightMin, WindowHeightMax);
-            // Move the dialog up if we're expanding it, or down if not; this keeps the center in the same place.
-            var newTop = Location.Y + (Location.Height - newHeight) / 2;
-            SizeTo(Location.Width, newHeight);
-            MoveTo(Location.X, newTop);
-        }
-    }
-}
->>>>>>> 15747a12
+﻿// COPYRIGHT 2011, 2012, 2013, 2014, 2015 by the Open Rails project.
+// 
+// This file is part of Open Rails.
+// 
+// Open Rails is free software: you can redistribute it and/or modify
+// it under the terms of the GNU General Public License as published by
+// the Free Software Foundation, either version 3 of the License, or
+// (at your option) any later version.
+// 
+// Open Rails is distributed in the hope that it will be useful,
+// but WITHOUT ANY WARRANTY; without even the implied warranty of
+// MERCHANTABILITY or FITNESS FOR A PARTICULAR PURPOSE.  See the
+// GNU General Public License for more details.
+// 
+// You should have received a copy of the GNU General Public License
+// along with Open Rails.  If not, see <http://www.gnu.org/licenses/>.
+
+// This file is the responsibility of the 3D & Environment Team. 
+
+using Microsoft.Xna.Framework;
+using Microsoft.Xna.Framework.Graphics;
+using Orts.Simulation;
+using ORTS.Common;
+using System;
+using System.Linq;
+
+namespace Orts.Viewer3D.Popups
+{
+    public class ActivityWindow : Window
+    {
+        int WindowHeightMin = 0;
+        int WindowHeightMax = 0;
+
+        Activity Activity;
+        ControlLayoutScrollbox MessageScroller;
+        TextFlow Message;
+        Label EventNameLabel;
+        Label ResumeLabel;
+        Label CloseLabel;
+        Label QuitLabel;
+        Label StatusLabel;
+        DateTime PopupTime;
+
+        public ActivityWindow(WindowManager owner)
+            : base(owner, Window.DecorationSize.X + owner.TextFontDefault.Height * 40, Window.DecorationSize.Y + owner.TextFontDefault.Height * 12 /* 10 lines + 2 lines of controls */ + ControlLayout.SeparatorSize * 2, Viewer.Catalog.GetString("Activity Events"))
+        {
+            WindowHeightMin = Location.Height;
+            WindowHeightMax = Location.Height + owner.TextFontDefault.Height * 10; // Add another 10 lines for longer messages.
+            Activity = Owner.Viewer.Simulator.ActivityRun;
+        }
+
+        protected override ControlLayout Layout(ControlLayout layout)
+        {
+            var originalMessage = Message == null ? null : Message.Text;
+            var originalResumeLabel = ResumeLabel == null ? null : ResumeLabel.Text;
+            var originalCloseLabel = CloseLabel == null ? null : CloseLabel.Text;
+            var originalQuitLabel = QuitLabel == null ? null : QuitLabel.Text;
+            var originalEventNameLabel = EventNameLabel == null ? null : EventNameLabel.Text;
+            var originalStatusLabel = StatusLabel == null ? null : StatusLabel.Text;
+            var originalStatusLabelColor = StatusLabel == null ? null : new Color?(StatusLabel.Color);
+
+            var vbox = base.Layout(layout).AddLayoutVertical();
+            {
+                var hbox = vbox.AddLayoutHorizontal(vbox.RemainingHeight - (ControlLayout.SeparatorSize + vbox.TextHeight) * 2);
+                var scrollbox = hbox.AddLayoutScrollboxVertical(hbox.RemainingWidth);
+                scrollbox.Add(Message = new TextFlow(scrollbox.RemainingWidth - scrollbox.TextHeight, originalMessage));
+                MessageScroller = (ControlLayoutScrollbox)hbox.Controls.Last();
+            }
+            vbox.AddHorizontalSeparator();
+            {
+                var hbox = vbox.AddLayoutHorizontalLineOfText();
+                var boxWidth = hbox.RemainingWidth / 3;
+                hbox.Add(ResumeLabel = new Label(boxWidth, hbox.RemainingHeight, originalResumeLabel, LabelAlignment.Center));
+                hbox.Add(CloseLabel = new Label(boxWidth, hbox.RemainingHeight, originalCloseLabel, LabelAlignment.Center));
+                hbox.Add(QuitLabel = new Label(boxWidth, hbox.RemainingHeight, originalQuitLabel, LabelAlignment.Center));
+                ResumeLabel.Click += new Action<Control, Point>(ResumeActivity_Click);
+                CloseLabel.Click += new Action<Control, Point>(CloseBox_Click);
+                QuitLabel.Click += new Action<Control, Point>(QuitActivity_Click);
+            }
+            vbox.AddHorizontalSeparator();
+            {
+                var hbox = vbox.AddLayoutHorizontalLineOfText();
+                var boxWidth = hbox.RemainingWidth / 2;
+                hbox.Add(EventNameLabel = new Label(boxWidth, hbox.RemainingHeight, originalEventNameLabel, LabelAlignment.Left));
+                hbox.Add(StatusLabel = new Label(boxWidth, hbox.RemainingHeight, originalStatusLabel, LabelAlignment.Left));
+                StatusLabel.Color = originalStatusLabelColor.HasValue ? originalStatusLabelColor.Value : Color.LightSalmon;
+            }
+            return vbox;
+        }
+
+        void ResumeActivity_Click(Control arg1, Point arg2)
+        {
+            TimeSpan diff = DateTime.Now - PopupTime;
+            if (Owner.Viewer.Simulator.Paused)
+                new ResumeActivityCommand(Owner.Viewer.Log, EventNameLabel.Text, diff.TotalMilliseconds / 1000);
+            //it's a toggle click
+            else
+                new PauseActivityCommand(Owner.Viewer.Log, EventNameLabel.Text, diff.TotalMilliseconds / 1000);
+        }
+
+        void CloseBox_Click(Control arg1, Point arg2)
+        {
+            TimeSpan diff = DateTime.Now - PopupTime;
+            new CloseAndResumeActivityCommand(Owner.Viewer.Log, EventNameLabel.Text, diff.TotalMilliseconds / 1000);
+        }
+
+        void QuitActivity_Click(Control arg1, Point arg2)
+        {
+            TimeSpan diff = DateTime.Now - PopupTime;
+            new QuitActivityCommand(Owner.Viewer.Log, EventNameLabel.Text, diff.TotalMilliseconds / 1000);
+        }
+
+        public void QuitActivity()
+        {
+            this.Visible = false;
+            this.Activity.IsActivityWindowOpen = this.Visible;
+            this.Activity.TriggeredEvent = null;
+            Owner.Viewer.Simulator.Paused = false;   // Move to Viewer3D?
+            this.Activity.IsActivityResumed = !Owner.Viewer.Simulator.Paused;
+            Activity.IsComplete = true;
+            if (Owner.Viewer.Simulator.IsReplaying) Owner.Viewer.Simulator.Confirmer.Confirm(CabControl.Activity, CabSetting.Off);
+            Owner.Viewer.Game.PopState();
+        }
+
+        public void CloseBox()
+        {
+            this.Visible = false;
+            this.Activity.IsActivityWindowOpen = this.Visible;
+            this.Activity.TriggeredEvent = null;
+            Activity.NewMsgFromNewPlayer = false;
+            Owner.Viewer.Simulator.Paused = false;   // Move to Viewer3D?
+            this.Activity.IsActivityResumed = !Owner.Viewer.Simulator.Paused;
+            if (Owner.Viewer.Simulator.IsReplaying) Owner.Viewer.Simulator.Confirmer.Confirm(CabControl.Activity, CabSetting.On);
+        }
+
+        public void ResumeActivity()
+        {
+            this.Activity.TriggeredEvent = null;
+            Owner.Viewer.Simulator.Paused = false;   // Move to Viewer3D?
+            Activity.IsActivityResumed = !Owner.Viewer.Simulator.Paused;
+            if (Owner.Viewer.Simulator.IsReplaying) Owner.Viewer.Simulator.Confirmer.Confirm(CabControl.Activity, CabSetting.On);
+            ResumeMenu();
+        }
+
+        public void PauseActivity()
+        {
+            Owner.Viewer.Simulator.Paused = true;   // Move to Viewer3D?
+            Activity.IsActivityResumed = !Owner.Viewer.Simulator.Paused;
+            if (Owner.Viewer.Simulator.IsReplaying) Owner.Viewer.Simulator.Confirmer.Confirm(CabControl.Activity, CabSetting.On);
+            ResumeMenu();
+        }
+        
+        public override void PrepareFrame(ElapsedTime elapsedTime, bool updateFull)
+        {
+            base.PrepareFrame(elapsedTime, updateFull);
+
+            if (updateFull)
+            {
+                var act = Owner.Viewer.Simulator.ActivityRun;
+                if (act != null)
+                {
+                    var e = Activity.ReopenActivityWindow ? Activity.LastTriggeredEvent : Activity.TriggeredEvent;
+                    if (e != null)
+                    {
+                        if (Activity.IsComplete)
+                        {
+                            if (Owner.Viewer.Settings.DebriefActivityEval && !Owner.Viewer.HelpWindow.Visible)
+                            {//Show evaluation info.
+                                Owner.Viewer.HelpWindow.Visible = false;
+                                //TO DO: Change next lines to one line. 
+                                Owner.Viewer.HelpWindow.TabAction();
+                                Owner.Viewer.HelpWindow.TabAction();
+                                Owner.Viewer.HelpWindow.TabAction();
+                                Owner.Viewer.HelpWindow.TabAction();
+                            }
+                            Visible = Activity.IsActivityWindowOpen = Owner.Viewer.HelpWindow.ActivityUpdated = Owner.Viewer.Simulator.Paused = true;
+                            ComposeMenu(e.ParsedObject.Name, Viewer.Catalog.GetStringFmt("This activity has ended {0}.\nFor a detailed evaluation, see the Help Window (F1).",
+                                Activity.IsSuccessful ? Viewer.Catalog.GetString("") : Viewer.Catalog.GetString("without success")));
+                            EndMenu();
+                        }
+                        else
+                        {
+                            var text = e.ParsedObject.Outcomes.DisplayMessage;
+                            if (!String.IsNullOrEmpty(text))
+                            {
+                                if (Activity.ReopenActivityWindow)
+                                {
+                                    ComposeMenu(e.ParsedObject.Name, text);
+                                    if (Activity.IsActivityResumed)
+                                    {
+                                        ResumeActivity();
+                                        CloseMenu();
+                                    }
+                                    else
+                                    {
+                                        Owner.Viewer.Simulator.Paused = true;
+                                        ResumeMenu();
+                                        PopupTime = DateTime.Now;
+                                    }
+                                    Visible = Owner.Viewer.HelpWindow.ActivityUpdated = true;
+                                }
+                                else
+                                {
+                                    // Only needs updating the first time through
+                                    if (!Owner.Viewer.Simulator.Paused && Visible == false)
+                                    {
+                                        Owner.Viewer.Simulator.Paused = e.ParsedObject.ORTSContinue < 0 ? true : false;
+                                        if (e.ParsedObject.ORTSContinue != 0)
+                                        {
+                                            ComposeMenu(e.ParsedObject.Name, text);
+                                            if (e.ParsedObject.ORTSContinue < 0) ResumeMenu();
+                                            else NoPauseMenu();
+                                        }
+                                        PopupTime = DateTime.Now;
+                                        Visible = Owner.Viewer.HelpWindow.ActivityUpdated = true;
+                                    }
+                                }                              
+                            }
+                            else
+                            {
+                                // Cancel the event as pop-up not needed.
+                                Activity.TriggeredEvent = null;
+                            }
+                            TimeSpan diff1 = DateTime.Now - PopupTime;
+                            if (Visible && e.ParsedObject.ORTSContinue >= 0 && diff1.TotalSeconds >= e.ParsedObject.ORTSContinue && !Owner.Viewer.Simulator.Paused)
+                            {
+                                CloseBox();
+                            }
+                        }
+                    }
+                    else if (Activity.NewMsgFromNewPlayer)
+                    {
+                        // Displays messages related to actual player train, when not coincident with initial player train
+                        var text = Activity.MsgFromNewPlayer;
+                        if (!String.IsNullOrEmpty(text))
+                        {
+                            if (Activity.ReopenActivityWindow)
+                            {
+                                ComposeActualPlayerTrainMenu(Owner.Viewer.PlayerTrain.Name, text);
+                                if (Activity.IsActivityResumed)
+                                {
+                                    ResumeActivity();
+                                    CloseMenu();
+                                }
+                                else
+                                {
+                                    Owner.Viewer.Simulator.Paused = true;
+                                    ResumeMenu();
+                                    PopupTime = DateTime.Now;
+                                }
+                            }
+                            else
+                            {
+                                // Only needs updating the first time through
+                                if (!Owner.Viewer.Simulator.Paused && Visible == false)
+                                {
+                                    ComposeActualPlayerTrainMenu(Owner.Viewer.PlayerTrain.Name, text);
+                                    NoPauseMenu();
+                                    PopupTime = DateTime.Now;
+                                }
+                                else if (Owner.Viewer.Simulator.Paused)
+                                {
+                                    ResumeMenu();
+                                }
+                            }
+                            Visible = true;
+                        }
+                        else
+                        {
+                            Activity.NewMsgFromNewPlayer = false;
+                        }
+                        TimeSpan diff1 = DateTime.Now - PopupTime;
+                        if (Visible && diff1.TotalSeconds >= 10 && !Owner.Viewer.Simulator.Paused)
+                        {
+                            CloseBox();
+                            Activity.NewMsgFromNewPlayer = false;
+                        }
+                    }
+
+
+                    Activity.IsActivityResumed = !Owner.Viewer.Simulator.Paused;
+                    Activity.IsActivityWindowOpen = Visible;
+                    Activity.ReopenActivityWindow = false;
+                }
+            }
+        }
+
+        // <CJComment> Would like the dialog box background as solid black to indicate "simulator paused",
+        // and change it later to see-through, if box is left on-screen when simulator resumes.
+        // Don't know how.
+        // </CJComment>
+        void ResumeMenu()
+        {
+            ResumeLabel.Text = Owner.Viewer.Simulator.Paused ? Viewer.Catalog.GetString("Resume") : Viewer.Catalog.GetString("Pause");
+            CloseLabel.Text = Owner.Viewer.Simulator.Paused ? Viewer.Catalog.GetString("Resume and close box") : Viewer.Catalog.GetString("Close box");
+            QuitLabel.Text = Viewer.Catalog.GetString("Quit activity");
+            StatusLabel.Text = Owner.Viewer.Simulator.Paused ? Viewer.Catalog.GetString("Status: Activity paused") : Viewer.Catalog.GetString("Status: Activity resumed");
+            StatusLabel.Color = Owner.Viewer.Simulator.Paused ? Color.LightSalmon : Color.LightGreen;
+        }
+
+        // <CJComment> At this point, would like to change dialog box background from solid to see-through,
+        // but don't know how.
+        // </CJComment>
+        void CloseMenu()
+        {
+            ResumeLabel.Text = "";
+            CloseLabel.Text = Viewer.Catalog.GetString("Close box");
+            QuitLabel.Text = Viewer.Catalog.GetString("Quit activity");
+            StatusLabel.Text = Viewer.Catalog.GetString("Status: Activity resumed");
+            StatusLabel.Color = Color.LightGreen;
+        }
+
+        void EndMenu()
+        {
+            ResumeLabel.Text = "";
+            CloseLabel.Text = Viewer.Catalog.GetString("Resume and close box");
+            QuitLabel.Text = Viewer.Catalog.GetString("End Activity");
+            StatusLabel.Text = Viewer.Catalog.GetString("Status: Activity paused");
+            StatusLabel.Color = Color.LightSalmon;
+        }
+
+        void NoPauseMenu()
+        {
+            ResumeLabel.Text = Viewer.Catalog.GetString("Pause");
+            CloseLabel.Text = Viewer.Catalog.GetString("Close box");
+            QuitLabel.Text = Viewer.Catalog.GetString("Quit activity");
+            StatusLabel.Text = Viewer.Catalog.GetString("Status: Activity running");
+            StatusLabel.Color = Color.LightGreen;
+        }
+
+        void ComposeMenu(string eventLabel, string message)
+        {
+            EventNameLabel.Text = Viewer.Catalog.GetStringFmt("Event: {0}", eventLabel);
+            MessageScroller.SetScrollPosition(0);
+            Message.Text = message;
+            ResizeDialog();
+        }
+
+        void ComposeActualPlayerTrainMenu(string trainName, string message)
+        {
+            EventNameLabel.Text = Viewer.Catalog.GetStringFmt("Train: {0}", trainName.Substring(0, Math.Min(trainName.Length, 20)));
+            MessageScroller.SetScrollPosition(0);
+            Message.Text = message;
+            ResizeDialog();
+        }
+
+        void ResizeDialog()
+        {
+            var desiredHeight = Location.Height + Message.Position.Height - MessageScroller.Position.Height;
+            var newHeight = (int)MathHelper.Clamp(desiredHeight, WindowHeightMin, WindowHeightMax);
+            // Move the dialog up if we're expanding it, or down if not; this keeps the center in the same place.
+            var newTop = Location.Y + (Location.Height - newHeight) / 2;
+            SizeTo(Location.Width, newHeight);
+            MoveTo(Location.X, newTop);
+        }
+    }
+}