--- conflicted
+++ resolved
@@ -1,764 +1,379 @@
-<<<<<<< HEAD
-﻿// COPYRIGHT 2010, 2011, 2012, 2013, 2014, 2015 by the Open Rails project.
-// 
-// This file is part of Open Rails.
-// 
-// Open Rails is free software: you can redistribute it and/or modify
-// it under the terms of the GNU General Public License as published by
-// the Free Software Foundation, either version 3 of the License, or
-// (at your option) any later version.
-// 
-// Open Rails is distributed in the hope that it will be useful,
-// but WITHOUT ANY WARRANTY; without even the implied warranty of
-// MERCHANTABILITY or FITNESS FOR A PARTICULAR PURPOSE.  See the
-// GNU General Public License for more details.
-// 
-// You should have received a copy of the GNU General Public License
-// along with Open Rails.  If not, see <http://www.gnu.org/licenses/>.
-
-// This file is the responsibility of the 3D & Environment Team. 
-
-using Microsoft.Xna.Framework;
-using Microsoft.Xna.Framework.Graphics;
-using ORTS.Common;
-using System;
-using System.IO;
-using System.Reflection;
-
-namespace Orts.Viewer3D.Popups
-{
-    public abstract class Window : RenderPrimitive
-    {
-        const int BaseFontSize = 16; // DO NOT CHANGE without also changing the graphics for the windows.
-
-        public static readonly Point DecorationOffset = new Point(4, 4 + BaseFontSize + 5);
-        public static readonly Point DecorationSize = new Point(4 + 4, 4 + BaseFontSize + 5 + 4);
-        public Matrix XNAWorld;
-
-        protected WindowManager Owner;
-
-        bool visible;
-        Rectangle location;
-
-        readonly string Caption;
-        readonly PropertyInfo SettingsProperty;
-        ControlLayout WindowLayout;
-        VertexDeclaration WindowVertexDeclaration;
-        VertexBuffer WindowVertexBuffer;
-        IndexBuffer WindowIndexBuffer;
-
-        public Window(WindowManager owner, int width, int height, string caption)
-        {
-            Owner = owner;
-            // We need to correct the window height for the ACTUAL font size, so that the title bar is shown correctly.
-            location = new Rectangle(0, 0, width, height - BaseFontSize + owner.TextFontDefault.Height);
-
-            SettingsProperty = Owner.Viewer.Settings.GetType().GetProperty("WindowPosition_" + GetType().Name.Replace("Window", ""));
-            if (SettingsProperty != null)
-            {
-                var value = SettingsProperty.GetValue(Owner.Viewer.Settings, null) as int[];
-                if ((value != null) && (value.Length >= 2))
-                {
-                    location.X = (int)Math.Round((float)value[0] * (Owner.ScreenSize.X - location.Width) / 100);
-                    location.Y = (int)Math.Round((float)value[1] * (Owner.ScreenSize.Y - location.Height) / 100);
-                }
-            }
-
-            Caption = caption;
-            Owner.Add(this);
-        }
-
-        protected internal virtual void Initialize()
-        {
-            VisibilityChanged();
-            LocationChanged();
-            SizeChanged();
-        }
-
-        protected internal virtual void Save(BinaryWriter outf)
-        {
-            outf.Write(visible);
-            outf.Write((float)location.X / (Owner.ScreenSize.X - location.Width));
-            outf.Write((float)location.Y / (Owner.ScreenSize.Y - location.Height));
-        }
-
-        protected internal virtual void Restore(BinaryReader inf)
-        {
-            visible = inf.ReadBoolean();
-            var x = location.X;
-            var y = location.Y;
-            location.X = (int)(inf.ReadSingle() * (Owner.ScreenSize.X - location.Width));
-            location.Y = (int)(inf.ReadSingle() * (Owner.ScreenSize.Y - location.Height));
-            // <CS comment> To move the window background to the correct position this is needed
-            if ((location.X != x) || (location.Y != y))
-                LocationChanged();
-        }
-
-        protected virtual void VisibilityChanged()
-        {
-            if (Visible)
-                Owner.BringWindowToTop(this);
-            else
-                Owner.WriteWindowZOrder();
-            if (Visible && (WindowLayout != null))
-                PrepareFrame(ElapsedTime.Zero, true);
-        }
-
-        protected virtual void LocationChanged()
-        {
-            if (SettingsProperty != null)
-            {
-                SettingsProperty.SetValue(Owner.Viewer.Settings, new[] { (int)Math.Round(100f * location.X / (Owner.ScreenSize.X - location.Width)), (int)Math.Round(100f * location.Y / (Owner.ScreenSize.Y - location.Height)) }, null);
-                Owner.Viewer.Settings.Save(SettingsProperty.Name);
-            }
-
-            XNAWorld = Matrix.CreateWorld(new Vector3(location.X, location.Y, 0), -Vector3.UnitZ, Vector3.UnitY);
-        }
-
-        protected virtual void SizeChanged()
-        {
-            Layout();
-            WindowVertexBuffer = null;
-        }
-
-        internal virtual void ActiveChanged()
-        {
-        }
-
-        internal virtual void ScreenChanged()
-        {
-        }
-
-        public bool Visible
-        {
-            get
-            {
-                return visible;
-            }
-            set
-            {
-                if (visible != value)
-                {
-                    visible = value;
-                    VisibilityChanged();
-                }
-            }
-        }
-
-        public virtual bool Interactive
-        {
-            get
-            {
-                return true;
-            }
-        }
-
-        public virtual bool TopMost
-        {
-            get
-            {
-                return false;
-            }
-        }
-
-        public Rectangle Location
-        {
-            get
-            {
-                return location;
-            }
-        }
-
-        public virtual void TabAction()
-        {
-        }
-
-        public void MoveTo(int x, int y)
-        {
-            x = (int)MathHelper.Clamp(x, 0, Owner.ScreenSize.X - location.Width);
-            y = (int)MathHelper.Clamp(y, 0, Owner.ScreenSize.Y - location.Height);
-
-            if ((location.X != x) || (location.Y != y))
-            {
-                location.X = x;
-                location.Y = y;
-                LocationChanged();
-            }
-        }
-
-        public void MoveBy(int dx, int dy)
-        {
-            MoveTo(location.X + dx, location.Y + dy);
-        }
-
-        public void SizeTo(int width, int height)
-        {
-            if ((location.Width != width) || (location.Height != height))
-            {
-                location.Width = width;
-                location.Height = height;
-                MoveTo(location.X, location.Y);
-                SizeChanged();
-            }
-        }
-
-        protected internal void Layout()
-        {
-            var windowLayout = new WindowControlLayout(this, location.Width, location.Height);
-            windowLayout.TextHeight = Owner.TextFontDefault.Height;
-            if (Owner.ScreenSize != Point.Zero)
-                Layout(windowLayout);
-            windowLayout.Initialize(Owner);
-            WindowLayout = windowLayout;
-        }
-
-        protected virtual ControlLayout Layout(ControlLayout layout)
-        {
-            // Pad window by 4px, add caption and space between to content area.
-            var content = layout.AddLayoutOffset(4, 4, 4, 4).AddLayoutVertical();
-            content.Add(new Label(content.RemainingWidth, Owner.TextFontDefault.Height, Caption, LabelAlignment.Center));
-            content.AddSpace(0, 5);
-            return content;
-        }
-
-        [CallOnThread("Updater")]
-        public virtual void PrepareFrame(RenderFrame frame, ElapsedTime elapsedTime, bool updateFull)
-        {
-            if (Visible)
-                PrepareFrame(elapsedTime, updateFull);
-        }
-
-        public override void Draw(GraphicsDevice graphicsDevice)
-        {
-            if (WindowVertexBuffer == null)
-            {
-                // Edges/corners are 32px (1/4th image size).
-                var gp = 32 - BaseFontSize + Owner.TextFontDefault.Height;
-                var vertexData = new[] {
-					//  0  1  2  3
-					new VertexPositionTexture(new Vector3(0 * location.Width + 00, 0 * location.Height + 00, 0), new Vector2(0.00f / 2, 0.00f)),
-					new VertexPositionTexture(new Vector3(0 * location.Width + gp, 0 * location.Height + 00, 0), new Vector2(0.25f / 2, 0.00f)),
-					new VertexPositionTexture(new Vector3(1 * location.Width - gp, 0 * location.Height + 00, 0), new Vector2(0.75f / 2, 0.00f)),
-					new VertexPositionTexture(new Vector3(1 * location.Width - 00, 0 * location.Height + 00, 0), new Vector2(1.00f / 2, 0.00f)),
-					//  4  5  6  7
-					new VertexPositionTexture(new Vector3(0 * location.Width + 00, 0 * location.Height + gp, 0), new Vector2(0.00f / 2, 0.25f)),
-					new VertexPositionTexture(new Vector3(0 * location.Width + gp, 0 * location.Height + gp, 0), new Vector2(0.25f / 2, 0.25f)),
-					new VertexPositionTexture(new Vector3(1 * location.Width - gp, 0 * location.Height + gp, 0), new Vector2(0.75f / 2, 0.25f)),
-					new VertexPositionTexture(new Vector3(1 * location.Width - 00, 0 * location.Height + gp, 0), new Vector2(1.00f / 2, 0.25f)),
-					//  8  9 10 11
-					new VertexPositionTexture(new Vector3(0 * location.Width + 00, 1 * location.Height - gp, 0), new Vector2(0.00f / 2, 0.75f)),
-					new VertexPositionTexture(new Vector3(0 * location.Width + gp, 1 * location.Height - gp, 0), new Vector2(0.25f / 2, 0.75f)),
-					new VertexPositionTexture(new Vector3(1 * location.Width - gp, 1 * location.Height - gp, 0), new Vector2(0.75f / 2, 0.75f)),
-					new VertexPositionTexture(new Vector3(1 * location.Width - 00, 1 * location.Height - gp, 0), new Vector2(1.00f / 2, 0.75f)),
-					// 12 13 14 15
-					new VertexPositionTexture(new Vector3(0 * location.Width + 00, 1 * location.Height - 00, 0), new Vector2(0.00f / 2, 1.00f)),
-					new VertexPositionTexture(new Vector3(0 * location.Width + gp, 1 * location.Height - 00, 0), new Vector2(0.25f / 2, 1.00f)),
-					new VertexPositionTexture(new Vector3(1 * location.Width - gp, 1 * location.Height - 00, 0), new Vector2(0.75f / 2, 1.00f)),
-					new VertexPositionTexture(new Vector3(1 * location.Width - 00, 1 * location.Height - 00, 0), new Vector2(1.00f / 2, 1.00f)),
-				};
-                WindowVertexBuffer = new VertexBuffer(graphicsDevice, typeof(VertexPositionTexture), vertexData.Length, BufferUsage.WriteOnly);
-                WindowVertexBuffer.SetData(vertexData);
-            }
-            if (WindowIndexBuffer == null)
-            {
-                var indexData = new short[] {
-					0, 4, 1, 5, 2, 6, 3, 7,
-					11, 6, 10, 5, 9, 4, 8,
-					12, 9, 13, 10, 14, 11, 15,
-				};
-                WindowIndexBuffer = new IndexBuffer(graphicsDevice, typeof(short), indexData.Length, BufferUsage.WriteOnly);
-                WindowIndexBuffer.SetData(indexData);
-            }
-
-            graphicsDevice.SetVertexBuffer(WindowVertexBuffer);
-            graphicsDevice.Indices = WindowIndexBuffer;
-            graphicsDevice.DrawIndexedPrimitives(PrimitiveType.TriangleStrip, 0, 0, 20);
-        }
-
-        [CallOnThread("Updater")]
-        public virtual void PrepareFrame(ElapsedTime elapsedTime, bool updateFull)
-        {
-        }
-
-        [CallOnThread("Render")]
-        public virtual void Draw(SpriteBatch spriteBatch)
-        {
-            WindowLayout.Draw(spriteBatch, Location.Location);
-        }
-
-        public void MouseDown()
-        {
-            WindowLayout.HandleMouseDown(new WindowMouseEvent(Owner, this));
-        }
-
-        public void MouseUp()
-        {
-            WindowLayout.HandleMouseUp(new WindowMouseEvent(Owner, this));
-        }
-
-        public void MouseMove()
-        {
-            WindowLayout.HandleMouseMove(new WindowMouseEvent(Owner, this));
-        }
-
-        public void HandleUserInput()
-        {
-            WindowLayout.HandleUserInput(new WindowMouseEvent(Owner, this));
-        }
-
-        public virtual void Mark()
-        {
-        }
-    }
-
-    public class WindowMouseEvent
-    {
-        public readonly Point MousePosition;
-        public readonly Point MouseDownPosition;
-        public readonly Point MouseScreenPosition;
-        public readonly Point MouseDownScreenPosition;
-
-        public WindowMouseEvent(WindowManager windowManager, Window window)
-        {
-            MousePosition = new Point(UserInput.MouseX - window.Location.X, UserInput.MouseY - window.Location.Y);
-            MouseDownPosition = new Point(windowManager.MouseDownPosition.X - window.Location.X, windowManager.MouseDownPosition.Y - window.Location.Y);
-            MouseScreenPosition = new Point(UserInput.MouseX, UserInput.MouseY);
-            MouseDownScreenPosition = windowManager.MouseDownPosition;
-        }
-    }
-
-    class WindowControlLayout : ControlLayout
-    {
-        public readonly Window Window;
-
-        public WindowControlLayout(Window window, int width, int height)
-            : base(0, 0, width, height)
-        {
-            Window = window;
-        }
-
-        static readonly Point DragInvalid = new Point(-1, -1);
-        Point DragWindowOffset;
-        bool Dragging;
-
-        internal override bool HandleMouseDown(WindowMouseEvent e)
-        {
-            DragWindowOffset = DragInvalid;
-            if (base.HandleMouseDown(e))
-                return true;
-            DragWindowOffset = new Point(e.MouseDownScreenPosition.X - Window.Location.X, e.MouseDownScreenPosition.Y - Window.Location.Y);
-            return true;
-        }
-
-        internal override bool HandleMouseUp(WindowMouseEvent e)
-        {
-            if (base.HandleMouseUp(e))
-                return true;
-            if (Dragging)
-                Dragging = false;
-            return true;
-        }
-
-        internal override bool HandleMouseMove(WindowMouseEvent e)
-        {
-            if (base.HandleMouseMove(e))
-                return true;
-            if (UserInput.IsMouseLeftButtonDown && !Dragging && (DragWindowOffset != DragInvalid) && ((MathHelper.Distance(e.MouseScreenPosition.X, e.MouseDownScreenPosition.X) > WindowManager.DragMinimumDistance) || (MathHelper.Distance(e.MouseScreenPosition.Y, e.MouseDownScreenPosition.Y) > WindowManager.DragMinimumDistance)))
-                Dragging = true;
-            else if (UserInput.IsMouseLeftButtonDown && Dragging)
-                Window.MoveTo(e.MouseScreenPosition.X - DragWindowOffset.X, e.MouseScreenPosition.Y - DragWindowOffset.Y);
-            return true;
-        }
-
-        internal override bool HandleUserInput(WindowMouseEvent e)
-        {
-            if (base.HandleUserInput(e))
-                return true;
-            return true;
-        }
-    }
-}
-=======
-﻿// COPYRIGHT 2010, 2011, 2012, 2013, 2014, 2015 by the Open Rails project.
-// 
-// This file is part of Open Rails.
-// 
-// Open Rails is free software: you can redistribute it and/or modify
-// it under the terms of the GNU General Public License as published by
-// the Free Software Foundation, either version 3 of the License, or
-// (at your option) any later version.
-// 
-// Open Rails is distributed in the hope that it will be useful,
-// but WITHOUT ANY WARRANTY; without even the implied warranty of
-// MERCHANTABILITY or FITNESS FOR A PARTICULAR PURPOSE.  See the
-// GNU General Public License for more details.
-// 
-// You should have received a copy of the GNU General Public License
-// along with Open Rails.  If not, see <http://www.gnu.org/licenses/>.
-
-// This file is the responsibility of the 3D & Environment Team. 
-
-using Microsoft.Xna.Framework;
-using Microsoft.Xna.Framework.Graphics;
-using ORTS.Common;
-using System;
-using System.IO;
-using System.Reflection;
-
-namespace Orts.Viewer3D.Popups
-{
-    public abstract class Window : RenderPrimitive
-    {
-        const int BaseFontSize = 16; // DO NOT CHANGE without also changing the graphics for the windows.
-
-        public static readonly Point DecorationOffset = new Point(4, 4 + BaseFontSize + 5);
-        public static readonly Point DecorationSize = new Point(4 + 4, 4 + BaseFontSize + 5 + 4);
-        public Matrix XNAWorld;
-
-        protected WindowManager Owner;
-
-        bool visible;
-        Rectangle location;
-
-        readonly string Caption;
-        readonly PropertyInfo SettingsProperty;
-        ControlLayout WindowLayout;
-        VertexDeclaration WindowVertexDeclaration;
-        VertexBuffer WindowVertexBuffer;
-        IndexBuffer WindowIndexBuffer;
-
-        public Window(WindowManager owner, int width, int height, string caption)
-        {
-            Owner = owner;
-            // We need to correct the window height for the ACTUAL font size, so that the title bar is shown correctly.
-            location = new Rectangle(0, 0, width, height - BaseFontSize + owner.TextFontDefault.Height);
-
-            SettingsProperty = Owner.Viewer.Settings.GetType().GetProperty("WindowPosition_" + GetType().Name.Replace("Window", ""));
-            if (SettingsProperty != null)
-            {
-                var value = SettingsProperty.GetValue(Owner.Viewer.Settings, null) as int[];
-                if ((value != null) && (value.Length >= 2))
-                {
-                    location.X = (int)Math.Round((float)value[0] * (Owner.ScreenSize.X - location.Width) / 100);
-                    location.Y = (int)Math.Round((float)value[1] * (Owner.ScreenSize.Y - location.Height) / 100);
-                }
-            }
-
-            Caption = caption;
-            Owner.Add(this);
-        }
-
-        protected internal virtual void Initialize()
-        {
-            VisibilityChanged();
-            LocationChanged();
-            SizeChanged();
-        }
-
-        protected internal virtual void Save(BinaryWriter outf)
-        {
-            outf.Write(visible);
-            outf.Write((float)location.X / (Owner.ScreenSize.X - location.Width));
-            outf.Write((float)location.Y / (Owner.ScreenSize.Y - location.Height));
-        }
-
-        protected internal virtual void Restore(BinaryReader inf)
-        {
-            visible = inf.ReadBoolean();
-            var x = location.X;
-            var y = location.Y;
-            location.X = (int)(inf.ReadSingle() * (Owner.ScreenSize.X - location.Width));
-            location.Y = (int)(inf.ReadSingle() * (Owner.ScreenSize.Y - location.Height));
-            // This is needed to move the window background to the correct position
-            if ((location.X != x) || (location.Y != y))
-                LocationChanged();
-        }
-
-        protected virtual void VisibilityChanged()
-        {
-            if (Visible)
-                Owner.BringWindowToTop(this);
-            else
-                Owner.WriteWindowZOrder();
-            if (Visible && (WindowLayout != null))
-                PrepareFrame(ElapsedTime.Zero, true);
-        }
-
-        protected virtual void LocationChanged()
-        {
-            if (SettingsProperty != null)
-            {
-                SettingsProperty.SetValue(Owner.Viewer.Settings, new[] { (int)Math.Round(100f * location.X / (Owner.ScreenSize.X - location.Width)), (int)Math.Round(100f * location.Y / (Owner.ScreenSize.Y - location.Height)) }, null);
-                Owner.Viewer.Settings.Save(SettingsProperty.Name);
-            }
-
-            XNAWorld = Matrix.CreateWorld(new Vector3(location.X, location.Y, 0), -Vector3.UnitZ, Vector3.UnitY);
-        }
-
-        protected virtual void SizeChanged()
-        {
-            Layout();
-            WindowVertexBuffer = null;
-        }
-
-        internal virtual void ActiveChanged()
-        {
-        }
-
-        internal virtual void ScreenChanged()
-        {
-        }
-
-        public bool Visible
-        {
-            get
-            {
-                return visible;
-            }
-            set
-            {
-                if (visible != value)
-                {
-                    visible = value;
-                    VisibilityChanged();
-                }
-            }
-        }
-
-        public virtual bool Interactive
-        {
-            get
-            {
-                return true;
-            }
-        }
-
-        public virtual bool TopMost
-        {
-            get
-            {
-                return false;
-            }
-        }
-
-        public Rectangle Location
-        {
-            get
-            {
-                return location;
-            }
-        }
-
-        public virtual void TabAction()
-        {
-        }
-
-        public void MoveTo(int x, int y)
-        {
-            x = (int)MathHelper.Clamp(x, 0, Owner.ScreenSize.X - location.Width);
-            y = (int)MathHelper.Clamp(y, 0, Owner.ScreenSize.Y - location.Height);
-
-            if ((location.X != x) || (location.Y != y))
-            {
-                location.X = x;
-                location.Y = y;
-                LocationChanged();
-            }
-        }
-
-        public void MoveBy(int dx, int dy)
-        {
-            MoveTo(location.X + dx, location.Y + dy);
-        }
-
-        public void SizeTo(int width, int height)
-        {
-            if ((location.Width != width) || (location.Height != height))
-            {
-                location.Width = width;
-                location.Height = height;
-                MoveTo(location.X, location.Y);
-                SizeChanged();
-            }
-        }
-
-        protected internal void Layout()
-        {
-            var windowLayout = new WindowControlLayout(this, location.Width, location.Height);
-            windowLayout.TextHeight = Owner.TextFontDefault.Height;
-            if (Owner.ScreenSize != Point.Zero)
-                Layout(windowLayout);
-            windowLayout.Initialize(Owner);
-            WindowLayout = windowLayout;
-        }
-
-        protected virtual ControlLayout Layout(ControlLayout layout)
-        {
-            // Pad window by 4px, add caption and space between to content area.
-            var content = layout.AddLayoutOffset(4, 4, 4, 4).AddLayoutVertical();
-            content.Add(new Label(content.RemainingWidth, Owner.TextFontDefault.Height, Caption, LabelAlignment.Center));
-            content.AddSpace(0, 5);
-            return content;
-        }
-
-        [CallOnThread("Updater")]
-        public virtual void PrepareFrame(RenderFrame frame, ElapsedTime elapsedTime, bool updateFull)
-        {
-            if (Visible)
-                PrepareFrame(elapsedTime, updateFull);
-        }
-
-        public override void Draw(GraphicsDevice graphicsDevice)
-        {
-            if (WindowVertexDeclaration == null)
-                WindowVertexDeclaration = new VertexDeclaration(graphicsDevice, VertexPositionTexture.VertexElements);
-            if (WindowVertexBuffer == null)
-            {
-                // Edges/corners are 32px (1/4th image size).
-                var gp = 32 - BaseFontSize + Owner.TextFontDefault.Height;
-                var vertexData = new[] {
-					//  0  1  2  3
-					new VertexPositionTexture(new Vector3(0 * location.Width + 00, 0 * location.Height + 00, 0), new Vector2(0.00f / 2, 0.00f)),
-					new VertexPositionTexture(new Vector3(0 * location.Width + gp, 0 * location.Height + 00, 0), new Vector2(0.25f / 2, 0.00f)),
-					new VertexPositionTexture(new Vector3(1 * location.Width - gp, 0 * location.Height + 00, 0), new Vector2(0.75f / 2, 0.00f)),
-					new VertexPositionTexture(new Vector3(1 * location.Width - 00, 0 * location.Height + 00, 0), new Vector2(1.00f / 2, 0.00f)),
-					//  4  5  6  7
-					new VertexPositionTexture(new Vector3(0 * location.Width + 00, 0 * location.Height + gp, 0), new Vector2(0.00f / 2, 0.25f)),
-					new VertexPositionTexture(new Vector3(0 * location.Width + gp, 0 * location.Height + gp, 0), new Vector2(0.25f / 2, 0.25f)),
-					new VertexPositionTexture(new Vector3(1 * location.Width - gp, 0 * location.Height + gp, 0), new Vector2(0.75f / 2, 0.25f)),
-					new VertexPositionTexture(new Vector3(1 * location.Width - 00, 0 * location.Height + gp, 0), new Vector2(1.00f / 2, 0.25f)),
-					//  8  9 10 11
-					new VertexPositionTexture(new Vector3(0 * location.Width + 00, 1 * location.Height - gp, 0), new Vector2(0.00f / 2, 0.75f)),
-					new VertexPositionTexture(new Vector3(0 * location.Width + gp, 1 * location.Height - gp, 0), new Vector2(0.25f / 2, 0.75f)),
-					new VertexPositionTexture(new Vector3(1 * location.Width - gp, 1 * location.Height - gp, 0), new Vector2(0.75f / 2, 0.75f)),
-					new VertexPositionTexture(new Vector3(1 * location.Width - 00, 1 * location.Height - gp, 0), new Vector2(1.00f / 2, 0.75f)),
-					// 12 13 14 15
-					new VertexPositionTexture(new Vector3(0 * location.Width + 00, 1 * location.Height - 00, 0), new Vector2(0.00f / 2, 1.00f)),
-					new VertexPositionTexture(new Vector3(0 * location.Width + gp, 1 * location.Height - 00, 0), new Vector2(0.25f / 2, 1.00f)),
-					new VertexPositionTexture(new Vector3(1 * location.Width - gp, 1 * location.Height - 00, 0), new Vector2(0.75f / 2, 1.00f)),
-					new VertexPositionTexture(new Vector3(1 * location.Width - 00, 1 * location.Height - 00, 0), new Vector2(1.00f / 2, 1.00f)),
-				};
-                WindowVertexBuffer = new VertexBuffer(graphicsDevice, typeof(VertexPositionTexture), vertexData.Length, BufferUsage.WriteOnly);
-                WindowVertexBuffer.SetData(vertexData);
-            }
-            if (WindowIndexBuffer == null)
-            {
-                var indexData = new short[] {
-					0, 4, 1, 5, 2, 6, 3, 7,
-					11, 6, 10, 5, 9, 4, 8,
-					12, 9, 13, 10, 14, 11, 15,
-				};
-                WindowIndexBuffer = new IndexBuffer(graphicsDevice, typeof(short), indexData.Length, BufferUsage.WriteOnly);
-                WindowIndexBuffer.SetData(indexData);
-            }
-
-            graphicsDevice.VertexDeclaration = WindowVertexDeclaration;
-            graphicsDevice.Vertices[0].SetSource(WindowVertexBuffer, 0, VertexPositionTexture.SizeInBytes);
-            graphicsDevice.Indices = WindowIndexBuffer;
-            graphicsDevice.DrawIndexedPrimitives(PrimitiveType.TriangleStrip, 0, 0, 16, 0, 20);
-        }
-
-        [CallOnThread("Updater")]
-        public virtual void PrepareFrame(ElapsedTime elapsedTime, bool updateFull)
-        {
-        }
-
-        [CallOnThread("Render")]
-        public virtual void Draw(SpriteBatch spriteBatch)
-        {
-            WindowLayout.Draw(spriteBatch, Location.Location);
-        }
-
-        public void MouseDown()
-        {
-            WindowLayout.HandleMouseDown(new WindowMouseEvent(Owner, this));
-        }
-
-        public void MouseUp()
-        {
-            WindowLayout.HandleMouseUp(new WindowMouseEvent(Owner, this));
-        }
-
-        public void MouseMove()
-        {
-            WindowLayout.HandleMouseMove(new WindowMouseEvent(Owner, this));
-        }
-
-        public void HandleUserInput()
-        {
-            WindowLayout.HandleUserInput(new WindowMouseEvent(Owner, this));
-        }
-
-        public virtual void Mark()
-        {
-        }
-    }
-
-    public class WindowMouseEvent
-    {
-        public readonly Point MousePosition;
-        public readonly Point MouseDownPosition;
-        public readonly Point MouseScreenPosition;
-        public readonly Point MouseDownScreenPosition;
-
-        public WindowMouseEvent(WindowManager windowManager, Window window)
-        {
-            MousePosition = new Point(UserInput.MouseX - window.Location.X, UserInput.MouseY - window.Location.Y);
-            MouseDownPosition = new Point(windowManager.MouseDownPosition.X - window.Location.X, windowManager.MouseDownPosition.Y - window.Location.Y);
-            MouseScreenPosition = new Point(UserInput.MouseX, UserInput.MouseY);
-            MouseDownScreenPosition = windowManager.MouseDownPosition;
-        }
-    }
-
-    class WindowControlLayout : ControlLayout
-    {
-        public readonly Window Window;
-
-        public WindowControlLayout(Window window, int width, int height)
-            : base(0, 0, width, height)
-        {
-            Window = window;
-        }
-
-        static readonly Point DragInvalid = new Point(-1, -1);
-        Point DragWindowOffset;
-        bool Dragging;
-
-        internal override bool HandleMouseDown(WindowMouseEvent e)
-        {
-            DragWindowOffset = DragInvalid;
-            if (base.HandleMouseDown(e))
-                return true;
-            DragWindowOffset = new Point(e.MouseDownScreenPosition.X - Window.Location.X, e.MouseDownScreenPosition.Y - Window.Location.Y);
-            return true;
-        }
-
-        internal override bool HandleMouseUp(WindowMouseEvent e)
-        {
-            if (base.HandleMouseUp(e))
-                return true;
-            if (Dragging)
-                Dragging = false;
-            return true;
-        }
-
-        internal override bool HandleMouseMove(WindowMouseEvent e)
-        {
-            if (base.HandleMouseMove(e))
-                return true;
-            if (UserInput.IsMouseLeftButtonDown && !Dragging && (DragWindowOffset != DragInvalid) && ((MathHelper.Distance(e.MouseScreenPosition.X, e.MouseDownScreenPosition.X) > WindowManager.DragMinimumDistance) || (MathHelper.Distance(e.MouseScreenPosition.Y, e.MouseDownScreenPosition.Y) > WindowManager.DragMinimumDistance)))
-                Dragging = true;
-            else if (UserInput.IsMouseLeftButtonDown && Dragging)
-                Window.MoveTo(e.MouseScreenPosition.X - DragWindowOffset.X, e.MouseScreenPosition.Y - DragWindowOffset.Y);
-            return true;
-        }
-
-        internal override bool HandleUserInput(WindowMouseEvent e)
-        {
-            if (base.HandleUserInput(e))
-                return true;
-            return true;
-        }
-    }
-}
->>>>>>> 6db2e434
+﻿// COPYRIGHT 2010, 2011, 2012, 2013, 2014, 2015 by the Open Rails project.
+// 
+// This file is part of Open Rails.
+// 
+// Open Rails is free software: you can redistribute it and/or modify
+// it under the terms of the GNU General Public License as published by
+// the Free Software Foundation, either version 3 of the License, or
+// (at your option) any later version.
+// 
+// Open Rails is distributed in the hope that it will be useful,
+// but WITHOUT ANY WARRANTY; without even the implied warranty of
+// MERCHANTABILITY or FITNESS FOR A PARTICULAR PURPOSE.  See the
+// GNU General Public License for more details.
+// 
+// You should have received a copy of the GNU General Public License
+// along with Open Rails.  If not, see <http://www.gnu.org/licenses/>.
+
+// This file is the responsibility of the 3D & Environment Team. 
+
+using Microsoft.Xna.Framework;
+using Microsoft.Xna.Framework.Graphics;
+using ORTS.Common;
+using System;
+using System.IO;
+using System.Reflection;
+
+namespace Orts.Viewer3D.Popups
+{
+    public abstract class Window : RenderPrimitive
+    {
+        const int BaseFontSize = 16; // DO NOT CHANGE without also changing the graphics for the windows.
+
+        public static readonly Point DecorationOffset = new Point(4, 4 + BaseFontSize + 5);
+        public static readonly Point DecorationSize = new Point(4 + 4, 4 + BaseFontSize + 5 + 4);
+        public Matrix XNAWorld;
+
+        protected WindowManager Owner;
+
+        bool visible;
+        Rectangle location;
+
+        readonly string Caption;
+        readonly PropertyInfo SettingsProperty;
+        ControlLayout WindowLayout;
+        VertexDeclaration WindowVertexDeclaration;
+        VertexBuffer WindowVertexBuffer;
+        IndexBuffer WindowIndexBuffer;
+
+        public Window(WindowManager owner, int width, int height, string caption)
+        {
+            Owner = owner;
+            // We need to correct the window height for the ACTUAL font size, so that the title bar is shown correctly.
+            location = new Rectangle(0, 0, width, height - BaseFontSize + owner.TextFontDefault.Height);
+
+            SettingsProperty = Owner.Viewer.Settings.GetType().GetProperty("WindowPosition_" + GetType().Name.Replace("Window", ""));
+            if (SettingsProperty != null)
+            {
+                var value = SettingsProperty.GetValue(Owner.Viewer.Settings, null) as int[];
+                if ((value != null) && (value.Length >= 2))
+                {
+                    location.X = (int)Math.Round((float)value[0] * (Owner.ScreenSize.X - location.Width) / 100);
+                    location.Y = (int)Math.Round((float)value[1] * (Owner.ScreenSize.Y - location.Height) / 100);
+                }
+            }
+
+            Caption = caption;
+            Owner.Add(this);
+        }
+
+        protected internal virtual void Initialize()
+        {
+            VisibilityChanged();
+            LocationChanged();
+            SizeChanged();
+        }
+
+        protected internal virtual void Save(BinaryWriter outf)
+        {
+            outf.Write(visible);
+            outf.Write((float)location.X / (Owner.ScreenSize.X - location.Width));
+            outf.Write((float)location.Y / (Owner.ScreenSize.Y - location.Height));
+        }
+
+        protected internal virtual void Restore(BinaryReader inf)
+        {
+            visible = inf.ReadBoolean();
+            var x = location.X;
+            var y = location.Y;
+            location.X = (int)(inf.ReadSingle() * (Owner.ScreenSize.X - location.Width));
+            location.Y = (int)(inf.ReadSingle() * (Owner.ScreenSize.Y - location.Height));
+            // This is needed to move the window background to the correct position
+            if ((location.X != x) || (location.Y != y))
+                LocationChanged();
+        }
+
+        protected virtual void VisibilityChanged()
+        {
+            if (Visible)
+                Owner.BringWindowToTop(this);
+            else
+                Owner.WriteWindowZOrder();
+            if (Visible && (WindowLayout != null))
+                PrepareFrame(ElapsedTime.Zero, true);
+        }
+
+        protected virtual void LocationChanged()
+        {
+            if (SettingsProperty != null)
+            {
+                SettingsProperty.SetValue(Owner.Viewer.Settings, new[] { (int)Math.Round(100f * location.X / (Owner.ScreenSize.X - location.Width)), (int)Math.Round(100f * location.Y / (Owner.ScreenSize.Y - location.Height)) }, null);
+                Owner.Viewer.Settings.Save(SettingsProperty.Name);
+            }
+
+            XNAWorld = Matrix.CreateWorld(new Vector3(location.X, location.Y, 0), -Vector3.UnitZ, Vector3.UnitY);
+        }
+
+        protected virtual void SizeChanged()
+        {
+            Layout();
+            WindowVertexBuffer = null;
+        }
+
+        internal virtual void ActiveChanged()
+        {
+        }
+
+        internal virtual void ScreenChanged()
+        {
+        }
+
+        public bool Visible
+        {
+            get
+            {
+                return visible;
+            }
+            set
+            {
+                if (visible != value)
+                {
+                    visible = value;
+                    VisibilityChanged();
+                }
+            }
+        }
+
+        public virtual bool Interactive
+        {
+            get
+            {
+                return true;
+            }
+        }
+
+        public virtual bool TopMost
+        {
+            get
+            {
+                return false;
+            }
+        }
+
+        public Rectangle Location
+        {
+            get
+            {
+                return location;
+            }
+        }
+
+        public virtual void TabAction()
+        {
+        }
+
+        public void MoveTo(int x, int y)
+        {
+            x = (int)MathHelper.Clamp(x, 0, Owner.ScreenSize.X - location.Width);
+            y = (int)MathHelper.Clamp(y, 0, Owner.ScreenSize.Y - location.Height);
+
+            if ((location.X != x) || (location.Y != y))
+            {
+                location.X = x;
+                location.Y = y;
+                LocationChanged();
+            }
+        }
+
+        public void MoveBy(int dx, int dy)
+        {
+            MoveTo(location.X + dx, location.Y + dy);
+        }
+
+        public void SizeTo(int width, int height)
+        {
+            if ((location.Width != width) || (location.Height != height))
+            {
+                location.Width = width;
+                location.Height = height;
+                MoveTo(location.X, location.Y);
+                SizeChanged();
+            }
+        }
+
+        protected internal void Layout()
+        {
+            var windowLayout = new WindowControlLayout(this, location.Width, location.Height);
+            windowLayout.TextHeight = Owner.TextFontDefault.Height;
+            if (Owner.ScreenSize != Point.Zero)
+                Layout(windowLayout);
+            windowLayout.Initialize(Owner);
+            WindowLayout = windowLayout;
+        }
+
+        protected virtual ControlLayout Layout(ControlLayout layout)
+        {
+            // Pad window by 4px, add caption and space between to content area.
+            var content = layout.AddLayoutOffset(4, 4, 4, 4).AddLayoutVertical();
+            content.Add(new Label(content.RemainingWidth, Owner.TextFontDefault.Height, Caption, LabelAlignment.Center));
+            content.AddSpace(0, 5);
+            return content;
+        }
+
+        [CallOnThread("Updater")]
+        public virtual void PrepareFrame(RenderFrame frame, ElapsedTime elapsedTime, bool updateFull)
+        {
+            if (Visible)
+                PrepareFrame(elapsedTime, updateFull);
+        }
+
+        public override void Draw(GraphicsDevice graphicsDevice)
+        {
+            if (WindowVertexBuffer == null)
+            {
+                // Edges/corners are 32px (1/4th image size).
+                var gp = 32 - BaseFontSize + Owner.TextFontDefault.Height;
+                var vertexData = new[] {
+					//  0  1  2  3
+					new VertexPositionTexture(new Vector3(0 * location.Width + 00, 0 * location.Height + 00, 0), new Vector2(0.00f / 2, 0.00f)),
+					new VertexPositionTexture(new Vector3(0 * location.Width + gp, 0 * location.Height + 00, 0), new Vector2(0.25f / 2, 0.00f)),
+					new VertexPositionTexture(new Vector3(1 * location.Width - gp, 0 * location.Height + 00, 0), new Vector2(0.75f / 2, 0.00f)),
+					new VertexPositionTexture(new Vector3(1 * location.Width - 00, 0 * location.Height + 00, 0), new Vector2(1.00f / 2, 0.00f)),
+					//  4  5  6  7
+					new VertexPositionTexture(new Vector3(0 * location.Width + 00, 0 * location.Height + gp, 0), new Vector2(0.00f / 2, 0.25f)),
+					new VertexPositionTexture(new Vector3(0 * location.Width + gp, 0 * location.Height + gp, 0), new Vector2(0.25f / 2, 0.25f)),
+					new VertexPositionTexture(new Vector3(1 * location.Width - gp, 0 * location.Height + gp, 0), new Vector2(0.75f / 2, 0.25f)),
+					new VertexPositionTexture(new Vector3(1 * location.Width - 00, 0 * location.Height + gp, 0), new Vector2(1.00f / 2, 0.25f)),
+					//  8  9 10 11
+					new VertexPositionTexture(new Vector3(0 * location.Width + 00, 1 * location.Height - gp, 0), new Vector2(0.00f / 2, 0.75f)),
+					new VertexPositionTexture(new Vector3(0 * location.Width + gp, 1 * location.Height - gp, 0), new Vector2(0.25f / 2, 0.75f)),
+					new VertexPositionTexture(new Vector3(1 * location.Width - gp, 1 * location.Height - gp, 0), new Vector2(0.75f / 2, 0.75f)),
+					new VertexPositionTexture(new Vector3(1 * location.Width - 00, 1 * location.Height - gp, 0), new Vector2(1.00f / 2, 0.75f)),
+					// 12 13 14 15
+					new VertexPositionTexture(new Vector3(0 * location.Width + 00, 1 * location.Height - 00, 0), new Vector2(0.00f / 2, 1.00f)),
+					new VertexPositionTexture(new Vector3(0 * location.Width + gp, 1 * location.Height - 00, 0), new Vector2(0.25f / 2, 1.00f)),
+					new VertexPositionTexture(new Vector3(1 * location.Width - gp, 1 * location.Height - 00, 0), new Vector2(0.75f / 2, 1.00f)),
+					new VertexPositionTexture(new Vector3(1 * location.Width - 00, 1 * location.Height - 00, 0), new Vector2(1.00f / 2, 1.00f)),
+				};
+                WindowVertexBuffer = new VertexBuffer(graphicsDevice, typeof(VertexPositionTexture), vertexData.Length, BufferUsage.WriteOnly);
+                WindowVertexBuffer.SetData(vertexData);
+            }
+            if (WindowIndexBuffer == null)
+            {
+                var indexData = new short[] {
+					0, 4, 1, 5, 2, 6, 3, 7,
+					11, 6, 10, 5, 9, 4, 8,
+					12, 9, 13, 10, 14, 11, 15,
+				};
+                WindowIndexBuffer = new IndexBuffer(graphicsDevice, typeof(short), indexData.Length, BufferUsage.WriteOnly);
+                WindowIndexBuffer.SetData(indexData);
+            }
+
+            graphicsDevice.SetVertexBuffer(WindowVertexBuffer);
+            graphicsDevice.Indices = WindowIndexBuffer;
+            graphicsDevice.DrawIndexedPrimitives(PrimitiveType.TriangleStrip, 0, 0, 20);
+        }
+
+        [CallOnThread("Updater")]
+        public virtual void PrepareFrame(ElapsedTime elapsedTime, bool updateFull)
+        {
+        }
+
+        [CallOnThread("Render")]
+        public virtual void Draw(SpriteBatch spriteBatch)
+        {
+            WindowLayout.Draw(spriteBatch, Location.Location);
+        }
+
+        public void MouseDown()
+        {
+            WindowLayout.HandleMouseDown(new WindowMouseEvent(Owner, this));
+        }
+
+        public void MouseUp()
+        {
+            WindowLayout.HandleMouseUp(new WindowMouseEvent(Owner, this));
+        }
+
+        public void MouseMove()
+        {
+            WindowLayout.HandleMouseMove(new WindowMouseEvent(Owner, this));
+        }
+
+        public void HandleUserInput()
+        {
+            WindowLayout.HandleUserInput(new WindowMouseEvent(Owner, this));
+        }
+
+        public virtual void Mark()
+        {
+        }
+    }
+
+    public class WindowMouseEvent
+    {
+        public readonly Point MousePosition;
+        public readonly Point MouseDownPosition;
+        public readonly Point MouseScreenPosition;
+        public readonly Point MouseDownScreenPosition;
+
+        public WindowMouseEvent(WindowManager windowManager, Window window)
+        {
+            MousePosition = new Point(UserInput.MouseX - window.Location.X, UserInput.MouseY - window.Location.Y);
+            MouseDownPosition = new Point(windowManager.MouseDownPosition.X - window.Location.X, windowManager.MouseDownPosition.Y - window.Location.Y);
+            MouseScreenPosition = new Point(UserInput.MouseX, UserInput.MouseY);
+            MouseDownScreenPosition = windowManager.MouseDownPosition;
+        }
+    }
+
+    class WindowControlLayout : ControlLayout
+    {
+        public readonly Window Window;
+
+        public WindowControlLayout(Window window, int width, int height)
+            : base(0, 0, width, height)
+        {
+            Window = window;
+        }
+
+        static readonly Point DragInvalid = new Point(-1, -1);
+        Point DragWindowOffset;
+        bool Dragging;
+
+        internal override bool HandleMouseDown(WindowMouseEvent e)
+        {
+            DragWindowOffset = DragInvalid;
+            if (base.HandleMouseDown(e))
+                return true;
+            DragWindowOffset = new Point(e.MouseDownScreenPosition.X - Window.Location.X, e.MouseDownScreenPosition.Y - Window.Location.Y);
+            return true;
+        }
+
+        internal override bool HandleMouseUp(WindowMouseEvent e)
+        {
+            if (base.HandleMouseUp(e))
+                return true;
+            if (Dragging)
+                Dragging = false;
+            return true;
+        }
+
+        internal override bool HandleMouseMove(WindowMouseEvent e)
+        {
+            if (base.HandleMouseMove(e))
+                return true;
+            if (UserInput.IsMouseLeftButtonDown && !Dragging && (DragWindowOffset != DragInvalid) && ((MathHelper.Distance(e.MouseScreenPosition.X, e.MouseDownScreenPosition.X) > WindowManager.DragMinimumDistance) || (MathHelper.Distance(e.MouseScreenPosition.Y, e.MouseDownScreenPosition.Y) > WindowManager.DragMinimumDistance)))
+                Dragging = true;
+            else if (UserInput.IsMouseLeftButtonDown && Dragging)
+                Window.MoveTo(e.MouseScreenPosition.X - DragWindowOffset.X, e.MouseScreenPosition.Y - DragWindowOffset.Y);
+            return true;
+        }
+
+        internal override bool HandleUserInput(WindowMouseEvent e)
+        {
+            if (base.HandleUserInput(e))
+                return true;
+            return true;
+        }
+    }
+}