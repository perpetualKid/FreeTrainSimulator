--- conflicted
+++ resolved
@@ -234,22 +234,20 @@
         public IEnumerable<TrainDrivingDisplay.ListLabel> TrainDrivingDisplay([QueryField] bool normalText) => Viewer.TrainDrivingDisplayList(normalText);
         #endregion
 
-<<<<<<< HEAD
+        // Note: to see the JSON, use "localhost:2150/API/CABCONTROLS" - Beware: case matters
+        // Note: to run the webpage, use "localhost:2150/CabControls/index.html" - case doesn't matter
+        // Do not use "localhost:2150/CABCONTROLS"
+        // or use "localhost:2150/CABCONTROLS/"
+        // as they will return the webpage, but the path will be "/" not "/CabControls/ and the wrong scripts will be loaded.
+
+        #region /API/CABCONTROLS
+        [Route(HttpVerbs.Get, "/CABCONTROLS")]
+        public IEnumerable<ControlValue> CabControls() => ((MSTSLocomotiveViewer)Viewer.PlayerLocomotiveViewer).GetWebControlValueList();
+        #endregion
+
         #region /API/TIME
         [Route(HttpVerbs.Get, "/TIME")]
         public double Time() => Viewer.Simulator.ClockTime;
-=======
-
-        // Note: to see the JSON, use "localhost:2150/API/CABCONTROLS" - Beware: case matters
-        // Note: to run the webpage, use "localhost:2150/CabControls/index.html" - case doesn't matter
-        // Do not use "localhost:2150/API/CABCONTROLS"
-        // or use "localhost:2150/API/CABCONTROLS/"
-        // as they will return the webpage, but the path will be "/" not "/CabControls/ and the wrong scripts will be loaded.
-
-        #region /API/CABCONTROLS
-        [Route(HttpVerbs.Get, "/CABCONTROLS")]
-        public IEnumerable<ControlValue> CabControls() => ((MSTSLocomotiveViewer)Viewer.PlayerLocomotiveViewer).GetWebControlValueList();
->>>>>>> f793f152
         #endregion
     }
 }