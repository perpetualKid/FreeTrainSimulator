<<<<<<< HEAD
﻿// COPYRIGHT 2014, 2015 by the Open Rails project.
// 
// This file is part of Open Rails.
// 
// Open Rails is free software: you can redistribute it and/or modify
// it under the terms of the GNU General Public License as published by
// the Free Software Foundation, either version 3 of the License, or
// (at your option) any later version.
// 
// Open Rails is distributed in the hope that it will be useful,
// but WITHOUT ANY WARRANTY; without even the implied warranty of
// MERCHANTABILITY or FITNESS FOR A PARTICULAR PURPOSE.  See the
// GNU General Public License for more details.
// 
// You should have received a copy of the GNU General Public License
// along with Open Rails.  If not, see <http://www.gnu.org/licenses/>.

using GNU.Gettext;
using GNU.Gettext.WinForms;
//using ORTS.Common;
using ORTS.Settings;
using ORTS.Updater;
using System;
using System.Collections.Generic;
using System.ComponentModel;
using System.Diagnostics;
using System.Drawing;
using System.Globalization;
using System.IO;
using System.Linq;
using System.Threading;
using System.Threading.Tasks;
using System.Windows.Forms;

namespace Updater
{
    public partial class UpdaterProgress : Form
    {
        private readonly UserSettings Settings;
        private readonly GettextResourceManager catalog = new GettextResourceManager("Updater");

        private string basePath;
        private string launcherPath;
        bool shouldRelaunchApplication;

        public UpdaterProgress()
        {
            InitializeComponent();

            // Windows 2000 and XP should use 8.25pt Tahoma, while Windows
            // Vista and later should use 9pt "Segoe UI". We'll use the
            // Message Box font to allow for user-customizations, though.
            Font = SystemFonts.MessageBoxFont;

            Settings = new UserSettings(new string[0]);
            LoadLanguage();

            basePath = Path.GetDirectoryName(Application.ExecutablePath);
        }

        void LoadLanguage()
        {
            if (Settings.Language.Length > 0)
            {
                try
                {
                    Thread.CurrentThread.CurrentUICulture = new CultureInfo(Settings.Language);
                }
                catch { }
            }

            Localizer.Localize(this, catalog);
        }

        private async void UpdaterProgress_Load(object sender, EventArgs e)
        {
            // If /RELAUNCH=1 is set, we're expected to re-launch the main application when we're done.
            shouldRelaunchApplication = Environment.GetCommandLineArgs().Any(a => a == UpdateManager.RelaunchCommandLine + "1");

            // If /ELEVATE=1 is set, we're an elevation wrapper used to preserve the integrity level of the caller.
            var needsElevation = Environment.GetCommandLineArgs().Any(a => a == UpdateManager.ElevationCommandLine + "1");

            // Run everything in a new thread so the UI is responsive and visible.
            if (needsElevation)
                RunWithElevation();
            else
                await AsyncUpdater();
        }

        private void RunWithElevation()
        {
            // Remove /ELEVATE= command-line flags from the child process
            var processInfo = new ProcessStartInfo(Application.ExecutablePath, 
                String.Join(" ", Environment.GetCommandLineArgs().Skip(1).Where(a => !a.StartsWith(UpdateManager.ElevationCommandLine)).ToArray()))
            {
                Verb = "runas"
            };

            Task processTask = RunProcess(processInfo); // exit this current instance
            Environment.Exit(0);
        }

        private async Task AsyncUpdater()
        {
            // We wait for any processes identified by /WAITPID=<pid> to exit before starting up so that the updater
            // will not try and apply an update whilst the previous instance is still lingering.
            List<Task> waitList = new List<Task>();
            
            var waitPids = Environment.GetCommandLineArgs().Where(a => a.StartsWith(UpdateManager.WaitProcessIdCommandLine));
            foreach (string waitPid in waitPids)
            {
                try
                {
                    Process process = Process.GetProcessById(int.Parse(waitPid.Substring(9)));
                    waitList.Add(WaitForProcessExitAsync(process));
                }
                catch (ArgumentException)
                {
                    // ArgumentException occurs if we try and GetProcessById with an ID that has already exited.
                }
            }
            await Task.WhenAll(waitList).ConfigureAwait(false);

            // Update manager is needed early to apply any updates before we show UI.
            UpdateManager updateManager = new UpdateManager(basePath, Application.ProductName, ORTS.Common.VersionInfo.VersionOrBuild);
            updateManager.ProgressChanged += (object sender, ProgressChangedEventArgs e) =>
            {
                Invoke((Action)(() =>
                {
                    progressBarUpdater.Value = e.ProgressPercentage;
                }));
            };

            string channelName = Enumerable.FirstOrDefault(Environment.GetCommandLineArgs(), a => a.StartsWith(UpdateManager.ChannelCommandLine));
            if (channelName != null && channelName.Length > UpdateManager.ChannelCommandLine.Length)
                updateManager.SetChannel(channelName.Substring(UpdateManager.ChannelCommandLine.Length));

            await updateManager.CheckForUpdateAsync().ConfigureAwait(false);
            if (updateManager.LastCheckError != null)
            {
                if (!IsDisposed)
                {
                    Invoke((Action)(() =>
                    {
                        MessageBox.Show("Error: " + updateManager.LastCheckError, Application.ProductName + " " + ORTS.Common.VersionInfo.VersionOrBuild, MessageBoxButtons.OK, MessageBoxIcon.Error);
                    }));
                }
                Application.Exit();
                return;
            }

            await updateManager.ApplyUpdateAsync().ConfigureAwait(false);
            if (updateManager.LastUpdateError != null)
            {
                if (!IsDisposed)
                {
                    Invoke((Action)(() =>
                    {
                        MessageBox.Show("Error: " + updateManager.LastUpdateError, Application.ProductName + " " + ORTS.Common.VersionInfo.VersionOrBuild, MessageBoxButtons.OK, MessageBoxIcon.Error);
                    }));
                }
                Application.Exit();
                return;
            }

            await RelaunchApplicationAsync().ConfigureAwait(false);

            Environment.Exit(0);

        }

        private async void UpdaterProgress_FormClosed(object sender, FormClosedEventArgs e)
        {
            await RelaunchApplicationAsync().ConfigureAwait(false);
        }

        private async Task RelaunchApplicationAsync()
        {
            if (shouldRelaunchApplication)
            {
                launcherPath = await UpdateManager.GetMainExecutableAsync(basePath, Application.ProductName);
                await RunProcess(launcherPath).ConfigureAwait(false);
            }
        }

        /// <summary>
        /// Waits asynchronously for the process to exit.
        /// </summary>
        /// <param name="process">The process to wait for cancellation.</param>
        /// <param name="cancellationToken">A cancellation token. If invoked, the task will return 
        /// immediately as canceled.</param>
        /// <returns>A Task representing waiting for the process to end.</returns>
        public static async Task WaitForProcessExitAsync(Process process, CancellationToken cancellationToken = default(CancellationToken))
        {
            var tcs = new TaskCompletionSource<bool>();
            void Process_Exited(object sender, EventArgs e)
            {
                tcs.TrySetResult(true);
                process.Dispose();
            }

            process.EnableRaisingEvents = true;
            process.Exited += Process_Exited;

            try
            {
                if (process.HasExited)
                {
                    process.Close();
                    return;
                }
                using (cancellationToken.Register(() => tcs.TrySetCanceled()))
                {
                    await tcs.Task;
                }
            }
            finally
            {
                process.Exited -= Process_Exited;
            }
        }

        public static Task RunProcess(ProcessStartInfo processStartInfo)
        {
            var tcs = new TaskCompletionSource<object>();
            processStartInfo.RedirectStandardError = true;
            processStartInfo.UseShellExecute = false;

            Process process = new Process
            {
                EnableRaisingEvents = true,
                StartInfo = processStartInfo
            };

            process.Exited += (sender, args) =>
            {
                if (process.ExitCode != 0)
                {
                    var errorMessage = process.StandardError.ReadToEnd();
                    tcs.SetException(new InvalidOperationException("The process did not exit correctly. " +
                        "The corresponding error message was: " + errorMessage));
                }
                else
                {
                    tcs.SetResult(null);
                }
                process.Dispose();
            };
            process.Start();
            return tcs.Task;
        }

        public static Task RunProcess(string processPath)
        {
            return RunProcess(new ProcessStartInfo(processPath));
        }
    }
}
=======
﻿// COPYRIGHT 2014, 2015 by the Open Rails project.
// 
// This file is part of Open Rails.
// 
// Open Rails is free software: you can redistribute it and/or modify
// it under the terms of the GNU General Public License as published by
// the Free Software Foundation, either version 3 of the License, or
// (at your option) any later version.
// 
// Open Rails is distributed in the hope that it will be useful,
// but WITHOUT ANY WARRANTY; without even the implied warranty of
// MERCHANTABILITY or FITNESS FOR A PARTICULAR PURPOSE.  See the
// GNU General Public License for more details.
// 
// You should have received a copy of the GNU General Public License
// along with Open Rails.  If not, see <http://www.gnu.org/licenses/>.

using GNU.Gettext;
using GNU.Gettext.WinForms;
using ORTS.Common;
using ORTS.Settings;
using ORTS.Updater;
using System;
using System.ComponentModel;
using System.Diagnostics;
using System.Drawing;
using System.Globalization;
using System.IO;
using System.Linq;
using System.Threading;
using System.Windows.Forms;

namespace Updater
{
    public partial class UpdaterProgress : Form
    {
        readonly UserSettings Settings;
        readonly GettextResourceManager catalog = new GettextResourceManager("Updater");

        string BasePath;
        string LauncherPath;
        bool ShouldRelaunchApplication;

        public UpdaterProgress()
        {
            InitializeComponent();

            // Windows 2000 and XP should use 8.25pt Tahoma, while Windows
            // Vista and later should use 9pt "Segoe UI". We'll use the
            // Message Box font to allow for user-customizations, though.
            Font = SystemFonts.MessageBoxFont;

            Settings = new UserSettings(new string[0]);
            LoadLanguage();

            BasePath = Path.GetDirectoryName(Application.ExecutablePath);
            LauncherPath = UpdateManager.GetMainExecutable(BasePath, Application.ProductName);
        }

        void LoadLanguage()
        {
            if (Settings.Language.Length > 0)
            {
                try
                {
                    CultureInfo.DefaultThreadCurrentUICulture = new CultureInfo(Settings.Language);
                }
                catch { }
            }

            Localizer.Localize(this, catalog);
        }

        void UpdaterProgress_Load(object sender, EventArgs e)
        {
            // If /RELAUNCH=1 is set, we're expected to re-launch the main application when we're done.
            ShouldRelaunchApplication = Environment.GetCommandLineArgs().Any(a => a == UpdateManager.RelaunchCommandLine + "1");

            // If /ELEVATE=1 is set, we're an elevation wrapper used to preserve the integrity level of the caller.
            var needsElevation = Environment.GetCommandLineArgs().Any(a => a == UpdateManager.ElevationCommandLine + "1");

            // Run everything in a new thread so the UI is responsive and visible.
            new Thread(needsElevation ? (ThreadStart)ElevationThread : (ThreadStart)UpdaterThread).Start();
        }

        void ElevationThread()
        {
            // Remove both the /RELAUNCH= and /ELEVATE= command-line flags from the child process - it should not do either.
            var processInfo = new ProcessStartInfo(Application.ExecutablePath, String.Join(" ", Environment.GetCommandLineArgs().Skip(1).Where(a => !a.StartsWith(UpdateManager.RelaunchCommandLine) && !a.StartsWith(UpdateManager.ElevationCommandLine)).ToArray()));
            processInfo.Verb = "runas";

            var process = Process.Start(processInfo);
            // We would like to use WaitForInputIdle() here but it is unreliable across elevation.
            if (!IsDisposed)
                Invoke((Action)Hide);
            process.WaitForExit();

            RelaunchApplication();

            Environment.Exit(0);
        }

        void UpdaterThread()
        {
            // We wait for any processes identified by /WAITPID=<pid> to exit before starting up so that the updater
            // will not try and apply an update whilst the previous instance is still lingering.
            var waitPids = Environment.GetCommandLineArgs().Where(a => a.StartsWith(UpdateManager.WaitProcessIdCommandLine));
            foreach (var waitPid in waitPids)
            {
                try
                {
                    var process = Process.GetProcessById(int.Parse(waitPid.Substring(9)));
                    while (!process.HasExited)
                        process.WaitForExit(100);
                    process.Close();
                }
                catch (ArgumentException)
                {
                    // ArgumentException occurs if we try and GetProcessById with an ID that has already exited.
                }
            }

            // Update manager is needed early to apply any updates before we show UI.
            var updateManager = new UpdateManager(BasePath, Application.ProductName, VersionInfo.VersionOrBuild);
            updateManager.ApplyProgressChanged += (object sender, ProgressChangedEventArgs e) =>
            {
                Invoke((Action)(() =>
                {
                    progressBarUpdater.Value = e.ProgressPercentage;
                }));
            };

            var channelName = Enumerable.FirstOrDefault(Environment.GetCommandLineArgs(), a => a.StartsWith(UpdateManager.ChannelCommandLine));
            if (channelName != null && channelName.Length > UpdateManager.ChannelCommandLine.Length)
                updateManager.SetChannel(channelName.Substring(UpdateManager.ChannelCommandLine.Length));

            updateManager.Check();
            if (updateManager.LastCheckError != null)
            {
                if (!IsDisposed)
                {
                    Invoke((Action)(() =>
                    {
                        MessageBox.Show("Error: " + updateManager.LastCheckError, Application.ProductName + " " + VersionInfo.VersionOrBuild, MessageBoxButtons.OK, MessageBoxIcon.Error);
                    }));
                }
                Application.Exit();
                return;
            }

            updateManager.Apply();
            if (updateManager.LastUpdateError != null)
            {
                if (!IsDisposed)
                {
                    Invoke((Action)(() =>
                    {
                        MessageBox.Show("Error: " + updateManager.LastUpdateError, Application.ProductName + " " + VersionInfo.VersionOrBuild, MessageBoxButtons.OK, MessageBoxIcon.Error);
                    }));
                }
                Application.Exit();
                return;
            }

            RelaunchApplication();

            Environment.Exit(0);
        }

        void UpdaterProgress_FormClosed(object sender, FormClosedEventArgs e)
        {
            RelaunchApplication();
        }

        void RelaunchApplication()
        {
            if (ShouldRelaunchApplication)
            {
                var process = Process.Start(LauncherPath);
                process.WaitForExit();
            }
        }
    }
}
>>>>>>> efc8a86f
<|MERGE_RESOLUTION|>--- conflicted
+++ resolved
@@ -1,445 +1,258 @@
-<<<<<<< HEAD
-﻿// COPYRIGHT 2014, 2015 by the Open Rails project.
-// 
-// This file is part of Open Rails.
-// 
-// Open Rails is free software: you can redistribute it and/or modify
-// it under the terms of the GNU General Public License as published by
-// the Free Software Foundation, either version 3 of the License, or
-// (at your option) any later version.
-// 
-// Open Rails is distributed in the hope that it will be useful,
-// but WITHOUT ANY WARRANTY; without even the implied warranty of
-// MERCHANTABILITY or FITNESS FOR A PARTICULAR PURPOSE.  See the
-// GNU General Public License for more details.
-// 
-// You should have received a copy of the GNU General Public License
-// along with Open Rails.  If not, see <http://www.gnu.org/licenses/>.
-
-using GNU.Gettext;
-using GNU.Gettext.WinForms;
-//using ORTS.Common;
-using ORTS.Settings;
-using ORTS.Updater;
-using System;
-using System.Collections.Generic;
-using System.ComponentModel;
-using System.Diagnostics;
-using System.Drawing;
-using System.Globalization;
-using System.IO;
-using System.Linq;
-using System.Threading;
-using System.Threading.Tasks;
-using System.Windows.Forms;
-
-namespace Updater
-{
-    public partial class UpdaterProgress : Form
-    {
-        private readonly UserSettings Settings;
-        private readonly GettextResourceManager catalog = new GettextResourceManager("Updater");
-
-        private string basePath;
-        private string launcherPath;
-        bool shouldRelaunchApplication;
-
-        public UpdaterProgress()
-        {
-            InitializeComponent();
-
-            // Windows 2000 and XP should use 8.25pt Tahoma, while Windows
-            // Vista and later should use 9pt "Segoe UI". We'll use the
-            // Message Box font to allow for user-customizations, though.
-            Font = SystemFonts.MessageBoxFont;
-
-            Settings = new UserSettings(new string[0]);
-            LoadLanguage();
-
-            basePath = Path.GetDirectoryName(Application.ExecutablePath);
-        }
-
-        void LoadLanguage()
-        {
-            if (Settings.Language.Length > 0)
-            {
-                try
-                {
-                    Thread.CurrentThread.CurrentUICulture = new CultureInfo(Settings.Language);
-                }
-                catch { }
-            }
-
-            Localizer.Localize(this, catalog);
-        }
-
-        private async void UpdaterProgress_Load(object sender, EventArgs e)
-        {
-            // If /RELAUNCH=1 is set, we're expected to re-launch the main application when we're done.
-            shouldRelaunchApplication = Environment.GetCommandLineArgs().Any(a => a == UpdateManager.RelaunchCommandLine + "1");
-
-            // If /ELEVATE=1 is set, we're an elevation wrapper used to preserve the integrity level of the caller.
-            var needsElevation = Environment.GetCommandLineArgs().Any(a => a == UpdateManager.ElevationCommandLine + "1");
-
-            // Run everything in a new thread so the UI is responsive and visible.
-            if (needsElevation)
-                RunWithElevation();
-            else
-                await AsyncUpdater();
-        }
-
-        private void RunWithElevation()
-        {
-            // Remove /ELEVATE= command-line flags from the child process
-            var processInfo = new ProcessStartInfo(Application.ExecutablePath, 
-                String.Join(" ", Environment.GetCommandLineArgs().Skip(1).Where(a => !a.StartsWith(UpdateManager.ElevationCommandLine)).ToArray()))
-            {
-                Verb = "runas"
-            };
-
-            Task processTask = RunProcess(processInfo); // exit this current instance
-            Environment.Exit(0);
-        }
-
-        private async Task AsyncUpdater()
-        {
-            // We wait for any processes identified by /WAITPID=<pid> to exit before starting up so that the updater
-            // will not try and apply an update whilst the previous instance is still lingering.
-            List<Task> waitList = new List<Task>();
-            
-            var waitPids = Environment.GetCommandLineArgs().Where(a => a.StartsWith(UpdateManager.WaitProcessIdCommandLine));
-            foreach (string waitPid in waitPids)
-            {
-                try
-                {
-                    Process process = Process.GetProcessById(int.Parse(waitPid.Substring(9)));
-                    waitList.Add(WaitForProcessExitAsync(process));
-                }
-                catch (ArgumentException)
-                {
-                    // ArgumentException occurs if we try and GetProcessById with an ID that has already exited.
-                }
-            }
-            await Task.WhenAll(waitList).ConfigureAwait(false);
-
-            // Update manager is needed early to apply any updates before we show UI.
-            UpdateManager updateManager = new UpdateManager(basePath, Application.ProductName, ORTS.Common.VersionInfo.VersionOrBuild);
-            updateManager.ProgressChanged += (object sender, ProgressChangedEventArgs e) =>
-            {
-                Invoke((Action)(() =>
-                {
-                    progressBarUpdater.Value = e.ProgressPercentage;
-                }));
-            };
-
-            string channelName = Enumerable.FirstOrDefault(Environment.GetCommandLineArgs(), a => a.StartsWith(UpdateManager.ChannelCommandLine));
-            if (channelName != null && channelName.Length > UpdateManager.ChannelCommandLine.Length)
-                updateManager.SetChannel(channelName.Substring(UpdateManager.ChannelCommandLine.Length));
-
-            await updateManager.CheckForUpdateAsync().ConfigureAwait(false);
-            if (updateManager.LastCheckError != null)
-            {
-                if (!IsDisposed)
-                {
-                    Invoke((Action)(() =>
-                    {
-                        MessageBox.Show("Error: " + updateManager.LastCheckError, Application.ProductName + " " + ORTS.Common.VersionInfo.VersionOrBuild, MessageBoxButtons.OK, MessageBoxIcon.Error);
-                    }));
-                }
-                Application.Exit();
-                return;
-            }
-
-            await updateManager.ApplyUpdateAsync().ConfigureAwait(false);
-            if (updateManager.LastUpdateError != null)
-            {
-                if (!IsDisposed)
-                {
-                    Invoke((Action)(() =>
-                    {
-                        MessageBox.Show("Error: " + updateManager.LastUpdateError, Application.ProductName + " " + ORTS.Common.VersionInfo.VersionOrBuild, MessageBoxButtons.OK, MessageBoxIcon.Error);
-                    }));
-                }
-                Application.Exit();
-                return;
-            }
-
-            await RelaunchApplicationAsync().ConfigureAwait(false);
-
-            Environment.Exit(0);
-
-        }
-
-        private async void UpdaterProgress_FormClosed(object sender, FormClosedEventArgs e)
-        {
-            await RelaunchApplicationAsync().ConfigureAwait(false);
-        }
-
-        private async Task RelaunchApplicationAsync()
-        {
-            if (shouldRelaunchApplication)
-            {
-                launcherPath = await UpdateManager.GetMainExecutableAsync(basePath, Application.ProductName);
-                await RunProcess(launcherPath).ConfigureAwait(false);
-            }
-        }
-
-        /// <summary>
-        /// Waits asynchronously for the process to exit.
-        /// </summary>
-        /// <param name="process">The process to wait for cancellation.</param>
-        /// <param name="cancellationToken">A cancellation token. If invoked, the task will return 
-        /// immediately as canceled.</param>
-        /// <returns>A Task representing waiting for the process to end.</returns>
-        public static async Task WaitForProcessExitAsync(Process process, CancellationToken cancellationToken = default(CancellationToken))
-        {
-            var tcs = new TaskCompletionSource<bool>();
-            void Process_Exited(object sender, EventArgs e)
-            {
-                tcs.TrySetResult(true);
-                process.Dispose();
-            }
-
-            process.EnableRaisingEvents = true;
-            process.Exited += Process_Exited;
-
-            try
-            {
-                if (process.HasExited)
-                {
-                    process.Close();
-                    return;
-                }
-                using (cancellationToken.Register(() => tcs.TrySetCanceled()))
-                {
-                    await tcs.Task;
-                }
-            }
-            finally
-            {
-                process.Exited -= Process_Exited;
-            }
-        }
-
-        public static Task RunProcess(ProcessStartInfo processStartInfo)
-        {
-            var tcs = new TaskCompletionSource<object>();
-            processStartInfo.RedirectStandardError = true;
-            processStartInfo.UseShellExecute = false;
-
-            Process process = new Process
-            {
-                EnableRaisingEvents = true,
-                StartInfo = processStartInfo
-            };
-
-            process.Exited += (sender, args) =>
-            {
-                if (process.ExitCode != 0)
-                {
-                    var errorMessage = process.StandardError.ReadToEnd();
-                    tcs.SetException(new InvalidOperationException("The process did not exit correctly. " +
-                        "The corresponding error message was: " + errorMessage));
-                }
-                else
-                {
-                    tcs.SetResult(null);
-                }
-                process.Dispose();
-            };
-            process.Start();
-            return tcs.Task;
-        }
-
-        public static Task RunProcess(string processPath)
-        {
-            return RunProcess(new ProcessStartInfo(processPath));
-        }
-    }
-}
-=======
-﻿// COPYRIGHT 2014, 2015 by the Open Rails project.
-// 
-// This file is part of Open Rails.
-// 
-// Open Rails is free software: you can redistribute it and/or modify
-// it under the terms of the GNU General Public License as published by
-// the Free Software Foundation, either version 3 of the License, or
-// (at your option) any later version.
-// 
-// Open Rails is distributed in the hope that it will be useful,
-// but WITHOUT ANY WARRANTY; without even the implied warranty of
-// MERCHANTABILITY or FITNESS FOR A PARTICULAR PURPOSE.  See the
-// GNU General Public License for more details.
-// 
-// You should have received a copy of the GNU General Public License
-// along with Open Rails.  If not, see <http://www.gnu.org/licenses/>.
-
-using GNU.Gettext;
-using GNU.Gettext.WinForms;
-using ORTS.Common;
-using ORTS.Settings;
-using ORTS.Updater;
-using System;
-using System.ComponentModel;
-using System.Diagnostics;
-using System.Drawing;
-using System.Globalization;
-using System.IO;
-using System.Linq;
-using System.Threading;
-using System.Windows.Forms;
-
-namespace Updater
-{
-    public partial class UpdaterProgress : Form
-    {
-        readonly UserSettings Settings;
-        readonly GettextResourceManager catalog = new GettextResourceManager("Updater");
-
-        string BasePath;
-        string LauncherPath;
-        bool ShouldRelaunchApplication;
-
-        public UpdaterProgress()
-        {
-            InitializeComponent();
-
-            // Windows 2000 and XP should use 8.25pt Tahoma, while Windows
-            // Vista and later should use 9pt "Segoe UI". We'll use the
-            // Message Box font to allow for user-customizations, though.
-            Font = SystemFonts.MessageBoxFont;
-
-            Settings = new UserSettings(new string[0]);
-            LoadLanguage();
-
-            BasePath = Path.GetDirectoryName(Application.ExecutablePath);
-            LauncherPath = UpdateManager.GetMainExecutable(BasePath, Application.ProductName);
-        }
-
-        void LoadLanguage()
-        {
-            if (Settings.Language.Length > 0)
-            {
-                try
-                {
-                    CultureInfo.DefaultThreadCurrentUICulture = new CultureInfo(Settings.Language);
-                }
-                catch { }
-            }
-
-            Localizer.Localize(this, catalog);
-        }
-
-        void UpdaterProgress_Load(object sender, EventArgs e)
-        {
-            // If /RELAUNCH=1 is set, we're expected to re-launch the main application when we're done.
-            ShouldRelaunchApplication = Environment.GetCommandLineArgs().Any(a => a == UpdateManager.RelaunchCommandLine + "1");
-
-            // If /ELEVATE=1 is set, we're an elevation wrapper used to preserve the integrity level of the caller.
-            var needsElevation = Environment.GetCommandLineArgs().Any(a => a == UpdateManager.ElevationCommandLine + "1");
-
-            // Run everything in a new thread so the UI is responsive and visible.
-            new Thread(needsElevation ? (ThreadStart)ElevationThread : (ThreadStart)UpdaterThread).Start();
-        }
-
-        void ElevationThread()
-        {
-            // Remove both the /RELAUNCH= and /ELEVATE= command-line flags from the child process - it should not do either.
-            var processInfo = new ProcessStartInfo(Application.ExecutablePath, String.Join(" ", Environment.GetCommandLineArgs().Skip(1).Where(a => !a.StartsWith(UpdateManager.RelaunchCommandLine) && !a.StartsWith(UpdateManager.ElevationCommandLine)).ToArray()));
-            processInfo.Verb = "runas";
-
-            var process = Process.Start(processInfo);
-            // We would like to use WaitForInputIdle() here but it is unreliable across elevation.
-            if (!IsDisposed)
-                Invoke((Action)Hide);
-            process.WaitForExit();
-
-            RelaunchApplication();
-
-            Environment.Exit(0);
-        }
-
-        void UpdaterThread()
-        {
-            // We wait for any processes identified by /WAITPID=<pid> to exit before starting up so that the updater
-            // will not try and apply an update whilst the previous instance is still lingering.
-            var waitPids = Environment.GetCommandLineArgs().Where(a => a.StartsWith(UpdateManager.WaitProcessIdCommandLine));
-            foreach (var waitPid in waitPids)
-            {
-                try
-                {
-                    var process = Process.GetProcessById(int.Parse(waitPid.Substring(9)));
-                    while (!process.HasExited)
-                        process.WaitForExit(100);
-                    process.Close();
-                }
-                catch (ArgumentException)
-                {
-                    // ArgumentException occurs if we try and GetProcessById with an ID that has already exited.
-                }
-            }
-
-            // Update manager is needed early to apply any updates before we show UI.
-            var updateManager = new UpdateManager(BasePath, Application.ProductName, VersionInfo.VersionOrBuild);
-            updateManager.ApplyProgressChanged += (object sender, ProgressChangedEventArgs e) =>
-            {
-                Invoke((Action)(() =>
-                {
-                    progressBarUpdater.Value = e.ProgressPercentage;
-                }));
-            };
-
-            var channelName = Enumerable.FirstOrDefault(Environment.GetCommandLineArgs(), a => a.StartsWith(UpdateManager.ChannelCommandLine));
-            if (channelName != null && channelName.Length > UpdateManager.ChannelCommandLine.Length)
-                updateManager.SetChannel(channelName.Substring(UpdateManager.ChannelCommandLine.Length));
-
-            updateManager.Check();
-            if (updateManager.LastCheckError != null)
-            {
-                if (!IsDisposed)
-                {
-                    Invoke((Action)(() =>
-                    {
-                        MessageBox.Show("Error: " + updateManager.LastCheckError, Application.ProductName + " " + VersionInfo.VersionOrBuild, MessageBoxButtons.OK, MessageBoxIcon.Error);
-                    }));
-                }
-                Application.Exit();
-                return;
-            }
-
-            updateManager.Apply();
-            if (updateManager.LastUpdateError != null)
-            {
-                if (!IsDisposed)
-                {
-                    Invoke((Action)(() =>
-                    {
-                        MessageBox.Show("Error: " + updateManager.LastUpdateError, Application.ProductName + " " + VersionInfo.VersionOrBuild, MessageBoxButtons.OK, MessageBoxIcon.Error);
-                    }));
-                }
-                Application.Exit();
-                return;
-            }
-
-            RelaunchApplication();
-
-            Environment.Exit(0);
-        }
-
-        void UpdaterProgress_FormClosed(object sender, FormClosedEventArgs e)
-        {
-            RelaunchApplication();
-        }
-
-        void RelaunchApplication()
-        {
-            if (ShouldRelaunchApplication)
-            {
-                var process = Process.Start(LauncherPath);
-                process.WaitForExit();
-            }
-        }
-    }
-}
->>>>>>> efc8a86f
+﻿// COPYRIGHT 2014, 2015 by the Open Rails project.
+// 
+// This file is part of Open Rails.
+// 
+// Open Rails is free software: you can redistribute it and/or modify
+// it under the terms of the GNU General Public License as published by
+// the Free Software Foundation, either version 3 of the License, or
+// (at your option) any later version.
+// 
+// Open Rails is distributed in the hope that it will be useful,
+// but WITHOUT ANY WARRANTY; without even the implied warranty of
+// MERCHANTABILITY or FITNESS FOR A PARTICULAR PURPOSE.  See the
+// GNU General Public License for more details.
+// 
+// You should have received a copy of the GNU General Public License
+// along with Open Rails.  If not, see <http://www.gnu.org/licenses/>.
+
+using GNU.Gettext;
+using GNU.Gettext.WinForms;
+//using ORTS.Common;
+using ORTS.Settings;
+using ORTS.Updater;
+using System;
+using System.Collections.Generic;
+using System.ComponentModel;
+using System.Diagnostics;
+using System.Drawing;
+using System.Globalization;
+using System.IO;
+using System.Linq;
+using System.Threading;
+using System.Threading.Tasks;
+using System.Windows.Forms;
+
+namespace Updater
+{
+    public partial class UpdaterProgress : Form
+    {
+        private readonly UserSettings Settings;
+        private readonly GettextResourceManager catalog = new GettextResourceManager("Updater");
+
+        private string basePath;
+        private string launcherPath;
+        bool shouldRelaunchApplication;
+
+        public UpdaterProgress()
+        {
+            InitializeComponent();
+
+            // Windows 2000 and XP should use 8.25pt Tahoma, while Windows
+            // Vista and later should use 9pt "Segoe UI". We'll use the
+            // Message Box font to allow for user-customizations, though.
+            Font = SystemFonts.MessageBoxFont;
+
+            Settings = new UserSettings(new string[0]);
+            LoadLanguage();
+
+            basePath = Path.GetDirectoryName(Application.ExecutablePath);
+        }
+
+        void LoadLanguage()
+        {
+            if (Settings.Language.Length > 0)
+            {
+                try
+                {
+                    CultureInfo.DefaultThreadCurrentUICulture = new CultureInfo(Settings.Language);
+                }
+                catch { }
+            }
+
+            Localizer.Localize(this, catalog);
+        }
+
+        private async void UpdaterProgress_Load(object sender, EventArgs e)
+        {
+            // If /RELAUNCH=1 is set, we're expected to re-launch the main application when we're done.
+            shouldRelaunchApplication = Environment.GetCommandLineArgs().Any(a => a == UpdateManager.RelaunchCommandLine + "1");
+
+            // If /ELEVATE=1 is set, we're an elevation wrapper used to preserve the integrity level of the caller.
+            var needsElevation = Environment.GetCommandLineArgs().Any(a => a == UpdateManager.ElevationCommandLine + "1");
+
+            // Run everything in a new thread so the UI is responsive and visible.
+            if (needsElevation)
+                RunWithElevation();
+            else
+                await AsyncUpdater();
+        }
+
+        private void RunWithElevation()
+        {
+            // Remove /ELEVATE= command-line flags from the child process
+            var processInfo = new ProcessStartInfo(Application.ExecutablePath, 
+                String.Join(" ", Environment.GetCommandLineArgs().Skip(1).Where(a => !a.StartsWith(UpdateManager.ElevationCommandLine)).ToArray()))
+            {
+                Verb = "runas"
+            };
+
+            Task processTask = RunProcess(processInfo); // exit this current instance
+            Environment.Exit(0);
+        }
+
+        private async Task AsyncUpdater()
+        {
+            // We wait for any processes identified by /WAITPID=<pid> to exit before starting up so that the updater
+            // will not try and apply an update whilst the previous instance is still lingering.
+            List<Task> waitList = new List<Task>();
+            
+            var waitPids = Environment.GetCommandLineArgs().Where(a => a.StartsWith(UpdateManager.WaitProcessIdCommandLine));
+            foreach (string waitPid in waitPids)
+            {
+                try
+                {
+                    Process process = Process.GetProcessById(int.Parse(waitPid.Substring(9)));
+                    waitList.Add(WaitForProcessExitAsync(process));
+                }
+                catch (ArgumentException)
+                {
+                    // ArgumentException occurs if we try and GetProcessById with an ID that has already exited.
+                }
+            }
+            await Task.WhenAll(waitList).ConfigureAwait(false);
+
+            // Update manager is needed early to apply any updates before we show UI.
+            UpdateManager updateManager = new UpdateManager(basePath, Application.ProductName, ORTS.Common.VersionInfo.VersionOrBuild);
+            updateManager.ProgressChanged += (object sender, ProgressChangedEventArgs e) =>
+            {
+                Invoke((Action)(() =>
+                {
+                    progressBarUpdater.Value = e.ProgressPercentage;
+                }));
+            };
+
+            string channelName = Enumerable.FirstOrDefault(Environment.GetCommandLineArgs(), a => a.StartsWith(UpdateManager.ChannelCommandLine));
+            if (channelName != null && channelName.Length > UpdateManager.ChannelCommandLine.Length)
+                updateManager.SetChannel(channelName.Substring(UpdateManager.ChannelCommandLine.Length));
+
+            await updateManager.CheckForUpdateAsync().ConfigureAwait(false);
+            if (updateManager.LastCheckError != null)
+            {
+                if (!IsDisposed)
+                {
+                    Invoke((Action)(() =>
+                    {
+                        MessageBox.Show("Error: " + updateManager.LastCheckError, Application.ProductName + " " + ORTS.Common.VersionInfo.VersionOrBuild, MessageBoxButtons.OK, MessageBoxIcon.Error);
+                    }));
+                }
+                Application.Exit();
+                return;
+            }
+
+            await updateManager.ApplyUpdateAsync().ConfigureAwait(false);
+            if (updateManager.LastUpdateError != null)
+            {
+                if (!IsDisposed)
+                {
+                    Invoke((Action)(() =>
+                    {
+                        MessageBox.Show("Error: " + updateManager.LastUpdateError, Application.ProductName + " " + ORTS.Common.VersionInfo.VersionOrBuild, MessageBoxButtons.OK, MessageBoxIcon.Error);
+                    }));
+                }
+                Application.Exit();
+                return;
+            }
+
+            await RelaunchApplicationAsync().ConfigureAwait(false);
+
+            Environment.Exit(0);
+
+        }
+
+        private async void UpdaterProgress_FormClosed(object sender, FormClosedEventArgs e)
+        {
+            await RelaunchApplicationAsync().ConfigureAwait(false);
+        }
+
+        private async Task RelaunchApplicationAsync()
+        {
+            if (shouldRelaunchApplication)
+            {
+                launcherPath = await UpdateManager.GetMainExecutableAsync(basePath, Application.ProductName);
+                await RunProcess(launcherPath).ConfigureAwait(false);
+            }
+        }
+
+        /// <summary>
+        /// Waits asynchronously for the process to exit.
+        /// </summary>
+        /// <param name="process">The process to wait for cancellation.</param>
+        /// <param name="cancellationToken">A cancellation token. If invoked, the task will return 
+        /// immediately as canceled.</param>
+        /// <returns>A Task representing waiting for the process to end.</returns>
+        public static async Task WaitForProcessExitAsync(Process process, CancellationToken cancellationToken = default(CancellationToken))
+        {
+            var tcs = new TaskCompletionSource<bool>();
+            void Process_Exited(object sender, EventArgs e)
+            {
+                tcs.TrySetResult(true);
+                process.Dispose();
+            }
+
+            process.EnableRaisingEvents = true;
+            process.Exited += Process_Exited;
+
+            try
+            {
+                if (process.HasExited)
+                {
+                    process.Close();
+                    return;
+                }
+                using (cancellationToken.Register(() => tcs.TrySetCanceled()))
+                {
+                    await tcs.Task;
+                }
+            }
+            finally
+            {
+                process.Exited -= Process_Exited;
+            }
+        }
+
+        public static Task RunProcess(ProcessStartInfo processStartInfo)
+        {
+            var tcs = new TaskCompletionSource<object>();
+            processStartInfo.RedirectStandardError = true;
+            processStartInfo.UseShellExecute = false;
+
+            Process process = new Process
+            {
+                EnableRaisingEvents = true,
+                StartInfo = processStartInfo
+            };
+
+            process.Exited += (sender, args) =>
+            {
+                if (process.ExitCode != 0)
+                {
+                    var errorMessage = process.StandardError.ReadToEnd();
+                    tcs.SetException(new InvalidOperationException("The process did not exit correctly. " +
+                        "The corresponding error message was: " + errorMessage));
+                }
+                else
+                {
+                    tcs.SetResult(null);
+                }
+                process.Dispose();
+            };
+            process.Start();
+            return tcs.Task;
+        }
+
+        public static Task RunProcess(string processPath)
+        {
+            return RunProcess(new ProcessStartInfo(processPath));
+        }
+    }
+}