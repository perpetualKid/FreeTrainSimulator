--- conflicted
+++ resolved
@@ -1,13 +1,8 @@
 msgid ""
 msgstr ""
 "Project-Id-Version: \n"
-<<<<<<< HEAD
-"POT-Creation-Date: 2021-04-04 04:39:45+0300\n"
-"PO-Revision-Date: 2021-04-11 11:07+0300\n"
-=======
 "POT-Creation-Date: 2021-03-28 02:58:09+0300\n"
 "PO-Revision-Date: 2021-03-28 03:16+0300\n"
->>>>>>> 7df5318c
 "Last-Translator: \n"
 "Language-Team: \n"
 "Language: ru\n"
@@ -120,11 +115,7 @@
 msgid "Rain"
 msgstr "Дождливо"
 
-<<<<<<< HEAD
-#: ../../Menu/MainForm.cs:160 ../../Menu/Options.cs:610
-=======
 #: ../../Menu/MainForm.cs:160 ../../Menu/Options.cs:607
->>>>>>> 7df5318c
 msgid "Easy"
 msgstr "Легко"
 
@@ -132,11 +123,7 @@
 msgid "Medium"
 msgstr "Средне"
 
-<<<<<<< HEAD
-#: ../../Menu/MainForm.cs:162 ../../Menu/Options.cs:616
-=======
 #: ../../Menu/MainForm.cs:162 ../../Menu/Options.cs:613
->>>>>>> 7df5318c
 msgid "Hard"
 msgstr "Трудно"
 
@@ -277,11 +264,7 @@
 msgid "Logging"
 msgstr "Протокол"
 
-<<<<<<< HEAD
-#: ../../Menu/MainForm.Designer.cs:173 ../../Menu/Options.Designer.cs:2546
-=======
 #: ../../Menu/MainForm.Designer.cs:173 ../../Menu/Options.Designer.cs:2501
->>>>>>> 7df5318c
 msgid "Options"
 msgstr "Настройки"
 
@@ -413,11 +396,7 @@
 msgid "Timetable set:"
 msgstr "Расписание:"
 
-<<<<<<< HEAD
-#: ../../Menu/MainForm.Designer.cs:900 ../../Menu/Options.cs:274
-=======
 #: ../../Menu/MainForm.Designer.cs:900 ../../Menu/Options.cs:272
->>>>>>> 7df5318c
 #: ../../Menu/TestingForm.Designer.cs:314
 msgid "Testing"
 msgstr "Предварительная проверка"
@@ -466,89 +445,6 @@
 msgid "kgf/cm²"
 msgstr "кгс/см²"
 
-<<<<<<< HEAD
-#: ../../Menu/Options.cs:208
-msgid "comma"
-msgstr "запятая"
-
-#: ../../Menu/Options.cs:209
-msgid "semicolon"
-msgstr "точка с запятой"
-
-#: ../../Menu/Options.cs:210
-msgid "tab"
-msgstr "табуляция"
-
-#: ../../Menu/Options.cs:211
-msgid "space"
-msgstr "пробел"
-
-#: ../../Menu/Options.cs:217
-msgid "route"
-msgstr "по описанию полигона"
-
-#: ../../Menu/Options.cs:218
-msgid "m/s"
-msgstr "м/с"
-
-#: ../../Menu/Options.cs:219
-msgid "km/h"
-msgstr "км/ч"
-
-#: ../../Menu/Options.cs:220
-msgid "mph"
-msgstr "мили/ч"
-
-#: ../../Menu/Options.cs:239 ../../Menu/ResumeForm.Designer.cs:398
-msgid "Time"
-msgstr "Время"
-
-#: ../../Menu/Options.cs:240
-msgid "Train Speed"
-msgstr "Скорость"
-
-#: ../../Menu/Options.cs:241
-msgid "Max. Speed"
-msgstr "Максимальная скорость"
-
-#: ../../Menu/Options.cs:242
-msgid "Signal State"
-msgstr "Показания сигналов"
-
-#: ../../Menu/Options.cs:243
-msgid "Track Elevation"
-msgstr "Уклон пути"
-
-#: ../../Menu/Options.cs:244
-msgid "Direction"
-msgstr "Направление движения"
-
-#: ../../Menu/Options.cs:245
-msgid "Control Mode"
-msgstr "Режим АЛС"
-
-#: ../../Menu/Options.cs:246
-msgid "Distance Travelled"
-msgstr "Пройденный путь"
-
-#: ../../Menu/Options.cs:247
-msgid "Throttle %"
-msgstr "Тяга %"
-
-#: ../../Menu/Options.cs:248
-msgid "Brake Cyl Press"
-msgstr "Давление в ТЦ"
-
-#: ../../Menu/Options.cs:249
-msgid "Dyn Brake %"
-msgstr "Динамич. торможение %"
-
-#: ../../Menu/Options.cs:250
-msgid "Gear Setting"
-msgstr "Текущая передача"
-
-#: ../../Menu/Options.cs:273
-=======
 #: ../../Menu/Options.cs:206
 msgid "comma"
 msgstr "запятая"
@@ -630,31 +526,18 @@
 msgstr "Текущая передача"
 
 #: ../../Menu/Options.cs:271
->>>>>>> 7df5318c
 msgid "Stable (recommended)"
 msgstr "Стабильная версия (рекомендовано)"
 
-<<<<<<< HEAD
-#: ../../Menu/Options.cs:275
-=======
 #: ../../Menu/Options.cs:273
->>>>>>> 7df5318c
 msgid "Unstable"
 msgstr "Нестабильные версии"
 
-<<<<<<< HEAD
-#: ../../Menu/Options.cs:276
-=======
 #: ../../Menu/Options.cs:274
->>>>>>> 7df5318c
 msgid "None"
 msgstr "Не обновлять"
 
-<<<<<<< HEAD
-#: ../../Menu/Options.cs:279
-=======
 #: ../../Menu/Options.cs:277
->>>>>>> 7df5318c
 msgid ""
 "Infrequent updates to official, hand-picked versions. Recommended for most "
 "users."
@@ -662,48 +545,28 @@
 "Нечасто выходящие официальные, проверенные версии. Рекомендовано большинству "
 "пользователей."
 
-<<<<<<< HEAD
-#: ../../Menu/Options.cs:280
-=======
 #: ../../Menu/Options.cs:278
->>>>>>> 7df5318c
 msgid ""
 "Weekly updates which may contain noticable defects. For project supporters."
 msgstr ""
 "Еженедельные обновления могут содержать существенные изъяны. Для энтузиастов "
 "проекта."
 
-<<<<<<< HEAD
-#: ../../Menu/Options.cs:281
-=======
 #: ../../Menu/Options.cs:279
->>>>>>> 7df5318c
 msgid "Daily updates which may contain serious defects. For developers only."
 msgstr ""
 "Ежедневные обновления могут содержать серьёзные дефекты. Только для "
 "разработчиков."
 
-<<<<<<< HEAD
-#: ../../Menu/Options.cs:282
-=======
 #: ../../Menu/Options.cs:280
->>>>>>> 7df5318c
 msgid "No updates."
 msgstr "Не скачивать обновления."
 
-<<<<<<< HEAD
-#: ../../Menu/Options.cs:409
-msgid "Click to change this key"
-msgstr "Нажмите, чтобы изменить клавишу"
-
-#: ../../Menu/Options.cs:425
-=======
 #: ../../Menu/Options.cs:407
 msgid "Click to change this key"
 msgstr "Нажмите, чтобы изменить клавишу"
 
 #: ../../Menu/Options.cs:423
->>>>>>> 7df5318c
 msgid ""
 "Continue with conflicting key assignments?\n"
 "\n"
@@ -711,19 +574,11 @@
 "Продолжить несмотря на конфликтующе назначения клавиш?\n"
 "\n"
 
-<<<<<<< HEAD
-#: ../../Menu/Options.cs:561
-msgid "Remove all custom key assignments?"
-msgstr "Отменить все пользовательские назначения клавиш?"
-
-#: ../../Menu/Options.cs:572
-=======
 #: ../../Menu/Options.cs:558
 msgid "Remove all custom key assignments?"
 msgstr "Отменить все пользовательские назначения клавиш?"
 
 #: ../../Menu/Options.cs:569
->>>>>>> 7df5318c
 msgid ""
 "A listing of all keyboard commands and keys has been placed here:\n"
 "\n"
@@ -731,37 +586,6 @@
 "Список всех команд и назначенных клавиш был помещен здесь:\n"
 "\n"
 
-<<<<<<< HEAD
-#: ../../Menu/Options.cs:581
-msgid "No errors found."
-msgstr "Ошибок не обнаружено."
-
-#: ../../Menu/Options.cs:608
-msgid "Very easy"
-msgstr "Очень легко"
-
-#: ../../Menu/Options.cs:612
-msgid "MSTS Compatible"
-msgstr "Совместимо с МСТС"
-
-#: ../../Menu/Options.cs:614
-msgid "Normal"
-msgstr "Обычно"
-
-#: ../../Menu/Options.cs:618
-msgid "Very Hard"
-msgstr "Очень сложно"
-
-#: ../../Menu/Options.cs:620
-msgid "Good luck!"
-msgstr "Удачи!"
-
-#: ../../Menu/Options.cs:710
-msgid "Select an installation profile (MSTS folder) to add:"
-msgstr "Выберите каталог установки для добавления в список:"
-
-#: ../../Menu/Options.cs:586
-=======
 #: ../../Menu/Options.cs:578
 msgid "No errors found."
 msgstr "Ошибок не обнаружено."
@@ -791,7 +615,6 @@
 msgstr "Выберите каталог установки для добавления в список:"
 
 #: ../../Menu/Options.cs:583
->>>>>>> 7df5318c
 #, csharp-format
 msgid ""
 "{0:F0}° vertical FOV is the same as:\n"
@@ -802,119 +625,36 @@
 "{1:F0}° по горизонтали при экране 4:3\n"
 "{2:F0}° по горизонтали при 16:9"
 
-<<<<<<< HEAD
-#: ../../Menu/Options.cs:630
-=======
 #: ../../Menu/Options.cs:627
->>>>>>> 7df5318c
 #, csharp-format
 msgid "{0}%"
 msgstr "{0}%"
 
-<<<<<<< HEAD
-#: ../../Menu/Options.cs:666
-=======
 #: ../../Menu/Options.cs:633
->>>>>>> 7df5318c
 #, csharp-format
 msgid "No detail (-{0}%)"
 msgstr "Без деталей (-{0}%)"
 
-<<<<<<< HEAD
-#: ../../Menu/Options.cs:668
-=======
 #: ../../Menu/Options.cs:635
->>>>>>> 7df5318c
 #, csharp-format
 msgid "Less detail (-{0}%)"
 msgstr "Низкая детализация (-{0}%)"
 
-<<<<<<< HEAD
-#: ../../Menu/Options.cs:670
-=======
 #: ../../Menu/Options.cs:637
->>>>>>> 7df5318c
 #, csharp-format
 msgid "Default detail (+{0}%)"
 msgstr "По умолчанию (+{0}%)"
 
-<<<<<<< HEAD
-#: ../../Menu/Options.cs:672
-=======
 #: ../../Menu/Options.cs:639
->>>>>>> 7df5318c
 #, csharp-format
 msgid "More detail (+{0}%)"
 msgstr "Повышенная детализация (+{0}%)"
 
-<<<<<<< HEAD
-#: ../../Menu/Options.cs:674
-=======
 #: ../../Menu/Options.cs:641
->>>>>>> 7df5318c
 #, csharp-format
 msgid "All detail (+{0}%)"
 msgstr "Полная детализация (+{0}%)"
 
-<<<<<<< HEAD
-#: ../../Menu/Options.Designer.cs:273
-msgid "OK"
-msgstr "Принять"
-
-#: ../../Menu/Options.Designer.cs:307
-msgid "     Brake pipe charging rate (PSI/s)"
-msgstr " Темп зарядки Тормозной магистрали (PSI/s)"
-
-#: ../../Menu/Options.Designer.cs:316
-msgid "       Graduated release air brakes"
-msgstr " Пневматические тормоза со ступенчатым отпуском"
-
-#: ../../Menu/Options.Designer.cs:327 ../../Menu/TestingForm.Designer.cs:87
-msgid "Cancel"
-msgstr "Отказаться"
-
-#: ../../Menu/Options.Designer.cs:337
-msgid "       Alerter in cab"
-msgstr " Проверка бдительности"
-
-#: ../../Menu/Options.Designer.cs:348
-msgid "       Control confirmations"
-msgstr " Сообщения при воздействии на органы управления"
-
-#: ../../Menu/Options.Designer.cs:358
-msgid "       Map window"
-msgstr " Планшет с картой"
-
-#: ../../Menu/Options.Designer.cs:422
-msgid "General"
-msgstr "Общие"
-
-#: ../../Menu/Options.Designer.cs:588
-msgid "Port number"
-msgstr "Номер порта"
-
-#: ../../Menu/Options.Designer.cs:619
-msgid "       Enable webserver"
-msgstr " Задействовать Веб-Сервер"
-
-#: ../../Menu/Options.Designer.cs:629
-msgid "       Overspeed monitor"
-msgstr " Контроль скорости"
-
-#: ../../Menu/Options.Designer.cs:639
-msgid "       Disable TCS scripts"
-msgstr " Отключить скрипты Систем безопасности движения"
-
-#: ../../Menu/Options.Designer.cs:650
-msgid "     Other units"
-msgstr " Прочие единицы измерения"
-
-#: ../../Menu/Options.Designer.cs:660
-msgid "     Pressure unit"
-msgstr " Единицы измерения давления"
-
-#: ../../Menu/Options.Designer.cs:678
-=======
 #: ../../Menu/Options.Designer.cs:269
 msgid "OK"
 msgstr "Принять"
@@ -972,112 +712,12 @@
 msgstr " Единицы измерения давления"
 
 #: ../../Menu/Options.Designer.cs:674
->>>>>>> 7df5318c
 msgid ""
 "       Large address aware binaries (for all 64bit and 3GB tuning on 32bit)"
 msgstr ""
 " Поддержка больших адресов памяти (для 64-битных ОС и 3-гигабайтных настроек "
 "32-битных)"
 
-<<<<<<< HEAD
-#: ../../Menu/Options.Designer.cs:698
-msgid "     Language"
-msgstr " Язык"
-
-#: ../../Menu/Options.Designer.cs:717
-msgid "Also in external views"
-msgstr "Даже во время обзора снаружи"
-
-#: ../../Menu/Options.Designer.cs:727
-msgid "       Retainer valve on all cars"
-msgstr " Моделировать тормозные ретейнеры на всех вагонах"
-
-#: ../../Menu/Options.Designer.cs:744
-msgid "Audio"
-msgstr "Звук"
-
-#: ../../Menu/Options.Designer.cs:773
-msgid "% external sound heard internally"
-msgstr "% слышимости наружных звуков изнутри"
-
-#: ../../Menu/Options.Designer.cs:806
-msgid "% sound volume"
-msgstr "% громкости"
-
-#: ../../Menu/Options.Designer.cs:816
-msgid "Sound detail level"
-msgstr "Детализация звука"
-
-#: ../../Menu/Options.Designer.cs:837
-msgid "MSTS Bin compatible sound"
-msgstr "Совместимость c MSTS Bin"
-
-#: ../../Menu/Options.Designer.cs:875
-msgid "Video"
-msgstr "Вид"
-
-#: ../../Menu/Options.Designer.cs:886 ../../Menu/Options.Designer.cs:1097
-msgid "XXX"
-msgstr "ХЗ"
-
-#: ../../Menu/Options.Designer.cs:897
-msgid "Anti-aliasing:"
-msgstr "Сглаживание:"
-
-#: ../../Menu/Options.Designer.cs:923
-msgid "Shadow for all shapes"
-msgstr "Тени у всех объектов"
-
-#: ../../Menu/Options.Designer.cs:933
-msgid "Double overhead wires"
-msgstr "Цепная контактная подвеска"
-
-#: ../../Menu/Options.Designer.cs:944
-msgid "Ambient daylight brightness:"
-msgstr "Яркость дневного света:"
-
-#: ../../Menu/Options.Designer.cs:962
-msgid "Model instancing"
-msgstr "Создавать примеры моделей"
-
-#: ../../Menu/Options.Designer.cs:989
-msgid "Vertical sync"
-msgstr "Вертикальная синхронизация"
-
-#: ../../Menu/Options.Designer.cs:1000
-msgid "Viewing distance (km)"
-msgstr "Дальность видимости (км)"
-
-#: ../../Menu/Options.Designer.cs:1038
-msgid "Fast full-screen alt-tab"
-msgstr "Переход по Alt-Tab когда развёрнуто"
-
-#: ../../Menu/Options.Designer.cs:1048
-msgid "Distant mountains"
-msgstr "Горы"
-
-#: ../../Menu/Options.Designer.cs:1060
-msgid "Viewing distance (m)"
-msgstr "Дальность обзора (м)"
-
-#: ../../Menu/Options.Designer.cs:1130
-msgid "Viewing vertical FOV"
-msgstr "Угол обзора по вертикали"
-
-#: ../../Menu/Options.Designer.cs:1154
-msgid "% cab 2D stretch"
-msgstr "% растяжения 2-D кабин"
-
-#: ../../Menu/Options.Designer.cs:1164
-msgid "World object density"
-msgstr "Густота объектов"
-
-#: ../../Menu/Options.Designer.cs:1208
-msgid "Glass on in-game windows"
-msgstr "Прозрачные вспомогательные окна"
-
-#: ../../Menu/Options.Designer.cs:1219
-=======
 #: ../../Menu/Options.Designer.cs:694
 msgid "     Language"
 msgstr " Язык"
@@ -1171,179 +811,11 @@
 msgstr "Прозрачные вспомогательные окна"
 
 #: ../../Menu/Options.Designer.cs:1174
->>>>>>> 7df5318c
 msgid "Window size (type WIDTHxHEIGHT for custom size)"
 msgstr ""
 "Размер окна\n"
 "(введите ширину и высоту для нестандартного размера)"
 
-<<<<<<< HEAD
-#: ../../Menu/Options.Designer.cs:1228
-msgid "Dynamic shadows"
-msgstr "Динамические тени"
-
-#: ../../Menu/Options.Designer.cs:1238
-msgid "Overhead wire"
-msgstr "Контактный провод"
-
-#: ../../Menu/Options.Designer.cs:1260
-msgid "Simulation"
-msgstr "Реализм"
-
-#: ../../Menu/Options.Designer.cs:1274
-msgid "Activity Options"
-msgstr "Дополнительные возможности в сценариях"
-
-#: ../../Menu/Options.Designer.cs:1284
-msgid "Location-linked passing path processing"
-msgstr "Расчёт пути и места скрещения"
-
-#: ../../Menu/Options.Designer.cs:1295
-msgid "Open/close doors in AI trains"
-msgstr "Управляемые компьютером двери"
-
-#: ../../Menu/Options.Designer.cs:1306
-msgid "Forced red at station stops"
-msgstr "Запрещающий выходной со станций"
-
-#: ../../Menu/Options.Designer.cs:1316
-msgid "Steam locomotive hot start"
-msgstr "Паровозы стартуют под парами"
-
-#: ../../Menu/Options.Designer.cs:1326
-msgid "Simple controls and physics"
-msgstr "Упрощённые управление и физическая модель"
-
-#: ../../Menu/Options.Designer.cs:1336
-msgid "Curve dependent speed limit"
-msgstr "Безопасная скорость зависит от радиуса кривых"
-
-#: ../../Menu/Options.Designer.cs:1346
-msgid "Curve dependent resistance"
-msgstr "Сопротивление зависит от радиуса кривых"
-
-#: ../../Menu/Options.Designer.cs:1356
-msgid "Tunnel dependent resistance"
-msgstr "Сопротивление увеличивется в тоннеле"
-
-#: ../../Menu/Options.Designer.cs:1366
-msgid "Wind dependent resistance"
-msgstr "Сопротивление зависит от ветра"
-
-#: ../../Menu/Options.Designer.cs:1376
-msgid "Override non-electrified route line-voltage"
-msgstr "Игнорировать отсутствие электрификации полигона"
-
-#: ../../Menu/Options.Designer.cs:1387
-msgid "Adhesion moving average filter size"
-msgstr "Размер фильтра при расчёте сцепления"
-
-#: ../../Menu/Options.Designer.cs:1414
-msgid "Break couplers"
-msgstr "Разрушение сцепок"
-
-#: ../../Menu/Options.Designer.cs:1424
-msgid "Advanced adhesion model"
-msgstr "Усовершенствованная модель сил сцепления"
-
-#: ../../Menu/Options.Designer.cs:1440
-msgid "Keyboard"
-msgstr "Клавиши"
-
-#: ../../Menu/Options.Designer.cs:1450
-msgid "Export"
-msgstr "Экспорт"
-
-#: ../../Menu/Options.Designer.cs:1463
-msgid "Defaults"
-msgstr "Умолчания"
-
-#: ../../Menu/Options.Designer.cs:1475
-msgid "Check"
-msgstr "Проверить"
-
-#: ../../Menu/Options.Designer.cs:1509
-msgid "Data logger"
-msgstr "Запись"
-
-#: ../../Menu/Options.Designer.cs:1540
-msgid "Speed units"
-msgstr "Единицы измерения скорости"
-
-#: ../../Menu/Options.Designer.cs:1562
-msgid "Log miscellaneous data"
-msgstr "Регистрировать прочие параметры"
-
-#: ../../Menu/Options.Designer.cs:1572
-msgid "Log performance data"
-msgstr "Запись данных о производительности"
-
-#: ../../Menu/Options.Designer.cs:1582
-msgid "Start logging with the simulation start"
-msgstr "Начать запись параметров при старте симуляции"
-
-#: ../../Menu/Options.Designer.cs:1593
-msgid "Separator"
-msgstr "Разделитель"
-
-#: ../../Menu/Options.Designer.cs:1602
-msgid "Log physics data"
-msgstr "Регистрировать физические параметры"
-
-#: ../../Menu/Options.Designer.cs:1612
-msgid "Log Steam performance data"
-msgstr "Запись данных о производительности паровоза"
-
-#: ../../Menu/Options.Designer.cs:1622
-msgid "Verbose ENG/WAG configuration messages"
-msgstr "Подробные сообщения конфигурации *eng и *wag файлов"
-
-#: ../../Menu/Options.Designer.cs:1637
-msgid "Evaluation"
-msgstr "Протокол"
-
-#: ../../Menu/Options.Designer.cs:1657
-msgid "Interval (sec)"
-msgstr "(секунд)"
-
-#: ../../Menu/Options.Designer.cs:1666
-msgid "Log station stops"
-msgstr "Фиксировать остановки"
-
-#: ../../Menu/Options.Designer.cs:1699
-msgid "Log train speed"
-msgstr "Запись параметров каждые"
-
-#: ../../Menu/Options.Designer.cs:1715
-msgid "Content"
-msgstr "Контент"
-
-#: ../../Menu/Options.Designer.cs:1738 ../../Menu/ResumeForm.Designer.cs:155
-msgid "Delete"
-msgstr "Убрать"
-
-#: ../../Menu/Options.Designer.cs:1756
-msgid "Installation profile"
-msgstr "Профиль установки"
-
-#: ../../Menu/Options.Designer.cs:1765
-msgid "Change..."
-msgstr "Изменить..."
-
-#: ../../Menu/Options.Designer.cs:1786
-msgid "Name:"
-msgstr "Название:"
-
-#: ../../Menu/Options.Designer.cs:1795
-msgid "Path:"
-msgstr "Путь:"
-
-#: ../../Menu/Options.Designer.cs:1814
-msgid "Add..."
-msgstr "Добавить..."
-
-#: ../../Menu/Options.Designer.cs:1902
-=======
 #: ../../Menu/Options.Designer.cs:1183
 msgid "Dynamic shadows"
 msgstr "Динамические тени"
@@ -1509,114 +981,13 @@
 msgstr "Добавить..."
 
 #: ../../Menu/Options.Designer.cs:1857
->>>>>>> 7df5318c
 msgid "Updater"
 msgstr "Обновление"
 
-<<<<<<< HEAD
-#: ../../Menu/Options.Designer.cs:1913
-=======
 #: ../../Menu/Options.Designer.cs:1868
->>>>>>> 7df5318c
 msgid "Update mode:"
 msgstr "Цель обновления:"
 
-<<<<<<< HEAD
-#: ../../Menu/Options.Designer.cs:1965
-msgid "Experimental"
-msgstr "Новые"
-
-#: ../../Menu/Options.Designer.cs:1976 ../../Menu/Options.Designer.cs:2020
-#: ../../Menu/Options.Designer.cs:2483
-msgid "Level"
-msgstr "Уровень"
-
-#: ../../Menu/Options.Designer.cs:2000
-msgid "Activity weather randomization"
-msgstr "Смена погоды в сценариях"
-
-#: ../../Menu/Options.Designer.cs:2010
-msgid "Activity randomization"
-msgstr "Поломки в сценариях"
-
-#: ../../Menu/Options.Designer.cs:2043
-msgid "Correct questionable braking parameters"
-msgstr "Исправлять ошибки описания тормозов"
-
-#: ../../Menu/Options.Designer.cs:2054
-msgid "Precipitation box length (m)"
-msgstr "Область показа осадков, длина (м)"
-
-#: ../../Menu/Options.Designer.cs:2091
-msgid "Precipitation box width (m)"
-msgstr "Область показа осадков, ширина (м)"
-
-#: ../../Menu/Options.Designer.cs:2128
-msgid "Precipitation box height (m)"
-msgstr "Область показа осадков, высота (м)"
-
-#: ../../Menu/Options.Designer.cs:2165
-msgid "Adhesion factor random change:"
-msgstr "Случайное изменение коэффициента сцепления:"
-
-#: ../../Menu/Options.Designer.cs:2175
-msgid "Adhesion factor correction:"
-msgstr "Коррекция коэффициента сцепления:"
-
-#: ../../Menu/Options.Designer.cs:2185
-msgid "Level of detail bias:"
-msgstr "Сдвиг уровня детализации:"
-
-#: ../../Menu/Options.Designer.cs:2221
-msgid "Show shape warnings"
-msgstr "Предупреждения об ошибках в 3D объектах"
-
-#: ../../Menu/Options.Designer.cs:2246
-msgid "Load day/night textures only when needed"
-msgstr "Дневные/ночные текстуры только по необходимости"
-
-#: ../../Menu/Options.Designer.cs:2264
-msgid "Level:"
-msgstr "Уровень:"
-
-#: ../../Menu/Options.Designer.cs:2304
-msgid "Adhesion proportional to rain/snow/fog"
-msgstr "Сцепление зависит от дождя / снега / тумана"
-
-#: ../../Menu/Options.Designer.cs:2315
-msgid "ETCS circular speed gauge"
-msgstr "Циркулярный скоростемер европейского стандарта"
-
-#: ../../Menu/Options.Designer.cs:2325
-msgid "Signal light glow"
-msgstr "Ореол вокруг сигнальных огней"
-
-#: ../../Menu/Options.Designer.cs:2335
-msgid "MSTS environments"
-msgstr "Использовать окружающую среду из МСТС"
-
-#: ../../Menu/Options.Designer.cs:2346
-msgid "Target frame rate"
-msgstr "Предельная частота кадров"
-
-#: ../../Menu/Options.Designer.cs:2384
-msgid "Automatically tune settings to keep performance level"
-msgstr "Автонастройка под требуемую производительность"
-
-#: ../../Menu/Options.Designer.cs:2395
-msgid "Extend object maximum viewing distance to horizon"
-msgstr "Увеличить видимость объектов до горизонта"
-
-#: ../../Menu/Options.Designer.cs:2406
-msgid "Gauge (mm)"
-msgstr "Ширина колеи"
-
-#: ../../Menu/Options.Designer.cs:2444
-msgid "Minimum length (m)"
-msgstr "Минимальная длина"
-
-#: ../../Menu/Options.Designer.cs:2495
-=======
 #: ../../Menu/Options.Designer.cs:1920
 msgid "Experimental"
 msgstr "Новые"
@@ -1711,24 +1082,12 @@
 msgstr "Минимальная длина"
 
 #: ../../Menu/Options.Designer.cs:2450
->>>>>>> 7df5318c
 msgid ""
 "Experimental features that may slow down the game, use at your own risk."
 msgstr ""
 "Экспериментальные возможности могут замедлять процесс - используйте на свой "
 "страх и риск."
 
-<<<<<<< HEAD
-#: ../../Menu/Options.Designer.cs:2519
-msgid "Super-elevation"
-msgstr "Возвышение"
-
-#: ../../Menu/Options.Designer.cs:2528
-msgid "Load DDS textures in preference to ACE"
-msgstr "Приоритет загрузки текстур DDS вместо ACE"
-
-#: ../../Menu/Options.Designer.cs:1552
-=======
 #: ../../Menu/Options.Designer.cs:2474
 msgid "Super-elevation"
 msgstr "Возвышение"
@@ -1738,7 +1097,6 @@
 msgstr "Приоритет загрузки текстур DDS вместо ACE"
 
 #: ../../Menu/Options.Designer.cs:1507
->>>>>>> 7df5318c
 msgid ""
 "Use data logger to record your simulation data (in-game command: F12).\r\n"
 "Please remember that the size of the dump file grows with the simulation "
@@ -1748,11 +1106,7 @@
 "команда: F12).\r\n"
 "Пожалуйста, помните, что размер файла дампа растет входе поездки!"
 
-<<<<<<< HEAD
-#: ../../Menu/Options.Designer.cs:1728
-=======
 #: ../../Menu/Options.Designer.cs:1683
->>>>>>> 7df5318c
 msgid ""
 "Installation profiles tell Open Rails where to look for game content. Add "
 "each full and mini-route MSTS installation."
@@ -1760,17 +1114,6 @@
 "Профили установки сообщают Open Rails, где искать игровой контент.\n"
 "Укажите путь к кажой полной и мини-установке контента MSTS."
 
-<<<<<<< HEAD
-#: ../../Menu/Options.Designer.cs:1877
-msgid "Name"
-msgstr "Название"
-
-#: ../../Menu/Options.Designer.cs:1885 ../../Menu/ResumeForm.Designer.cs:390
-msgid "Path"
-msgstr "Путь"
-
-#: ../../Menu/Options.Designer.cs:758
-=======
 #: ../../Menu/Options.Designer.cs:1832
 msgid "Name"
 msgstr "Название"
@@ -1780,7 +1123,6 @@
 msgstr "Путь"
 
 #: ../../Menu/Options.Designer.cs:754
->>>>>>> 7df5318c
 msgid ""
 "Min 0 Max 100. Higher: louder sound\r\n"
 "\r\n"
@@ -1788,33 +1130,6 @@
 "От 0 до 100. Чем выше, тем больше громкость\r\n"
 "\r\n"
 
-<<<<<<< HEAD
-#: ../../Menu/Options.Designer.cs:791
-msgid "Sound Volume 0-100"
-msgstr "Громкость 0-100"
-
-#: ../../Menu/Options.Designer.cs:912
-msgid "Default is 2x MSAA"
-msgstr "По умолчанию 2x MSAA"
-
-#: ../../Menu/Options.Designer.cs:978
-msgid "Default is 100%"
-msgstr "100% по умолчанию"
-
-#: ../../Menu/Options.Designer.cs:1024 ../../Menu/Options.Designer.cs:2370
-msgid "Distance to see mountains"
-msgstr "Расстояние, на котором видны горы"
-
-#: ../../Menu/Options.Designer.cs:1464
-msgid "Load the factory default key assignments."
-msgstr "Восстановить изначальные назначения клавиш."
-
-#: ../../Menu/Options.Designer.cs:1476
-msgid "Check for incorrect key assignments."
-msgstr "Поиск некорректных назначений клавиш."
-
-#: ../../Menu/Options.Designer.cs:1990 ../../Menu/Options.Designer.cs:2034
-=======
 #: ../../Menu/Options.Designer.cs:787
 msgid "Sound Volume 0-100"
 msgstr "Громкость 0-100"
@@ -1836,7 +1151,6 @@
 msgstr "Поиск некорректных назначений клавиш."
 
 #: ../../Menu/Options.Designer.cs:1945 ../../Menu/Options.Designer.cs:1989
->>>>>>> 7df5318c
 msgid ""
 "0: no randomization, 1: moderate, 2: significant; 3: high (may be "
 "unrealistic)"
@@ -1844,29 +1158,6 @@
 "0: нет рандомизации, 1: умеренная, 2: значительная; 3: высокая (возможно, "
 "нереалистичная)"
 
-<<<<<<< HEAD
-#: ../../Menu/Options.Designer.cs:2236
-msgid "Default is 0%"
-msgstr "0% по умолчанию"
-
-#: ../../Menu/Options.Designer.cs:2277
-msgid "Default is 10%"
-msgstr "10% по умолчанию"
-
-#: ../../Menu/Options.Designer.cs:2293
-msgid "Default is 130%"
-msgstr "130% по умолчанию"
-
-#: ../../Menu/Options.Designer.cs:2468
-msgid "Shortest curve to have elevation"
-msgstr "Минимальная длина кривой, имеющей возвышение"
-
-#: ../../Menu/Options.Designer.cs:2509
-msgid "0: no elevation, 1: 9cm max; 10: 18cm max"
-msgstr "0: без возвышения, 1: максимум до 9см; 10: максимум до 18см"
-
-#: ../../Menu/Options.Designer.cs:1143
-=======
 #: ../../Menu/Options.Designer.cs:2191
 msgid "Default is 0%"
 msgstr "0% по умолчанию"
@@ -1888,7 +1179,6 @@
 msgstr "0: без возвышения, 1: максимум до 9см; 10: максимум до 18см"
 
 #: ../../Menu/Options.Designer.cs:1098
->>>>>>> 7df5318c
 msgid ""
 "0 to clip cab view, 100 to stretch it. For cab views that match the display, "
 "use 100."
@@ -1896,11 +1186,7 @@
 "0: обрезать вид кабины, 100: растянуть. Для полной пригонки к широкому "
 "экрану ввести 100."
 
-<<<<<<< HEAD
-#: ../../Menu/Options.Designer.cs:1451
-=======
 #: ../../Menu/Options.Designer.cs:1406
->>>>>>> 7df5318c
 msgid ""
 "Generate a listing of your keyboard assignments.  \r\n"
 "The output is placed on your desktop."
