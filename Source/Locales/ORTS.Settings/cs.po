<<<<<<< HEAD
msgid ""
msgstr ""
"Project-Id-Version: ORTS.Settings\n"
"POT-Creation-Date: 2015-10-25 10:36+0100\n"
"PO-Revision-Date: 2015-10-25 10:37+0100\n"
"Last-Translator: Altmann <altmann@bk.ru>\n"
"Language-Team: Open Rails Dev Team\n"
"Language: cs\n"
"MIME-Version: 1.0\n"
"Content-Type: text/plain; charset=UTF-8\n"
"Content-Transfer-Encoding: 8bit\n"
"X-Generator: Poedit 1.8.4\n"
"Plural-Forms: nplurals=3; plural=(n==1) ? 0 : (n>=2 && n<=4) ? 1 : 2;\n"

#: ../../ORTS.Settings/InputSettings.cs:42
msgid "Game Pause Menu"
msgstr "Hra Menu pauza"

#: ../../ORTS.Settings/InputSettings.cs:43
msgid "Game Save"
msgstr "Hra Uložit"

#: ../../ORTS.Settings/InputSettings.cs:44
msgid "Game Quit"
msgstr "Hra Ukončit"

#: ../../ORTS.Settings/InputSettings.cs:45
msgid "Game Pause"
msgstr "Hra Pauza"

#: ../../ORTS.Settings/InputSettings.cs:46
msgid "Game Screenshot"
msgstr "Hra Uložit obrázek obrazovky"

#: ../../ORTS.Settings/InputSettings.cs:47
msgid "Game Fullscreen"
msgstr "Hra Celá obrazovka"

#: ../../ORTS.Settings/InputSettings.cs:48
msgid "Game Switch Ahead"
msgstr "Hra Výhybka před"

#: ../../ORTS.Settings/InputSettings.cs:49
msgid "Game Switch Behind"
msgstr "Hra Výhybka za"

#: ../../ORTS.Settings/InputSettings.cs:50
msgid "Game Switch Picked"
msgstr "Hra Výběr výhybky"

#: ../../ORTS.Settings/InputSettings.cs:51
msgid "Game Signal Picked"
msgstr "Hra Výběr návěstidla"

#: ../../ORTS.Settings/InputSettings.cs:52
msgid "Game Switch With Mouse"
msgstr "Hra Výhybka myší"

#: ../../ORTS.Settings/InputSettings.cs:53
msgid "Game Uncouple With Mouse"
msgstr "Hra Rozpojit myší"

#: ../../ORTS.Settings/InputSettings.cs:54
msgid "Game Change Cab"
msgstr "Hra Přepnout kabinu"

#: ../../ORTS.Settings/InputSettings.cs:55
msgid "Game Request Control"
msgstr "Hra Požadavek na volnou cestu"

#: ../../ORTS.Settings/InputSettings.cs:56
msgid "Game Multi Player Dispatcher"
msgstr "Hra po síti Dispečer"

#: ../../ORTS.Settings/InputSettings.cs:57
msgid "Game Multi Player Texting"
msgstr "Hra po síti Poslat zprávu"

#: ../../ORTS.Settings/InputSettings.cs:58
msgid "Game Switch Manual Mode"
msgstr "Hra Ruční režim výhybek"

#: ../../ORTS.Settings/InputSettings.cs:59
msgid "Game Clear Signal Forward"
msgstr "Hra Postav cestu vpřed"

#: ../../ORTS.Settings/InputSettings.cs:60
msgid "Game Clear Signal Backward"
msgstr "Hra Postav cestu vzad"

#: ../../ORTS.Settings/InputSettings.cs:61
msgid "Game Reset Signal Forward"
msgstr "Hra Obnov cestu vpřed"

#: ../../ORTS.Settings/InputSettings.cs:62
msgid "Game Reset Signal Backward"
msgstr "Hra Obnov cestu vzad"

#: ../../ORTS.Settings/InputSettings.cs:63
msgid "Game Autopilot Mode"
msgstr "Hra Autopilot"

#: ../../ORTS.Settings/InputSettings.cs:64
msgid "Game Suspend Old Player"
msgstr "Hra Suspendovat starého hráče"

#: ../../ORTS.Settings/InputSettings.cs:66
msgid "Display Next Window Tab"
msgstr "Zobrazit Další záložka okna"

#: ../../ORTS.Settings/InputSettings.cs:67
msgid "Display Help Window"
msgstr "Zobrazit Okno nápovědy"

#: ../../ORTS.Settings/InputSettings.cs:68
msgid "Display Track Monitor Window"
msgstr "Zobrazit Monitor tratě"

#: ../../ORTS.Settings/InputSettings.cs:69
msgid "Display HUD"
msgstr "Zobrazit Interní veličiny"

#: ../../ORTS.Settings/InputSettings.cs:70
msgid "Display Car Labels"
msgstr "Zobrazit Popis vozidel"

#: ../../ORTS.Settings/InputSettings.cs:71
msgid "Display Station Labels"
msgstr "Zobrazit Popis stanic"

#: ../../ORTS.Settings/InputSettings.cs:72
msgid "Display Switch Window"
msgstr "Zobrazit Okno výhybky"

#: ../../ORTS.Settings/InputSettings.cs:73
msgid "Display Train Operations Window"
msgstr "Zobrazit Okno vlaku"

#: ../../ORTS.Settings/InputSettings.cs:74
msgid "Display Next Station Window"
msgstr "Zobrazit Okno následující stanice"

#: ../../ORTS.Settings/InputSettings.cs:75
msgid "Display Compass Window"
msgstr "Zobrazit Kompas"

#: ../../ORTS.Settings/InputSettings.cs:76
msgid "Display Basic HUD Toggle"
msgstr "Zobrazit Přepnutí zákl. interních veličin"

#: ../../ORTS.Settings/InputSettings.cs:77
msgid "Display Train List Window"
msgstr "Zobrazit Okno se seznamem vlaků"

#: ../../ORTS.Settings/InputSettings.cs:79
msgid "Debug Speed Up"
msgstr "Ladit Zrychlit čas"

#: ../../ORTS.Settings/InputSettings.cs:80
msgid "Debug Speed Down"
msgstr "Ladit Zpomalit čas"

#: ../../ORTS.Settings/InputSettings.cs:81
msgid "Debug Speed Reset"
msgstr "Ladit Výchozí rychlost"

#: ../../ORTS.Settings/InputSettings.cs:82
msgid "Debug Overcast Increase"
msgstr "Ladit Přidat oblačnost"

#: ../../ORTS.Settings/InputSettings.cs:83
msgid "Debug Overcast Decrease"
msgstr "Ladit Ubrat oblačnost"

#: ../../ORTS.Settings/InputSettings.cs:84
msgid "Debug Fog Increase"
msgstr "Ladit Přidat mlhu"

#: ../../ORTS.Settings/InputSettings.cs:85
msgid "Debug Fog Decrease"
msgstr "Ladit Ubrat mlhu"

#: ../../ORTS.Settings/InputSettings.cs:86
msgid "Debug Precipitation Increase"
msgstr "Ladit Přidat srážky"

#: ../../ORTS.Settings/InputSettings.cs:87
msgid "Debug Precipitation Decrease"
msgstr "Ladit Ubrat srážky"

#: ../../ORTS.Settings/InputSettings.cs:88
msgid "Debug Weather Change"
msgstr "Ladit Změna počasí"

#: ../../ORTS.Settings/InputSettings.cs:89
msgid "Debug Clock Forwards"
msgstr "Ladit Hodiny vpřed"

#: ../../ORTS.Settings/InputSettings.cs:90
msgid "Debug Clock Backwards"
msgstr "Ladit Hodiny vzad"

#: ../../ORTS.Settings/InputSettings.cs:91
msgid "Debug Logger"
msgstr "Ladit Spustit/zastavit logování"

#: ../../ORTS.Settings/InputSettings.cs:92
msgid "Debug Lock Shadows"
msgstr "Ladit Uzamknout stíny"

#: ../../ORTS.Settings/InputSettings.cs:93
msgid "Debug Dump Keyboard Map"
msgstr "Ladit Výpis mapy klávesnice"

#: ../../ORTS.Settings/InputSettings.cs:94
msgid "Debug Log Render Frame"
msgstr "Ladit Logování vykreslování"

#: ../../ORTS.Settings/InputSettings.cs:95
msgid "Debug Tracks"
msgstr "Ladit Koleje"

#: ../../ORTS.Settings/InputSettings.cs:96
msgid "Debug Signalling"
msgstr "Ladit Zabezpečovací systém"

#: ../../ORTS.Settings/InputSettings.cs:97
msgid "Debug Reset Wheel Slip"
msgstr "Ladit Resetovat prokluz kol"

#: ../../ORTS.Settings/InputSettings.cs:98
msgid "Debug Toggle Advanced Adhesion"
msgstr "Ladit Zapnout/vypnout pokročilou adhezi"

#: ../../ORTS.Settings/InputSettings.cs:99
msgid "Debug Sound Form"
msgstr "Ladit Okno zvuků"

#: ../../ORTS.Settings/InputSettings.cs:100
msgid "Debug Physics Form"
msgstr "Ladit Okno fyziky"

#: ../../ORTS.Settings/InputSettings.cs:102
msgid "Camera Cab"
msgstr "Pohled Kabina"

#: ../../ORTS.Settings/InputSettings.cs:103
msgid "Camera 3D Cab"
msgstr "Pohled 3D kabina"

#: ../../ORTS.Settings/InputSettings.cs:104
msgid "Camera Toggle Show Cab"
msgstr "Pohled Ukaž kabinu"

#: ../../ORTS.Settings/InputSettings.cs:105
msgid "Camera Head Out Forward"
msgstr "Pohled Boční vpřed"

#: ../../ORTS.Settings/InputSettings.cs:106
msgid "Camera Head Out Backward"
msgstr "Pohled Boční vzad"

#: ../../ORTS.Settings/InputSettings.cs:107
msgid "Camera Outside Front"
msgstr "Pohled Začátek vlaku"

#: ../../ORTS.Settings/InputSettings.cs:108
msgid "Camera Outside Rear"
msgstr "Pohled Konec vlaku"

#: ../../ORTS.Settings/InputSettings.cs:109
msgid "Camera Trackside"
msgstr "Pohled Trať"

#: ../../ORTS.Settings/InputSettings.cs:110
msgid "Camera Passenger"
msgstr "Pohled Cestující"

#: ../../ORTS.Settings/InputSettings.cs:111
msgid "Camera Brakeman"
msgstr "Pohled Brzdař"

#: ../../ORTS.Settings/InputSettings.cs:112
msgid "Camera Free"
msgstr "Pohled Volný"

#: ../../ORTS.Settings/InputSettings.cs:113
msgid "Camera Previous Free"
msgstr "Pohled Volný předcházející"

#: ../../ORTS.Settings/InputSettings.cs:114
msgid "Camera Reset"
msgstr "Pohled Resetovat"

#: ../../ORTS.Settings/InputSettings.cs:115
msgid "Camera Move Fast"
msgstr "Pohled Pohyb rychle"

#: ../../ORTS.Settings/InputSettings.cs:116
msgid "Camera Move Slow"
msgstr "Pohled Pohyb pomalu"

#: ../../ORTS.Settings/InputSettings.cs:117
msgid "Camera Pan (Rotate) Left"
msgstr "Pohled Otočit vlevo"

#: ../../ORTS.Settings/InputSettings.cs:118
msgid "Camera Pan (Rotate) Right"
msgstr "Pohled Otočit vpravo"

#: ../../ORTS.Settings/InputSettings.cs:119
msgid "Camera Pan (Rotate) Up"
msgstr "Pohled Otočit nahoru"

#: ../../ORTS.Settings/InputSettings.cs:120
msgid "Camera Pan (Rotate) Down"
msgstr "Pohled Otočit dolů"

#: ../../ORTS.Settings/InputSettings.cs:121
msgid "Camera Zoom In (Move Z)"
msgstr "Pohled Přiblížit"

#: ../../ORTS.Settings/InputSettings.cs:122
msgid "Camera Zoom Out (Move Z)"
msgstr "Pohled Oddálit"

#: ../../ORTS.Settings/InputSettings.cs:123
msgid "Camera Rotate (Pan) Left"
msgstr "Pohled Pohyb vlevo"

#: ../../ORTS.Settings/InputSettings.cs:124
msgid "Camera Rotate (Pan) Right"
msgstr "Pohled Pohyb vpravo"

#: ../../ORTS.Settings/InputSettings.cs:125
msgid "Camera Rotate (Pan) Up"
msgstr "Pohled Pohyb nahoru"

#: ../../ORTS.Settings/InputSettings.cs:126
msgid "Camera Rotate (Pan) Down"
msgstr "Pohled Pohyb dolů"

#: ../../ORTS.Settings/InputSettings.cs:127
msgid "Camera Car Next"
msgstr "Pohled Další vozidlo"

#: ../../ORTS.Settings/InputSettings.cs:128
msgid "Camera Car Previous"
msgstr "Pohled Předchozí vozidlo"

#: ../../ORTS.Settings/InputSettings.cs:129
msgid "Camera Car First"
msgstr "Pohled První vozidlo"

#: ../../ORTS.Settings/InputSettings.cs:130
msgid "Camera Car Last"
msgstr "Pohled Poslední vozidlo"

#: ../../ORTS.Settings/InputSettings.cs:131
msgid "Camera Jumping Trains"
msgstr "Pohled Přepnout vlak"

#: ../../ORTS.Settings/InputSettings.cs:132
msgid "Camera Jump Back Player"
msgstr "Pohled Vlak hráče"

#: ../../ORTS.Settings/InputSettings.cs:133
msgid "Camera Jump See Switch"
msgstr "Pohled Výhybka"

#: ../../ORTS.Settings/InputSettings.cs:134
msgid "Camera Vibrate"
msgstr "Pohled Kývání"

#: ../../ORTS.Settings/InputSettings.cs:135
msgid "Camera Cab Rotate"
msgstr "Pohled Natáčení kabiny"

#: ../../ORTS.Settings/InputSettings.cs:137
msgid "Control Forwards"
msgstr "Ovladač Vpřed"

#: ../../ORTS.Settings/InputSettings.cs:138
msgid "Control Backwards"
msgstr "Ovladač Vzad"

#: ../../ORTS.Settings/InputSettings.cs:139
msgid "Control Throttle Increase"
msgstr "Ovladač Zvýšit tah"

#: ../../ORTS.Settings/InputSettings.cs:140
msgid "Control Throttle Decrease"
msgstr "Ovladač Snížit tah"

#: ../../ORTS.Settings/InputSettings.cs:141
msgid "Control Throttle Zero"
msgstr "Ovladač Vynulovat tah"

#: ../../ORTS.Settings/InputSettings.cs:142
msgid "Control Gear Up"
msgstr "Ovladač Řazení nahoru"

#: ../../ORTS.Settings/InputSettings.cs:143
msgid "Control Gear Down"
msgstr "Ovladač Řazení dolů"

#: ../../ORTS.Settings/InputSettings.cs:144
msgid "Control Train Brake Increase"
msgstr "Ovladač Zabrzdit vlakovou brzdu"

#: ../../ORTS.Settings/InputSettings.cs:145
msgid "Control Train Brake Decrease"
msgstr "Ovladač Odbrzdit vlakovou brzdu"

#: ../../ORTS.Settings/InputSettings.cs:146
msgid "Control Train Brake Zero"
msgstr "Ovladač Vynulovat vlakovou brzdu"

#: ../../ORTS.Settings/InputSettings.cs:147
msgid "Control Engine Brake Increase"
msgstr "Ovladač Zabrzdit přídavnou brzdu"

#: ../../ORTS.Settings/InputSettings.cs:148
msgid "Control Engine Brake Decrease"
msgstr "Ovladač Odbrzdit přídavnou brzdu"

#: ../../ORTS.Settings/InputSettings.cs:149
msgid "Control Dynamic Brake Increase"
msgstr "Ovladač Zabrzdit dynamickou brzdu"

#: ../../ORTS.Settings/InputSettings.cs:150
msgid "Control Dynamic Brake Decrease"
msgstr "Ovladač Odbrzdit dynamickou brzdu"

#: ../../ORTS.Settings/InputSettings.cs:151
msgid "Control Bail Off"
msgstr "Ovladač Odbrzdit"

#: ../../ORTS.Settings/InputSettings.cs:152
msgid "Control Initialize Brakes"
msgstr "Ovladač Inicializace brzdového systému"

#: ../../ORTS.Settings/InputSettings.cs:153
msgid "Control Handbrake Full"
msgstr "Ovladač Zabrzdit ruční brzdu"

#: ../../ORTS.Settings/InputSettings.cs:154
msgid "Control Handbrake None"
msgstr "Ovladač Odbrzdit ruční brzdu"

#: ../../ORTS.Settings/InputSettings.cs:155
msgid "Control Odometer Show/Hide"
msgstr "Ovladač Zobrazit/skrýt měřič ujeté vzdálenosti"

#: ../../ORTS.Settings/InputSettings.cs:156
msgid "Control Odometer Reset"
msgstr "Ovladač Resetovat měřič ujeté vzdálenosti"

#: ../../ORTS.Settings/InputSettings.cs:157
msgid "Control Odometer Direction"
msgstr "Ovladač Směr měřiče ujeté vzdálenosti"

#: ../../ORTS.Settings/InputSettings.cs:158
msgid "Control Retainers On"
msgstr "Ovladač Zarážky aktivní"

#: ../../ORTS.Settings/InputSettings.cs:159
msgid "Control Retainers Off"
msgstr "Ovladač Zarážky neaktivní"

#: ../../ORTS.Settings/InputSettings.cs:160
msgid "Control Brake Hose Connect"
msgstr "Ovladač Zapojit brzdové hadice"

#: ../../ORTS.Settings/InputSettings.cs:161
msgid "Control Brake Hose Disconnect"
msgstr "Ovladač Odpojit brzdové hadice"

#: ../../ORTS.Settings/InputSettings.cs:162
msgid "Control Alerter"
msgstr "Ovladač Tlačítko bdělosti"

#: ../../ORTS.Settings/InputSettings.cs:163
msgid "Control Emergency Push Button"
msgstr "Ovladač Záchranná brzda"

#: ../../ORTS.Settings/InputSettings.cs:164
msgid "Control Sander"
msgstr "Ovladač Pískování"

#: ../../ORTS.Settings/InputSettings.cs:165
msgid "Control Sander Toggle"
msgstr "Ovladač Přepínání pískování"

#: ../../ORTS.Settings/InputSettings.cs:166
msgid "Control Wiper"
msgstr "Ovladač Stěrače"

#: ../../ORTS.Settings/InputSettings.cs:167
msgid "Control Horn"
msgstr "Ovladač Houkačka"

#: ../../ORTS.Settings/InputSettings.cs:168
msgid "Control Bell"
msgstr "Ovladač Píšťala"

#: ../../ORTS.Settings/InputSettings.cs:169
msgid "Control Bell Toggle"
msgstr "Ovladač Píšťala (přepnout)"

#: ../../ORTS.Settings/InputSettings.cs:170
msgid "Control Door Left"
msgstr "Ovladač Dveře levé"

#: ../../ORTS.Settings/InputSettings.cs:171
msgid "Control Door Right"
msgstr "Ovladač Dveře pravé"

#: ../../ORTS.Settings/InputSettings.cs:172
msgid "Control Mirror"
msgstr "Ovladač Zrcátka"

#: ../../ORTS.Settings/InputSettings.cs:173
msgid "Control Light"
msgstr "Ovladač Osvětlení kabiny"

#: ../../ORTS.Settings/InputSettings.cs:174
msgid "Control Pantograph 1"
msgstr "Ovladač Sběrač 1"

#: ../../ORTS.Settings/InputSettings.cs:175
msgid "Control Pantograph 2"
msgstr "Ovladač Sběrač 2"

#: ../../ORTS.Settings/InputSettings.cs:176
msgid "Control Diesel Player"
msgstr "Ovladač Start/Stop motoru dieselu (hráč)"

#: ../../ORTS.Settings/InputSettings.cs:177
msgid "Control Diesel Helper"
msgstr "Ovladač Start/Stop motoru dieselu (ostatní)"

#: ../../ORTS.Settings/InputSettings.cs:178
msgid "Control Headlight Increase"
msgstr "Ovladač Zapnout světla/reflektory"

#: ../../ORTS.Settings/InputSettings.cs:179
msgid "Control Headlight Decrease"
msgstr "Ovladač Vypnout světla/reflektory"

#: ../../ORTS.Settings/InputSettings.cs:180
msgid "Control Injector 1 Increase"
msgstr "Ovladač Zvýšit injektor 1"

#: ../../ORTS.Settings/InputSettings.cs:181
msgid "Control Injector 1 Decrease"
msgstr "Ovladač Snížit injektor 1"

#: ../../ORTS.Settings/InputSettings.cs:182
msgid "Control Injector 1"
msgstr "Ovladač Injektor 1"

#: ../../ORTS.Settings/InputSettings.cs:183
msgid "Control Injector 2 Increase"
msgstr "Ovladač Zvýšit injektor 2"

#: ../../ORTS.Settings/InputSettings.cs:184
msgid "Control Injector 2 Decrease"
msgstr "Ovladač Snížit injektor 2"

#: ../../ORTS.Settings/InputSettings.cs:185
msgid "Control Injector 2"
msgstr "Ovladač Injektor 2"

#: ../../ORTS.Settings/InputSettings.cs:186
msgid "Control Blower Increase"
msgstr "Ovladač Zvýšit průtok"

#: ../../ORTS.Settings/InputSettings.cs:187
msgid "Control Blower Decrease"
msgstr "Ovladač Snížit průtok"

#: ../../ORTS.Settings/InputSettings.cs:188
msgid "Control Steam Heat Increase"
msgstr "Ovladač Zvýšit žár páry"

#: ../../ORTS.Settings/InputSettings.cs:189
msgid "Control Steam Heat Decrease"
msgstr "Ovladač Snížit žár páry"

#: ../../ORTS.Settings/InputSettings.cs:190
msgid "Control Damper Increase"
msgstr "Ovladač Zvýšit klapku"

#: ../../ORTS.Settings/InputSettings.cs:191
msgid "Control Damper Decrease"
msgstr "Ovladač Snížit klapku"

#: ../../ORTS.Settings/InputSettings.cs:192
msgid "Control Firebox Open"
msgstr "Ovladač Otevřít ohniště"

#: ../../ORTS.Settings/InputSettings.cs:193
msgid "Control Firebox Close"
msgstr "Ovladač Zavřít ohniště"

#: ../../ORTS.Settings/InputSettings.cs:194
msgid "Control Firing Rate Increase"
msgstr "Ovladač Zvýšit dávku paliva"

#: ../../ORTS.Settings/InputSettings.cs:195
msgid "Control Firing Rate Decrease"
msgstr "Ovladač Snížit dávku palivy"

#: ../../ORTS.Settings/InputSettings.cs:196
msgid "Control Fire Shovel Full"
msgstr "Ovladač Max. paliva"

#: ../../ORTS.Settings/InputSettings.cs:197
msgid "Control Cylinder Cocks"
msgstr "Ovladač Kohout válce"

#: ../../ORTS.Settings/InputSettings.cs:198
msgid "Control Cylinder Compound"
msgstr "Ovladač Sdružený válec"

#: ../../ORTS.Settings/InputSettings.cs:199
msgid "Control Firing"
msgstr "Ovladač Spalování"

#: ../../ORTS.Settings/InputSettings.cs:200
msgid "Control Refill"
msgstr "Ovladač Doplnit"

#: ../../ORTS.Settings/InputSettings.cs:201
msgid "Control TroughRefill"
msgstr "Ovladač Doplnit vodu ze žlabu"

#: ../../ORTS.Settings/InputSettings.cs:651
#, csharp-format
msgid "{0} requires and is modified by Shift"
msgstr "{0} vyžaduje stisknutí Shift"

#: ../../ORTS.Settings/InputSettings.cs:653
#, csharp-format
msgid "{0} requires and is modified by Control"
msgstr "{0} vyžaduje stisknutí Control"

#: ../../ORTS.Settings/InputSettings.cs:655
#, csharp-format
msgid "{0} requires and is modified by Alt"
msgstr "{0} vyžaduje stisknutí Alt"

#: ../../ORTS.Settings/InputSettings.cs:686
#, csharp-format
msgid "{0} and {1} both match {2}"
msgstr "{0} a {1} jsou totožné s {2}"

#~ msgid "Camera Pan Left"
#~ msgstr "Pohled Pohyb vlevo"

#~ msgid "Camera Pan Right"
#~ msgstr "Pohled Pohyb vpravo"

#~ msgid "Camera Pan Up"
#~ msgstr "Pohled Pohyb nahoru"

#~ msgid "Camera Pan Down"
#~ msgstr "Pohled Pohyb dolů"

#~ msgid "Camera Zoom In"
#~ msgstr "Pohled Přiblížit"

#~ msgid "Camera Zoom Out"
#~ msgstr "Pohled Oddálit"

#~ msgid "Camera Rotate Left"
#~ msgstr "Pohled Otočit vlevo"

#~ msgid "Camera Rotate Right"
#~ msgstr "Pohled Otočit vpravo"

#~ msgid "Camera Rotate Up"
#~ msgstr "Pohled Otočit nahoru"

#~ msgid "Camera Rotate Down"
#~ msgstr "Pohled Otočit dolů"

#~ msgid "Debug Dump Keymap"
#~ msgstr "Ladit Zapsat namapování kláves do souboru"

#~ msgid "Control Injector1 Increase"
#~ msgstr "Ovladač Zvýšit injektor 1"

#~ msgid "Control Emergency"
#~ msgstr "Ovladač Záchranná brzda"
=======
msgid ""
msgstr ""
"Project-Id-Version: ORTS.Settings\n"
"POT-Creation-Date: 2019-05-19 00:50:57+0200\n"
"PO-Revision-Date: 2019-05-19 02:00+0200\n"
"Last-Translator: Altmann <altmann@bk.ru>\n"
"Language-Team: Open Rails Dev Team\n"
"Language: cs\n"
"MIME-Version: 1.0\n"
"Content-Type: text/plain; charset=UTF-8\n"
"Content-Transfer-Encoding: 8bit\n"
"X-Generator: Poedit 2.2.2\n"
"Plural-Forms: nplurals=3; plural=(n==1) ? 0 : (n>=2 && n<=4) ? 1 : 2;\n"

#: ../../ORTS.Settings/InputSettings.cs:504
#, csharp-format
msgid "{0} requires and is modified by Shift"
msgstr "{0} vyžaduje stisknutí Shift"

#: ../../ORTS.Settings/InputSettings.cs:506
#, csharp-format
msgid "{0} requires and is modified by Control"
msgstr "{0} vyžaduje stisknutí Control"

#: ../../ORTS.Settings/InputSettings.cs:508
#, csharp-format
msgid "{0} requires and is modified by Alt"
msgstr "{0} vyžaduje stisknutí Alt"

#: ../../ORTS.Settings/InputSettings.cs:539
#, csharp-format
msgid "{0} and {1} both match {2}"
msgstr "{0} a {1} jsou totožné s {2}"
>>>>>>> 21e54d1b
<|MERGE_RESOLUTION|>--- conflicted
+++ resolved
@@ -1,732 +1,33 @@
-<<<<<<< HEAD
-msgid ""
-msgstr ""
-"Project-Id-Version: ORTS.Settings\n"
-"POT-Creation-Date: 2015-10-25 10:36+0100\n"
-"PO-Revision-Date: 2015-10-25 10:37+0100\n"
-"Last-Translator: Altmann <altmann@bk.ru>\n"
-"Language-Team: Open Rails Dev Team\n"
-"Language: cs\n"
-"MIME-Version: 1.0\n"
-"Content-Type: text/plain; charset=UTF-8\n"
-"Content-Transfer-Encoding: 8bit\n"
-"X-Generator: Poedit 1.8.4\n"
-"Plural-Forms: nplurals=3; plural=(n==1) ? 0 : (n>=2 && n<=4) ? 1 : 2;\n"
-
-#: ../../ORTS.Settings/InputSettings.cs:42
-msgid "Game Pause Menu"
-msgstr "Hra Menu pauza"
-
-#: ../../ORTS.Settings/InputSettings.cs:43
-msgid "Game Save"
-msgstr "Hra Uložit"
-
-#: ../../ORTS.Settings/InputSettings.cs:44
-msgid "Game Quit"
-msgstr "Hra Ukončit"
-
-#: ../../ORTS.Settings/InputSettings.cs:45
-msgid "Game Pause"
-msgstr "Hra Pauza"
-
-#: ../../ORTS.Settings/InputSettings.cs:46
-msgid "Game Screenshot"
-msgstr "Hra Uložit obrázek obrazovky"
-
-#: ../../ORTS.Settings/InputSettings.cs:47
-msgid "Game Fullscreen"
-msgstr "Hra Celá obrazovka"
-
-#: ../../ORTS.Settings/InputSettings.cs:48
-msgid "Game Switch Ahead"
-msgstr "Hra Výhybka před"
-
-#: ../../ORTS.Settings/InputSettings.cs:49
-msgid "Game Switch Behind"
-msgstr "Hra Výhybka za"
-
-#: ../../ORTS.Settings/InputSettings.cs:50
-msgid "Game Switch Picked"
-msgstr "Hra Výběr výhybky"
-
-#: ../../ORTS.Settings/InputSettings.cs:51
-msgid "Game Signal Picked"
-msgstr "Hra Výběr návěstidla"
-
-#: ../../ORTS.Settings/InputSettings.cs:52
-msgid "Game Switch With Mouse"
-msgstr "Hra Výhybka myší"
-
-#: ../../ORTS.Settings/InputSettings.cs:53
-msgid "Game Uncouple With Mouse"
-msgstr "Hra Rozpojit myší"
-
-#: ../../ORTS.Settings/InputSettings.cs:54
-msgid "Game Change Cab"
-msgstr "Hra Přepnout kabinu"
-
-#: ../../ORTS.Settings/InputSettings.cs:55
-msgid "Game Request Control"
-msgstr "Hra Požadavek na volnou cestu"
-
-#: ../../ORTS.Settings/InputSettings.cs:56
-msgid "Game Multi Player Dispatcher"
-msgstr "Hra po síti Dispečer"
-
-#: ../../ORTS.Settings/InputSettings.cs:57
-msgid "Game Multi Player Texting"
-msgstr "Hra po síti Poslat zprávu"
-
-#: ../../ORTS.Settings/InputSettings.cs:58
-msgid "Game Switch Manual Mode"
-msgstr "Hra Ruční režim výhybek"
-
-#: ../../ORTS.Settings/InputSettings.cs:59
-msgid "Game Clear Signal Forward"
-msgstr "Hra Postav cestu vpřed"
-
-#: ../../ORTS.Settings/InputSettings.cs:60
-msgid "Game Clear Signal Backward"
-msgstr "Hra Postav cestu vzad"
-
-#: ../../ORTS.Settings/InputSettings.cs:61
-msgid "Game Reset Signal Forward"
-msgstr "Hra Obnov cestu vpřed"
-
-#: ../../ORTS.Settings/InputSettings.cs:62
-msgid "Game Reset Signal Backward"
-msgstr "Hra Obnov cestu vzad"
-
-#: ../../ORTS.Settings/InputSettings.cs:63
-msgid "Game Autopilot Mode"
-msgstr "Hra Autopilot"
-
-#: ../../ORTS.Settings/InputSettings.cs:64
-msgid "Game Suspend Old Player"
-msgstr "Hra Suspendovat starého hráče"
-
-#: ../../ORTS.Settings/InputSettings.cs:66
-msgid "Display Next Window Tab"
-msgstr "Zobrazit Další záložka okna"
-
-#: ../../ORTS.Settings/InputSettings.cs:67
-msgid "Display Help Window"
-msgstr "Zobrazit Okno nápovědy"
-
-#: ../../ORTS.Settings/InputSettings.cs:68
-msgid "Display Track Monitor Window"
-msgstr "Zobrazit Monitor tratě"
-
-#: ../../ORTS.Settings/InputSettings.cs:69
-msgid "Display HUD"
-msgstr "Zobrazit Interní veličiny"
-
-#: ../../ORTS.Settings/InputSettings.cs:70
-msgid "Display Car Labels"
-msgstr "Zobrazit Popis vozidel"
-
-#: ../../ORTS.Settings/InputSettings.cs:71
-msgid "Display Station Labels"
-msgstr "Zobrazit Popis stanic"
-
-#: ../../ORTS.Settings/InputSettings.cs:72
-msgid "Display Switch Window"
-msgstr "Zobrazit Okno výhybky"
-
-#: ../../ORTS.Settings/InputSettings.cs:73
-msgid "Display Train Operations Window"
-msgstr "Zobrazit Okno vlaku"
-
-#: ../../ORTS.Settings/InputSettings.cs:74
-msgid "Display Next Station Window"
-msgstr "Zobrazit Okno následující stanice"
-
-#: ../../ORTS.Settings/InputSettings.cs:75
-msgid "Display Compass Window"
-msgstr "Zobrazit Kompas"
-
-#: ../../ORTS.Settings/InputSettings.cs:76
-msgid "Display Basic HUD Toggle"
-msgstr "Zobrazit Přepnutí zákl. interních veličin"
-
-#: ../../ORTS.Settings/InputSettings.cs:77
-msgid "Display Train List Window"
-msgstr "Zobrazit Okno se seznamem vlaků"
-
-#: ../../ORTS.Settings/InputSettings.cs:79
-msgid "Debug Speed Up"
-msgstr "Ladit Zrychlit čas"
-
-#: ../../ORTS.Settings/InputSettings.cs:80
-msgid "Debug Speed Down"
-msgstr "Ladit Zpomalit čas"
-
-#: ../../ORTS.Settings/InputSettings.cs:81
-msgid "Debug Speed Reset"
-msgstr "Ladit Výchozí rychlost"
-
-#: ../../ORTS.Settings/InputSettings.cs:82
-msgid "Debug Overcast Increase"
-msgstr "Ladit Přidat oblačnost"
-
-#: ../../ORTS.Settings/InputSettings.cs:83
-msgid "Debug Overcast Decrease"
-msgstr "Ladit Ubrat oblačnost"
-
-#: ../../ORTS.Settings/InputSettings.cs:84
-msgid "Debug Fog Increase"
-msgstr "Ladit Přidat mlhu"
-
-#: ../../ORTS.Settings/InputSettings.cs:85
-msgid "Debug Fog Decrease"
-msgstr "Ladit Ubrat mlhu"
-
-#: ../../ORTS.Settings/InputSettings.cs:86
-msgid "Debug Precipitation Increase"
-msgstr "Ladit Přidat srážky"
-
-#: ../../ORTS.Settings/InputSettings.cs:87
-msgid "Debug Precipitation Decrease"
-msgstr "Ladit Ubrat srážky"
-
-#: ../../ORTS.Settings/InputSettings.cs:88
-msgid "Debug Weather Change"
-msgstr "Ladit Změna počasí"
-
-#: ../../ORTS.Settings/InputSettings.cs:89
-msgid "Debug Clock Forwards"
-msgstr "Ladit Hodiny vpřed"
-
-#: ../../ORTS.Settings/InputSettings.cs:90
-msgid "Debug Clock Backwards"
-msgstr "Ladit Hodiny vzad"
-
-#: ../../ORTS.Settings/InputSettings.cs:91
-msgid "Debug Logger"
-msgstr "Ladit Spustit/zastavit logování"
-
-#: ../../ORTS.Settings/InputSettings.cs:92
-msgid "Debug Lock Shadows"
-msgstr "Ladit Uzamknout stíny"
-
-#: ../../ORTS.Settings/InputSettings.cs:93
-msgid "Debug Dump Keyboard Map"
-msgstr "Ladit Výpis mapy klávesnice"
-
-#: ../../ORTS.Settings/InputSettings.cs:94
-msgid "Debug Log Render Frame"
-msgstr "Ladit Logování vykreslování"
-
-#: ../../ORTS.Settings/InputSettings.cs:95
-msgid "Debug Tracks"
-msgstr "Ladit Koleje"
-
-#: ../../ORTS.Settings/InputSettings.cs:96
-msgid "Debug Signalling"
-msgstr "Ladit Zabezpečovací systém"
-
-#: ../../ORTS.Settings/InputSettings.cs:97
-msgid "Debug Reset Wheel Slip"
-msgstr "Ladit Resetovat prokluz kol"
-
-#: ../../ORTS.Settings/InputSettings.cs:98
-msgid "Debug Toggle Advanced Adhesion"
-msgstr "Ladit Zapnout/vypnout pokročilou adhezi"
-
-#: ../../ORTS.Settings/InputSettings.cs:99
-msgid "Debug Sound Form"
-msgstr "Ladit Okno zvuků"
-
-#: ../../ORTS.Settings/InputSettings.cs:100
-msgid "Debug Physics Form"
-msgstr "Ladit Okno fyziky"
-
-#: ../../ORTS.Settings/InputSettings.cs:102
-msgid "Camera Cab"
-msgstr "Pohled Kabina"
-
-#: ../../ORTS.Settings/InputSettings.cs:103
-msgid "Camera 3D Cab"
-msgstr "Pohled 3D kabina"
-
-#: ../../ORTS.Settings/InputSettings.cs:104
-msgid "Camera Toggle Show Cab"
-msgstr "Pohled Ukaž kabinu"
-
-#: ../../ORTS.Settings/InputSettings.cs:105
-msgid "Camera Head Out Forward"
-msgstr "Pohled Boční vpřed"
-
-#: ../../ORTS.Settings/InputSettings.cs:106
-msgid "Camera Head Out Backward"
-msgstr "Pohled Boční vzad"
-
-#: ../../ORTS.Settings/InputSettings.cs:107
-msgid "Camera Outside Front"
-msgstr "Pohled Začátek vlaku"
-
-#: ../../ORTS.Settings/InputSettings.cs:108
-msgid "Camera Outside Rear"
-msgstr "Pohled Konec vlaku"
-
-#: ../../ORTS.Settings/InputSettings.cs:109
-msgid "Camera Trackside"
-msgstr "Pohled Trať"
-
-#: ../../ORTS.Settings/InputSettings.cs:110
-msgid "Camera Passenger"
-msgstr "Pohled Cestující"
-
-#: ../../ORTS.Settings/InputSettings.cs:111
-msgid "Camera Brakeman"
-msgstr "Pohled Brzdař"
-
-#: ../../ORTS.Settings/InputSettings.cs:112
-msgid "Camera Free"
-msgstr "Pohled Volný"
-
-#: ../../ORTS.Settings/InputSettings.cs:113
-msgid "Camera Previous Free"
-msgstr "Pohled Volný předcházející"
-
-#: ../../ORTS.Settings/InputSettings.cs:114
-msgid "Camera Reset"
-msgstr "Pohled Resetovat"
-
-#: ../../ORTS.Settings/InputSettings.cs:115
-msgid "Camera Move Fast"
-msgstr "Pohled Pohyb rychle"
-
-#: ../../ORTS.Settings/InputSettings.cs:116
-msgid "Camera Move Slow"
-msgstr "Pohled Pohyb pomalu"
-
-#: ../../ORTS.Settings/InputSettings.cs:117
-msgid "Camera Pan (Rotate) Left"
-msgstr "Pohled Otočit vlevo"
-
-#: ../../ORTS.Settings/InputSettings.cs:118
-msgid "Camera Pan (Rotate) Right"
-msgstr "Pohled Otočit vpravo"
-
-#: ../../ORTS.Settings/InputSettings.cs:119
-msgid "Camera Pan (Rotate) Up"
-msgstr "Pohled Otočit nahoru"
-
-#: ../../ORTS.Settings/InputSettings.cs:120
-msgid "Camera Pan (Rotate) Down"
-msgstr "Pohled Otočit dolů"
-
-#: ../../ORTS.Settings/InputSettings.cs:121
-msgid "Camera Zoom In (Move Z)"
-msgstr "Pohled Přiblížit"
-
-#: ../../ORTS.Settings/InputSettings.cs:122
-msgid "Camera Zoom Out (Move Z)"
-msgstr "Pohled Oddálit"
-
-#: ../../ORTS.Settings/InputSettings.cs:123
-msgid "Camera Rotate (Pan) Left"
-msgstr "Pohled Pohyb vlevo"
-
-#: ../../ORTS.Settings/InputSettings.cs:124
-msgid "Camera Rotate (Pan) Right"
-msgstr "Pohled Pohyb vpravo"
-
-#: ../../ORTS.Settings/InputSettings.cs:125
-msgid "Camera Rotate (Pan) Up"
-msgstr "Pohled Pohyb nahoru"
-
-#: ../../ORTS.Settings/InputSettings.cs:126
-msgid "Camera Rotate (Pan) Down"
-msgstr "Pohled Pohyb dolů"
-
-#: ../../ORTS.Settings/InputSettings.cs:127
-msgid "Camera Car Next"
-msgstr "Pohled Další vozidlo"
-
-#: ../../ORTS.Settings/InputSettings.cs:128
-msgid "Camera Car Previous"
-msgstr "Pohled Předchozí vozidlo"
-
-#: ../../ORTS.Settings/InputSettings.cs:129
-msgid "Camera Car First"
-msgstr "Pohled První vozidlo"
-
-#: ../../ORTS.Settings/InputSettings.cs:130
-msgid "Camera Car Last"
-msgstr "Pohled Poslední vozidlo"
-
-#: ../../ORTS.Settings/InputSettings.cs:131
-msgid "Camera Jumping Trains"
-msgstr "Pohled Přepnout vlak"
-
-#: ../../ORTS.Settings/InputSettings.cs:132
-msgid "Camera Jump Back Player"
-msgstr "Pohled Vlak hráče"
-
-#: ../../ORTS.Settings/InputSettings.cs:133
-msgid "Camera Jump See Switch"
-msgstr "Pohled Výhybka"
-
-#: ../../ORTS.Settings/InputSettings.cs:134
-msgid "Camera Vibrate"
-msgstr "Pohled Kývání"
-
-#: ../../ORTS.Settings/InputSettings.cs:135
-msgid "Camera Cab Rotate"
-msgstr "Pohled Natáčení kabiny"
-
-#: ../../ORTS.Settings/InputSettings.cs:137
-msgid "Control Forwards"
-msgstr "Ovladač Vpřed"
-
-#: ../../ORTS.Settings/InputSettings.cs:138
-msgid "Control Backwards"
-msgstr "Ovladač Vzad"
-
-#: ../../ORTS.Settings/InputSettings.cs:139
-msgid "Control Throttle Increase"
-msgstr "Ovladač Zvýšit tah"
-
-#: ../../ORTS.Settings/InputSettings.cs:140
-msgid "Control Throttle Decrease"
-msgstr "Ovladač Snížit tah"
-
-#: ../../ORTS.Settings/InputSettings.cs:141
-msgid "Control Throttle Zero"
-msgstr "Ovladač Vynulovat tah"
-
-#: ../../ORTS.Settings/InputSettings.cs:142
-msgid "Control Gear Up"
-msgstr "Ovladač Řazení nahoru"
-
-#: ../../ORTS.Settings/InputSettings.cs:143
-msgid "Control Gear Down"
-msgstr "Ovladač Řazení dolů"
-
-#: ../../ORTS.Settings/InputSettings.cs:144
-msgid "Control Train Brake Increase"
-msgstr "Ovladač Zabrzdit vlakovou brzdu"
-
-#: ../../ORTS.Settings/InputSettings.cs:145
-msgid "Control Train Brake Decrease"
-msgstr "Ovladač Odbrzdit vlakovou brzdu"
-
-#: ../../ORTS.Settings/InputSettings.cs:146
-msgid "Control Train Brake Zero"
-msgstr "Ovladač Vynulovat vlakovou brzdu"
-
-#: ../../ORTS.Settings/InputSettings.cs:147
-msgid "Control Engine Brake Increase"
-msgstr "Ovladač Zabrzdit přídavnou brzdu"
-
-#: ../../ORTS.Settings/InputSettings.cs:148
-msgid "Control Engine Brake Decrease"
-msgstr "Ovladač Odbrzdit přídavnou brzdu"
-
-#: ../../ORTS.Settings/InputSettings.cs:149
-msgid "Control Dynamic Brake Increase"
-msgstr "Ovladač Zabrzdit dynamickou brzdu"
-
-#: ../../ORTS.Settings/InputSettings.cs:150
-msgid "Control Dynamic Brake Decrease"
-msgstr "Ovladač Odbrzdit dynamickou brzdu"
-
-#: ../../ORTS.Settings/InputSettings.cs:151
-msgid "Control Bail Off"
-msgstr "Ovladač Odbrzdit"
-
-#: ../../ORTS.Settings/InputSettings.cs:152
-msgid "Control Initialize Brakes"
-msgstr "Ovladač Inicializace brzdového systému"
-
-#: ../../ORTS.Settings/InputSettings.cs:153
-msgid "Control Handbrake Full"
-msgstr "Ovladač Zabrzdit ruční brzdu"
-
-#: ../../ORTS.Settings/InputSettings.cs:154
-msgid "Control Handbrake None"
-msgstr "Ovladač Odbrzdit ruční brzdu"
-
-#: ../../ORTS.Settings/InputSettings.cs:155
-msgid "Control Odometer Show/Hide"
-msgstr "Ovladač Zobrazit/skrýt měřič ujeté vzdálenosti"
-
-#: ../../ORTS.Settings/InputSettings.cs:156
-msgid "Control Odometer Reset"
-msgstr "Ovladač Resetovat měřič ujeté vzdálenosti"
-
-#: ../../ORTS.Settings/InputSettings.cs:157
-msgid "Control Odometer Direction"
-msgstr "Ovladač Směr měřiče ujeté vzdálenosti"
-
-#: ../../ORTS.Settings/InputSettings.cs:158
-msgid "Control Retainers On"
-msgstr "Ovladač Zarážky aktivní"
-
-#: ../../ORTS.Settings/InputSettings.cs:159
-msgid "Control Retainers Off"
-msgstr "Ovladač Zarážky neaktivní"
-
-#: ../../ORTS.Settings/InputSettings.cs:160
-msgid "Control Brake Hose Connect"
-msgstr "Ovladač Zapojit brzdové hadice"
-
-#: ../../ORTS.Settings/InputSettings.cs:161
-msgid "Control Brake Hose Disconnect"
-msgstr "Ovladač Odpojit brzdové hadice"
-
-#: ../../ORTS.Settings/InputSettings.cs:162
-msgid "Control Alerter"
-msgstr "Ovladač Tlačítko bdělosti"
-
-#: ../../ORTS.Settings/InputSettings.cs:163
-msgid "Control Emergency Push Button"
-msgstr "Ovladač Záchranná brzda"
-
-#: ../../ORTS.Settings/InputSettings.cs:164
-msgid "Control Sander"
-msgstr "Ovladač Pískování"
-
-#: ../../ORTS.Settings/InputSettings.cs:165
-msgid "Control Sander Toggle"
-msgstr "Ovladač Přepínání pískování"
-
-#: ../../ORTS.Settings/InputSettings.cs:166
-msgid "Control Wiper"
-msgstr "Ovladač Stěrače"
-
-#: ../../ORTS.Settings/InputSettings.cs:167
-msgid "Control Horn"
-msgstr "Ovladač Houkačka"
-
-#: ../../ORTS.Settings/InputSettings.cs:168
-msgid "Control Bell"
-msgstr "Ovladač Píšťala"
-
-#: ../../ORTS.Settings/InputSettings.cs:169
-msgid "Control Bell Toggle"
-msgstr "Ovladač Píšťala (přepnout)"
-
-#: ../../ORTS.Settings/InputSettings.cs:170
-msgid "Control Door Left"
-msgstr "Ovladač Dveře levé"
-
-#: ../../ORTS.Settings/InputSettings.cs:171
-msgid "Control Door Right"
-msgstr "Ovladač Dveře pravé"
-
-#: ../../ORTS.Settings/InputSettings.cs:172
-msgid "Control Mirror"
-msgstr "Ovladač Zrcátka"
-
-#: ../../ORTS.Settings/InputSettings.cs:173
-msgid "Control Light"
-msgstr "Ovladač Osvětlení kabiny"
-
-#: ../../ORTS.Settings/InputSettings.cs:174
-msgid "Control Pantograph 1"
-msgstr "Ovladač Sběrač 1"
-
-#: ../../ORTS.Settings/InputSettings.cs:175
-msgid "Control Pantograph 2"
-msgstr "Ovladač Sběrač 2"
-
-#: ../../ORTS.Settings/InputSettings.cs:176
-msgid "Control Diesel Player"
-msgstr "Ovladač Start/Stop motoru dieselu (hráč)"
-
-#: ../../ORTS.Settings/InputSettings.cs:177
-msgid "Control Diesel Helper"
-msgstr "Ovladač Start/Stop motoru dieselu (ostatní)"
-
-#: ../../ORTS.Settings/InputSettings.cs:178
-msgid "Control Headlight Increase"
-msgstr "Ovladač Zapnout světla/reflektory"
-
-#: ../../ORTS.Settings/InputSettings.cs:179
-msgid "Control Headlight Decrease"
-msgstr "Ovladač Vypnout světla/reflektory"
-
-#: ../../ORTS.Settings/InputSettings.cs:180
-msgid "Control Injector 1 Increase"
-msgstr "Ovladač Zvýšit injektor 1"
-
-#: ../../ORTS.Settings/InputSettings.cs:181
-msgid "Control Injector 1 Decrease"
-msgstr "Ovladač Snížit injektor 1"
-
-#: ../../ORTS.Settings/InputSettings.cs:182
-msgid "Control Injector 1"
-msgstr "Ovladač Injektor 1"
-
-#: ../../ORTS.Settings/InputSettings.cs:183
-msgid "Control Injector 2 Increase"
-msgstr "Ovladač Zvýšit injektor 2"
-
-#: ../../ORTS.Settings/InputSettings.cs:184
-msgid "Control Injector 2 Decrease"
-msgstr "Ovladač Snížit injektor 2"
-
-#: ../../ORTS.Settings/InputSettings.cs:185
-msgid "Control Injector 2"
-msgstr "Ovladač Injektor 2"
-
-#: ../../ORTS.Settings/InputSettings.cs:186
-msgid "Control Blower Increase"
-msgstr "Ovladač Zvýšit průtok"
-
-#: ../../ORTS.Settings/InputSettings.cs:187
-msgid "Control Blower Decrease"
-msgstr "Ovladač Snížit průtok"
-
-#: ../../ORTS.Settings/InputSettings.cs:188
-msgid "Control Steam Heat Increase"
-msgstr "Ovladač Zvýšit žár páry"
-
-#: ../../ORTS.Settings/InputSettings.cs:189
-msgid "Control Steam Heat Decrease"
-msgstr "Ovladač Snížit žár páry"
-
-#: ../../ORTS.Settings/InputSettings.cs:190
-msgid "Control Damper Increase"
-msgstr "Ovladač Zvýšit klapku"
-
-#: ../../ORTS.Settings/InputSettings.cs:191
-msgid "Control Damper Decrease"
-msgstr "Ovladač Snížit klapku"
-
-#: ../../ORTS.Settings/InputSettings.cs:192
-msgid "Control Firebox Open"
-msgstr "Ovladač Otevřít ohniště"
-
-#: ../../ORTS.Settings/InputSettings.cs:193
-msgid "Control Firebox Close"
-msgstr "Ovladač Zavřít ohniště"
-
-#: ../../ORTS.Settings/InputSettings.cs:194
-msgid "Control Firing Rate Increase"
-msgstr "Ovladač Zvýšit dávku paliva"
-
-#: ../../ORTS.Settings/InputSettings.cs:195
-msgid "Control Firing Rate Decrease"
-msgstr "Ovladač Snížit dávku palivy"
-
-#: ../../ORTS.Settings/InputSettings.cs:196
-msgid "Control Fire Shovel Full"
-msgstr "Ovladač Max. paliva"
-
-#: ../../ORTS.Settings/InputSettings.cs:197
-msgid "Control Cylinder Cocks"
-msgstr "Ovladač Kohout válce"
-
-#: ../../ORTS.Settings/InputSettings.cs:198
-msgid "Control Cylinder Compound"
-msgstr "Ovladač Sdružený válec"
-
-#: ../../ORTS.Settings/InputSettings.cs:199
-msgid "Control Firing"
-msgstr "Ovladač Spalování"
-
-#: ../../ORTS.Settings/InputSettings.cs:200
-msgid "Control Refill"
-msgstr "Ovladač Doplnit"
-
-#: ../../ORTS.Settings/InputSettings.cs:201
-msgid "Control TroughRefill"
-msgstr "Ovladač Doplnit vodu ze žlabu"
-
-#: ../../ORTS.Settings/InputSettings.cs:651
-#, csharp-format
-msgid "{0} requires and is modified by Shift"
-msgstr "{0} vyžaduje stisknutí Shift"
-
-#: ../../ORTS.Settings/InputSettings.cs:653
-#, csharp-format
-msgid "{0} requires and is modified by Control"
-msgstr "{0} vyžaduje stisknutí Control"
-
-#: ../../ORTS.Settings/InputSettings.cs:655
-#, csharp-format
-msgid "{0} requires and is modified by Alt"
-msgstr "{0} vyžaduje stisknutí Alt"
-
-#: ../../ORTS.Settings/InputSettings.cs:686
-#, csharp-format
-msgid "{0} and {1} both match {2}"
-msgstr "{0} a {1} jsou totožné s {2}"
-
-#~ msgid "Camera Pan Left"
-#~ msgstr "Pohled Pohyb vlevo"
-
-#~ msgid "Camera Pan Right"
-#~ msgstr "Pohled Pohyb vpravo"
-
-#~ msgid "Camera Pan Up"
-#~ msgstr "Pohled Pohyb nahoru"
-
-#~ msgid "Camera Pan Down"
-#~ msgstr "Pohled Pohyb dolů"
-
-#~ msgid "Camera Zoom In"
-#~ msgstr "Pohled Přiblížit"
-
-#~ msgid "Camera Zoom Out"
-#~ msgstr "Pohled Oddálit"
-
-#~ msgid "Camera Rotate Left"
-#~ msgstr "Pohled Otočit vlevo"
-
-#~ msgid "Camera Rotate Right"
-#~ msgstr "Pohled Otočit vpravo"
-
-#~ msgid "Camera Rotate Up"
-#~ msgstr "Pohled Otočit nahoru"
-
-#~ msgid "Camera Rotate Down"
-#~ msgstr "Pohled Otočit dolů"
-
-#~ msgid "Debug Dump Keymap"
-#~ msgstr "Ladit Zapsat namapování kláves do souboru"
-
-#~ msgid "Control Injector1 Increase"
-#~ msgstr "Ovladač Zvýšit injektor 1"
-
-#~ msgid "Control Emergency"
-#~ msgstr "Ovladač Záchranná brzda"
-=======
-msgid ""
-msgstr ""
-"Project-Id-Version: ORTS.Settings\n"
-"POT-Creation-Date: 2019-05-19 00:50:57+0200\n"
-"PO-Revision-Date: 2019-05-19 02:00+0200\n"
-"Last-Translator: Altmann <altmann@bk.ru>\n"
-"Language-Team: Open Rails Dev Team\n"
-"Language: cs\n"
-"MIME-Version: 1.0\n"
-"Content-Type: text/plain; charset=UTF-8\n"
-"Content-Transfer-Encoding: 8bit\n"
-"X-Generator: Poedit 2.2.2\n"
-"Plural-Forms: nplurals=3; plural=(n==1) ? 0 : (n>=2 && n<=4) ? 1 : 2;\n"
-
-#: ../../ORTS.Settings/InputSettings.cs:504
-#, csharp-format
-msgid "{0} requires and is modified by Shift"
-msgstr "{0} vyžaduje stisknutí Shift"
-
-#: ../../ORTS.Settings/InputSettings.cs:506
-#, csharp-format
-msgid "{0} requires and is modified by Control"
-msgstr "{0} vyžaduje stisknutí Control"
-
-#: ../../ORTS.Settings/InputSettings.cs:508
-#, csharp-format
-msgid "{0} requires and is modified by Alt"
-msgstr "{0} vyžaduje stisknutí Alt"
-
-#: ../../ORTS.Settings/InputSettings.cs:539
-#, csharp-format
-msgid "{0} and {1} both match {2}"
-msgstr "{0} a {1} jsou totožné s {2}"
->>>>>>> 21e54d1b
+msgid ""
+msgstr ""
+"Project-Id-Version: ORTS.Settings\n"
+"POT-Creation-Date: 2019-05-19 00:50:57+0200\n"
+"PO-Revision-Date: 2019-05-19 02:00+0200\n"
+"Last-Translator: Altmann <altmann@bk.ru>\n"
+"Language-Team: Open Rails Dev Team\n"
+"Language: cs\n"
+"MIME-Version: 1.0\n"
+"Content-Type: text/plain; charset=UTF-8\n"
+"Content-Transfer-Encoding: 8bit\n"
+"X-Generator: Poedit 2.2.2\n"
+"Plural-Forms: nplurals=3; plural=(n==1) ? 0 : (n>=2 && n<=4) ? 1 : 2;\n"
+
+#: ../../ORTS.Settings/InputSettings.cs:504
+#, csharp-format
+msgid "{0} requires and is modified by Shift"
+msgstr "{0} vyžaduje stisknutí Shift"
+
+#: ../../ORTS.Settings/InputSettings.cs:506
+#, csharp-format
+msgid "{0} requires and is modified by Control"
+msgstr "{0} vyžaduje stisknutí Control"
+
+#: ../../ORTS.Settings/InputSettings.cs:508
+#, csharp-format
+msgid "{0} requires and is modified by Alt"
+msgstr "{0} vyžaduje stisknutí Alt"
+
+#: ../../ORTS.Settings/InputSettings.cs:539
+#, csharp-format
+msgid "{0} and {1} both match {2}"
+msgstr "{0} a {1} jsou totožné s {2}"