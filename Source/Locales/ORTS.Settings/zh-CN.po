<<<<<<< HEAD
msgid ""
msgstr ""
"Project-Id-Version: \n"
"POT-Creation-Date: 2015-04-11 13:13:01-0400\n"
"PO-Revision-Date: 2015-04-24 19:39-0500\n"
"Last-Translator: \n"
"Language-Team: \n"
"Language: zh_CN\n"
"MIME-Version: 1.0\n"
"Content-Type: text/plain; charset=UTF-8\n"
"Content-Transfer-Encoding: 8bit\n"
"X-Generator: Poedit 1.7.5\n"
"Plural-Forms: nplurals=1; plural=0;\n"

#: ../../ORTS.Settings/InputSettings.cs:42
msgid "Game Pause Menu"
msgstr "游戏 暂停菜单"

#: ../../ORTS.Settings/InputSettings.cs:43
msgid "Game Save"
msgstr "游戏 保存游戏"

#: ../../ORTS.Settings/InputSettings.cs:44
msgid "Game Quit"
msgstr "游戏 退出游戏"

#: ../../ORTS.Settings/InputSettings.cs:45
msgid "Game Pause"
msgstr "游戏 游戏暂停"

#: ../../ORTS.Settings/InputSettings.cs:46
msgid "Game Screenshot"
msgstr "游戏 截图"

#: ../../ORTS.Settings/InputSettings.cs:47
msgid "Game Fullscreen"
msgstr "游戏 全屏幕"

#: ../../ORTS.Settings/InputSettings.cs:48
msgid "Game Switch Ahead"
msgstr "游戏 扳前道岔"

#: ../../ORTS.Settings/InputSettings.cs:49
msgid "Game Switch Behind"
msgstr "游戏 扳后道岔"

#: ../../ORTS.Settings/InputSettings.cs:50
msgid "Game Switch Picked"
msgstr "游戏 选择道岔"

#: ../../ORTS.Settings/InputSettings.cs:51
msgid "Game Signal Picked"
msgstr "游戏 选择信号"

#: ../../ORTS.Settings/InputSettings.cs:52
msgid "Game Switch With Mouse"
msgstr "游戏 用鼠标扳道岔"

#: ../../ORTS.Settings/InputSettings.cs:53
msgid "Game Uncouple With Mouse"
msgstr "游戏 用鼠标解挂"

#: ../../ORTS.Settings/InputSettings.cs:54
msgid "Game Change Cab"
msgstr "游戏 换驾驶室"

#: ../../ORTS.Settings/InputSettings.cs:55
msgid "Game Request Control"
msgstr "游戏 请求控制本列车"

#: ../../ORTS.Settings/InputSettings.cs:56
msgid "Game Multi Player Dispatcher"
msgstr "游戏 联控窗口"

#: ../../ORTS.Settings/InputSettings.cs:57
msgid "Game Multi Player Texting"
msgstr "游戏 联控短信"

#: ../../ORTS.Settings/InputSettings.cs:58
msgid "Game Switch Manual Mode"
msgstr "游戏 非自动扳道岔"

#: ../../ORTS.Settings/InputSettings.cs:59
msgid "Game Clear Signal Forward"
msgstr "游戏 请求前方信号"

#: ../../ORTS.Settings/InputSettings.cs:60
msgid "Game Clear Signal Backward"
msgstr "游戏 请求后方信号"

#: ../../ORTS.Settings/InputSettings.cs:61
msgid "Game Reset Signal Forward"
msgstr "游戏 重置前方信号"

#: ../../ORTS.Settings/InputSettings.cs:62
msgid "Game Reset Signal Backward"
msgstr "游戏 重置后方信号"

#: ../../ORTS.Settings/InputSettings.cs:63
msgid "Game Autopilot Mode"
msgstr "游戏 自动驾驶模式"

#: ../../ORTS.Settings/InputSettings.cs:65
msgid "Display Next Window Tab"
msgstr "显示下个窗口"

#: ../../ORTS.Settings/InputSettings.cs:66
msgid "Display Help Window"
msgstr "显示帮助窗口"

#: ../../ORTS.Settings/InputSettings.cs:67
msgid "Display Track Monitor Window"
msgstr "显示线路状况窗口"

#: ../../ORTS.Settings/InputSettings.cs:68
msgid "Display HUD"
msgstr "显示提示信息"

#: ../../ORTS.Settings/InputSettings.cs:69
msgid "Display Car Labels"
msgstr "显示车辆编号"

#: ../../ORTS.Settings/InputSettings.cs:70
msgid "Display Station Labels"
msgstr "显示站线名称"

#: ../../ORTS.Settings/InputSettings.cs:71
msgid "Display Switch Window"
msgstr "显示道岔窗口"

#: ../../ORTS.Settings/InputSettings.cs:72
msgid "Display Train Operations Window"
msgstr "显示列车操作窗口"

#: ../../ORTS.Settings/InputSettings.cs:73
msgid "Display Next Station Window"
msgstr "显示停站窗口"

#: ../../ORTS.Settings/InputSettings.cs:74
msgid "Display Compass Window"
msgstr "显示指南针"

#: ../../ORTS.Settings/InputSettings.cs:75
msgid "Display Basic HUD Toggle"
msgstr "显示 提示窗口转换"

#: ../../ORTS.Settings/InputSettings.cs:77
msgid "Debug Speed Up"
msgstr "游戏时间加速"

#: ../../ORTS.Settings/InputSettings.cs:78
msgid "Debug Speed Down"
msgstr "游戏时间减速"

#: ../../ORTS.Settings/InputSettings.cs:79
msgid "Debug Speed Reset"
msgstr "游戏时间重置"

#: ../../ORTS.Settings/InputSettings.cs:80
msgid "Debug Overcast Increase"
msgstr "云量增加"

#: ../../ORTS.Settings/InputSettings.cs:81
msgid "Debug Overcast Decrease"
msgstr "云量减少"

#: ../../ORTS.Settings/InputSettings.cs:82
msgid "Debug Fog Increase"
msgstr "雾量增加"

#: ../../ORTS.Settings/InputSettings.cs:83
msgid "Debug Fog Decrease"
msgstr "雾量减少"

#: ../../ORTS.Settings/InputSettings.cs:84
msgid "Debug Precipitation Increase"
msgstr "降水量增加"

#: ../../ORTS.Settings/InputSettings.cs:85
msgid "Debug Precipitation Decrease"
msgstr "降水量减少"

#: ../../ORTS.Settings/InputSettings.cs:86
msgid "Debug Weather Change"
msgstr "天气变化"

#: ../../ORTS.Settings/InputSettings.cs:87
msgid "Debug Clock Forwards"
msgstr "前置时间"

#: ../../ORTS.Settings/InputSettings.cs:88
msgid "Debug Clock Backwards"
msgstr "后置时间"

#: ../../ORTS.Settings/InputSettings.cs:89
msgid "Debug Logger"
msgstr "记录数据"

#: ../../ORTS.Settings/InputSettings.cs:90
msgid "Debug Lock Shadows"
msgstr "锁定阴影"

#: ../../ORTS.Settings/InputSettings.cs:91
msgid "Debug Dump Keyboard Map"
msgstr "保存按键图"

#: ../../ORTS.Settings/InputSettings.cs:92
msgid "Debug Log Render Frame"
msgstr "记录显示帧"

#: ../../ORTS.Settings/InputSettings.cs:93
msgid "Debug Tracks"
msgstr "线路"

#: ../../ORTS.Settings/InputSettings.cs:94
msgid "Debug Signalling"
msgstr "信号"

#: ../../ORTS.Settings/InputSettings.cs:95
msgid "Debug Reset Wheel Slip"
msgstr "重置轮滑"

#: ../../ORTS.Settings/InputSettings.cs:96
msgid "Debug Toggle Advanced Adhesion"
msgstr "切换高级粘着"

#: ../../ORTS.Settings/InputSettings.cs:97
msgid "Debug Sound Form"
msgstr "声音模式"

#: ../../ORTS.Settings/InputSettings.cs:98
msgid "Debug Physics Form"
msgstr "物理模式"

#: ../../ORTS.Settings/InputSettings.cs:100
msgid "Camera Cab"
msgstr "视角 驾驶室视角"

#: ../../ORTS.Settings/InputSettings.cs:101
msgid "Camera 3D Cab"
msgstr "视角 三维驾驶室"

#: ../../ORTS.Settings/InputSettings.cs:102
msgid "Camera Toggle Show Cab"
msgstr "视角 切换显示驾驶室"

#: ../../ORTS.Settings/InputSettings.cs:103
msgid "Camera Head Out Forward"
msgstr "视角 了望前方"

#: ../../ORTS.Settings/InputSettings.cs:104
msgid "Camera Head Out Backward"
msgstr "视角 了望后方"

#: ../../ORTS.Settings/InputSettings.cs:105
msgid "Camera Outside Front"
msgstr "视角 前外视角"

#: ../../ORTS.Settings/InputSettings.cs:106
msgid "Camera Outside Rear"
msgstr "视角 后外视角"

#: ../../ORTS.Settings/InputSettings.cs:107
msgid "Camera Trackside"
msgstr "视角 路边视角"

#: ../../ORTS.Settings/InputSettings.cs:108
msgid "Camera Passenger"
msgstr "视角 乘客视角"

#: ../../ORTS.Settings/InputSettings.cs:109
msgid "Camera Brakeman"
msgstr "视角 调车视角"

#: ../../ORTS.Settings/InputSettings.cs:110
msgid "Camera Free"
msgstr "视角 自由视角"

#: ../../ORTS.Settings/InputSettings.cs:111
msgid "Camera Previous Free"
msgstr "视角 保存的自由视角"

#: ../../ORTS.Settings/InputSettings.cs:112
msgid "Camera Reset"
msgstr "视角 重置视角"

#: ../../ORTS.Settings/InputSettings.cs:113
msgid "Camera Move Fast"
msgstr "视角 快速移动"

#: ../../ORTS.Settings/InputSettings.cs:114
msgid "Camera Move Slow"
msgstr "视角 慢速移动"

#: ../../ORTS.Settings/InputSettings.cs:115
msgid "Camera Pan (Rotate) Left"
msgstr "视角 向左移动或旋转"

#: ../../ORTS.Settings/InputSettings.cs:116
msgid "Camera Pan (Rotate) Right"
msgstr "视角 向右移动或旋转"

#: ../../ORTS.Settings/InputSettings.cs:117
msgid "Camera Pan (Rotate) Up"
msgstr "视角 向上移动或旋转"

#: ../../ORTS.Settings/InputSettings.cs:118
msgid "Camera Pan (Rotate) Down"
msgstr "视角 向下移动或旋转"

#: ../../ORTS.Settings/InputSettings.cs:119
msgid "Camera Zoom In (Move Z)"
msgstr "视角 放大或轴向移动"

#: ../../ORTS.Settings/InputSettings.cs:120
msgid "Camera Zoom Out (Move Z)"
msgstr "视角 缩小或轴向移动"

#: ../../ORTS.Settings/InputSettings.cs:121
msgid "Camera Rotate (Pan) Left"
msgstr "视角 向左旋转或移动"

#: ../../ORTS.Settings/InputSettings.cs:122
msgid "Camera Rotate (Pan) Right"
msgstr "视角 向右旋转或移动"

#: ../../ORTS.Settings/InputSettings.cs:123
msgid "Camera Rotate (Pan) Up"
msgstr "视角 向上旋转或移动"

#: ../../ORTS.Settings/InputSettings.cs:124
msgid "Camera Rotate (Pan) Down"
msgstr "视角 向下旋转或移动"

#: ../../ORTS.Settings/InputSettings.cs:125
msgid "Camera Car Next"
msgstr "视角 选择下节车厢"

#: ../../ORTS.Settings/InputSettings.cs:126
msgid "Camera Car Previous"
msgstr "视角 选择上节车厢"

#: ../../ORTS.Settings/InputSettings.cs:127
msgid "Camera Car First"
msgstr "视角 第一车"

#: ../../ORTS.Settings/InputSettings.cs:128
msgid "Camera Car Last"
msgstr "视角 最后车"

#: ../../ORTS.Settings/InputSettings.cs:129
msgid "Camera Jumping Trains"
msgstr "视角 跳转列车"

#: ../../ORTS.Settings/InputSettings.cs:130
msgid "Camera Jump Back Player"
msgstr "视角 回到玩家列车"

#: ../../ORTS.Settings/InputSettings.cs:131
msgid "Camera Jump See Switch"
msgstr "视角 看道岔信号"

#: ../../ORTS.Settings/InputSettings.cs:132
msgid "Camera Vibrate"
msgstr "视角 列车震动"

#: ../../ORTS.Settings/InputSettings.cs:133
msgid "Camera Cab Rotate"
msgstr "视角 驾驶室旋转"

#: ../../ORTS.Settings/InputSettings.cs:135
msgid "Control Forwards"
msgstr "控制 机车向前"

#: ../../ORTS.Settings/InputSettings.cs:136
msgid "Control Backwards"
msgstr "控制 倒退"

#: ../../ORTS.Settings/InputSettings.cs:137
msgid "Control Throttle Increase"
msgstr "控制 加功率"

#: ../../ORTS.Settings/InputSettings.cs:138
msgid "Control Throttle Decrease"
msgstr "控制 减功率"

#: ../../ORTS.Settings/InputSettings.cs:139
msgid "Control Gear Up"
msgstr "控制 加档"

#: ../../ORTS.Settings/InputSettings.cs:140
msgid "Control Gear Down"
msgstr "控制 减档"

#: ../../ORTS.Settings/InputSettings.cs:141
msgid "Control Train Brake Increase"
msgstr "控制 大闸(列车)制动减"

#: ../../ORTS.Settings/InputSettings.cs:142
msgid "Control Train Brake Decrease"
msgstr "控制 大闸(列车)制动减"

#: ../../ORTS.Settings/InputSettings.cs:143
msgid "Control Engine Brake Increase"
msgstr "控制 小闸(机车制动)加"

#: ../../ORTS.Settings/InputSettings.cs:144
msgid "Control Engine Brake Decrease"
msgstr "控制 小闸(机车制动)减"

#: ../../ORTS.Settings/InputSettings.cs:145
msgid "Control Dynamic Brake Increase"
msgstr "控制 电阻制动加"

#: ../../ORTS.Settings/InputSettings.cs:146
msgid "Control Dynamic Brake Decrease"
msgstr "控制 电阻制动减"

#: ../../ORTS.Settings/InputSettings.cs:147
msgid "Control Bail Off"
msgstr "控制 制动缓解"

#: ../../ORTS.Settings/InputSettings.cs:148
msgid "Control Initialize Brakes"
msgstr "控制 制动缓解"

#: ../../ORTS.Settings/InputSettings.cs:149
msgid "Control Handbrake Full"
msgstr "控制 手制动全"

#: ../../ORTS.Settings/InputSettings.cs:150
msgid "Control Handbrake None"
msgstr "控制 手制动无"

#: ../../ORTS.Settings/InputSettings.cs:151
msgid "Control Odometer Show/Hide"
msgstr "控制 显示/隐藏里程表"

#: ../../ORTS.Settings/InputSettings.cs:152
msgid "Control Odometer Reset"
msgstr "控制 重置里程表"

#: ../../ORTS.Settings/InputSettings.cs:153
msgid "Control Odometer Direction"
msgstr "控制 里程表方向"

#: ../../ORTS.Settings/InputSettings.cs:154
msgid "Control Retainers On"
msgstr "控制 保压阀开"

#: ../../ORTS.Settings/InputSettings.cs:155
msgid "Control Retainers Off"
msgstr "控制 保压阀关"

#: ../../ORTS.Settings/InputSettings.cs:156
msgid "Control Brake Hose Connect"
msgstr "控制 连接制动管"

#: ../../ORTS.Settings/InputSettings.cs:157
msgid "Control Brake Hose Disconnect"
msgstr "控制 断开制动管"

#: ../../ORTS.Settings/InputSettings.cs:158
msgid "Control Alerter"
msgstr "控制 警报"

#: ../../ORTS.Settings/InputSettings.cs:159
msgid "Control Emergency Push Button"
msgstr "控制 紧急制动按钮(backspace键)"

#: ../../ORTS.Settings/InputSettings.cs:160
msgid "Control Sander"
msgstr "控制 加沙"

#: ../../ORTS.Settings/InputSettings.cs:161
msgid "Control Sander Toggle"
msgstr "控制 切换加沙"

#: ../../ORTS.Settings/InputSettings.cs:162
msgid "Control Wiper"
msgstr "控制 雨刷"

#: ../../ORTS.Settings/InputSettings.cs:163
msgid "Control Horn"
msgstr "控制 鸣笛"

#: ../../ORTS.Settings/InputSettings.cs:164
msgid "Control Bell"
msgstr "控制 车钟"

#: ../../ORTS.Settings/InputSettings.cs:165
msgid "Control Bell Toggle"
msgstr "控制 切换车钟"

#: ../../ORTS.Settings/InputSettings.cs:166
msgid "Control Door Left"
msgstr "控制 左边车门"

#: ../../ORTS.Settings/InputSettings.cs:167
msgid "Control Door Right"
msgstr "控制 右边车门"

#: ../../ORTS.Settings/InputSettings.cs:168
msgid "Control Mirror"
msgstr "控制 倒车镜"

#: ../../ORTS.Settings/InputSettings.cs:169
msgid "Control Light"
msgstr "控制 车灯"

#: ../../ORTS.Settings/InputSettings.cs:170
msgid "Control Pantograph 1"
msgstr "控制 后弓"

#: ../../ORTS.Settings/InputSettings.cs:171
msgid "Control Pantograph 2"
msgstr "控制 前弓"

#: ../../ORTS.Settings/InputSettings.cs:172
msgid "Control Diesel Player"
msgstr "控制 本务机柴油机"

#: ../../ORTS.Settings/InputSettings.cs:173
msgid "Control Diesel Helper"
msgstr "控制 补机柴油机"

#: ../../ORTS.Settings/InputSettings.cs:174
msgid "Control Headlight Increase"
msgstr "控制 车灯亮度加"

#: ../../ORTS.Settings/InputSettings.cs:175
msgid "Control Headlight Decrease"
msgstr "控制 车灯亮度减"

#: ../../ORTS.Settings/InputSettings.cs:176
msgid "Control Injector 1 Increase"
msgstr "控制 注水器1加"

#: ../../ORTS.Settings/InputSettings.cs:177
msgid "Control Injector 1 Decrease"
msgstr "控制 注水器1减"

#: ../../ORTS.Settings/InputSettings.cs:178
msgid "Control Injector 1"
msgstr "控制 注水器1"

#: ../../ORTS.Settings/InputSettings.cs:179
msgid "Control Injector 2 Increase"
msgstr "控制 注水器2加"

#: ../../ORTS.Settings/InputSettings.cs:180
msgid "Control Injector 2 Decrease"
msgstr "控制 注水器2减"

#: ../../ORTS.Settings/InputSettings.cs:181
msgid "Control Injector 2"
msgstr "控制 注水器2"

#: ../../ORTS.Settings/InputSettings.cs:182
msgid "Control Blower Increase"
msgstr "控制 鼓风机加"

#: ../../ORTS.Settings/InputSettings.cs:183
msgid "Control Blower Decrease"
msgstr "控制 鼓风机减"

#: ../../ORTS.Settings/InputSettings.cs:184
msgid "Control Damper Increase"
msgstr "控制 阻尼器增加"

#: ../../ORTS.Settings/InputSettings.cs:185
msgid "Control Damper Decrease"
msgstr "控制 阻尼器减少"

#: ../../ORTS.Settings/InputSettings.cs:186
msgid "Control Firebox Open"
msgstr "控制 火室门开"

#: ../../ORTS.Settings/InputSettings.cs:187
msgid "Control Firebox Close"
msgstr "控制 火室门关"

#: ../../ORTS.Settings/InputSettings.cs:188
msgid "Control Firing Rate Increase"
msgstr "控制 火量加"

#: ../../ORTS.Settings/InputSettings.cs:189
msgid "Control Firing Rate Decrease"
msgstr "控制 火量减"

#: ../../ORTS.Settings/InputSettings.cs:190
msgid "Control Fire Shovel Full"
msgstr "控制 加满一锹煤"

#: ../../ORTS.Settings/InputSettings.cs:191
msgid "Control Cylinder Cocks"
msgstr "控制 汽缸通汽阀门"

#: ../../ORTS.Settings/InputSettings.cs:192
msgid "Control Cylinder Compound"
msgstr "控制 汽缸通汽复合"

#: ../../ORTS.Settings/InputSettings.cs:193
msgid "Control Firing"
msgstr "控制 火量"

#: ../../ORTS.Settings/InputSettings.cs:194
msgid "Control Refill"
msgstr "控制 加油、水"

#: ../../ORTS.Settings/InputSettings.cs:637
#, csharp-format
msgid "{0} requires and is modified by Shift"
msgstr "需要{0} 并同时按Shift键"

#: ../../ORTS.Settings/InputSettings.cs:639
#, csharp-format
msgid "{0} requires and is modified by Control"
msgstr "需要{0} 并同时按Control键"

#: ../../ORTS.Settings/InputSettings.cs:641
#, csharp-format
msgid "{0} requires and is modified by Alt"
msgstr "需要{0} 并同时按Alt键"

#: ../../ORTS.Settings/InputSettings.cs:672
#, csharp-format
msgid "{0} and {1} both match {2}"
msgstr "{0} 和{1}键都控制 {2}"
=======
msgid ""
msgstr ""
"Project-Id-Version: \n"
"POT-Creation-Date: 2019-05-19 00:50:57+0200\n"
"PO-Revision-Date: 2019-05-19 02:18+0200\n"
"Last-Translator: \n"
"Language-Team: \n"
"Language: zh_CN\n"
"MIME-Version: 1.0\n"
"Content-Type: text/plain; charset=UTF-8\n"
"Content-Transfer-Encoding: 8bit\n"
"X-Generator: Poedit 2.2.2\n"
"Plural-Forms: nplurals=1; plural=0;\n"

#: ../../ORTS.Settings/InputSettings.cs:504
#, csharp-format
msgid "{0} requires and is modified by Shift"
msgstr "需要{0} 并同时按Shift键"

#: ../../ORTS.Settings/InputSettings.cs:506
#, csharp-format
msgid "{0} requires and is modified by Control"
msgstr "需要{0} 并同时按Control键"

#: ../../ORTS.Settings/InputSettings.cs:508
#, csharp-format
msgid "{0} requires and is modified by Alt"
msgstr "需要{0} 并同时按Alt键"

#: ../../ORTS.Settings/InputSettings.cs:539
#, csharp-format
msgid "{0} and {1} both match {2}"
msgstr "{0} 和{1}键都控制 {2}"
>>>>>>> 21e54d1b
<|MERGE_RESOLUTION|>--- conflicted
+++ resolved
@@ -1,665 +1,33 @@
-<<<<<<< HEAD
-msgid ""
-msgstr ""
-"Project-Id-Version: \n"
-"POT-Creation-Date: 2015-04-11 13:13:01-0400\n"
-"PO-Revision-Date: 2015-04-24 19:39-0500\n"
-"Last-Translator: \n"
-"Language-Team: \n"
-"Language: zh_CN\n"
-"MIME-Version: 1.0\n"
-"Content-Type: text/plain; charset=UTF-8\n"
-"Content-Transfer-Encoding: 8bit\n"
-"X-Generator: Poedit 1.7.5\n"
-"Plural-Forms: nplurals=1; plural=0;\n"
-
-#: ../../ORTS.Settings/InputSettings.cs:42
-msgid "Game Pause Menu"
-msgstr "游戏 暂停菜单"
-
-#: ../../ORTS.Settings/InputSettings.cs:43
-msgid "Game Save"
-msgstr "游戏 保存游戏"
-
-#: ../../ORTS.Settings/InputSettings.cs:44
-msgid "Game Quit"
-msgstr "游戏 退出游戏"
-
-#: ../../ORTS.Settings/InputSettings.cs:45
-msgid "Game Pause"
-msgstr "游戏 游戏暂停"
-
-#: ../../ORTS.Settings/InputSettings.cs:46
-msgid "Game Screenshot"
-msgstr "游戏 截图"
-
-#: ../../ORTS.Settings/InputSettings.cs:47
-msgid "Game Fullscreen"
-msgstr "游戏 全屏幕"
-
-#: ../../ORTS.Settings/InputSettings.cs:48
-msgid "Game Switch Ahead"
-msgstr "游戏 扳前道岔"
-
-#: ../../ORTS.Settings/InputSettings.cs:49
-msgid "Game Switch Behind"
-msgstr "游戏 扳后道岔"
-
-#: ../../ORTS.Settings/InputSettings.cs:50
-msgid "Game Switch Picked"
-msgstr "游戏 选择道岔"
-
-#: ../../ORTS.Settings/InputSettings.cs:51
-msgid "Game Signal Picked"
-msgstr "游戏 选择信号"
-
-#: ../../ORTS.Settings/InputSettings.cs:52
-msgid "Game Switch With Mouse"
-msgstr "游戏 用鼠标扳道岔"
-
-#: ../../ORTS.Settings/InputSettings.cs:53
-msgid "Game Uncouple With Mouse"
-msgstr "游戏 用鼠标解挂"
-
-#: ../../ORTS.Settings/InputSettings.cs:54
-msgid "Game Change Cab"
-msgstr "游戏 换驾驶室"
-
-#: ../../ORTS.Settings/InputSettings.cs:55
-msgid "Game Request Control"
-msgstr "游戏 请求控制本列车"
-
-#: ../../ORTS.Settings/InputSettings.cs:56
-msgid "Game Multi Player Dispatcher"
-msgstr "游戏 联控窗口"
-
-#: ../../ORTS.Settings/InputSettings.cs:57
-msgid "Game Multi Player Texting"
-msgstr "游戏 联控短信"
-
-#: ../../ORTS.Settings/InputSettings.cs:58
-msgid "Game Switch Manual Mode"
-msgstr "游戏 非自动扳道岔"
-
-#: ../../ORTS.Settings/InputSettings.cs:59
-msgid "Game Clear Signal Forward"
-msgstr "游戏 请求前方信号"
-
-#: ../../ORTS.Settings/InputSettings.cs:60
-msgid "Game Clear Signal Backward"
-msgstr "游戏 请求后方信号"
-
-#: ../../ORTS.Settings/InputSettings.cs:61
-msgid "Game Reset Signal Forward"
-msgstr "游戏 重置前方信号"
-
-#: ../../ORTS.Settings/InputSettings.cs:62
-msgid "Game Reset Signal Backward"
-msgstr "游戏 重置后方信号"
-
-#: ../../ORTS.Settings/InputSettings.cs:63
-msgid "Game Autopilot Mode"
-msgstr "游戏 自动驾驶模式"
-
-#: ../../ORTS.Settings/InputSettings.cs:65
-msgid "Display Next Window Tab"
-msgstr "显示下个窗口"
-
-#: ../../ORTS.Settings/InputSettings.cs:66
-msgid "Display Help Window"
-msgstr "显示帮助窗口"
-
-#: ../../ORTS.Settings/InputSettings.cs:67
-msgid "Display Track Monitor Window"
-msgstr "显示线路状况窗口"
-
-#: ../../ORTS.Settings/InputSettings.cs:68
-msgid "Display HUD"
-msgstr "显示提示信息"
-
-#: ../../ORTS.Settings/InputSettings.cs:69
-msgid "Display Car Labels"
-msgstr "显示车辆编号"
-
-#: ../../ORTS.Settings/InputSettings.cs:70
-msgid "Display Station Labels"
-msgstr "显示站线名称"
-
-#: ../../ORTS.Settings/InputSettings.cs:71
-msgid "Display Switch Window"
-msgstr "显示道岔窗口"
-
-#: ../../ORTS.Settings/InputSettings.cs:72
-msgid "Display Train Operations Window"
-msgstr "显示列车操作窗口"
-
-#: ../../ORTS.Settings/InputSettings.cs:73
-msgid "Display Next Station Window"
-msgstr "显示停站窗口"
-
-#: ../../ORTS.Settings/InputSettings.cs:74
-msgid "Display Compass Window"
-msgstr "显示指南针"
-
-#: ../../ORTS.Settings/InputSettings.cs:75
-msgid "Display Basic HUD Toggle"
-msgstr "显示 提示窗口转换"
-
-#: ../../ORTS.Settings/InputSettings.cs:77
-msgid "Debug Speed Up"
-msgstr "游戏时间加速"
-
-#: ../../ORTS.Settings/InputSettings.cs:78
-msgid "Debug Speed Down"
-msgstr "游戏时间减速"
-
-#: ../../ORTS.Settings/InputSettings.cs:79
-msgid "Debug Speed Reset"
-msgstr "游戏时间重置"
-
-#: ../../ORTS.Settings/InputSettings.cs:80
-msgid "Debug Overcast Increase"
-msgstr "云量增加"
-
-#: ../../ORTS.Settings/InputSettings.cs:81
-msgid "Debug Overcast Decrease"
-msgstr "云量减少"
-
-#: ../../ORTS.Settings/InputSettings.cs:82
-msgid "Debug Fog Increase"
-msgstr "雾量增加"
-
-#: ../../ORTS.Settings/InputSettings.cs:83
-msgid "Debug Fog Decrease"
-msgstr "雾量减少"
-
-#: ../../ORTS.Settings/InputSettings.cs:84
-msgid "Debug Precipitation Increase"
-msgstr "降水量增加"
-
-#: ../../ORTS.Settings/InputSettings.cs:85
-msgid "Debug Precipitation Decrease"
-msgstr "降水量减少"
-
-#: ../../ORTS.Settings/InputSettings.cs:86
-msgid "Debug Weather Change"
-msgstr "天气变化"
-
-#: ../../ORTS.Settings/InputSettings.cs:87
-msgid "Debug Clock Forwards"
-msgstr "前置时间"
-
-#: ../../ORTS.Settings/InputSettings.cs:88
-msgid "Debug Clock Backwards"
-msgstr "后置时间"
-
-#: ../../ORTS.Settings/InputSettings.cs:89
-msgid "Debug Logger"
-msgstr "记录数据"
-
-#: ../../ORTS.Settings/InputSettings.cs:90
-msgid "Debug Lock Shadows"
-msgstr "锁定阴影"
-
-#: ../../ORTS.Settings/InputSettings.cs:91
-msgid "Debug Dump Keyboard Map"
-msgstr "保存按键图"
-
-#: ../../ORTS.Settings/InputSettings.cs:92
-msgid "Debug Log Render Frame"
-msgstr "记录显示帧"
-
-#: ../../ORTS.Settings/InputSettings.cs:93
-msgid "Debug Tracks"
-msgstr "线路"
-
-#: ../../ORTS.Settings/InputSettings.cs:94
-msgid "Debug Signalling"
-msgstr "信号"
-
-#: ../../ORTS.Settings/InputSettings.cs:95
-msgid "Debug Reset Wheel Slip"
-msgstr "重置轮滑"
-
-#: ../../ORTS.Settings/InputSettings.cs:96
-msgid "Debug Toggle Advanced Adhesion"
-msgstr "切换高级粘着"
-
-#: ../../ORTS.Settings/InputSettings.cs:97
-msgid "Debug Sound Form"
-msgstr "声音模式"
-
-#: ../../ORTS.Settings/InputSettings.cs:98
-msgid "Debug Physics Form"
-msgstr "物理模式"
-
-#: ../../ORTS.Settings/InputSettings.cs:100
-msgid "Camera Cab"
-msgstr "视角 驾驶室视角"
-
-#: ../../ORTS.Settings/InputSettings.cs:101
-msgid "Camera 3D Cab"
-msgstr "视角 三维驾驶室"
-
-#: ../../ORTS.Settings/InputSettings.cs:102
-msgid "Camera Toggle Show Cab"
-msgstr "视角 切换显示驾驶室"
-
-#: ../../ORTS.Settings/InputSettings.cs:103
-msgid "Camera Head Out Forward"
-msgstr "视角 了望前方"
-
-#: ../../ORTS.Settings/InputSettings.cs:104
-msgid "Camera Head Out Backward"
-msgstr "视角 了望后方"
-
-#: ../../ORTS.Settings/InputSettings.cs:105
-msgid "Camera Outside Front"
-msgstr "视角 前外视角"
-
-#: ../../ORTS.Settings/InputSettings.cs:106
-msgid "Camera Outside Rear"
-msgstr "视角 后外视角"
-
-#: ../../ORTS.Settings/InputSettings.cs:107
-msgid "Camera Trackside"
-msgstr "视角 路边视角"
-
-#: ../../ORTS.Settings/InputSettings.cs:108
-msgid "Camera Passenger"
-msgstr "视角 乘客视角"
-
-#: ../../ORTS.Settings/InputSettings.cs:109
-msgid "Camera Brakeman"
-msgstr "视角 调车视角"
-
-#: ../../ORTS.Settings/InputSettings.cs:110
-msgid "Camera Free"
-msgstr "视角 自由视角"
-
-#: ../../ORTS.Settings/InputSettings.cs:111
-msgid "Camera Previous Free"
-msgstr "视角 保存的自由视角"
-
-#: ../../ORTS.Settings/InputSettings.cs:112
-msgid "Camera Reset"
-msgstr "视角 重置视角"
-
-#: ../../ORTS.Settings/InputSettings.cs:113
-msgid "Camera Move Fast"
-msgstr "视角 快速移动"
-
-#: ../../ORTS.Settings/InputSettings.cs:114
-msgid "Camera Move Slow"
-msgstr "视角 慢速移动"
-
-#: ../../ORTS.Settings/InputSettings.cs:115
-msgid "Camera Pan (Rotate) Left"
-msgstr "视角 向左移动或旋转"
-
-#: ../../ORTS.Settings/InputSettings.cs:116
-msgid "Camera Pan (Rotate) Right"
-msgstr "视角 向右移动或旋转"
-
-#: ../../ORTS.Settings/InputSettings.cs:117
-msgid "Camera Pan (Rotate) Up"
-msgstr "视角 向上移动或旋转"
-
-#: ../../ORTS.Settings/InputSettings.cs:118
-msgid "Camera Pan (Rotate) Down"
-msgstr "视角 向下移动或旋转"
-
-#: ../../ORTS.Settings/InputSettings.cs:119
-msgid "Camera Zoom In (Move Z)"
-msgstr "视角 放大或轴向移动"
-
-#: ../../ORTS.Settings/InputSettings.cs:120
-msgid "Camera Zoom Out (Move Z)"
-msgstr "视角 缩小或轴向移动"
-
-#: ../../ORTS.Settings/InputSettings.cs:121
-msgid "Camera Rotate (Pan) Left"
-msgstr "视角 向左旋转或移动"
-
-#: ../../ORTS.Settings/InputSettings.cs:122
-msgid "Camera Rotate (Pan) Right"
-msgstr "视角 向右旋转或移动"
-
-#: ../../ORTS.Settings/InputSettings.cs:123
-msgid "Camera Rotate (Pan) Up"
-msgstr "视角 向上旋转或移动"
-
-#: ../../ORTS.Settings/InputSettings.cs:124
-msgid "Camera Rotate (Pan) Down"
-msgstr "视角 向下旋转或移动"
-
-#: ../../ORTS.Settings/InputSettings.cs:125
-msgid "Camera Car Next"
-msgstr "视角 选择下节车厢"
-
-#: ../../ORTS.Settings/InputSettings.cs:126
-msgid "Camera Car Previous"
-msgstr "视角 选择上节车厢"
-
-#: ../../ORTS.Settings/InputSettings.cs:127
-msgid "Camera Car First"
-msgstr "视角 第一车"
-
-#: ../../ORTS.Settings/InputSettings.cs:128
-msgid "Camera Car Last"
-msgstr "视角 最后车"
-
-#: ../../ORTS.Settings/InputSettings.cs:129
-msgid "Camera Jumping Trains"
-msgstr "视角 跳转列车"
-
-#: ../../ORTS.Settings/InputSettings.cs:130
-msgid "Camera Jump Back Player"
-msgstr "视角 回到玩家列车"
-
-#: ../../ORTS.Settings/InputSettings.cs:131
-msgid "Camera Jump See Switch"
-msgstr "视角 看道岔信号"
-
-#: ../../ORTS.Settings/InputSettings.cs:132
-msgid "Camera Vibrate"
-msgstr "视角 列车震动"
-
-#: ../../ORTS.Settings/InputSettings.cs:133
-msgid "Camera Cab Rotate"
-msgstr "视角 驾驶室旋转"
-
-#: ../../ORTS.Settings/InputSettings.cs:135
-msgid "Control Forwards"
-msgstr "控制 机车向前"
-
-#: ../../ORTS.Settings/InputSettings.cs:136
-msgid "Control Backwards"
-msgstr "控制 倒退"
-
-#: ../../ORTS.Settings/InputSettings.cs:137
-msgid "Control Throttle Increase"
-msgstr "控制 加功率"
-
-#: ../../ORTS.Settings/InputSettings.cs:138
-msgid "Control Throttle Decrease"
-msgstr "控制 减功率"
-
-#: ../../ORTS.Settings/InputSettings.cs:139
-msgid "Control Gear Up"
-msgstr "控制 加档"
-
-#: ../../ORTS.Settings/InputSettings.cs:140
-msgid "Control Gear Down"
-msgstr "控制 减档"
-
-#: ../../ORTS.Settings/InputSettings.cs:141
-msgid "Control Train Brake Increase"
-msgstr "控制 大闸(列车)制动减"
-
-#: ../../ORTS.Settings/InputSettings.cs:142
-msgid "Control Train Brake Decrease"
-msgstr "控制 大闸(列车)制动减"
-
-#: ../../ORTS.Settings/InputSettings.cs:143
-msgid "Control Engine Brake Increase"
-msgstr "控制 小闸(机车制动)加"
-
-#: ../../ORTS.Settings/InputSettings.cs:144
-msgid "Control Engine Brake Decrease"
-msgstr "控制 小闸(机车制动)减"
-
-#: ../../ORTS.Settings/InputSettings.cs:145
-msgid "Control Dynamic Brake Increase"
-msgstr "控制 电阻制动加"
-
-#: ../../ORTS.Settings/InputSettings.cs:146
-msgid "Control Dynamic Brake Decrease"
-msgstr "控制 电阻制动减"
-
-#: ../../ORTS.Settings/InputSettings.cs:147
-msgid "Control Bail Off"
-msgstr "控制 制动缓解"
-
-#: ../../ORTS.Settings/InputSettings.cs:148
-msgid "Control Initialize Brakes"
-msgstr "控制 制动缓解"
-
-#: ../../ORTS.Settings/InputSettings.cs:149
-msgid "Control Handbrake Full"
-msgstr "控制 手制动全"
-
-#: ../../ORTS.Settings/InputSettings.cs:150
-msgid "Control Handbrake None"
-msgstr "控制 手制动无"
-
-#: ../../ORTS.Settings/InputSettings.cs:151
-msgid "Control Odometer Show/Hide"
-msgstr "控制 显示/隐藏里程表"
-
-#: ../../ORTS.Settings/InputSettings.cs:152
-msgid "Control Odometer Reset"
-msgstr "控制 重置里程表"
-
-#: ../../ORTS.Settings/InputSettings.cs:153
-msgid "Control Odometer Direction"
-msgstr "控制 里程表方向"
-
-#: ../../ORTS.Settings/InputSettings.cs:154
-msgid "Control Retainers On"
-msgstr "控制 保压阀开"
-
-#: ../../ORTS.Settings/InputSettings.cs:155
-msgid "Control Retainers Off"
-msgstr "控制 保压阀关"
-
-#: ../../ORTS.Settings/InputSettings.cs:156
-msgid "Control Brake Hose Connect"
-msgstr "控制 连接制动管"
-
-#: ../../ORTS.Settings/InputSettings.cs:157
-msgid "Control Brake Hose Disconnect"
-msgstr "控制 断开制动管"
-
-#: ../../ORTS.Settings/InputSettings.cs:158
-msgid "Control Alerter"
-msgstr "控制 警报"
-
-#: ../../ORTS.Settings/InputSettings.cs:159
-msgid "Control Emergency Push Button"
-msgstr "控制 紧急制动按钮(backspace键)"
-
-#: ../../ORTS.Settings/InputSettings.cs:160
-msgid "Control Sander"
-msgstr "控制 加沙"
-
-#: ../../ORTS.Settings/InputSettings.cs:161
-msgid "Control Sander Toggle"
-msgstr "控制 切换加沙"
-
-#: ../../ORTS.Settings/InputSettings.cs:162
-msgid "Control Wiper"
-msgstr "控制 雨刷"
-
-#: ../../ORTS.Settings/InputSettings.cs:163
-msgid "Control Horn"
-msgstr "控制 鸣笛"
-
-#: ../../ORTS.Settings/InputSettings.cs:164
-msgid "Control Bell"
-msgstr "控制 车钟"
-
-#: ../../ORTS.Settings/InputSettings.cs:165
-msgid "Control Bell Toggle"
-msgstr "控制 切换车钟"
-
-#: ../../ORTS.Settings/InputSettings.cs:166
-msgid "Control Door Left"
-msgstr "控制 左边车门"
-
-#: ../../ORTS.Settings/InputSettings.cs:167
-msgid "Control Door Right"
-msgstr "控制 右边车门"
-
-#: ../../ORTS.Settings/InputSettings.cs:168
-msgid "Control Mirror"
-msgstr "控制 倒车镜"
-
-#: ../../ORTS.Settings/InputSettings.cs:169
-msgid "Control Light"
-msgstr "控制 车灯"
-
-#: ../../ORTS.Settings/InputSettings.cs:170
-msgid "Control Pantograph 1"
-msgstr "控制 后弓"
-
-#: ../../ORTS.Settings/InputSettings.cs:171
-msgid "Control Pantograph 2"
-msgstr "控制 前弓"
-
-#: ../../ORTS.Settings/InputSettings.cs:172
-msgid "Control Diesel Player"
-msgstr "控制 本务机柴油机"
-
-#: ../../ORTS.Settings/InputSettings.cs:173
-msgid "Control Diesel Helper"
-msgstr "控制 补机柴油机"
-
-#: ../../ORTS.Settings/InputSettings.cs:174
-msgid "Control Headlight Increase"
-msgstr "控制 车灯亮度加"
-
-#: ../../ORTS.Settings/InputSettings.cs:175
-msgid "Control Headlight Decrease"
-msgstr "控制 车灯亮度减"
-
-#: ../../ORTS.Settings/InputSettings.cs:176
-msgid "Control Injector 1 Increase"
-msgstr "控制 注水器1加"
-
-#: ../../ORTS.Settings/InputSettings.cs:177
-msgid "Control Injector 1 Decrease"
-msgstr "控制 注水器1减"
-
-#: ../../ORTS.Settings/InputSettings.cs:178
-msgid "Control Injector 1"
-msgstr "控制 注水器1"
-
-#: ../../ORTS.Settings/InputSettings.cs:179
-msgid "Control Injector 2 Increase"
-msgstr "控制 注水器2加"
-
-#: ../../ORTS.Settings/InputSettings.cs:180
-msgid "Control Injector 2 Decrease"
-msgstr "控制 注水器2减"
-
-#: ../../ORTS.Settings/InputSettings.cs:181
-msgid "Control Injector 2"
-msgstr "控制 注水器2"
-
-#: ../../ORTS.Settings/InputSettings.cs:182
-msgid "Control Blower Increase"
-msgstr "控制 鼓风机加"
-
-#: ../../ORTS.Settings/InputSettings.cs:183
-msgid "Control Blower Decrease"
-msgstr "控制 鼓风机减"
-
-#: ../../ORTS.Settings/InputSettings.cs:184
-msgid "Control Damper Increase"
-msgstr "控制 阻尼器增加"
-
-#: ../../ORTS.Settings/InputSettings.cs:185
-msgid "Control Damper Decrease"
-msgstr "控制 阻尼器减少"
-
-#: ../../ORTS.Settings/InputSettings.cs:186
-msgid "Control Firebox Open"
-msgstr "控制 火室门开"
-
-#: ../../ORTS.Settings/InputSettings.cs:187
-msgid "Control Firebox Close"
-msgstr "控制 火室门关"
-
-#: ../../ORTS.Settings/InputSettings.cs:188
-msgid "Control Firing Rate Increase"
-msgstr "控制 火量加"
-
-#: ../../ORTS.Settings/InputSettings.cs:189
-msgid "Control Firing Rate Decrease"
-msgstr "控制 火量减"
-
-#: ../../ORTS.Settings/InputSettings.cs:190
-msgid "Control Fire Shovel Full"
-msgstr "控制 加满一锹煤"
-
-#: ../../ORTS.Settings/InputSettings.cs:191
-msgid "Control Cylinder Cocks"
-msgstr "控制 汽缸通汽阀门"
-
-#: ../../ORTS.Settings/InputSettings.cs:192
-msgid "Control Cylinder Compound"
-msgstr "控制 汽缸通汽复合"
-
-#: ../../ORTS.Settings/InputSettings.cs:193
-msgid "Control Firing"
-msgstr "控制 火量"
-
-#: ../../ORTS.Settings/InputSettings.cs:194
-msgid "Control Refill"
-msgstr "控制 加油、水"
-
-#: ../../ORTS.Settings/InputSettings.cs:637
-#, csharp-format
-msgid "{0} requires and is modified by Shift"
-msgstr "需要{0} 并同时按Shift键"
-
-#: ../../ORTS.Settings/InputSettings.cs:639
-#, csharp-format
-msgid "{0} requires and is modified by Control"
-msgstr "需要{0} 并同时按Control键"
-
-#: ../../ORTS.Settings/InputSettings.cs:641
-#, csharp-format
-msgid "{0} requires and is modified by Alt"
-msgstr "需要{0} 并同时按Alt键"
-
-#: ../../ORTS.Settings/InputSettings.cs:672
-#, csharp-format
-msgid "{0} and {1} both match {2}"
-msgstr "{0} 和{1}键都控制 {2}"
-=======
-msgid ""
-msgstr ""
-"Project-Id-Version: \n"
-"POT-Creation-Date: 2019-05-19 00:50:57+0200\n"
-"PO-Revision-Date: 2019-05-19 02:18+0200\n"
-"Last-Translator: \n"
-"Language-Team: \n"
-"Language: zh_CN\n"
-"MIME-Version: 1.0\n"
-"Content-Type: text/plain; charset=UTF-8\n"
-"Content-Transfer-Encoding: 8bit\n"
-"X-Generator: Poedit 2.2.2\n"
-"Plural-Forms: nplurals=1; plural=0;\n"
-
-#: ../../ORTS.Settings/InputSettings.cs:504
-#, csharp-format
-msgid "{0} requires and is modified by Shift"
-msgstr "需要{0} 并同时按Shift键"
-
-#: ../../ORTS.Settings/InputSettings.cs:506
-#, csharp-format
-msgid "{0} requires and is modified by Control"
-msgstr "需要{0} 并同时按Control键"
-
-#: ../../ORTS.Settings/InputSettings.cs:508
-#, csharp-format
-msgid "{0} requires and is modified by Alt"
-msgstr "需要{0} 并同时按Alt键"
-
-#: ../../ORTS.Settings/InputSettings.cs:539
-#, csharp-format
-msgid "{0} and {1} both match {2}"
-msgstr "{0} 和{1}键都控制 {2}"
->>>>>>> 21e54d1b
+msgid ""
+msgstr ""
+"Project-Id-Version: \n"
+"POT-Creation-Date: 2019-05-19 00:50:57+0200\n"
+"PO-Revision-Date: 2019-05-19 02:18+0200\n"
+"Last-Translator: \n"
+"Language-Team: \n"
+"Language: zh_CN\n"
+"MIME-Version: 1.0\n"
+"Content-Type: text/plain; charset=UTF-8\n"
+"Content-Transfer-Encoding: 8bit\n"
+"X-Generator: Poedit 2.2.2\n"
+"Plural-Forms: nplurals=1; plural=0;\n"
+
+#: ../../ORTS.Settings/InputSettings.cs:504
+#, csharp-format
+msgid "{0} requires and is modified by Shift"
+msgstr "需要{0} 并同时按Shift键"
+
+#: ../../ORTS.Settings/InputSettings.cs:506
+#, csharp-format
+msgid "{0} requires and is modified by Control"
+msgstr "需要{0} 并同时按Control键"
+
+#: ../../ORTS.Settings/InputSettings.cs:508
+#, csharp-format
+msgid "{0} requires and is modified by Alt"
+msgstr "需要{0} 并同时按Alt键"
+
+#: ../../ORTS.Settings/InputSettings.cs:539
+#, csharp-format
+msgid "{0} and {1} both match {2}"
+msgstr "{0} 和{1}键都控制 {2}"