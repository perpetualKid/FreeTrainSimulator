--- conflicted
+++ resolved
@@ -1,54 +1,33 @@
-msgid ""
-msgstr ""
-"Project-Id-Version: PACKAGE VERSION\n"
-<<<<<<< HEAD
-"POT-Creation-Date: 2021-04-04 04:39:46+0300\n"
-"PO-Revision-Date: 2021-04-04 04:39:46+0300\n"
-=======
-"POT-Creation-Date: 2021-05-09 16:19:59+0200\n"
-"PO-Revision-Date: 2021-05-09 16:19:59+0200\n"
->>>>>>> 7df5318c
-"Last-Translator: \n"
-"Language-Team: \n"
-"MIME-Version: 1.0\n"
-"Content-Type: text/plain; charset=utf-8\n"
-"Content-Transfer-Encoding: 8bit\n"
-"X-Generator: MonoDevelop Gettext addin\n"
-
-
-<<<<<<< HEAD
-#: ../../ORTS.Settings/InputSettings.cs:516
-=======
-#: ../../ORTS.Settings/InputSettings.cs:518
->>>>>>> 7df5318c
-#, csharp-format
-msgid "{0} requires and is modified by Shift"
-msgstr ""
-
-<<<<<<< HEAD
-#: ../../ORTS.Settings/InputSettings.cs:518
-=======
-#: ../../ORTS.Settings/InputSettings.cs:520
->>>>>>> 7df5318c
-#, csharp-format
-msgid "{0} requires and is modified by Control"
-msgstr ""
-
-<<<<<<< HEAD
-#: ../../ORTS.Settings/InputSettings.cs:520
-=======
-#: ../../ORTS.Settings/InputSettings.cs:522
->>>>>>> 7df5318c
-#, csharp-format
-msgid "{0} requires and is modified by Alt"
-msgstr ""
-
-<<<<<<< HEAD
-#: ../../ORTS.Settings/InputSettings.cs:551
-=======
-#: ../../ORTS.Settings/InputSettings.cs:553
->>>>>>> 7df5318c
-#, csharp-format
-msgid "{0} and {1} both match {2}"
-msgstr ""
-
+msgid ""
+msgstr ""
+"Project-Id-Version: PACKAGE VERSION\n"
+"POT-Creation-Date: 2021-05-09 16:19:59+0200\n"
+"PO-Revision-Date: 2021-05-09 16:19:59+0200\n"
+"Last-Translator: \n"
+"Language-Team: \n"
+"MIME-Version: 1.0\n"
+"Content-Type: text/plain; charset=utf-8\n"
+"Content-Transfer-Encoding: 8bit\n"
+"X-Generator: MonoDevelop Gettext addin\n"
+
+
+#: ../../ORTS.Settings/InputSettings.cs:518
+#, csharp-format
+msgid "{0} requires and is modified by Shift"
+msgstr ""
+
+#: ../../ORTS.Settings/InputSettings.cs:520
+#, csharp-format
+msgid "{0} requires and is modified by Control"
+msgstr ""
+
+#: ../../ORTS.Settings/InputSettings.cs:522
+#, csharp-format
+msgid "{0} requires and is modified by Alt"
+msgstr ""
+
+#: ../../ORTS.Settings/InputSettings.cs:553
+#, csharp-format
+msgid "{0} and {1} both match {2}"
+msgstr ""
+