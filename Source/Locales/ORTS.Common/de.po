--- conflicted
+++ resolved
@@ -1,1104 +1,906 @@
-<<<<<<< HEAD
-msgid ""
-msgstr ""
-"Project-Id-Version: ORTS.Common\n"
-"POT-Creation-Date: 2015-04-28 11:53:40+0200\n"
-"PO-Revision-Date: 2015-04-28 12:39+0100\n"
-"Last-Translator: Markus Gelbmann <gelbmann.markus@gmail.com>\n"
-"Language-Team: Open Rails Dev Team\n"
-"Language: de\n"
-"MIME-Version: 1.0\n"
-"Content-Type: text/plain; charset=UTF-8\n"
-"Content-Transfer-Encoding: 8bit\n"
-"X-Generator: Poedit 1.6.4\n"
-"Plural-Forms: nplurals=2; plural=(n != 1);\n"
-
-#: ../../ORTS.Common/Conversions.cs:511
-msgid "m"
-msgstr "m"
-
-#: ../../ORTS.Common/Conversions.cs:512
-msgid "km"
-msgstr "km"
-
-#: ../../ORTS.Common/Conversions.cs:513
-msgid "mm"
-msgstr "mm"
-
-#: ../../ORTS.Common/Conversions.cs:514
-msgid "mi"
-msgstr "mi"
-
-#: ../../ORTS.Common/Conversions.cs:515
-msgid "ft"
-msgstr "ft"
-
-#: ../../ORTS.Common/Conversions.cs:516
-msgid "yd"
-msgstr "yd"
-
-#: ../../ORTS.Common/Conversions.cs:517
-msgid "m²"
-msgstr "m²"
-
-#: ../../ORTS.Common/Conversions.cs:518
-msgid "ft²"
-msgstr "ft²"
-
-#: ../../ORTS.Common/Conversions.cs:519
-msgid "m³"
-msgstr "m³"
-
-#: ../../ORTS.Common/Conversions.cs:520
-msgid "ft³"
-msgstr "ft³"
-
-#: ../../ORTS.Common/Conversions.cs:521
-msgid "km/h"
-msgstr "km/h"
-
-#: ../../ORTS.Common/Conversions.cs:522
-msgid "mph"
-msgstr "mph"
-
-#: ../../ORTS.Common/Conversions.cs:523
-msgid "kPa"
-msgstr "kPa"
-
-#: ../../ORTS.Common/Conversions.cs:524
-msgid "bar"
-msgstr "bar"
-
-#: ../../ORTS.Common/Conversions.cs:525
-msgid "psi"
-msgstr "psi"
-
-#: ../../ORTS.Common/Conversions.cs:526
-msgid "inHg"
-msgstr "inHg"
-
-#: ../../ORTS.Common/Conversions.cs:527
-msgid "kgf/cm²"
-msgstr "kgf/cm²"
-
-#: ../../ORTS.Common/Conversions.cs:528
-msgid "kg"
-msgstr "kg"
-
-#: ../../ORTS.Common/Conversions.cs:529
-msgid "t"
-msgstr "t"
-
-#: ../../ORTS.Common/Conversions.cs:530
-msgid "ltn"
-msgstr "ltn"
-
-#: ../../ORTS.Common/Conversions.cs:531
-msgid "stn"
-msgstr "stn"
-
-#: ../../ORTS.Common/Conversions.cs:532
-msgid "lb"
-msgstr "lb"
-
-#: ../../ORTS.Common/Conversions.cs:533
-msgid "s"
-msgstr "s"
-
-#: ../../ORTS.Common/Conversions.cs:534
-msgid "min"
-msgstr "min"
-
-#: ../../ORTS.Common/Conversions.cs:535
-msgid "h"
-msgstr "h"
-
-#: ../../ORTS.Common/Conversions.cs:536
-msgid "L"
-msgstr "L"
-
-#: ../../ORTS.Common/Conversions.cs:537
-msgid "Imp.gal"
-msgstr "U.S.gal"
-
-#: ../../ORTS.Common/Conversions.cs:538
-msgid "U.S.gal"
-msgstr "U.S.gal"
-
-#: ../../ORTS.Common/Conversions.cs:539
-msgid "rpm"
-msgstr "U/min"
-
-#: ../../ORTS.Common/Conversions.cs:540
-msgid "kW"
-msgstr "kW"
-
-#: ../../ORTS.Common/Conversions.cs:541
-msgid "hp"
-msgstr "PS"
-
-#: ../../ORTS.Common/Conversions.cs:542
-msgid "bhp"
-msgstr "bhp"
-
-#: ../../ORTS.Common/Conversions.cs:543
-msgid "kJ"
-msgstr "kJ"
-
-#: ../../ORTS.Common/Conversions.cs:544
-msgid "MJ"
-msgstr "MJ"
-
-#: ../../ORTS.Common/Conversions.cs:545
-msgid "BTU"
-msgstr "BTU"
-
-#: ../../ORTS.Common/Conversions.cs:546
-msgid "°C"
-msgstr "°C"
-
-#: ../../ORTS.Common/Conversions.cs:547
-msgid "°F"
-msgstr "°F"
-
-#: ../../ORTS.Common/Conversions.cs:548
-msgid "N"
-msgstr "N"
-
-#: ../../ORTS.Common/Conversions.cs:549
-msgid "kN"
-msgstr "kN"
-
-#: ../../ORTS.Common/Conversions.cs:550
-msgid "lbf"
-msgstr "lbf"
-
-#: ../../ORTS.Common/Conversions.cs:551
-msgid "klbf"
-msgstr "klbf"
-
-#. Context: Reverser
-#: ../../ORTS.Common/enums.cs:27
-msgctxt "Reverser"
-msgid "Forward"
-msgstr "Vorwärts"
-
-#. Context: Reverser
-#: ../../ORTS.Common/enums.cs:28
-msgctxt "Reverser"
-msgid "Reverse"
-msgstr "Rückwärts"
-
-#. Context: Reverser
-#: ../../ORTS.Common/enums.cs:29
-msgctxt "Reverser"
-msgid "N"
-msgstr "Neutral"
-=======
-msgid ""
-msgstr ""
-"Project-Id-Version: ORTS.Common\n"
-"POT-Creation-Date: 2019-05-19 00:50:56+0200\n"
-"PO-Revision-Date: 2019-05-19 02:07+0200\n"
-"Last-Translator: Markus Gelbmann <gelbmann.markus@gmail.com>\n"
-"Language-Team: Open Rails Dev Team\n"
-"Language: de\n"
-"MIME-Version: 1.0\n"
-"Content-Type: text/plain; charset=UTF-8\n"
-"Content-Transfer-Encoding: 8bit\n"
-"X-Generator: Poedit 2.2.2\n"
-"Plural-Forms: nplurals=2; plural=(n != 1);\n"
-
-#: ../../ORTS.Common/Conversions.cs:524
-msgid "m"
-msgstr "m"
-
-#: ../../ORTS.Common/Conversions.cs:525
-msgid "km"
-msgstr "km"
-
-#: ../../ORTS.Common/Conversions.cs:526
-msgid "mm"
-msgstr "mm"
-
-#: ../../ORTS.Common/Conversions.cs:527
-msgid "mi"
-msgstr "mi"
-
-#: ../../ORTS.Common/Conversions.cs:528
-msgid "ft"
-msgstr "ft"
-
-#: ../../ORTS.Common/Conversions.cs:529
-msgid "yd"
-msgstr "yd"
-
-#: ../../ORTS.Common/Conversions.cs:530
-msgid "m²"
-msgstr "m²"
-
-#: ../../ORTS.Common/Conversions.cs:531
-msgid "ft²"
-msgstr "ft²"
-
-#: ../../ORTS.Common/Conversions.cs:532
-msgid "m³"
-msgstr "m³"
-
-#: ../../ORTS.Common/Conversions.cs:533
-msgid "ft³"
-msgstr "ft³"
-
-#: ../../ORTS.Common/Conversions.cs:534
-msgid "km/h"
-msgstr "km/h"
-
-#: ../../ORTS.Common/Conversions.cs:535
-msgid "mph"
-msgstr "mph"
-
-#: ../../ORTS.Common/Conversions.cs:536
-msgid "kPa"
-msgstr "kPa"
-
-#: ../../ORTS.Common/Conversions.cs:537
-msgid "bar"
-msgstr "bar"
-
-#: ../../ORTS.Common/Conversions.cs:538
-msgid "psi"
-msgstr "psi"
-
-#: ../../ORTS.Common/Conversions.cs:539
-msgid "inHg"
-msgstr "inHg"
-
-#: ../../ORTS.Common/Conversions.cs:540
-msgid "kgf/cm²"
-msgstr "kgf/cm²"
-
-#: ../../ORTS.Common/Conversions.cs:541
-msgid "kg"
-msgstr "kg"
-
-#: ../../ORTS.Common/Conversions.cs:542
-msgid "t"
-msgstr "t"
-
-#: ../../ORTS.Common/Conversions.cs:543
-msgid "t-uk"
-msgstr "t-uk"
-
-#: ../../ORTS.Common/Conversions.cs:544
-msgid "t-us"
-msgstr "t-us"
-
-#: ../../ORTS.Common/Conversions.cs:545
-msgid "lb"
-msgstr "lb"
-
-#: ../../ORTS.Common/Conversions.cs:546
-msgid "s"
-msgstr "s"
-
-#: ../../ORTS.Common/Conversions.cs:547
-msgid "min"
-msgstr "min"
-
-#: ../../ORTS.Common/Conversions.cs:548
-msgid "h"
-msgstr "h"
-
-#: ../../ORTS.Common/Conversions.cs:549
-msgid "L"
-msgstr "L"
-
-#: ../../ORTS.Common/Conversions.cs:550
-msgid "g-uk"
-msgstr "g-uk"
-
-#: ../../ORTS.Common/Conversions.cs:551
-msgid "g-us"
-msgstr "g-us"
-
-#: ../../ORTS.Common/Conversions.cs:552
-msgid "rpm"
-msgstr "U/min"
-
-#: ../../ORTS.Common/Conversions.cs:553
-msgid "kW"
-msgstr "kW"
-
-#: ../../ORTS.Common/Conversions.cs:554
-msgid "hp"
-msgstr "PS"
-
-#: ../../ORTS.Common/Conversions.cs:555
-msgid "bhp"
-msgstr "bhp"
-
-#: ../../ORTS.Common/Conversions.cs:556
-msgid "kJ"
-msgstr "kJ"
-
-#: ../../ORTS.Common/Conversions.cs:557
-msgid "MJ"
-msgstr "MJ"
-
-#: ../../ORTS.Common/Conversions.cs:558
-msgid "BTU"
-msgstr "BTU"
-
-#: ../../ORTS.Common/Conversions.cs:559
-msgid "°C"
-msgstr "°C"
-
-#: ../../ORTS.Common/Conversions.cs:560
-msgid "°F"
-msgstr "°F"
-
-#: ../../ORTS.Common/Conversions.cs:561
-msgid "N"
-msgstr "N"
-
-#: ../../ORTS.Common/Conversions.cs:562
-msgid "kN"
-msgstr "kN"
-
-#: ../../ORTS.Common/Conversions.cs:563
-msgid "lbf"
-msgstr "lbf"
-
-#: ../../ORTS.Common/Conversions.cs:564
-msgid "klbf"
-msgstr "klbf"
-
-#. Context: Reverser
-#: ../../ORTS.Common/enums.cs:27
-msgctxt "Reverser"
-msgid "Forward"
-msgstr "Vorwärts"
-
-#. Context: Reverser
-#: ../../ORTS.Common/enums.cs:28
-msgctxt "Reverser"
-msgid "Reverse"
-msgstr "Rückwärts"
-
-#. Context: Reverser
-#: ../../ORTS.Common/enums.cs:29
-msgctxt "Reverser"
-msgid "N"
-msgstr "Neutral"
-
-#: ../../ORTS.Common/Input/UserCommand.cs:11
-msgid "Game Pause Menu"
-msgstr "Spiel: Pause-Menü"
-
-#: ../../ORTS.Common/Input/UserCommand.cs:12
-msgid "Game Save"
-msgstr "Spiel: Speichern"
-
-#: ../../ORTS.Common/Input/UserCommand.cs:13
-msgid "Game Quit"
-msgstr "Spiel: Beenden"
-
-#: ../../ORTS.Common/Input/UserCommand.cs:14
-msgid "Game Pause"
-msgstr "Spiel: Pause"
-
-#: ../../ORTS.Common/Input/UserCommand.cs:15
-msgid "Game Screenshot"
-msgstr "Spiel: Screenshot"
-
-#: ../../ORTS.Common/Input/UserCommand.cs:16
-msgid "Game Fullscreen"
-msgstr "Spiel: Vollbild"
-
-#: ../../ORTS.Common/Input/UserCommand.cs:17
-msgid "Game Switch Ahead"
-msgstr "Spiel: Weiche vorne"
-
-#: ../../ORTS.Common/Input/UserCommand.cs:18
-msgid "Game Switch Behind"
-msgstr "Spiel: Weiche hinten"
-
-#: ../../ORTS.Common/Input/UserCommand.cs:19
-msgid "Game Switch Picked"
-msgstr "Spiel: Weichen vorauswählen"
-
-#: ../../ORTS.Common/Input/UserCommand.cs:20
-msgid "Game Signal Picked"
-msgstr "Spiel: Signale vorauswählen"
-
-#: ../../ORTS.Common/Input/UserCommand.cs:21
-msgid "Game Switch With Mouse"
-msgstr "Spiel: Weiche mit Maus stellen"
-
-#: ../../ORTS.Common/Input/UserCommand.cs:22
-msgid "Game Uncouple With Mouse"
-msgstr "Spiel: Abkuppeln mit Maus"
-
-#: ../../ORTS.Common/Input/UserCommand.cs:23
-msgid "Game Change Cab"
-msgstr "Spiel: Führerstand wechseln"
-
-#: ../../ORTS.Common/Input/UserCommand.cs:24
-msgid "Game Request Control"
-msgstr "Spiel: Kontrolle erbitten"
-
-#: ../../ORTS.Common/Input/UserCommand.cs:25
-msgid "Game Multi Player Dispatcher"
-msgstr "Spiel: Mehrspieler Disponent"
-
-#: ../../ORTS.Common/Input/UserCommand.cs:26
-msgid "Game Multi Player Texting"
-msgstr "Spiel: Mehrspieler Nachrichten"
-
-#: ../../ORTS.Common/Input/UserCommand.cs:27
-msgid "Game Switch Manual Mode"
-msgstr "Spiel: Signalmodus umschalten"
-
-#: ../../ORTS.Common/Input/UserCommand.cs:28
-msgid "Game Clear Signal Forward"
-msgstr "Spiel: Signalfreigabe vorne"
-
-#: ../../ORTS.Common/Input/UserCommand.cs:29
-msgid "Game Clear Signal Backward"
-msgstr "Spiel: Signalfreigabe hinten"
-
-#: ../../ORTS.Common/Input/UserCommand.cs:30
-msgid "Game Reset Signal Forward"
-msgstr "Spiel: Signal vorne zurücksetzen"
-
-#: ../../ORTS.Common/Input/UserCommand.cs:31
-msgid "Game Reset Signal Backward"
-msgstr "Spiel: Signal hinten zurücksetzen"
-
-#: ../../ORTS.Common/Input/UserCommand.cs:32
-msgid "Game Autopilot Mode"
-msgstr "Spiel: Autopilot aktivieren"
-
-#: ../../ORTS.Common/Input/UserCommand.cs:33
-msgid "Game Suspend Old Player"
-msgstr "Spiel: Alten Zug abstellen"
-
-#: ../../ORTS.Common/Input/UserCommand.cs:35
-msgid "Display Next Window Tab"
-msgstr "Anzeigen: Nächste Registerkarte im Fenster"
-
-#: ../../ORTS.Common/Input/UserCommand.cs:36
-msgid "Display Help Window"
-msgstr "Anzeigen: Hilfefenster"
-
-#: ../../ORTS.Common/Input/UserCommand.cs:37
-msgid "Display Track Monitor Window"
-msgstr "Anzeigen: Streckenmonitor"
-
-#: ../../ORTS.Common/Input/UserCommand.cs:38
-msgid "Display HUD"
-msgstr "Anzeigen: HUD"
-
-#: ../../ORTS.Common/Input/UserCommand.cs:39
-msgid "Display Car Labels"
-msgstr "Anzeigen: Waggonlabels"
-
-#: ../../ORTS.Common/Input/UserCommand.cs:40
-msgid "Display Station Labels"
-msgstr "Anzeigen: Stationslabels"
-
-#: ../../ORTS.Common/Input/UserCommand.cs:41
-msgid "Display Switch Window"
-msgstr "Anzeigen: Weichenstellfenster"
-
-#: ../../ORTS.Common/Input/UserCommand.cs:42
-msgid "Display Train Operations Window"
-msgstr "Anzeigen: Zugbedienungs-Fenster"
-
-#: ../../ORTS.Common/Input/UserCommand.cs:43
-msgid "Display Next Station Window"
-msgstr "Anzeigen: Nächster-Halt-Fenster"
-
-#: ../../ORTS.Common/Input/UserCommand.cs:44
-msgid "Display Compass Window"
-msgstr "Anzeigen: Kompass"
-
-#: ../../ORTS.Common/Input/UserCommand.cs:45
-msgid "Display Basic HUD Toggle"
-msgstr "Anzeigen: Einfaches HUD an/aus"
-
-#: ../../ORTS.Common/Input/UserCommand.cs:46
-msgid "Display Train List Window"
-msgstr "Anzeigen: Zugliste"
-
-#: ../../ORTS.Common/Input/UserCommand.cs:48
-msgid "Debug Speed Up"
-msgstr "Debug: Zeitablauf schneller"
-
-#: ../../ORTS.Common/Input/UserCommand.cs:49
-msgid "Debug Speed Down"
-msgstr "Debug: Zeitablauf langsamer"
-
-#: ../../ORTS.Common/Input/UserCommand.cs:50
-msgid "Debug Speed Reset"
-msgstr "Debug: Zeitablauf zurücksetzen"
-
-#: ../../ORTS.Common/Input/UserCommand.cs:51
-msgid "Debug Overcast Increase"
-msgstr "Debug: Wolkendecke dicker"
-
-#: ../../ORTS.Common/Input/UserCommand.cs:52
-msgid "Debug Overcast Decrease"
-msgstr "Debug: Wolkendecke dünner"
-
-#: ../../ORTS.Common/Input/UserCommand.cs:53
-msgid "Debug Fog Increase"
-msgstr "Debug: Nebel dichter"
-
-#: ../../ORTS.Common/Input/UserCommand.cs:54
-msgid "Debug Fog Decrease"
-msgstr "Debug: Nebel dünner"
-
-#: ../../ORTS.Common/Input/UserCommand.cs:55
-msgid "Debug Precipitation Increase"
-msgstr "Debug: Niederschlag stärker"
-
-#: ../../ORTS.Common/Input/UserCommand.cs:56
-msgid "Debug Precipitation Decrease"
-msgstr "Debug: Niederschlag schwächer"
-
-#: ../../ORTS.Common/Input/UserCommand.cs:57
-msgid "Debug Precipitation Liquidity Increase"
-msgstr "Debug: Niederschlag eher Regen"
-
-#: ../../ORTS.Common/Input/UserCommand.cs:58
-msgid "Debug Precipitation Liquidity Decrease"
-msgstr "Debug: Niederschlag eher Schnee"
-
-#: ../../ORTS.Common/Input/UserCommand.cs:59
-msgid "Debug Weather Change"
-msgstr "Debug: Wetter ändern"
-
-#: ../../ORTS.Common/Input/UserCommand.cs:60
-msgid "Debug Clock Forwards"
-msgstr "Debug: Uhr vordrehen"
-
-#: ../../ORTS.Common/Input/UserCommand.cs:61
-msgid "Debug Clock Backwards"
-msgstr "Debug: Uhr zurückdrehen"
-
-#: ../../ORTS.Common/Input/UserCommand.cs:62
-msgid "Debug Logger"
-msgstr "Debug: Logger"
-
-#: ../../ORTS.Common/Input/UserCommand.cs:63
-msgid "Debug Lock Shadows"
-msgstr "Debug: Schatten festsetzen"
-
-#: ../../ORTS.Common/Input/UserCommand.cs:64
-msgid "Debug Dump Keyboard Map"
-msgstr "Debug: Tastaturbelegung speichern"
-
-#: ../../ORTS.Common/Input/UserCommand.cs:65
-msgid "Debug Log Render Frame"
-msgstr "Debug: Frame-Render Details loggen"
-
-#: ../../ORTS.Common/Input/UserCommand.cs:66
-msgid "Debug Tracks"
-msgstr "Debug: Gleise"
-
-#: ../../ORTS.Common/Input/UserCommand.cs:67
-msgid "Debug Signalling"
-msgstr "Debug: Signalsystem"
-
-#: ../../ORTS.Common/Input/UserCommand.cs:68
-msgid "Debug Reset Wheel Slip"
-msgstr "Debug: Radschlupf zurücksetzen"
-
-#: ../../ORTS.Common/Input/UserCommand.cs:69
-msgid "Debug Toggle Advanced Adhesion"
-msgstr "Debug: Detaillierteres Reibungsmodel an/aus"
-
-#: ../../ORTS.Common/Input/UserCommand.cs:70
-msgid "Debug Sound Form"
-msgstr "Debug: Sound-Formular"
-
-#: ../../ORTS.Common/Input/UserCommand.cs:71
-msgid "Debug Physics Form"
-msgstr "Debug: Physik-Formular"
-
-#: ../../ORTS.Common/Input/UserCommand.cs:73
-msgid "Camera Cab"
-msgstr "Kamera: Führerstand"
-
-#: ../../ORTS.Common/Input/UserCommand.cs:74
-msgid "Camera Change Passenger Viewpoint"
-msgstr "Kamera: Passagierblick ändern"
-
-#: ../../ORTS.Common/Input/UserCommand.cs:75
-msgid "Camera 3D Cab"
-msgstr "Kamera: 3D-Führerstand"
-
-#: ../../ORTS.Common/Input/UserCommand.cs:76
-msgid "Camera Toggle Show Cab"
-msgstr "Kamera: Führerstandsgrafik an/aus"
-
-#: ../../ORTS.Common/Input/UserCommand.cs:77
-msgid "Camera Head Out Forward"
-msgstr "Kamera: Hinauslehnen vorwärts"
-
-#: ../../ORTS.Common/Input/UserCommand.cs:78
-msgid "Camera Head Out Backward"
-msgstr "Kamera: Hinauslehnen rückwärts"
-
-#: ../../ORTS.Common/Input/UserCommand.cs:79
-msgid "Camera Outside Front"
-msgstr "Kamera: Außen 1 (Zugspitze)"
-
-#: ../../ORTS.Common/Input/UserCommand.cs:80
-msgid "Camera Outside Rear"
-msgstr "Kamera: Außen 2 (Zugende)"
-
-#: ../../ORTS.Common/Input/UserCommand.cs:81
-msgid "Camera Trackside"
-msgstr "Kamera: Beobachter"
-
-#: ../../ORTS.Common/Input/UserCommand.cs:82
-#| msgid "Camera Trackside"
-msgid "Camera SpecialTracksidePoint"
-msgstr ""
-
-#: ../../ORTS.Common/Input/UserCommand.cs:83
-msgid "Camera Passenger"
-msgstr "Kamera: Passagier"
-
-#: ../../ORTS.Common/Input/UserCommand.cs:84
-msgid "Camera Brakeman"
-msgstr "Kamera: Bremser"
-
-#: ../../ORTS.Common/Input/UserCommand.cs:85
-msgid "Camera Free"
-msgstr "Kamera: Frei beweglich"
-
-#: ../../ORTS.Common/Input/UserCommand.cs:86
-msgid "Camera Previous Free"
-msgstr "Kamera: Vorherige frei Bewegliche"
-
-#: ../../ORTS.Common/Input/UserCommand.cs:87
-msgid "Camera Reset"
-msgstr "Kamera: Zurücksetzen"
-
-#: ../../ORTS.Common/Input/UserCommand.cs:88
-msgid "Camera Move Fast"
-msgstr "Kamera: Schnelle Bewegungen"
-
-#: ../../ORTS.Common/Input/UserCommand.cs:89
-msgid "Camera Move Slow"
-msgstr "Kamera: Langsame Bewegungen"
-
-#: ../../ORTS.Common/Input/UserCommand.cs:90
-msgid "Camera Pan (Rotate) Left"
-msgstr "Kamera: Nach links schwenken"
-
-#: ../../ORTS.Common/Input/UserCommand.cs:91
-msgid "Camera Pan (Rotate) Right"
-msgstr "Kamera: Nach rechts  schwenken"
-
-#: ../../ORTS.Common/Input/UserCommand.cs:92
-msgid "Camera Pan (Rotate) Up"
-msgstr "Kamera: Nach oben schwenken"
-
-#: ../../ORTS.Common/Input/UserCommand.cs:93
-msgid "Camera Pan (Rotate) Down"
-msgstr "Kamera: Nach unten schwenken"
-
-#: ../../ORTS.Common/Input/UserCommand.cs:94
-msgid "Camera Zoom In (Move Z)"
-msgstr "Kamera: Hineinzoomen"
-
-#: ../../ORTS.Common/Input/UserCommand.cs:95
-msgid "Camera Zoom Out (Move Z)"
-msgstr "Kamera: Herauszoomen"
-
-#: ../../ORTS.Common/Input/UserCommand.cs:96
-msgid "Camera Rotate (Pan) Left"
-msgstr "Kamera: Nach links drehen"
-
-#: ../../ORTS.Common/Input/UserCommand.cs:97
-msgid "Camera Rotate (Pan) Right"
-msgstr "Kamera: Nach rechts drehen"
-
-#: ../../ORTS.Common/Input/UserCommand.cs:98
-msgid "Camera Rotate (Pan) Up"
-msgstr "Kamera: Nach oben drehen"
-
-#: ../../ORTS.Common/Input/UserCommand.cs:99
-msgid "Camera Rotate (Pan) Down"
-msgstr "Kamera: Nach unten drehen"
-
-#: ../../ORTS.Common/Input/UserCommand.cs:100
-msgid "Camera Car Next"
-msgstr "Kamera: Nächster Waggon"
-
-#: ../../ORTS.Common/Input/UserCommand.cs:101
-msgid "Camera Car Previous"
-msgstr "Kamera: Vorheriger Waggon"
-
-#: ../../ORTS.Common/Input/UserCommand.cs:102
-msgid "Camera Car First"
-msgstr "Kamera: Erster Waggon"
-
-#: ../../ORTS.Common/Input/UserCommand.cs:103
-msgid "Camera Car Last"
-msgstr "Kamera: Letzter Waggon"
-
-#: ../../ORTS.Common/Input/UserCommand.cs:104
-msgid "Camera Jumping Trains"
-msgstr "Kamera: zu anderem Zug springen"
-
-#: ../../ORTS.Common/Input/UserCommand.cs:105
-msgid "Camera Jump Back Player"
-msgstr "Kamera: zum Spielerzug springen"
-
-#: ../../ORTS.Common/Input/UserCommand.cs:106
-msgid "Camera Jump See Switch"
-msgstr "Kamera: Weiche ansehen"
-
-#: ../../ORTS.Common/Input/UserCommand.cs:107
-msgid "Camera Vibrate"
-msgstr "Kamera: Vibration"
-
-#: ../../ORTS.Common/Input/UserCommand.cs:108
-msgid "Camera Scroll Right"
-msgstr "Kamera: Nach rechts schwenken"
-
-#: ../../ORTS.Common/Input/UserCommand.cs:109
-msgid "Camera Scroll Left"
-msgstr "Kamera: Nach links schwenken"
-
-#: ../../ORTS.Common/Input/UserCommand.cs:110
-#| msgid "Camera Head Out Backward"
-msgid "Camera Browse Backwards"
-msgstr ""
-
-#: ../../ORTS.Common/Input/UserCommand.cs:111
-#| msgid "Camera Head Out Forward"
-msgid "Camera Browse Forwards"
-msgstr ""
-
-#: ../../ORTS.Common/Input/UserCommand.cs:113
-msgid "Control Forwards"
-msgstr "Steuerung: Vorwärts"
-
-#: ../../ORTS.Common/Input/UserCommand.cs:114
-msgid "Control Backwards"
-msgstr "Steuerung: Rückwärts"
-
-#: ../../ORTS.Common/Input/UserCommand.cs:115
-msgid "Control Throttle Increase"
-msgstr "Steuerung: Regler höher"
-
-#: ../../ORTS.Common/Input/UserCommand.cs:116
-msgid "Control Throttle Decrease"
-msgstr "Steuerung: Regler niedriger"
-
-#: ../../ORTS.Common/Input/UserCommand.cs:117
-msgid "Control Throttle Zero"
-msgstr "Steuerung: Regler 0"
-
-#: ../../ORTS.Common/Input/UserCommand.cs:118
-msgid "Control Gear Up"
-msgstr "Steuerung: Gang hinaufschalten"
-
-#: ../../ORTS.Common/Input/UserCommand.cs:119
-msgid "Control Gear Down"
-msgstr "Steuerung: Gang zurückschalten"
-
-#: ../../ORTS.Common/Input/UserCommand.cs:120
-msgid "Control Train Brake Increase"
-msgstr "Steuerung: Zugbremse stärker"
-
-#: ../../ORTS.Common/Input/UserCommand.cs:121
-msgid "Control Train Brake Decrease"
-msgstr "Steuerung: Zugbremse schwächer"
-
-#: ../../ORTS.Common/Input/UserCommand.cs:122
-msgid "Control Train Brake Zero"
-msgstr "Steuerung: Zugbremse 0"
-
-#: ../../ORTS.Common/Input/UserCommand.cs:123
-msgid "Control Engine Brake Increase"
-msgstr "Steuerung: Lokbremse stärker"
-
-#: ../../ORTS.Common/Input/UserCommand.cs:124
-msgid "Control Engine Brake Decrease"
-msgstr "Steuerung: Lokbremse schwächer"
-
-#: ../../ORTS.Common/Input/UserCommand.cs:125
-msgid "Control Dynamic Brake Increase"
-msgstr "Steuerung: E-Bremse stärker"
-
-#: ../../ORTS.Common/Input/UserCommand.cs:126
-msgid "Control Dynamic Brake Decrease"
-msgstr "Steuerung: E-Bremse schwächer"
-
-#: ../../ORTS.Common/Input/UserCommand.cs:127
-msgid "Control Bail Off"
-msgstr "Steuerung: Bremsen getrennt lösen"
-
-#: ../../ORTS.Common/Input/UserCommand.cs:128
-msgid "Control Initialize Brakes"
-msgstr "Steuerung: Bremsen zurücksetzen"
-
-#: ../../ORTS.Common/Input/UserCommand.cs:129
-msgid "Control Handbrake Full"
-msgstr "Steuerung: Handbremsen voll"
-
-#: ../../ORTS.Common/Input/UserCommand.cs:130
-msgid "Control Handbrake None"
-msgstr "Steuerung: Handbremsen aus"
-
-#: ../../ORTS.Common/Input/UserCommand.cs:131
-msgid "Control Odometer Show/Hide"
-msgstr "Steuerung: Entfernungsmesser anzeigen/ausblenden"
-
-#: ../../ORTS.Common/Input/UserCommand.cs:132
-msgid "Control Odometer Reset"
-msgstr "Steuerung: Entfernungsmesser zurücksetzen"
-
-#: ../../ORTS.Common/Input/UserCommand.cs:133
-msgid "Control Odometer Direction"
-msgstr "Steuerung: Entfernungsmesser Zählrichtung umschalten"
-
-#: ../../ORTS.Common/Input/UserCommand.cs:134
-msgid "Control Retainers On"
-msgstr "Steuerung: Bremsdruckhalteventil schließen"
-
-#: ../../ORTS.Common/Input/UserCommand.cs:135
-msgid "Control Retainers Off"
-msgstr "Steuerung: Bremsdruckhalteventil zurücksetzen"
-
-#: ../../ORTS.Common/Input/UserCommand.cs:136
-msgid "Control Brake Hose Connect"
-msgstr "Steuerung: Bremsschläuche verbinden"
-
-#: ../../ORTS.Common/Input/UserCommand.cs:137
-msgid "Control Brake Hose Disconnect"
-msgstr "Steuerung: Bremsschläuche trennen"
-
-#: ../../ORTS.Common/Input/UserCommand.cs:138
-msgid "Control Alerter"
-msgstr "Steuerung: SIFA"
-
-#: ../../ORTS.Common/Input/UserCommand.cs:139
-msgid "Control Emergency Push Button"
-msgstr "Steuerung: Druckknopf für Notbremse"
-
-#: ../../ORTS.Common/Input/UserCommand.cs:140
-msgid "Control Sander"
-msgstr "Steuerung: Sander"
-
-#: ../../ORTS.Common/Input/UserCommand.cs:141
-msgid "Control Sander Toggle"
-msgstr "Steuerung: Sander an/aus"
-
-#: ../../ORTS.Common/Input/UserCommand.cs:142
-msgid "Control Wiper"
-msgstr "Steuerung: Scheibenwischer"
-
-#: ../../ORTS.Common/Input/UserCommand.cs:143
-msgid "Control Horn"
-msgstr "Steuerung: Horn"
-
-#: ../../ORTS.Common/Input/UserCommand.cs:144
-msgid "Control Bell"
-msgstr "Steuerung: Glocke"
-
-#: ../../ORTS.Common/Input/UserCommand.cs:145
-msgid "Control Bell Toggle"
-msgstr "Steuerung: Glocke an/aus"
-
-#: ../../ORTS.Common/Input/UserCommand.cs:146
-msgid "Control Door Left"
-msgstr "Steuerung: Türen links"
-
-#: ../../ORTS.Common/Input/UserCommand.cs:147
-msgid "Control Door Right"
-msgstr "Steuerung: Türen rechts"
-
-#: ../../ORTS.Common/Input/UserCommand.cs:148
-msgid "Control Mirror"
-msgstr "Steuerung: Spiegel"
-
-#: ../../ORTS.Common/Input/UserCommand.cs:149
-msgid "Control Light"
-msgstr "Steuerung: Führerstandbeleuchtung"
-
-#: ../../ORTS.Common/Input/UserCommand.cs:150
-msgid "Control Pantograph 1"
-msgstr "Steuerung: Pantograph 1"
-
-#: ../../ORTS.Common/Input/UserCommand.cs:151
-msgid "Control Pantograph 2"
-msgstr "Steuerung: Pantograph 2"
-
-#: ../../ORTS.Common/Input/UserCommand.cs:152
-msgid "Control Pantograph 3"
-msgstr "Steuerung: Pantograph 3"
-
-#: ../../ORTS.Common/Input/UserCommand.cs:153
-msgid "Control Pantograph 4"
-msgstr "Steuerung: Pantograph 4"
-
-#: ../../ORTS.Common/Input/UserCommand.cs:154
-msgid "Control Circuit Breaker Closing Order"
-msgstr "Steuerung: Hauptschalter schließen"
-
-#: ../../ORTS.Common/Input/UserCommand.cs:155
-msgid "Control Circuit Breaker Opening Order"
-msgstr "Steuerung: Hauptschalter öffnen"
-
-#: ../../ORTS.Common/Input/UserCommand.cs:156
-msgid "Control Circuit Breaker Closing Authorization"
-msgstr "Steuerung: Erlaube Hauptschalter zu schließen"
-
-#: ../../ORTS.Common/Input/UserCommand.cs:157
-msgid "Control Diesel Player"
-msgstr "Steuerung: Motor Spielerlok"
-
-#: ../../ORTS.Common/Input/UserCommand.cs:158
-msgid "Control Diesel Helper"
-msgstr "Steuerung: Motor Hilfloks"
-
-#: ../../ORTS.Common/Input/UserCommand.cs:159
-msgid "Control Headlight Increase"
-msgstr "Steuerung: Spitzenlicht aufblenden"
-
-#: ../../ORTS.Common/Input/UserCommand.cs:160
-msgid "Control Headlight Decrease"
-msgstr "Steuerung: Spitzenlicht abblenden"
-
-#: ../../ORTS.Common/Input/UserCommand.cs:161
-msgid "Control Injector 1 Increase"
-msgstr "Steuerung: Speisepumpe 1 stärker"
-
-#: ../../ORTS.Common/Input/UserCommand.cs:162
-msgid "Control Injector 1 Decrease"
-msgstr "Steuerung: Speisepumpe 1 schwächer"
-
-#: ../../ORTS.Common/Input/UserCommand.cs:163
-msgid "Control Injector 1"
-msgstr "Steuerung: Speisepumpe 1"
-
-#: ../../ORTS.Common/Input/UserCommand.cs:164
-msgid "Control Injector 2 Increase"
-msgstr "Steuerung: Speisepumpe 2 stärker"
-
-#: ../../ORTS.Common/Input/UserCommand.cs:165
-msgid "Control Injector 2 Decrease"
-msgstr "Steuerung: Speisepumpe 2 schwächer"
-
-#: ../../ORTS.Common/Input/UserCommand.cs:166
-msgid "Control Injector 2"
-msgstr "Steuerung: Speisepumpe 2"
-
-#: ../../ORTS.Common/Input/UserCommand.cs:167
-msgid "Control Blower Increase"
-msgstr "Steuerung: Bläser stärker"
-
-#: ../../ORTS.Common/Input/UserCommand.cs:168
-msgid "Control Blower Decrease"
-msgstr "Steuerung: Bläser schwächer"
-
-#: ../../ORTS.Common/Input/UserCommand.cs:169
-msgid "Control Steam Heat Increase"
-msgstr "Steuerung: Dampfheizung stärker"
-
-#: ../../ORTS.Common/Input/UserCommand.cs:170
-msgid "Control Steam Heat Decrease"
-msgstr "Steuerung: Dampfheizung schwächer"
-
-#: ../../ORTS.Common/Input/UserCommand.cs:171
-msgid "Control Damper Increase"
-msgstr "Steuerung: Dämpfer stärker"
-
-#: ../../ORTS.Common/Input/UserCommand.cs:172
-msgid "Control Damper Decrease"
-msgstr "Steuerung: Dämpfer schwächer"
-
-#: ../../ORTS.Common/Input/UserCommand.cs:173
-msgid "Control Firebox Open"
-msgstr "Steuerung: Feuerbüchse öffnen"
-
-#: ../../ORTS.Common/Input/UserCommand.cs:174
-msgid "Control Firebox Close"
-msgstr "Steuerung: Feuerbüchse schließen"
-
-#: ../../ORTS.Common/Input/UserCommand.cs:175
-msgid "Control Firing Rate Increase"
-msgstr "Steuerung: Schaufelrate erhöhen"
-
-#: ../../ORTS.Common/Input/UserCommand.cs:176
-msgid "Control Firing Rate Decrease"
-msgstr "Steuerung: Schaufelrate verringern"
-
-#: ../../ORTS.Common/Input/UserCommand.cs:177
-msgid "Control Fire Shovel Full"
-msgstr "Steuerung: Schaufelrate maximal"
-
-#: ../../ORTS.Common/Input/UserCommand.cs:178
-msgid "Control Cylinder Cocks"
-msgstr "Steuerung: Zylinderhähne"
-
-#: ../../ORTS.Common/Input/UserCommand.cs:179
-msgid "Control Small Ejector Increase"
-msgstr "Steuerung: Kleine Dampfstrahl-Vakuumpumpe stärker"
-
-#: ../../ORTS.Common/Input/UserCommand.cs:180
-msgid "Control Small Ejector Decrease"
-msgstr "Steuerung: Kleine Dampfstrahl-Vakuumpumpe schwächer"
-
-#: ../../ORTS.Common/Input/UserCommand.cs:181
-msgid "Control Cylinder Compound"
-msgstr "Steuerung: Verbundlokomotive"
-
-#: ../../ORTS.Common/Input/UserCommand.cs:182
-msgid "Control Firing"
-msgstr "Steuerung: Befeuern"
-
-#: ../../ORTS.Common/Input/UserCommand.cs:183
-msgid "Control Refill"
-msgstr "Steuerung: Auffüllen"
-
-#: ../../ORTS.Common/Input/UserCommand.cs:184
-msgid "Control TroughRefill"
-msgstr "Steuerung: Auffüllen bei Wassertrog"
-
-#: ../../ORTS.Common/Input/UserCommand.cs:185
-msgid "Control ImmediateRefill"
-msgstr "Steuerung: Sofort auffüllen"
-
-#: ../../ORTS.Common/Input/UserCommand.cs:186
-msgid "Control Turntable Clockwise"
-msgstr "Steuerung: Drehscheibe im Uhrzeigersinn drehen"
-
-#: ../../ORTS.Common/Input/UserCommand.cs:187
-msgid "Control Turntable Counterclockwise"
-msgstr "Steuerung: Drehscheibe gegen Uhrzeigersinn drehen"
-
-#: ../../ORTS.Common/Input/UserCommand.cs:188
-msgid "Control Cab Radio"
-msgstr "Steuerung: Führerstand: Funk an / aus"
-
-#: ../../ORTS.Common/Input/UserCommand.cs:189
-msgid "Control AI Fire On"
-msgstr "Steuerung: KI Heizer: Heizen beginnen"
-
-#: ../../ORTS.Common/Input/UserCommand.cs:190
-msgid "Control AI Fire Off"
-msgstr "Steuerung: KI Heizer: Heizen beenden"
-
-#: ../../ORTS.Common/Input/UserCommand.cs:191
-msgid "Control AI Fire Reset"
-msgstr "Steuerung: KI Heizer auf Automatik zurücksetzen"
->>>>>>> 21e54d1b
+msgid ""
+msgstr ""
+"Project-Id-Version: ORTS.Common\n"
+"POT-Creation-Date: 2019-05-19 00:50:56+0200\n"
+"PO-Revision-Date: 2019-05-19 02:07+0200\n"
+"Last-Translator: Markus Gelbmann <gelbmann.markus@gmail.com>\n"
+"Language-Team: Open Rails Dev Team\n"
+"Language: de\n"
+"MIME-Version: 1.0\n"
+"Content-Type: text/plain; charset=UTF-8\n"
+"Content-Transfer-Encoding: 8bit\n"
+"X-Generator: Poedit 2.2.2\n"
+"Plural-Forms: nplurals=2; plural=(n != 1);\n"
+
+#: ../../ORTS.Common/Conversions.cs:524
+msgid "m"
+msgstr "m"
+
+#: ../../ORTS.Common/Conversions.cs:525
+msgid "km"
+msgstr "km"
+
+#: ../../ORTS.Common/Conversions.cs:526
+msgid "mm"
+msgstr "mm"
+
+#: ../../ORTS.Common/Conversions.cs:527
+msgid "mi"
+msgstr "mi"
+
+#: ../../ORTS.Common/Conversions.cs:528
+msgid "ft"
+msgstr "ft"
+
+#: ../../ORTS.Common/Conversions.cs:529
+msgid "yd"
+msgstr "yd"
+
+#: ../../ORTS.Common/Conversions.cs:530
+msgid "m²"
+msgstr "m²"
+
+#: ../../ORTS.Common/Conversions.cs:531
+msgid "ft²"
+msgstr "ft²"
+
+#: ../../ORTS.Common/Conversions.cs:532
+msgid "m³"
+msgstr "m³"
+
+#: ../../ORTS.Common/Conversions.cs:533
+msgid "ft³"
+msgstr "ft³"
+
+#: ../../ORTS.Common/Conversions.cs:534
+msgid "km/h"
+msgstr "km/h"
+
+#: ../../ORTS.Common/Conversions.cs:535
+msgid "mph"
+msgstr "mph"
+
+#: ../../ORTS.Common/Conversions.cs:536
+msgid "kPa"
+msgstr "kPa"
+
+#: ../../ORTS.Common/Conversions.cs:537
+msgid "bar"
+msgstr "bar"
+
+#: ../../ORTS.Common/Conversions.cs:538
+msgid "psi"
+msgstr "psi"
+
+#: ../../ORTS.Common/Conversions.cs:539
+msgid "inHg"
+msgstr "inHg"
+
+#: ../../ORTS.Common/Conversions.cs:540
+msgid "kgf/cm²"
+msgstr "kgf/cm²"
+
+#: ../../ORTS.Common/Conversions.cs:541
+msgid "kg"
+msgstr "kg"
+
+#: ../../ORTS.Common/Conversions.cs:542
+msgid "t"
+msgstr "t"
+
+#: ../../ORTS.Common/Conversions.cs:543
+msgid "t-uk"
+msgstr "t-uk"
+
+#: ../../ORTS.Common/Conversions.cs:544
+msgid "t-us"
+msgstr "t-us"
+
+#: ../../ORTS.Common/Conversions.cs:545
+msgid "lb"
+msgstr "lb"
+
+#: ../../ORTS.Common/Conversions.cs:546
+msgid "s"
+msgstr "s"
+
+#: ../../ORTS.Common/Conversions.cs:547
+msgid "min"
+msgstr "min"
+
+#: ../../ORTS.Common/Conversions.cs:548
+msgid "h"
+msgstr "h"
+
+#: ../../ORTS.Common/Conversions.cs:549
+msgid "L"
+msgstr "L"
+
+#: ../../ORTS.Common/Conversions.cs:550
+msgid "g-uk"
+msgstr "g-uk"
+
+#: ../../ORTS.Common/Conversions.cs:551
+msgid "g-us"
+msgstr "g-us"
+
+#: ../../ORTS.Common/Conversions.cs:552
+msgid "rpm"
+msgstr "U/min"
+
+#: ../../ORTS.Common/Conversions.cs:553
+msgid "kW"
+msgstr "kW"
+
+#: ../../ORTS.Common/Conversions.cs:554
+msgid "hp"
+msgstr "PS"
+
+#: ../../ORTS.Common/Conversions.cs:555
+msgid "bhp"
+msgstr "bhp"
+
+#: ../../ORTS.Common/Conversions.cs:556
+msgid "kJ"
+msgstr "kJ"
+
+#: ../../ORTS.Common/Conversions.cs:557
+msgid "MJ"
+msgstr "MJ"
+
+#: ../../ORTS.Common/Conversions.cs:558
+msgid "BTU"
+msgstr "BTU"
+
+#: ../../ORTS.Common/Conversions.cs:559
+msgid "°C"
+msgstr "°C"
+
+#: ../../ORTS.Common/Conversions.cs:560
+msgid "°F"
+msgstr "°F"
+
+#: ../../ORTS.Common/Conversions.cs:561
+msgid "N"
+msgstr "N"
+
+#: ../../ORTS.Common/Conversions.cs:562
+msgid "kN"
+msgstr "kN"
+
+#: ../../ORTS.Common/Conversions.cs:563
+msgid "lbf"
+msgstr "lbf"
+
+#: ../../ORTS.Common/Conversions.cs:564
+msgid "klbf"
+msgstr "klbf"
+
+#. Context: Reverser
+#: ../../ORTS.Common/enums.cs:27
+msgctxt "Reverser"
+msgid "Forward"
+msgstr "Vorwärts"
+
+#. Context: Reverser
+#: ../../ORTS.Common/enums.cs:28
+msgctxt "Reverser"
+msgid "Reverse"
+msgstr "Rückwärts"
+
+#. Context: Reverser
+#: ../../ORTS.Common/enums.cs:29
+msgctxt "Reverser"
+msgid "N"
+msgstr "Neutral"
+
+#: ../../ORTS.Common/Input/UserCommand.cs:11
+msgid "Game Pause Menu"
+msgstr "Spiel: Pause-Menü"
+
+#: ../../ORTS.Common/Input/UserCommand.cs:12
+msgid "Game Save"
+msgstr "Spiel: Speichern"
+
+#: ../../ORTS.Common/Input/UserCommand.cs:13
+msgid "Game Quit"
+msgstr "Spiel: Beenden"
+
+#: ../../ORTS.Common/Input/UserCommand.cs:14
+msgid "Game Pause"
+msgstr "Spiel: Pause"
+
+#: ../../ORTS.Common/Input/UserCommand.cs:15
+msgid "Game Screenshot"
+msgstr "Spiel: Screenshot"
+
+#: ../../ORTS.Common/Input/UserCommand.cs:16
+msgid "Game Fullscreen"
+msgstr "Spiel: Vollbild"
+
+#: ../../ORTS.Common/Input/UserCommand.cs:17
+msgid "Game Switch Ahead"
+msgstr "Spiel: Weiche vorne"
+
+#: ../../ORTS.Common/Input/UserCommand.cs:18
+msgid "Game Switch Behind"
+msgstr "Spiel: Weiche hinten"
+
+#: ../../ORTS.Common/Input/UserCommand.cs:19
+msgid "Game Switch Picked"
+msgstr "Spiel: Weichen vorauswählen"
+
+#: ../../ORTS.Common/Input/UserCommand.cs:20
+msgid "Game Signal Picked"
+msgstr "Spiel: Signale vorauswählen"
+
+#: ../../ORTS.Common/Input/UserCommand.cs:21
+msgid "Game Switch With Mouse"
+msgstr "Spiel: Weiche mit Maus stellen"
+
+#: ../../ORTS.Common/Input/UserCommand.cs:22
+msgid "Game Uncouple With Mouse"
+msgstr "Spiel: Abkuppeln mit Maus"
+
+#: ../../ORTS.Common/Input/UserCommand.cs:23
+msgid "Game Change Cab"
+msgstr "Spiel: Führerstand wechseln"
+
+#: ../../ORTS.Common/Input/UserCommand.cs:24
+msgid "Game Request Control"
+msgstr "Spiel: Kontrolle erbitten"
+
+#: ../../ORTS.Common/Input/UserCommand.cs:25
+msgid "Game Multi Player Dispatcher"
+msgstr "Spiel: Mehrspieler Disponent"
+
+#: ../../ORTS.Common/Input/UserCommand.cs:26
+msgid "Game Multi Player Texting"
+msgstr "Spiel: Mehrspieler Nachrichten"
+
+#: ../../ORTS.Common/Input/UserCommand.cs:27
+msgid "Game Switch Manual Mode"
+msgstr "Spiel: Signalmodus umschalten"
+
+#: ../../ORTS.Common/Input/UserCommand.cs:28
+msgid "Game Clear Signal Forward"
+msgstr "Spiel: Signalfreigabe vorne"
+
+#: ../../ORTS.Common/Input/UserCommand.cs:29
+msgid "Game Clear Signal Backward"
+msgstr "Spiel: Signalfreigabe hinten"
+
+#: ../../ORTS.Common/Input/UserCommand.cs:30
+msgid "Game Reset Signal Forward"
+msgstr "Spiel: Signal vorne zurücksetzen"
+
+#: ../../ORTS.Common/Input/UserCommand.cs:31
+msgid "Game Reset Signal Backward"
+msgstr "Spiel: Signal hinten zurücksetzen"
+
+#: ../../ORTS.Common/Input/UserCommand.cs:32
+msgid "Game Autopilot Mode"
+msgstr "Spiel: Autopilot aktivieren"
+
+#: ../../ORTS.Common/Input/UserCommand.cs:33
+msgid "Game Suspend Old Player"
+msgstr "Spiel: Alten Zug abstellen"
+
+#: ../../ORTS.Common/Input/UserCommand.cs:35
+msgid "Display Next Window Tab"
+msgstr "Anzeigen: Nächste Registerkarte im Fenster"
+
+#: ../../ORTS.Common/Input/UserCommand.cs:36
+msgid "Display Help Window"
+msgstr "Anzeigen: Hilfefenster"
+
+#: ../../ORTS.Common/Input/UserCommand.cs:37
+msgid "Display Track Monitor Window"
+msgstr "Anzeigen: Streckenmonitor"
+
+#: ../../ORTS.Common/Input/UserCommand.cs:38
+msgid "Display HUD"
+msgstr "Anzeigen: HUD"
+
+#: ../../ORTS.Common/Input/UserCommand.cs:39
+msgid "Display Car Labels"
+msgstr "Anzeigen: Waggonlabels"
+
+#: ../../ORTS.Common/Input/UserCommand.cs:40
+msgid "Display Station Labels"
+msgstr "Anzeigen: Stationslabels"
+
+#: ../../ORTS.Common/Input/UserCommand.cs:41
+msgid "Display Switch Window"
+msgstr "Anzeigen: Weichenstellfenster"
+
+#: ../../ORTS.Common/Input/UserCommand.cs:42
+msgid "Display Train Operations Window"
+msgstr "Anzeigen: Zugbedienungs-Fenster"
+
+#: ../../ORTS.Common/Input/UserCommand.cs:43
+msgid "Display Next Station Window"
+msgstr "Anzeigen: Nächster-Halt-Fenster"
+
+#: ../../ORTS.Common/Input/UserCommand.cs:44
+msgid "Display Compass Window"
+msgstr "Anzeigen: Kompass"
+
+#: ../../ORTS.Common/Input/UserCommand.cs:45
+msgid "Display Basic HUD Toggle"
+msgstr "Anzeigen: Einfaches HUD an/aus"
+
+#: ../../ORTS.Common/Input/UserCommand.cs:46
+msgid "Display Train List Window"
+msgstr "Anzeigen: Zugliste"
+
+#: ../../ORTS.Common/Input/UserCommand.cs:48
+msgid "Debug Speed Up"
+msgstr "Debug: Zeitablauf schneller"
+
+#: ../../ORTS.Common/Input/UserCommand.cs:49
+msgid "Debug Speed Down"
+msgstr "Debug: Zeitablauf langsamer"
+
+#: ../../ORTS.Common/Input/UserCommand.cs:50
+msgid "Debug Speed Reset"
+msgstr "Debug: Zeitablauf zurücksetzen"
+
+#: ../../ORTS.Common/Input/UserCommand.cs:51
+msgid "Debug Overcast Increase"
+msgstr "Debug: Wolkendecke dicker"
+
+#: ../../ORTS.Common/Input/UserCommand.cs:52
+msgid "Debug Overcast Decrease"
+msgstr "Debug: Wolkendecke dünner"
+
+#: ../../ORTS.Common/Input/UserCommand.cs:53
+msgid "Debug Fog Increase"
+msgstr "Debug: Nebel dichter"
+
+#: ../../ORTS.Common/Input/UserCommand.cs:54
+msgid "Debug Fog Decrease"
+msgstr "Debug: Nebel dünner"
+
+#: ../../ORTS.Common/Input/UserCommand.cs:55
+msgid "Debug Precipitation Increase"
+msgstr "Debug: Niederschlag stärker"
+
+#: ../../ORTS.Common/Input/UserCommand.cs:56
+msgid "Debug Precipitation Decrease"
+msgstr "Debug: Niederschlag schwächer"
+
+#: ../../ORTS.Common/Input/UserCommand.cs:57
+msgid "Debug Precipitation Liquidity Increase"
+msgstr "Debug: Niederschlag eher Regen"
+
+#: ../../ORTS.Common/Input/UserCommand.cs:58
+msgid "Debug Precipitation Liquidity Decrease"
+msgstr "Debug: Niederschlag eher Schnee"
+
+#: ../../ORTS.Common/Input/UserCommand.cs:59
+msgid "Debug Weather Change"
+msgstr "Debug: Wetter ändern"
+
+#: ../../ORTS.Common/Input/UserCommand.cs:60
+msgid "Debug Clock Forwards"
+msgstr "Debug: Uhr vordrehen"
+
+#: ../../ORTS.Common/Input/UserCommand.cs:61
+msgid "Debug Clock Backwards"
+msgstr "Debug: Uhr zurückdrehen"
+
+#: ../../ORTS.Common/Input/UserCommand.cs:62
+msgid "Debug Logger"
+msgstr "Debug: Logger"
+
+#: ../../ORTS.Common/Input/UserCommand.cs:63
+msgid "Debug Lock Shadows"
+msgstr "Debug: Schatten festsetzen"
+
+#: ../../ORTS.Common/Input/UserCommand.cs:64
+msgid "Debug Dump Keyboard Map"
+msgstr "Debug: Tastaturbelegung speichern"
+
+#: ../../ORTS.Common/Input/UserCommand.cs:65
+msgid "Debug Log Render Frame"
+msgstr "Debug: Frame-Render Details loggen"
+
+#: ../../ORTS.Common/Input/UserCommand.cs:66
+msgid "Debug Tracks"
+msgstr "Debug: Gleise"
+
+#: ../../ORTS.Common/Input/UserCommand.cs:67
+msgid "Debug Signalling"
+msgstr "Debug: Signalsystem"
+
+#: ../../ORTS.Common/Input/UserCommand.cs:68
+msgid "Debug Reset Wheel Slip"
+msgstr "Debug: Radschlupf zurücksetzen"
+
+#: ../../ORTS.Common/Input/UserCommand.cs:69
+msgid "Debug Toggle Advanced Adhesion"
+msgstr "Debug: Detaillierteres Reibungsmodel an/aus"
+
+#: ../../ORTS.Common/Input/UserCommand.cs:70
+msgid "Debug Sound Form"
+msgstr "Debug: Sound-Formular"
+
+#: ../../ORTS.Common/Input/UserCommand.cs:71
+msgid "Debug Physics Form"
+msgstr "Debug: Physik-Formular"
+
+#: ../../ORTS.Common/Input/UserCommand.cs:73
+msgid "Camera Cab"
+msgstr "Kamera: Führerstand"
+
+#: ../../ORTS.Common/Input/UserCommand.cs:74
+msgid "Camera Change Passenger Viewpoint"
+msgstr "Kamera: Passagierblick ändern"
+
+#: ../../ORTS.Common/Input/UserCommand.cs:75
+msgid "Camera 3D Cab"
+msgstr "Kamera: 3D-Führerstand"
+
+#: ../../ORTS.Common/Input/UserCommand.cs:76
+msgid "Camera Toggle Show Cab"
+msgstr "Kamera: Führerstandsgrafik an/aus"
+
+#: ../../ORTS.Common/Input/UserCommand.cs:77
+msgid "Camera Head Out Forward"
+msgstr "Kamera: Hinauslehnen vorwärts"
+
+#: ../../ORTS.Common/Input/UserCommand.cs:78
+msgid "Camera Head Out Backward"
+msgstr "Kamera: Hinauslehnen rückwärts"
+
+#: ../../ORTS.Common/Input/UserCommand.cs:79
+msgid "Camera Outside Front"
+msgstr "Kamera: Außen 1 (Zugspitze)"
+
+#: ../../ORTS.Common/Input/UserCommand.cs:80
+msgid "Camera Outside Rear"
+msgstr "Kamera: Außen 2 (Zugende)"
+
+#: ../../ORTS.Common/Input/UserCommand.cs:81
+msgid "Camera Trackside"
+msgstr "Kamera: Beobachter"
+
+#: ../../ORTS.Common/Input/UserCommand.cs:82
+#| msgid "Camera Trackside"
+msgid "Camera SpecialTracksidePoint"
+msgstr ""
+
+#: ../../ORTS.Common/Input/UserCommand.cs:83
+msgid "Camera Passenger"
+msgstr "Kamera: Passagier"
+
+#: ../../ORTS.Common/Input/UserCommand.cs:84
+msgid "Camera Brakeman"
+msgstr "Kamera: Bremser"
+
+#: ../../ORTS.Common/Input/UserCommand.cs:85
+msgid "Camera Free"
+msgstr "Kamera: Frei beweglich"
+
+#: ../../ORTS.Common/Input/UserCommand.cs:86
+msgid "Camera Previous Free"
+msgstr "Kamera: Vorherige frei Bewegliche"
+
+#: ../../ORTS.Common/Input/UserCommand.cs:87
+msgid "Camera Reset"
+msgstr "Kamera: Zurücksetzen"
+
+#: ../../ORTS.Common/Input/UserCommand.cs:88
+msgid "Camera Move Fast"
+msgstr "Kamera: Schnelle Bewegungen"
+
+#: ../../ORTS.Common/Input/UserCommand.cs:89
+msgid "Camera Move Slow"
+msgstr "Kamera: Langsame Bewegungen"
+
+#: ../../ORTS.Common/Input/UserCommand.cs:90
+msgid "Camera Pan (Rotate) Left"
+msgstr "Kamera: Nach links schwenken"
+
+#: ../../ORTS.Common/Input/UserCommand.cs:91
+msgid "Camera Pan (Rotate) Right"
+msgstr "Kamera: Nach rechts  schwenken"
+
+#: ../../ORTS.Common/Input/UserCommand.cs:92
+msgid "Camera Pan (Rotate) Up"
+msgstr "Kamera: Nach oben schwenken"
+
+#: ../../ORTS.Common/Input/UserCommand.cs:93
+msgid "Camera Pan (Rotate) Down"
+msgstr "Kamera: Nach unten schwenken"
+
+#: ../../ORTS.Common/Input/UserCommand.cs:94
+msgid "Camera Zoom In (Move Z)"
+msgstr "Kamera: Hineinzoomen"
+
+#: ../../ORTS.Common/Input/UserCommand.cs:95
+msgid "Camera Zoom Out (Move Z)"
+msgstr "Kamera: Herauszoomen"
+
+#: ../../ORTS.Common/Input/UserCommand.cs:96
+msgid "Camera Rotate (Pan) Left"
+msgstr "Kamera: Nach links drehen"
+
+#: ../../ORTS.Common/Input/UserCommand.cs:97
+msgid "Camera Rotate (Pan) Right"
+msgstr "Kamera: Nach rechts drehen"
+
+#: ../../ORTS.Common/Input/UserCommand.cs:98
+msgid "Camera Rotate (Pan) Up"
+msgstr "Kamera: Nach oben drehen"
+
+#: ../../ORTS.Common/Input/UserCommand.cs:99
+msgid "Camera Rotate (Pan) Down"
+msgstr "Kamera: Nach unten drehen"
+
+#: ../../ORTS.Common/Input/UserCommand.cs:100
+msgid "Camera Car Next"
+msgstr "Kamera: Nächster Waggon"
+
+#: ../../ORTS.Common/Input/UserCommand.cs:101
+msgid "Camera Car Previous"
+msgstr "Kamera: Vorheriger Waggon"
+
+#: ../../ORTS.Common/Input/UserCommand.cs:102
+msgid "Camera Car First"
+msgstr "Kamera: Erster Waggon"
+
+#: ../../ORTS.Common/Input/UserCommand.cs:103
+msgid "Camera Car Last"
+msgstr "Kamera: Letzter Waggon"
+
+#: ../../ORTS.Common/Input/UserCommand.cs:104
+msgid "Camera Jumping Trains"
+msgstr "Kamera: zu anderem Zug springen"
+
+#: ../../ORTS.Common/Input/UserCommand.cs:105
+msgid "Camera Jump Back Player"
+msgstr "Kamera: zum Spielerzug springen"
+
+#: ../../ORTS.Common/Input/UserCommand.cs:106
+msgid "Camera Jump See Switch"
+msgstr "Kamera: Weiche ansehen"
+
+#: ../../ORTS.Common/Input/UserCommand.cs:107
+msgid "Camera Vibrate"
+msgstr "Kamera: Vibration"
+
+#: ../../ORTS.Common/Input/UserCommand.cs:108
+msgid "Camera Scroll Right"
+msgstr "Kamera: Nach rechts schwenken"
+
+#: ../../ORTS.Common/Input/UserCommand.cs:109
+msgid "Camera Scroll Left"
+msgstr "Kamera: Nach links schwenken"
+
+#: ../../ORTS.Common/Input/UserCommand.cs:110
+#| msgid "Camera Head Out Backward"
+msgid "Camera Browse Backwards"
+msgstr ""
+
+#: ../../ORTS.Common/Input/UserCommand.cs:111
+#| msgid "Camera Head Out Forward"
+msgid "Camera Browse Forwards"
+msgstr ""
+
+#: ../../ORTS.Common/Input/UserCommand.cs:113
+msgid "Control Forwards"
+msgstr "Steuerung: Vorwärts"
+
+#: ../../ORTS.Common/Input/UserCommand.cs:114
+msgid "Control Backwards"
+msgstr "Steuerung: Rückwärts"
+
+#: ../../ORTS.Common/Input/UserCommand.cs:115
+msgid "Control Throttle Increase"
+msgstr "Steuerung: Regler höher"
+
+#: ../../ORTS.Common/Input/UserCommand.cs:116
+msgid "Control Throttle Decrease"
+msgstr "Steuerung: Regler niedriger"
+
+#: ../../ORTS.Common/Input/UserCommand.cs:117
+msgid "Control Throttle Zero"
+msgstr "Steuerung: Regler 0"
+
+#: ../../ORTS.Common/Input/UserCommand.cs:118
+msgid "Control Gear Up"
+msgstr "Steuerung: Gang hinaufschalten"
+
+#: ../../ORTS.Common/Input/UserCommand.cs:119
+msgid "Control Gear Down"
+msgstr "Steuerung: Gang zurückschalten"
+
+#: ../../ORTS.Common/Input/UserCommand.cs:120
+msgid "Control Train Brake Increase"
+msgstr "Steuerung: Zugbremse stärker"
+
+#: ../../ORTS.Common/Input/UserCommand.cs:121
+msgid "Control Train Brake Decrease"
+msgstr "Steuerung: Zugbremse schwächer"
+
+#: ../../ORTS.Common/Input/UserCommand.cs:122
+msgid "Control Train Brake Zero"
+msgstr "Steuerung: Zugbremse 0"
+
+#: ../../ORTS.Common/Input/UserCommand.cs:123
+msgid "Control Engine Brake Increase"
+msgstr "Steuerung: Lokbremse stärker"
+
+#: ../../ORTS.Common/Input/UserCommand.cs:124
+msgid "Control Engine Brake Decrease"
+msgstr "Steuerung: Lokbremse schwächer"
+
+#: ../../ORTS.Common/Input/UserCommand.cs:125
+msgid "Control Dynamic Brake Increase"
+msgstr "Steuerung: E-Bremse stärker"
+
+#: ../../ORTS.Common/Input/UserCommand.cs:126
+msgid "Control Dynamic Brake Decrease"
+msgstr "Steuerung: E-Bremse schwächer"
+
+#: ../../ORTS.Common/Input/UserCommand.cs:127
+msgid "Control Bail Off"
+msgstr "Steuerung: Bremsen getrennt lösen"
+
+#: ../../ORTS.Common/Input/UserCommand.cs:128
+msgid "Control Initialize Brakes"
+msgstr "Steuerung: Bremsen zurücksetzen"
+
+#: ../../ORTS.Common/Input/UserCommand.cs:129
+msgid "Control Handbrake Full"
+msgstr "Steuerung: Handbremsen voll"
+
+#: ../../ORTS.Common/Input/UserCommand.cs:130
+msgid "Control Handbrake None"
+msgstr "Steuerung: Handbremsen aus"
+
+#: ../../ORTS.Common/Input/UserCommand.cs:131
+msgid "Control Odometer Show/Hide"
+msgstr "Steuerung: Entfernungsmesser anzeigen/ausblenden"
+
+#: ../../ORTS.Common/Input/UserCommand.cs:132
+msgid "Control Odometer Reset"
+msgstr "Steuerung: Entfernungsmesser zurücksetzen"
+
+#: ../../ORTS.Common/Input/UserCommand.cs:133
+msgid "Control Odometer Direction"
+msgstr "Steuerung: Entfernungsmesser Zählrichtung umschalten"
+
+#: ../../ORTS.Common/Input/UserCommand.cs:134
+msgid "Control Retainers On"
+msgstr "Steuerung: Bremsdruckhalteventil schließen"
+
+#: ../../ORTS.Common/Input/UserCommand.cs:135
+msgid "Control Retainers Off"
+msgstr "Steuerung: Bremsdruckhalteventil zurücksetzen"
+
+#: ../../ORTS.Common/Input/UserCommand.cs:136
+msgid "Control Brake Hose Connect"
+msgstr "Steuerung: Bremsschläuche verbinden"
+
+#: ../../ORTS.Common/Input/UserCommand.cs:137
+msgid "Control Brake Hose Disconnect"
+msgstr "Steuerung: Bremsschläuche trennen"
+
+#: ../../ORTS.Common/Input/UserCommand.cs:138
+msgid "Control Alerter"
+msgstr "Steuerung: SIFA"
+
+#: ../../ORTS.Common/Input/UserCommand.cs:139
+msgid "Control Emergency Push Button"
+msgstr "Steuerung: Druckknopf für Notbremse"
+
+#: ../../ORTS.Common/Input/UserCommand.cs:140
+msgid "Control Sander"
+msgstr "Steuerung: Sander"
+
+#: ../../ORTS.Common/Input/UserCommand.cs:141
+msgid "Control Sander Toggle"
+msgstr "Steuerung: Sander an/aus"
+
+#: ../../ORTS.Common/Input/UserCommand.cs:142
+msgid "Control Wiper"
+msgstr "Steuerung: Scheibenwischer"
+
+#: ../../ORTS.Common/Input/UserCommand.cs:143
+msgid "Control Horn"
+msgstr "Steuerung: Horn"
+
+#: ../../ORTS.Common/Input/UserCommand.cs:144
+msgid "Control Bell"
+msgstr "Steuerung: Glocke"
+
+#: ../../ORTS.Common/Input/UserCommand.cs:145
+msgid "Control Bell Toggle"
+msgstr "Steuerung: Glocke an/aus"
+
+#: ../../ORTS.Common/Input/UserCommand.cs:146
+msgid "Control Door Left"
+msgstr "Steuerung: Türen links"
+
+#: ../../ORTS.Common/Input/UserCommand.cs:147
+msgid "Control Door Right"
+msgstr "Steuerung: Türen rechts"
+
+#: ../../ORTS.Common/Input/UserCommand.cs:148
+msgid "Control Mirror"
+msgstr "Steuerung: Spiegel"
+
+#: ../../ORTS.Common/Input/UserCommand.cs:149
+msgid "Control Light"
+msgstr "Steuerung: Führerstandbeleuchtung"
+
+#: ../../ORTS.Common/Input/UserCommand.cs:150
+msgid "Control Pantograph 1"
+msgstr "Steuerung: Pantograph 1"
+
+#: ../../ORTS.Common/Input/UserCommand.cs:151
+msgid "Control Pantograph 2"
+msgstr "Steuerung: Pantograph 2"
+
+#: ../../ORTS.Common/Input/UserCommand.cs:152
+msgid "Control Pantograph 3"
+msgstr "Steuerung: Pantograph 3"
+
+#: ../../ORTS.Common/Input/UserCommand.cs:153
+msgid "Control Pantograph 4"
+msgstr "Steuerung: Pantograph 4"
+
+#: ../../ORTS.Common/Input/UserCommand.cs:154
+msgid "Control Circuit Breaker Closing Order"
+msgstr "Steuerung: Hauptschalter schließen"
+
+#: ../../ORTS.Common/Input/UserCommand.cs:155
+msgid "Control Circuit Breaker Opening Order"
+msgstr "Steuerung: Hauptschalter öffnen"
+
+#: ../../ORTS.Common/Input/UserCommand.cs:156
+msgid "Control Circuit Breaker Closing Authorization"
+msgstr "Steuerung: Erlaube Hauptschalter zu schließen"
+
+#: ../../ORTS.Common/Input/UserCommand.cs:157
+msgid "Control Diesel Player"
+msgstr "Steuerung: Motor Spielerlok"
+
+#: ../../ORTS.Common/Input/UserCommand.cs:158
+msgid "Control Diesel Helper"
+msgstr "Steuerung: Motor Hilfloks"
+
+#: ../../ORTS.Common/Input/UserCommand.cs:159
+msgid "Control Headlight Increase"
+msgstr "Steuerung: Spitzenlicht aufblenden"
+
+#: ../../ORTS.Common/Input/UserCommand.cs:160
+msgid "Control Headlight Decrease"
+msgstr "Steuerung: Spitzenlicht abblenden"
+
+#: ../../ORTS.Common/Input/UserCommand.cs:161
+msgid "Control Injector 1 Increase"
+msgstr "Steuerung: Speisepumpe 1 stärker"
+
+#: ../../ORTS.Common/Input/UserCommand.cs:162
+msgid "Control Injector 1 Decrease"
+msgstr "Steuerung: Speisepumpe 1 schwächer"
+
+#: ../../ORTS.Common/Input/UserCommand.cs:163
+msgid "Control Injector 1"
+msgstr "Steuerung: Speisepumpe 1"
+
+#: ../../ORTS.Common/Input/UserCommand.cs:164
+msgid "Control Injector 2 Increase"
+msgstr "Steuerung: Speisepumpe 2 stärker"
+
+#: ../../ORTS.Common/Input/UserCommand.cs:165
+msgid "Control Injector 2 Decrease"
+msgstr "Steuerung: Speisepumpe 2 schwächer"
+
+#: ../../ORTS.Common/Input/UserCommand.cs:166
+msgid "Control Injector 2"
+msgstr "Steuerung: Speisepumpe 2"
+
+#: ../../ORTS.Common/Input/UserCommand.cs:167
+msgid "Control Blower Increase"
+msgstr "Steuerung: Bläser stärker"
+
+#: ../../ORTS.Common/Input/UserCommand.cs:168
+msgid "Control Blower Decrease"
+msgstr "Steuerung: Bläser schwächer"
+
+#: ../../ORTS.Common/Input/UserCommand.cs:169
+msgid "Control Steam Heat Increase"
+msgstr "Steuerung: Dampfheizung stärker"
+
+#: ../../ORTS.Common/Input/UserCommand.cs:170
+msgid "Control Steam Heat Decrease"
+msgstr "Steuerung: Dampfheizung schwächer"
+
+#: ../../ORTS.Common/Input/UserCommand.cs:171
+msgid "Control Damper Increase"
+msgstr "Steuerung: Dämpfer stärker"
+
+#: ../../ORTS.Common/Input/UserCommand.cs:172
+msgid "Control Damper Decrease"
+msgstr "Steuerung: Dämpfer schwächer"
+
+#: ../../ORTS.Common/Input/UserCommand.cs:173
+msgid "Control Firebox Open"
+msgstr "Steuerung: Feuerbüchse öffnen"
+
+#: ../../ORTS.Common/Input/UserCommand.cs:174
+msgid "Control Firebox Close"
+msgstr "Steuerung: Feuerbüchse schließen"
+
+#: ../../ORTS.Common/Input/UserCommand.cs:175
+msgid "Control Firing Rate Increase"
+msgstr "Steuerung: Schaufelrate erhöhen"
+
+#: ../../ORTS.Common/Input/UserCommand.cs:176
+msgid "Control Firing Rate Decrease"
+msgstr "Steuerung: Schaufelrate verringern"
+
+#: ../../ORTS.Common/Input/UserCommand.cs:177
+msgid "Control Fire Shovel Full"
+msgstr "Steuerung: Schaufelrate maximal"
+
+#: ../../ORTS.Common/Input/UserCommand.cs:178
+msgid "Control Cylinder Cocks"
+msgstr "Steuerung: Zylinderhähne"
+
+#: ../../ORTS.Common/Input/UserCommand.cs:179
+msgid "Control Small Ejector Increase"
+msgstr "Steuerung: Kleine Dampfstrahl-Vakuumpumpe stärker"
+
+#: ../../ORTS.Common/Input/UserCommand.cs:180
+msgid "Control Small Ejector Decrease"
+msgstr "Steuerung: Kleine Dampfstrahl-Vakuumpumpe schwächer"
+
+#: ../../ORTS.Common/Input/UserCommand.cs:181
+msgid "Control Cylinder Compound"
+msgstr "Steuerung: Verbundlokomotive"
+
+#: ../../ORTS.Common/Input/UserCommand.cs:182
+msgid "Control Firing"
+msgstr "Steuerung: Befeuern"
+
+#: ../../ORTS.Common/Input/UserCommand.cs:183
+msgid "Control Refill"
+msgstr "Steuerung: Auffüllen"
+
+#: ../../ORTS.Common/Input/UserCommand.cs:184
+msgid "Control TroughRefill"
+msgstr "Steuerung: Auffüllen bei Wassertrog"
+
+#: ../../ORTS.Common/Input/UserCommand.cs:185
+msgid "Control ImmediateRefill"
+msgstr "Steuerung: Sofort auffüllen"
+
+#: ../../ORTS.Common/Input/UserCommand.cs:186
+msgid "Control Turntable Clockwise"
+msgstr "Steuerung: Drehscheibe im Uhrzeigersinn drehen"
+
+#: ../../ORTS.Common/Input/UserCommand.cs:187
+msgid "Control Turntable Counterclockwise"
+msgstr "Steuerung: Drehscheibe gegen Uhrzeigersinn drehen"
+
+#: ../../ORTS.Common/Input/UserCommand.cs:188
+msgid "Control Cab Radio"
+msgstr "Steuerung: Führerstand: Funk an / aus"
+
+#: ../../ORTS.Common/Input/UserCommand.cs:189
+msgid "Control AI Fire On"
+msgstr "Steuerung: KI Heizer: Heizen beginnen"
+
+#: ../../ORTS.Common/Input/UserCommand.cs:190
+msgid "Control AI Fire Off"
+msgstr "Steuerung: KI Heizer: Heizen beenden"
+
+#: ../../ORTS.Common/Input/UserCommand.cs:191
+msgid "Control AI Fire Reset"
+msgstr "Steuerung: KI Heizer auf Automatik zurücksetzen"