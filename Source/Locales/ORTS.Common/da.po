<<<<<<< HEAD
msgid ""
msgstr ""
"Project-Id-Version: ORTS.Common\n"
"POT-Creation-Date: 2015-04-08 11:02:14+0200\n"
"PO-Revision-Date: 2015-04-08 11:07+0100\n"
"Last-Translator: Zepder <admin@tog-sim.dk>\n"
"Language-Team: \n"
"Language: da\n"
"MIME-Version: 1.0\n"
"Content-Type: text/plain; charset=UTF-8\n"
"Content-Transfer-Encoding: 8bit\n"
"X-Generator: Poedit 1.6.4\n"
"Plural-Forms: nplurals=2; plural=(n != 1);\n"

#: ../../ORTS.Common/Conversions.cs:511
msgid "m"
msgstr "m"

#: ../../ORTS.Common/Conversions.cs:512
msgid "km"
msgstr "km"

#: ../../ORTS.Common/Conversions.cs:513
msgid "mm"
msgstr "mm"

#: ../../ORTS.Common/Conversions.cs:514
msgid "mi"
msgstr "mi"

#: ../../ORTS.Common/Conversions.cs:515
msgid "ft"
msgstr "ft"

#: ../../ORTS.Common/Conversions.cs:516
msgid "yd"
msgstr "yd"

#: ../../ORTS.Common/Conversions.cs:517
msgid "m²"
msgstr "m²"

#: ../../ORTS.Common/Conversions.cs:518
msgid "ft²"
msgstr "ft²"

#: ../../ORTS.Common/Conversions.cs:519
msgid "m³"
msgstr "m³"

#: ../../ORTS.Common/Conversions.cs:520
msgid "ft³"
msgstr "ft³"

#: ../../ORTS.Common/Conversions.cs:521
msgid "km/h"
msgstr "km/t"

#: ../../ORTS.Common/Conversions.cs:522
msgid "mph"
msgstr "mph"

#: ../../ORTS.Common/Conversions.cs:523
msgid "kPa"
msgstr "kPa"

#: ../../ORTS.Common/Conversions.cs:524
msgid "bar"
msgstr "bar"

#: ../../ORTS.Common/Conversions.cs:525
msgid "psi"
msgstr "psi"

#: ../../ORTS.Common/Conversions.cs:526
msgid "inHg"
msgstr "inHg"

#: ../../ORTS.Common/Conversions.cs:527
msgid "kgf/cm²"
msgstr "kgf/cm²"

#: ../../ORTS.Common/Conversions.cs:528
msgid "kg"
msgstr "kg"

#: ../../ORTS.Common/Conversions.cs:529
msgid "t"
msgstr "t"

#: ../../ORTS.Common/Conversions.cs:530
msgid "ltn"
msgstr "ltn"

#: ../../ORTS.Common/Conversions.cs:531
msgid "stn"
msgstr "stn"

#: ../../ORTS.Common/Conversions.cs:532
msgid "lb"
msgstr "lb"

#: ../../ORTS.Common/Conversions.cs:533
msgid "s"
msgstr "s"

#: ../../ORTS.Common/Conversions.cs:534
msgid "min"
msgstr "min"

#: ../../ORTS.Common/Conversions.cs:535
msgid "h"
msgstr "h"

#: ../../ORTS.Common/Conversions.cs:536
msgid "L"
msgstr "L"

#: ../../ORTS.Common/Conversions.cs:537
msgid "Imp.gal"
msgstr "Imp.gal"

#: ../../ORTS.Common/Conversions.cs:538
msgid "U.S.gal"
msgstr "U.S.gal"

#: ../../ORTS.Common/Conversions.cs:539
msgid "rpm"
msgstr "opm"

#: ../../ORTS.Common/Conversions.cs:540
msgid "kW"
msgstr "kW"

#: ../../ORTS.Common/Conversions.cs:541
msgid "hp"
msgstr "hk"

#: ../../ORTS.Common/Conversions.cs:542
msgid "bhp"
msgstr "bhp"

#: ../../ORTS.Common/Conversions.cs:543
msgid "kJ"
msgstr "kJ"

#: ../../ORTS.Common/Conversions.cs:544
msgid "MJ"
msgstr "MJ"

#: ../../ORTS.Common/Conversions.cs:545
msgid "BTU"
msgstr "BTU"

#: ../../ORTS.Common/Conversions.cs:546
msgid "°C"
msgstr "°C"

#: ../../ORTS.Common/Conversions.cs:547
msgid "°F"
msgstr "°F"

#: ../../ORTS.Common/Conversions.cs:548
msgid "N"
msgstr "N"

#: ../../ORTS.Common/Conversions.cs:549
msgid "kN"
msgstr "kN"

#: ../../ORTS.Common/Conversions.cs:550
msgid "lbf"
msgstr "lbf"

#: ../../ORTS.Common/Conversions.cs:551
msgid "klbf"
msgstr "klbf"

#. Context: Reverser
#: ../../ORTS.Common/enums.cs:27
msgctxt "Reverser"
msgid "Forward"
msgstr "Frem"

#. Context: Reverser
#: ../../ORTS.Common/enums.cs:28
msgctxt "Reverser"
msgid "Reverse"
msgstr "Tilbage"

#. Context: Reverser
#: ../../ORTS.Common/enums.cs:29
msgctxt "Reverser"
msgid "N"
msgstr "N"
=======
msgid ""
msgstr ""
"Project-Id-Version: ORTS.Common\n"
"POT-Creation-Date: 2019-05-19 00:50:56+0200\n"
"PO-Revision-Date: 2019-05-19 02:02+0200\n"
"Last-Translator: Zepder <admin@tog-sim.dk>\n"
"Language-Team: \n"
"Language: da\n"
"MIME-Version: 1.0\n"
"Content-Type: text/plain; charset=UTF-8\n"
"Content-Transfer-Encoding: 8bit\n"
"X-Generator: Poedit 2.2.2\n"
"Plural-Forms: nplurals=2; plural=(n != 1);\n"

#: ../../ORTS.Common/Conversions.cs:524
msgid "m"
msgstr "m"

#: ../../ORTS.Common/Conversions.cs:525
msgid "km"
msgstr "km"

#: ../../ORTS.Common/Conversions.cs:526
msgid "mm"
msgstr "mm"

#: ../../ORTS.Common/Conversions.cs:527
msgid "mi"
msgstr "mi"

#: ../../ORTS.Common/Conversions.cs:528
msgid "ft"
msgstr "ft"

#: ../../ORTS.Common/Conversions.cs:529
msgid "yd"
msgstr "yd"

#: ../../ORTS.Common/Conversions.cs:530
msgid "m²"
msgstr "m²"

#: ../../ORTS.Common/Conversions.cs:531
msgid "ft²"
msgstr "ft²"

#: ../../ORTS.Common/Conversions.cs:532
msgid "m³"
msgstr "m³"

#: ../../ORTS.Common/Conversions.cs:533
msgid "ft³"
msgstr "ft³"

#: ../../ORTS.Common/Conversions.cs:534
msgid "km/h"
msgstr "km/t"

#: ../../ORTS.Common/Conversions.cs:535
msgid "mph"
msgstr "mph"

#: ../../ORTS.Common/Conversions.cs:536
msgid "kPa"
msgstr "kPa"

#: ../../ORTS.Common/Conversions.cs:537
msgid "bar"
msgstr "bar"

#: ../../ORTS.Common/Conversions.cs:538
msgid "psi"
msgstr "psi"

#: ../../ORTS.Common/Conversions.cs:539
msgid "inHg"
msgstr "inHg"

#: ../../ORTS.Common/Conversions.cs:540
msgid "kgf/cm²"
msgstr "kgf/cm²"

#: ../../ORTS.Common/Conversions.cs:541
msgid "kg"
msgstr "kg"

#: ../../ORTS.Common/Conversions.cs:542
msgid "t"
msgstr "t"

#: ../../ORTS.Common/Conversions.cs:543
msgid "t-uk"
msgstr "t-uk"

#: ../../ORTS.Common/Conversions.cs:544
msgid "t-us"
msgstr "t-us"

#: ../../ORTS.Common/Conversions.cs:545
msgid "lb"
msgstr "lb"

#: ../../ORTS.Common/Conversions.cs:546
msgid "s"
msgstr "s"

#: ../../ORTS.Common/Conversions.cs:547
msgid "min"
msgstr "min"

#: ../../ORTS.Common/Conversions.cs:548
msgid "h"
msgstr "h"

#: ../../ORTS.Common/Conversions.cs:549
msgid "L"
msgstr "L"

#: ../../ORTS.Common/Conversions.cs:550
msgid "g-uk"
msgstr "g-uk"

#: ../../ORTS.Common/Conversions.cs:551
msgid "g-us"
msgstr "g-us"

#: ../../ORTS.Common/Conversions.cs:552
msgid "rpm"
msgstr "opm"

#: ../../ORTS.Common/Conversions.cs:553
msgid "kW"
msgstr "kW"

#: ../../ORTS.Common/Conversions.cs:554
msgid "hp"
msgstr "hk"

#: ../../ORTS.Common/Conversions.cs:555
msgid "bhp"
msgstr "bhp"

#: ../../ORTS.Common/Conversions.cs:556
msgid "kJ"
msgstr "kJ"

#: ../../ORTS.Common/Conversions.cs:557
msgid "MJ"
msgstr "MJ"

#: ../../ORTS.Common/Conversions.cs:558
msgid "BTU"
msgstr "BTU"

#: ../../ORTS.Common/Conversions.cs:559
msgid "°C"
msgstr "°C"

#: ../../ORTS.Common/Conversions.cs:560
msgid "°F"
msgstr "°F"

#: ../../ORTS.Common/Conversions.cs:561
msgid "N"
msgstr "N"

#: ../../ORTS.Common/Conversions.cs:562
msgid "kN"
msgstr "kN"

#: ../../ORTS.Common/Conversions.cs:563
msgid "lbf"
msgstr "lbf"

#: ../../ORTS.Common/Conversions.cs:564
msgid "klbf"
msgstr "klbf"

#. Context: Reverser
#: ../../ORTS.Common/enums.cs:27
msgctxt "Reverser"
msgid "Forward"
msgstr "Frem"

#. Context: Reverser
#: ../../ORTS.Common/enums.cs:28
msgctxt "Reverser"
msgid "Reverse"
msgstr "Tilbage"

#. Context: Reverser
#: ../../ORTS.Common/enums.cs:29
msgctxt "Reverser"
msgid "N"
msgstr "N"

#: ../../ORTS.Common/Input/UserCommand.cs:11
msgid "Game Pause Menu"
msgstr "Spil Pausemenu"

#: ../../ORTS.Common/Input/UserCommand.cs:12
msgid "Game Save"
msgstr "Spil Gem"

#: ../../ORTS.Common/Input/UserCommand.cs:13
msgid "Game Quit"
msgstr "Spil Afslut"

#: ../../ORTS.Common/Input/UserCommand.cs:14
msgid "Game Pause"
msgstr "Spil Pause"

#: ../../ORTS.Common/Input/UserCommand.cs:15
msgid "Game Screenshot"
msgstr "Spil Screenshot"

#: ../../ORTS.Common/Input/UserCommand.cs:16
msgid "Game Fullscreen"
msgstr "Spil Fuldskærm"

#: ../../ORTS.Common/Input/UserCommand.cs:17
msgid "Game Switch Ahead"
msgstr "Spil Skift Sporskifte Forude"

#: ../../ORTS.Common/Input/UserCommand.cs:18
msgid "Game Switch Behind"
msgstr "Spil Skift Sporskifte Bagude"

#: ../../ORTS.Common/Input/UserCommand.cs:19
msgid "Game Switch Picked"
msgstr "Spil Sporskifte Valgt"

#: ../../ORTS.Common/Input/UserCommand.cs:20
msgid "Game Signal Picked"
msgstr "Spil Signal Valgt"

#: ../../ORTS.Common/Input/UserCommand.cs:21
msgid "Game Switch With Mouse"
msgstr "Spil Skift Sporskifte Med Mus"

#: ../../ORTS.Common/Input/UserCommand.cs:22
msgid "Game Uncouple With Mouse"
msgstr "Spil Frakobl Med Mus"

#: ../../ORTS.Common/Input/UserCommand.cs:23
msgid "Game Change Cab"
msgstr "Spil Skift Førerhus"

#: ../../ORTS.Common/Input/UserCommand.cs:24
msgid "Game Request Control"
msgstr "Spil Anmod Om Kontrol"

#: ../../ORTS.Common/Input/UserCommand.cs:25
msgid "Game Multi Player Dispatcher"
msgstr "Spil Multiplayer Dispatcher"

#: ../../ORTS.Common/Input/UserCommand.cs:26
msgid "Game Multi Player Texting"
msgstr "Spil Multiplayer Beskeder"

#: ../../ORTS.Common/Input/UserCommand.cs:27
msgid "Game Switch Manual Mode"
msgstr "Spil Sporskifte Manuel Tilstand"

#: ../../ORTS.Common/Input/UserCommand.cs:28
msgid "Game Clear Signal Forward"
msgstr "Spil Ryd Signalet Forude"

#: ../../ORTS.Common/Input/UserCommand.cs:29
msgid "Game Clear Signal Backward"
msgstr "Spil Ryd Signalet Bagude"

#: ../../ORTS.Common/Input/UserCommand.cs:30
msgid "Game Reset Signal Forward"
msgstr "Spil Nulstil Signalet Forude"

#: ../../ORTS.Common/Input/UserCommand.cs:31
msgid "Game Reset Signal Backward"
msgstr "Spil Nulstil Signalet Bagude"

#: ../../ORTS.Common/Input/UserCommand.cs:32
msgid "Game Autopilot Mode"
msgstr "Spil Autopilot Tilstand"

#: ../../ORTS.Common/Input/UserCommand.cs:35
msgid "Display Next Window Tab"
msgstr "Vis Næste Vindue"

#: ../../ORTS.Common/Input/UserCommand.cs:36
msgid "Display Help Window"
msgstr "Vis Hjælpevinduet"

#: ../../ORTS.Common/Input/UserCommand.cs:37
msgid "Display Track Monitor Window"
msgstr "Vis Spor Monitor"

#: ../../ORTS.Common/Input/UserCommand.cs:38
msgid "Display HUD"
msgstr "Vis HUD"

#: ../../ORTS.Common/Input/UserCommand.cs:39
msgid "Display Car Labels"
msgstr "Vis Vognetiketter"

#: ../../ORTS.Common/Input/UserCommand.cs:40
msgid "Display Station Labels"
msgstr "Vis Stationsetiketter"

#: ../../ORTS.Common/Input/UserCommand.cs:41
msgid "Display Switch Window"
msgstr "Vis Sporskifte Vinduet"

#: ../../ORTS.Common/Input/UserCommand.cs:42
msgid "Display Train Operations Window"
msgstr "Vis Togsammensætning Vinduet"

#: ../../ORTS.Common/Input/UserCommand.cs:43
msgid "Display Next Station Window"
msgstr "Vis Næste Station Vindue"

#: ../../ORTS.Common/Input/UserCommand.cs:44
msgid "Display Compass Window"
msgstr "Vis Kompas Vindue"

#: ../../ORTS.Common/Input/UserCommand.cs:45
msgid "Display Basic HUD Toggle"
msgstr "Vis HUD"

#: ../../ORTS.Common/Input/UserCommand.cs:48
msgid "Debug Speed Up"
msgstr "Fejlfinding Øg hastighed"

#: ../../ORTS.Common/Input/UserCommand.cs:49
msgid "Debug Speed Down"
msgstr "Fejlfinding Sænk hastighed"

#: ../../ORTS.Common/Input/UserCommand.cs:50
msgid "Debug Speed Reset"
msgstr "Fejlfinding Nulstil Hastighed"

#: ../../ORTS.Common/Input/UserCommand.cs:51
msgid "Debug Overcast Increase"
msgstr "Fejlfinding Mere Overskyet"

#: ../../ORTS.Common/Input/UserCommand.cs:52
msgid "Debug Overcast Decrease"
msgstr "Fejlfinding Mindre Overskyet"

#: ../../ORTS.Common/Input/UserCommand.cs:53
msgid "Debug Fog Increase"
msgstr "Fejlfinding Mere Tåge"

#: ../../ORTS.Common/Input/UserCommand.cs:54
msgid "Debug Fog Decrease"
msgstr "Fejlfinding Mindre Tåge"

#: ../../ORTS.Common/Input/UserCommand.cs:55
msgid "Debug Precipitation Increase"
msgstr "Fejlfinding Mere Nedbør"

#: ../../ORTS.Common/Input/UserCommand.cs:56
msgid "Debug Precipitation Decrease"
msgstr "Fejlfinding Mindre Nedbør"

#: ../../ORTS.Common/Input/UserCommand.cs:59
msgid "Debug Weather Change"
msgstr "Fejlfinding Vejrskift"

#: ../../ORTS.Common/Input/UserCommand.cs:60
msgid "Debug Clock Forwards"
msgstr "Fejlfinding Ur Fremad"

#: ../../ORTS.Common/Input/UserCommand.cs:61
msgid "Debug Clock Backwards"
msgstr "Fejlfinding Ur Baglæns"

#: ../../ORTS.Common/Input/UserCommand.cs:62
msgid "Debug Logger"
msgstr "Fejlfinding Logføring"

#: ../../ORTS.Common/Input/UserCommand.cs:63
msgid "Debug Lock Shadows"
msgstr "Fejlfinding Lås Skygger"

#: ../../ORTS.Common/Input/UserCommand.cs:64
msgid "Debug Dump Keyboard Map"
msgstr "Fejlfinding Gem Tastaturoversigt"

#: ../../ORTS.Common/Input/UserCommand.cs:65
msgid "Debug Log Render Frame"
msgstr "Fejlfinding Log Render Frame"

#: ../../ORTS.Common/Input/UserCommand.cs:66
msgid "Debug Tracks"
msgstr "Fejlfinding Spor"

#: ../../ORTS.Common/Input/UserCommand.cs:67
msgid "Debug Signalling"
msgstr "Fejlfinding Signalering"

#: ../../ORTS.Common/Input/UserCommand.cs:68
msgid "Debug Reset Wheel Slip"
msgstr "Fejlfinding Nulstil Hjulspin"

#: ../../ORTS.Common/Input/UserCommand.cs:69
msgid "Debug Toggle Advanced Adhesion"
msgstr "Fejlfinding Skift Avanceret Friktion"

#: ../../ORTS.Common/Input/UserCommand.cs:70
msgid "Debug Sound Form"
msgstr "Fejlfinding Lydtype"

#: ../../ORTS.Common/Input/UserCommand.cs:71
msgid "Debug Physics Form"
msgstr "Fejlfinding Fysisk Type"

#: ../../ORTS.Common/Input/UserCommand.cs:73
msgid "Camera Cab"
msgstr "Kamera Førerhus"

#: ../../ORTS.Common/Input/UserCommand.cs:75
msgid "Camera 3D Cab"
msgstr "Kamera 3D Førerhus"

#: ../../ORTS.Common/Input/UserCommand.cs:76
msgid "Camera Toggle Show Cab"
msgstr "Kamera Vis Førerhus til/fra"

#: ../../ORTS.Common/Input/UserCommand.cs:77
msgid "Camera Head Out Forward"
msgstr "Kamera Hovedet Ud Fremad"

#: ../../ORTS.Common/Input/UserCommand.cs:78
msgid "Camera Head Out Backward"
msgstr "Kamera Hovedet Ud Bagud"

#: ../../ORTS.Common/Input/UserCommand.cs:79
msgid "Camera Outside Front"
msgstr "Kamera Udendørs Fremad"

#: ../../ORTS.Common/Input/UserCommand.cs:80
msgid "Camera Outside Rear"
msgstr "Kamera Udendørs Bagud"

#: ../../ORTS.Common/Input/UserCommand.cs:81
msgid "Camera Trackside"
msgstr "Kamera Langs Sporet"

#: ../../ORTS.Common/Input/UserCommand.cs:83
msgid "Camera Passenger"
msgstr "Kamera Passagerer"

#: ../../ORTS.Common/Input/UserCommand.cs:84
msgid "Camera Brakeman"
msgstr "Kamera Bremsemand"

#: ../../ORTS.Common/Input/UserCommand.cs:85
msgid "Camera Free"
msgstr "Kamera Frit"

#: ../../ORTS.Common/Input/UserCommand.cs:86
msgid "Camera Previous Free"
msgstr "Kamera Frit Forrige"

#: ../../ORTS.Common/Input/UserCommand.cs:87
msgid "Camera Reset"
msgstr "Kamera Nulstil"

#: ../../ORTS.Common/Input/UserCommand.cs:88
msgid "Camera Move Fast"
msgstr "Kamera Flyt Hurtigt"

#: ../../ORTS.Common/Input/UserCommand.cs:89
msgid "Camera Move Slow"
msgstr "Kamera Flyt Langsomt"

#: ../../ORTS.Common/Input/UserCommand.cs:90
msgid "Camera Pan (Rotate) Left"
msgstr "Kamera Pan (Rotér) Venstre"

#: ../../ORTS.Common/Input/UserCommand.cs:91
msgid "Camera Pan (Rotate) Right"
msgstr "Kamera Pan (Rotér) Højre"

#: ../../ORTS.Common/Input/UserCommand.cs:92
msgid "Camera Pan (Rotate) Up"
msgstr "Kamera Pan (Rotér) Op"

#: ../../ORTS.Common/Input/UserCommand.cs:93
msgid "Camera Pan (Rotate) Down"
msgstr "Kamera Pan (Rotér) Ned"

#: ../../ORTS.Common/Input/UserCommand.cs:94
msgid "Camera Zoom In (Move Z)"
msgstr "Kamera Zoom Ind (Z)"

#: ../../ORTS.Common/Input/UserCommand.cs:95
msgid "Camera Zoom Out (Move Z)"
msgstr "Kamera Zoom Ud (Z)"

#: ../../ORTS.Common/Input/UserCommand.cs:96
msgid "Camera Rotate (Pan) Left"
msgstr "Kamera Rotér (Pan) Venstre"

#: ../../ORTS.Common/Input/UserCommand.cs:97
msgid "Camera Rotate (Pan) Right"
msgstr "Kamera Rotér (Pan) Højre"

#: ../../ORTS.Common/Input/UserCommand.cs:98
msgid "Camera Rotate (Pan) Up"
msgstr "Kamera Rotér (Pan) Op"

#: ../../ORTS.Common/Input/UserCommand.cs:99
msgid "Camera Rotate (Pan) Down"
msgstr "Kamera Rotér (Pan) Ned"

#: ../../ORTS.Common/Input/UserCommand.cs:100
msgid "Camera Car Next"
msgstr "Kamera Næste Vogn"

#: ../../ORTS.Common/Input/UserCommand.cs:101
msgid "Camera Car Previous"
msgstr "Kamera Forrige Vogn"

#: ../../ORTS.Common/Input/UserCommand.cs:102
msgid "Camera Car First"
msgstr "Kamera Første Vogn"

#: ../../ORTS.Common/Input/UserCommand.cs:103
msgid "Camera Car Last"
msgstr "Kamera Sidste Vogn"

#: ../../ORTS.Common/Input/UserCommand.cs:104
msgid "Camera Jumping Trains"
msgstr "Kamera Hop mellem tog"

#: ../../ORTS.Common/Input/UserCommand.cs:105
msgid "Camera Jump Back Player"
msgstr "Kamera Hop Til Fører"

#: ../../ORTS.Common/Input/UserCommand.cs:106
msgid "Camera Jump See Switch"
msgstr "Kamera Hop Til Sporskifte"

#: ../../ORTS.Common/Input/UserCommand.cs:107
msgid "Camera Vibrate"
msgstr "Kamera Vibrer"

#: ../../ORTS.Common/Input/UserCommand.cs:113
msgid "Control Forwards"
msgstr "Kontrol Fremad"

#: ../../ORTS.Common/Input/UserCommand.cs:114
msgid "Control Backwards"
msgstr "Kontrol Baglæns"

#: ../../ORTS.Common/Input/UserCommand.cs:115
msgid "Control Throttle Increase"
msgstr "Kontrol Øg Gashåndtaget"

#: ../../ORTS.Common/Input/UserCommand.cs:116
msgid "Control Throttle Decrease"
msgstr "Kontrol Reducer Gashåndtaget"

#: ../../ORTS.Common/Input/UserCommand.cs:118
msgid "Control Gear Up"
msgstr "Kontrol Højere Gear"

#: ../../ORTS.Common/Input/UserCommand.cs:119
msgid "Control Gear Down"
msgstr "Kontrol Lavere Gear"

#: ../../ORTS.Common/Input/UserCommand.cs:120
msgid "Control Train Brake Increase"
msgstr "Kontrol Øg Togbremsen"

#: ../../ORTS.Common/Input/UserCommand.cs:121
msgid "Control Train Brake Decrease"
msgstr "Kontrol Reducer Togbremsen"

#: ../../ORTS.Common/Input/UserCommand.cs:123
msgid "Control Engine Brake Increase"
msgstr "Kontrol Øg Lokomotivbremsen"

#: ../../ORTS.Common/Input/UserCommand.cs:124
msgid "Control Engine Brake Decrease"
msgstr "Kontrol Reducer Lokomotivbremsen"

#: ../../ORTS.Common/Input/UserCommand.cs:125
msgid "Control Dynamic Brake Increase"
msgstr "Kontrol Øg Dynamisk Bremse"

#: ../../ORTS.Common/Input/UserCommand.cs:126
msgid "Control Dynamic Brake Decrease"
msgstr "Kontrol Reducer Dynamisk Bremse"

#: ../../ORTS.Common/Input/UserCommand.cs:127
msgid "Control Bail Off"
msgstr "Kontrol Nulstil Bremser (Bail Off)"

#: ../../ORTS.Common/Input/UserCommand.cs:128
msgid "Control Initialize Brakes"
msgstr "Kontrol Initialiser Bremser"

#: ../../ORTS.Common/Input/UserCommand.cs:129
msgid "Control Handbrake Full"
msgstr "Kontrol Fuld Håndbremse"

#: ../../ORTS.Common/Input/UserCommand.cs:130
msgid "Control Handbrake None"
msgstr "Kontrol Løsn Håndbremse"

#: ../../ORTS.Common/Input/UserCommand.cs:132
msgid "Control Odometer Reset"
msgstr "Kontrol Kilometertæller Nulstil"

#: ../../ORTS.Common/Input/UserCommand.cs:134
msgid "Control Retainers On"
msgstr "Kontrol Retainer til"

#: ../../ORTS.Common/Input/UserCommand.cs:135
msgid "Control Retainers Off"
msgstr "Kontrol Retainer fra"

#: ../../ORTS.Common/Input/UserCommand.cs:136
msgid "Control Brake Hose Connect"
msgstr "Kontrol Bremseslange Tilkobl"

#: ../../ORTS.Common/Input/UserCommand.cs:137
msgid "Control Brake Hose Disconnect"
msgstr "Kontrol Bremseslange Frakobl"

#: ../../ORTS.Common/Input/UserCommand.cs:138
msgid "Control Alerter"
msgstr "Kontrol Alarm / Alerter"

#: ../../ORTS.Common/Input/UserCommand.cs:139
msgid "Control Emergency Push Button"
msgstr "Kontrol Nødsituation Trykknap"

#: ../../ORTS.Common/Input/UserCommand.cs:140
msgid "Control Sander"
msgstr "Kontrol Sandspreder"

#: ../../ORTS.Common/Input/UserCommand.cs:141
msgid "Control Sander Toggle"
msgstr "Kontrol Sandspreder"

#: ../../ORTS.Common/Input/UserCommand.cs:142
msgid "Control Wiper"
msgstr "Kontrol Vinduesviskere"

#: ../../ORTS.Common/Input/UserCommand.cs:143
msgid "Control Horn"
msgstr "Kontrol Horn"

#: ../../ORTS.Common/Input/UserCommand.cs:144
msgid "Control Bell"
msgstr "Kontrol Horn / Klokke"

#: ../../ORTS.Common/Input/UserCommand.cs:145
msgid "Control Bell Toggle"
msgstr "Kontrol Klokke til/fra"

#: ../../ORTS.Common/Input/UserCommand.cs:146
msgid "Control Door Left"
msgstr "Kontrol Venstre døre"

#: ../../ORTS.Common/Input/UserCommand.cs:147
msgid "Control Door Right"
msgstr "Kontrol Højre døre"

#: ../../ORTS.Common/Input/UserCommand.cs:148
msgid "Control Mirror"
msgstr "Kontrol Spejle"

#: ../../ORTS.Common/Input/UserCommand.cs:149
msgid "Control Light"
msgstr "Kontrol Lys"

#: ../../ORTS.Common/Input/UserCommand.cs:150
msgid "Control Pantograph 1"
msgstr "Kontrol Strømaftager 1"

#: ../../ORTS.Common/Input/UserCommand.cs:151
msgid "Control Pantograph 2"
msgstr "Kontrol Strømaftager 2"

#: ../../ORTS.Common/Input/UserCommand.cs:152
msgid "Control Pantograph 3"
msgstr "Kontrol Strømaftager 3"

#: ../../ORTS.Common/Input/UserCommand.cs:153
msgid "Control Pantograph 4"
msgstr "Kontrol Strømaftager 4"

#: ../../ORTS.Common/Input/UserCommand.cs:157
msgid "Control Diesel Player"
msgstr "Kontrol Diesel Fører"

#: ../../ORTS.Common/Input/UserCommand.cs:158
msgid "Control Diesel Helper"
msgstr "Kontrol Diesel Hjælper"

#: ../../ORTS.Common/Input/UserCommand.cs:159
msgid "Control Headlight Increase"
msgstr "Kontrol Forøg Lyset"

#: ../../ORTS.Common/Input/UserCommand.cs:160
msgid "Control Headlight Decrease"
msgstr "Kontrol Sænk Lyset"

#: ../../ORTS.Common/Input/UserCommand.cs:161
msgid "Control Injector 1 Increase"
msgstr "Kontrol Øg Indsprøjtning1"

#: ../../ORTS.Common/Input/UserCommand.cs:162
msgid "Control Injector 1 Decrease"
msgstr "Kontrol Reducer Indsprøjtning1"

#: ../../ORTS.Common/Input/UserCommand.cs:163
msgid "Control Injector 1"
msgstr "Kontrol Indsprøjtning1"

#: ../../ORTS.Common/Input/UserCommand.cs:164
msgid "Control Injector 2 Increase"
msgstr "Kontrol Øg Indsprøjtning2"

#: ../../ORTS.Common/Input/UserCommand.cs:165
msgid "Control Injector 2 Decrease"
msgstr "Kontrol Reducer Indsprøjtning2"

#: ../../ORTS.Common/Input/UserCommand.cs:166
msgid "Control Injector 2"
msgstr "Kontrol Indsprøjtning2"

#: ../../ORTS.Common/Input/UserCommand.cs:167
msgid "Control Blower Increase"
msgstr "Kontrol Øg Blæser (Blower)"

#: ../../ORTS.Common/Input/UserCommand.cs:168
msgid "Control Blower Decrease"
msgstr "Kontrol Reducer Blæser (Blower)"

#: ../../ORTS.Common/Input/UserCommand.cs:171
msgid "Control Damper Increase"
msgstr "Kontrol Øg Spjæld (Damper)"

#: ../../ORTS.Common/Input/UserCommand.cs:172
msgid "Control Damper Decrease"
msgstr "Kontrol Reducer Spjæld (Damper)"

#: ../../ORTS.Common/Input/UserCommand.cs:173
msgid "Control Firebox Open"
msgstr "Kontrol Åbn Brændkammer (Firebox)"

#: ../../ORTS.Common/Input/UserCommand.cs:174
msgid "Control Firebox Close"
msgstr "Kontrol Luk Brændkammer (Firebox)"

#: ../../ORTS.Common/Input/UserCommand.cs:175
msgid "Control Firing Rate Increase"
msgstr "Kontrol Øg Fyringsgrad (Firing Rate)"

#: ../../ORTS.Common/Input/UserCommand.cs:176
msgid "Control Firing Rate Decrease"
msgstr "Kontrol Reducer Fyringsgrad (Firing Rate)"

#: ../../ORTS.Common/Input/UserCommand.cs:177
msgid "Control Fire Shovel Full"
msgstr "Kontrol Fyld skovlen (Fire Shovel Full)"

#: ../../ORTS.Common/Input/UserCommand.cs:178
msgid "Control Cylinder Cocks"
msgstr "Kontrol Cylinder Porte (Cylinder Cocks)"

#: ../../ORTS.Common/Input/UserCommand.cs:181
msgid "Control Cylinder Compound"
msgstr "Kontrol Cylinder Porte (Cylinder Cocks)"

#: ../../ORTS.Common/Input/UserCommand.cs:182
msgid "Control Firing"
msgstr "Kontrol Fyringen"

#: ../../ORTS.Common/Input/UserCommand.cs:183
msgid "Control Refill"
msgstr "Kontrol Påfyldning"
>>>>>>> 21e54d1b
<|MERGE_RESOLUTION|>--- conflicted
+++ resolved
@@ -1,985 +1,787 @@
-<<<<<<< HEAD
-msgid ""
-msgstr ""
-"Project-Id-Version: ORTS.Common\n"
-"POT-Creation-Date: 2015-04-08 11:02:14+0200\n"
-"PO-Revision-Date: 2015-04-08 11:07+0100\n"
-"Last-Translator: Zepder <admin@tog-sim.dk>\n"
-"Language-Team: \n"
-"Language: da\n"
-"MIME-Version: 1.0\n"
-"Content-Type: text/plain; charset=UTF-8\n"
-"Content-Transfer-Encoding: 8bit\n"
-"X-Generator: Poedit 1.6.4\n"
-"Plural-Forms: nplurals=2; plural=(n != 1);\n"
-
-#: ../../ORTS.Common/Conversions.cs:511
-msgid "m"
-msgstr "m"
-
-#: ../../ORTS.Common/Conversions.cs:512
-msgid "km"
-msgstr "km"
-
-#: ../../ORTS.Common/Conversions.cs:513
-msgid "mm"
-msgstr "mm"
-
-#: ../../ORTS.Common/Conversions.cs:514
-msgid "mi"
-msgstr "mi"
-
-#: ../../ORTS.Common/Conversions.cs:515
-msgid "ft"
-msgstr "ft"
-
-#: ../../ORTS.Common/Conversions.cs:516
-msgid "yd"
-msgstr "yd"
-
-#: ../../ORTS.Common/Conversions.cs:517
-msgid "m²"
-msgstr "m²"
-
-#: ../../ORTS.Common/Conversions.cs:518
-msgid "ft²"
-msgstr "ft²"
-
-#: ../../ORTS.Common/Conversions.cs:519
-msgid "m³"
-msgstr "m³"
-
-#: ../../ORTS.Common/Conversions.cs:520
-msgid "ft³"
-msgstr "ft³"
-
-#: ../../ORTS.Common/Conversions.cs:521
-msgid "km/h"
-msgstr "km/t"
-
-#: ../../ORTS.Common/Conversions.cs:522
-msgid "mph"
-msgstr "mph"
-
-#: ../../ORTS.Common/Conversions.cs:523
-msgid "kPa"
-msgstr "kPa"
-
-#: ../../ORTS.Common/Conversions.cs:524
-msgid "bar"
-msgstr "bar"
-
-#: ../../ORTS.Common/Conversions.cs:525
-msgid "psi"
-msgstr "psi"
-
-#: ../../ORTS.Common/Conversions.cs:526
-msgid "inHg"
-msgstr "inHg"
-
-#: ../../ORTS.Common/Conversions.cs:527
-msgid "kgf/cm²"
-msgstr "kgf/cm²"
-
-#: ../../ORTS.Common/Conversions.cs:528
-msgid "kg"
-msgstr "kg"
-
-#: ../../ORTS.Common/Conversions.cs:529
-msgid "t"
-msgstr "t"
-
-#: ../../ORTS.Common/Conversions.cs:530
-msgid "ltn"
-msgstr "ltn"
-
-#: ../../ORTS.Common/Conversions.cs:531
-msgid "stn"
-msgstr "stn"
-
-#: ../../ORTS.Common/Conversions.cs:532
-msgid "lb"
-msgstr "lb"
-
-#: ../../ORTS.Common/Conversions.cs:533
-msgid "s"
-msgstr "s"
-
-#: ../../ORTS.Common/Conversions.cs:534
-msgid "min"
-msgstr "min"
-
-#: ../../ORTS.Common/Conversions.cs:535
-msgid "h"
-msgstr "h"
-
-#: ../../ORTS.Common/Conversions.cs:536
-msgid "L"
-msgstr "L"
-
-#: ../../ORTS.Common/Conversions.cs:537
-msgid "Imp.gal"
-msgstr "Imp.gal"
-
-#: ../../ORTS.Common/Conversions.cs:538
-msgid "U.S.gal"
-msgstr "U.S.gal"
-
-#: ../../ORTS.Common/Conversions.cs:539
-msgid "rpm"
-msgstr "opm"
-
-#: ../../ORTS.Common/Conversions.cs:540
-msgid "kW"
-msgstr "kW"
-
-#: ../../ORTS.Common/Conversions.cs:541
-msgid "hp"
-msgstr "hk"
-
-#: ../../ORTS.Common/Conversions.cs:542
-msgid "bhp"
-msgstr "bhp"
-
-#: ../../ORTS.Common/Conversions.cs:543
-msgid "kJ"
-msgstr "kJ"
-
-#: ../../ORTS.Common/Conversions.cs:544
-msgid "MJ"
-msgstr "MJ"
-
-#: ../../ORTS.Common/Conversions.cs:545
-msgid "BTU"
-msgstr "BTU"
-
-#: ../../ORTS.Common/Conversions.cs:546
-msgid "°C"
-msgstr "°C"
-
-#: ../../ORTS.Common/Conversions.cs:547
-msgid "°F"
-msgstr "°F"
-
-#: ../../ORTS.Common/Conversions.cs:548
-msgid "N"
-msgstr "N"
-
-#: ../../ORTS.Common/Conversions.cs:549
-msgid "kN"
-msgstr "kN"
-
-#: ../../ORTS.Common/Conversions.cs:550
-msgid "lbf"
-msgstr "lbf"
-
-#: ../../ORTS.Common/Conversions.cs:551
-msgid "klbf"
-msgstr "klbf"
-
-#. Context: Reverser
-#: ../../ORTS.Common/enums.cs:27
-msgctxt "Reverser"
-msgid "Forward"
-msgstr "Frem"
-
-#. Context: Reverser
-#: ../../ORTS.Common/enums.cs:28
-msgctxt "Reverser"
-msgid "Reverse"
-msgstr "Tilbage"
-
-#. Context: Reverser
-#: ../../ORTS.Common/enums.cs:29
-msgctxt "Reverser"
-msgid "N"
-msgstr "N"
-=======
-msgid ""
-msgstr ""
-"Project-Id-Version: ORTS.Common\n"
-"POT-Creation-Date: 2019-05-19 00:50:56+0200\n"
-"PO-Revision-Date: 2019-05-19 02:02+0200\n"
-"Last-Translator: Zepder <admin@tog-sim.dk>\n"
-"Language-Team: \n"
-"Language: da\n"
-"MIME-Version: 1.0\n"
-"Content-Type: text/plain; charset=UTF-8\n"
-"Content-Transfer-Encoding: 8bit\n"
-"X-Generator: Poedit 2.2.2\n"
-"Plural-Forms: nplurals=2; plural=(n != 1);\n"
-
-#: ../../ORTS.Common/Conversions.cs:524
-msgid "m"
-msgstr "m"
-
-#: ../../ORTS.Common/Conversions.cs:525
-msgid "km"
-msgstr "km"
-
-#: ../../ORTS.Common/Conversions.cs:526
-msgid "mm"
-msgstr "mm"
-
-#: ../../ORTS.Common/Conversions.cs:527
-msgid "mi"
-msgstr "mi"
-
-#: ../../ORTS.Common/Conversions.cs:528
-msgid "ft"
-msgstr "ft"
-
-#: ../../ORTS.Common/Conversions.cs:529
-msgid "yd"
-msgstr "yd"
-
-#: ../../ORTS.Common/Conversions.cs:530
-msgid "m²"
-msgstr "m²"
-
-#: ../../ORTS.Common/Conversions.cs:531
-msgid "ft²"
-msgstr "ft²"
-
-#: ../../ORTS.Common/Conversions.cs:532
-msgid "m³"
-msgstr "m³"
-
-#: ../../ORTS.Common/Conversions.cs:533
-msgid "ft³"
-msgstr "ft³"
-
-#: ../../ORTS.Common/Conversions.cs:534
-msgid "km/h"
-msgstr "km/t"
-
-#: ../../ORTS.Common/Conversions.cs:535
-msgid "mph"
-msgstr "mph"
-
-#: ../../ORTS.Common/Conversions.cs:536
-msgid "kPa"
-msgstr "kPa"
-
-#: ../../ORTS.Common/Conversions.cs:537
-msgid "bar"
-msgstr "bar"
-
-#: ../../ORTS.Common/Conversions.cs:538
-msgid "psi"
-msgstr "psi"
-
-#: ../../ORTS.Common/Conversions.cs:539
-msgid "inHg"
-msgstr "inHg"
-
-#: ../../ORTS.Common/Conversions.cs:540
-msgid "kgf/cm²"
-msgstr "kgf/cm²"
-
-#: ../../ORTS.Common/Conversions.cs:541
-msgid "kg"
-msgstr "kg"
-
-#: ../../ORTS.Common/Conversions.cs:542
-msgid "t"
-msgstr "t"
-
-#: ../../ORTS.Common/Conversions.cs:543
-msgid "t-uk"
-msgstr "t-uk"
-
-#: ../../ORTS.Common/Conversions.cs:544
-msgid "t-us"
-msgstr "t-us"
-
-#: ../../ORTS.Common/Conversions.cs:545
-msgid "lb"
-msgstr "lb"
-
-#: ../../ORTS.Common/Conversions.cs:546
-msgid "s"
-msgstr "s"
-
-#: ../../ORTS.Common/Conversions.cs:547
-msgid "min"
-msgstr "min"
-
-#: ../../ORTS.Common/Conversions.cs:548
-msgid "h"
-msgstr "h"
-
-#: ../../ORTS.Common/Conversions.cs:549
-msgid "L"
-msgstr "L"
-
-#: ../../ORTS.Common/Conversions.cs:550
-msgid "g-uk"
-msgstr "g-uk"
-
-#: ../../ORTS.Common/Conversions.cs:551
-msgid "g-us"
-msgstr "g-us"
-
-#: ../../ORTS.Common/Conversions.cs:552
-msgid "rpm"
-msgstr "opm"
-
-#: ../../ORTS.Common/Conversions.cs:553
-msgid "kW"
-msgstr "kW"
-
-#: ../../ORTS.Common/Conversions.cs:554
-msgid "hp"
-msgstr "hk"
-
-#: ../../ORTS.Common/Conversions.cs:555
-msgid "bhp"
-msgstr "bhp"
-
-#: ../../ORTS.Common/Conversions.cs:556
-msgid "kJ"
-msgstr "kJ"
-
-#: ../../ORTS.Common/Conversions.cs:557
-msgid "MJ"
-msgstr "MJ"
-
-#: ../../ORTS.Common/Conversions.cs:558
-msgid "BTU"
-msgstr "BTU"
-
-#: ../../ORTS.Common/Conversions.cs:559
-msgid "°C"
-msgstr "°C"
-
-#: ../../ORTS.Common/Conversions.cs:560
-msgid "°F"
-msgstr "°F"
-
-#: ../../ORTS.Common/Conversions.cs:561
-msgid "N"
-msgstr "N"
-
-#: ../../ORTS.Common/Conversions.cs:562
-msgid "kN"
-msgstr "kN"
-
-#: ../../ORTS.Common/Conversions.cs:563
-msgid "lbf"
-msgstr "lbf"
-
-#: ../../ORTS.Common/Conversions.cs:564
-msgid "klbf"
-msgstr "klbf"
-
-#. Context: Reverser
-#: ../../ORTS.Common/enums.cs:27
-msgctxt "Reverser"
-msgid "Forward"
-msgstr "Frem"
-
-#. Context: Reverser
-#: ../../ORTS.Common/enums.cs:28
-msgctxt "Reverser"
-msgid "Reverse"
-msgstr "Tilbage"
-
-#. Context: Reverser
-#: ../../ORTS.Common/enums.cs:29
-msgctxt "Reverser"
-msgid "N"
-msgstr "N"
-
-#: ../../ORTS.Common/Input/UserCommand.cs:11
-msgid "Game Pause Menu"
-msgstr "Spil Pausemenu"
-
-#: ../../ORTS.Common/Input/UserCommand.cs:12
-msgid "Game Save"
-msgstr "Spil Gem"
-
-#: ../../ORTS.Common/Input/UserCommand.cs:13
-msgid "Game Quit"
-msgstr "Spil Afslut"
-
-#: ../../ORTS.Common/Input/UserCommand.cs:14
-msgid "Game Pause"
-msgstr "Spil Pause"
-
-#: ../../ORTS.Common/Input/UserCommand.cs:15
-msgid "Game Screenshot"
-msgstr "Spil Screenshot"
-
-#: ../../ORTS.Common/Input/UserCommand.cs:16
-msgid "Game Fullscreen"
-msgstr "Spil Fuldskærm"
-
-#: ../../ORTS.Common/Input/UserCommand.cs:17
-msgid "Game Switch Ahead"
-msgstr "Spil Skift Sporskifte Forude"
-
-#: ../../ORTS.Common/Input/UserCommand.cs:18
-msgid "Game Switch Behind"
-msgstr "Spil Skift Sporskifte Bagude"
-
-#: ../../ORTS.Common/Input/UserCommand.cs:19
-msgid "Game Switch Picked"
-msgstr "Spil Sporskifte Valgt"
-
-#: ../../ORTS.Common/Input/UserCommand.cs:20
-msgid "Game Signal Picked"
-msgstr "Spil Signal Valgt"
-
-#: ../../ORTS.Common/Input/UserCommand.cs:21
-msgid "Game Switch With Mouse"
-msgstr "Spil Skift Sporskifte Med Mus"
-
-#: ../../ORTS.Common/Input/UserCommand.cs:22
-msgid "Game Uncouple With Mouse"
-msgstr "Spil Frakobl Med Mus"
-
-#: ../../ORTS.Common/Input/UserCommand.cs:23
-msgid "Game Change Cab"
-msgstr "Spil Skift Førerhus"
-
-#: ../../ORTS.Common/Input/UserCommand.cs:24
-msgid "Game Request Control"
-msgstr "Spil Anmod Om Kontrol"
-
-#: ../../ORTS.Common/Input/UserCommand.cs:25
-msgid "Game Multi Player Dispatcher"
-msgstr "Spil Multiplayer Dispatcher"
-
-#: ../../ORTS.Common/Input/UserCommand.cs:26
-msgid "Game Multi Player Texting"
-msgstr "Spil Multiplayer Beskeder"
-
-#: ../../ORTS.Common/Input/UserCommand.cs:27
-msgid "Game Switch Manual Mode"
-msgstr "Spil Sporskifte Manuel Tilstand"
-
-#: ../../ORTS.Common/Input/UserCommand.cs:28
-msgid "Game Clear Signal Forward"
-msgstr "Spil Ryd Signalet Forude"
-
-#: ../../ORTS.Common/Input/UserCommand.cs:29
-msgid "Game Clear Signal Backward"
-msgstr "Spil Ryd Signalet Bagude"
-
-#: ../../ORTS.Common/Input/UserCommand.cs:30
-msgid "Game Reset Signal Forward"
-msgstr "Spil Nulstil Signalet Forude"
-
-#: ../../ORTS.Common/Input/UserCommand.cs:31
-msgid "Game Reset Signal Backward"
-msgstr "Spil Nulstil Signalet Bagude"
-
-#: ../../ORTS.Common/Input/UserCommand.cs:32
-msgid "Game Autopilot Mode"
-msgstr "Spil Autopilot Tilstand"
-
-#: ../../ORTS.Common/Input/UserCommand.cs:35
-msgid "Display Next Window Tab"
-msgstr "Vis Næste Vindue"
-
-#: ../../ORTS.Common/Input/UserCommand.cs:36
-msgid "Display Help Window"
-msgstr "Vis Hjælpevinduet"
-
-#: ../../ORTS.Common/Input/UserCommand.cs:37
-msgid "Display Track Monitor Window"
-msgstr "Vis Spor Monitor"
-
-#: ../../ORTS.Common/Input/UserCommand.cs:38
-msgid "Display HUD"
-msgstr "Vis HUD"
-
-#: ../../ORTS.Common/Input/UserCommand.cs:39
-msgid "Display Car Labels"
-msgstr "Vis Vognetiketter"
-
-#: ../../ORTS.Common/Input/UserCommand.cs:40
-msgid "Display Station Labels"
-msgstr "Vis Stationsetiketter"
-
-#: ../../ORTS.Common/Input/UserCommand.cs:41
-msgid "Display Switch Window"
-msgstr "Vis Sporskifte Vinduet"
-
-#: ../../ORTS.Common/Input/UserCommand.cs:42
-msgid "Display Train Operations Window"
-msgstr "Vis Togsammensætning Vinduet"
-
-#: ../../ORTS.Common/Input/UserCommand.cs:43
-msgid "Display Next Station Window"
-msgstr "Vis Næste Station Vindue"
-
-#: ../../ORTS.Common/Input/UserCommand.cs:44
-msgid "Display Compass Window"
-msgstr "Vis Kompas Vindue"
-
-#: ../../ORTS.Common/Input/UserCommand.cs:45
-msgid "Display Basic HUD Toggle"
-msgstr "Vis HUD"
-
-#: ../../ORTS.Common/Input/UserCommand.cs:48
-msgid "Debug Speed Up"
-msgstr "Fejlfinding Øg hastighed"
-
-#: ../../ORTS.Common/Input/UserCommand.cs:49
-msgid "Debug Speed Down"
-msgstr "Fejlfinding Sænk hastighed"
-
-#: ../../ORTS.Common/Input/UserCommand.cs:50
-msgid "Debug Speed Reset"
-msgstr "Fejlfinding Nulstil Hastighed"
-
-#: ../../ORTS.Common/Input/UserCommand.cs:51
-msgid "Debug Overcast Increase"
-msgstr "Fejlfinding Mere Overskyet"
-
-#: ../../ORTS.Common/Input/UserCommand.cs:52
-msgid "Debug Overcast Decrease"
-msgstr "Fejlfinding Mindre Overskyet"
-
-#: ../../ORTS.Common/Input/UserCommand.cs:53
-msgid "Debug Fog Increase"
-msgstr "Fejlfinding Mere Tåge"
-
-#: ../../ORTS.Common/Input/UserCommand.cs:54
-msgid "Debug Fog Decrease"
-msgstr "Fejlfinding Mindre Tåge"
-
-#: ../../ORTS.Common/Input/UserCommand.cs:55
-msgid "Debug Precipitation Increase"
-msgstr "Fejlfinding Mere Nedbør"
-
-#: ../../ORTS.Common/Input/UserCommand.cs:56
-msgid "Debug Precipitation Decrease"
-msgstr "Fejlfinding Mindre Nedbør"
-
-#: ../../ORTS.Common/Input/UserCommand.cs:59
-msgid "Debug Weather Change"
-msgstr "Fejlfinding Vejrskift"
-
-#: ../../ORTS.Common/Input/UserCommand.cs:60
-msgid "Debug Clock Forwards"
-msgstr "Fejlfinding Ur Fremad"
-
-#: ../../ORTS.Common/Input/UserCommand.cs:61
-msgid "Debug Clock Backwards"
-msgstr "Fejlfinding Ur Baglæns"
-
-#: ../../ORTS.Common/Input/UserCommand.cs:62
-msgid "Debug Logger"
-msgstr "Fejlfinding Logføring"
-
-#: ../../ORTS.Common/Input/UserCommand.cs:63
-msgid "Debug Lock Shadows"
-msgstr "Fejlfinding Lås Skygger"
-
-#: ../../ORTS.Common/Input/UserCommand.cs:64
-msgid "Debug Dump Keyboard Map"
-msgstr "Fejlfinding Gem Tastaturoversigt"
-
-#: ../../ORTS.Common/Input/UserCommand.cs:65
-msgid "Debug Log Render Frame"
-msgstr "Fejlfinding Log Render Frame"
-
-#: ../../ORTS.Common/Input/UserCommand.cs:66
-msgid "Debug Tracks"
-msgstr "Fejlfinding Spor"
-
-#: ../../ORTS.Common/Input/UserCommand.cs:67
-msgid "Debug Signalling"
-msgstr "Fejlfinding Signalering"
-
-#: ../../ORTS.Common/Input/UserCommand.cs:68
-msgid "Debug Reset Wheel Slip"
-msgstr "Fejlfinding Nulstil Hjulspin"
-
-#: ../../ORTS.Common/Input/UserCommand.cs:69
-msgid "Debug Toggle Advanced Adhesion"
-msgstr "Fejlfinding Skift Avanceret Friktion"
-
-#: ../../ORTS.Common/Input/UserCommand.cs:70
-msgid "Debug Sound Form"
-msgstr "Fejlfinding Lydtype"
-
-#: ../../ORTS.Common/Input/UserCommand.cs:71
-msgid "Debug Physics Form"
-msgstr "Fejlfinding Fysisk Type"
-
-#: ../../ORTS.Common/Input/UserCommand.cs:73
-msgid "Camera Cab"
-msgstr "Kamera Førerhus"
-
-#: ../../ORTS.Common/Input/UserCommand.cs:75
-msgid "Camera 3D Cab"
-msgstr "Kamera 3D Førerhus"
-
-#: ../../ORTS.Common/Input/UserCommand.cs:76
-msgid "Camera Toggle Show Cab"
-msgstr "Kamera Vis Førerhus til/fra"
-
-#: ../../ORTS.Common/Input/UserCommand.cs:77
-msgid "Camera Head Out Forward"
-msgstr "Kamera Hovedet Ud Fremad"
-
-#: ../../ORTS.Common/Input/UserCommand.cs:78
-msgid "Camera Head Out Backward"
-msgstr "Kamera Hovedet Ud Bagud"
-
-#: ../../ORTS.Common/Input/UserCommand.cs:79
-msgid "Camera Outside Front"
-msgstr "Kamera Udendørs Fremad"
-
-#: ../../ORTS.Common/Input/UserCommand.cs:80
-msgid "Camera Outside Rear"
-msgstr "Kamera Udendørs Bagud"
-
-#: ../../ORTS.Common/Input/UserCommand.cs:81
-msgid "Camera Trackside"
-msgstr "Kamera Langs Sporet"
-
-#: ../../ORTS.Common/Input/UserCommand.cs:83
-msgid "Camera Passenger"
-msgstr "Kamera Passagerer"
-
-#: ../../ORTS.Common/Input/UserCommand.cs:84
-msgid "Camera Brakeman"
-msgstr "Kamera Bremsemand"
-
-#: ../../ORTS.Common/Input/UserCommand.cs:85
-msgid "Camera Free"
-msgstr "Kamera Frit"
-
-#: ../../ORTS.Common/Input/UserCommand.cs:86
-msgid "Camera Previous Free"
-msgstr "Kamera Frit Forrige"
-
-#: ../../ORTS.Common/Input/UserCommand.cs:87
-msgid "Camera Reset"
-msgstr "Kamera Nulstil"
-
-#: ../../ORTS.Common/Input/UserCommand.cs:88
-msgid "Camera Move Fast"
-msgstr "Kamera Flyt Hurtigt"
-
-#: ../../ORTS.Common/Input/UserCommand.cs:89
-msgid "Camera Move Slow"
-msgstr "Kamera Flyt Langsomt"
-
-#: ../../ORTS.Common/Input/UserCommand.cs:90
-msgid "Camera Pan (Rotate) Left"
-msgstr "Kamera Pan (Rotér) Venstre"
-
-#: ../../ORTS.Common/Input/UserCommand.cs:91
-msgid "Camera Pan (Rotate) Right"
-msgstr "Kamera Pan (Rotér) Højre"
-
-#: ../../ORTS.Common/Input/UserCommand.cs:92
-msgid "Camera Pan (Rotate) Up"
-msgstr "Kamera Pan (Rotér) Op"
-
-#: ../../ORTS.Common/Input/UserCommand.cs:93
-msgid "Camera Pan (Rotate) Down"
-msgstr "Kamera Pan (Rotér) Ned"
-
-#: ../../ORTS.Common/Input/UserCommand.cs:94
-msgid "Camera Zoom In (Move Z)"
-msgstr "Kamera Zoom Ind (Z)"
-
-#: ../../ORTS.Common/Input/UserCommand.cs:95
-msgid "Camera Zoom Out (Move Z)"
-msgstr "Kamera Zoom Ud (Z)"
-
-#: ../../ORTS.Common/Input/UserCommand.cs:96
-msgid "Camera Rotate (Pan) Left"
-msgstr "Kamera Rotér (Pan) Venstre"
-
-#: ../../ORTS.Common/Input/UserCommand.cs:97
-msgid "Camera Rotate (Pan) Right"
-msgstr "Kamera Rotér (Pan) Højre"
-
-#: ../../ORTS.Common/Input/UserCommand.cs:98
-msgid "Camera Rotate (Pan) Up"
-msgstr "Kamera Rotér (Pan) Op"
-
-#: ../../ORTS.Common/Input/UserCommand.cs:99
-msgid "Camera Rotate (Pan) Down"
-msgstr "Kamera Rotér (Pan) Ned"
-
-#: ../../ORTS.Common/Input/UserCommand.cs:100
-msgid "Camera Car Next"
-msgstr "Kamera Næste Vogn"
-
-#: ../../ORTS.Common/Input/UserCommand.cs:101
-msgid "Camera Car Previous"
-msgstr "Kamera Forrige Vogn"
-
-#: ../../ORTS.Common/Input/UserCommand.cs:102
-msgid "Camera Car First"
-msgstr "Kamera Første Vogn"
-
-#: ../../ORTS.Common/Input/UserCommand.cs:103
-msgid "Camera Car Last"
-msgstr "Kamera Sidste Vogn"
-
-#: ../../ORTS.Common/Input/UserCommand.cs:104
-msgid "Camera Jumping Trains"
-msgstr "Kamera Hop mellem tog"
-
-#: ../../ORTS.Common/Input/UserCommand.cs:105
-msgid "Camera Jump Back Player"
-msgstr "Kamera Hop Til Fører"
-
-#: ../../ORTS.Common/Input/UserCommand.cs:106
-msgid "Camera Jump See Switch"
-msgstr "Kamera Hop Til Sporskifte"
-
-#: ../../ORTS.Common/Input/UserCommand.cs:107
-msgid "Camera Vibrate"
-msgstr "Kamera Vibrer"
-
-#: ../../ORTS.Common/Input/UserCommand.cs:113
-msgid "Control Forwards"
-msgstr "Kontrol Fremad"
-
-#: ../../ORTS.Common/Input/UserCommand.cs:114
-msgid "Control Backwards"
-msgstr "Kontrol Baglæns"
-
-#: ../../ORTS.Common/Input/UserCommand.cs:115
-msgid "Control Throttle Increase"
-msgstr "Kontrol Øg Gashåndtaget"
-
-#: ../../ORTS.Common/Input/UserCommand.cs:116
-msgid "Control Throttle Decrease"
-msgstr "Kontrol Reducer Gashåndtaget"
-
-#: ../../ORTS.Common/Input/UserCommand.cs:118
-msgid "Control Gear Up"
-msgstr "Kontrol Højere Gear"
-
-#: ../../ORTS.Common/Input/UserCommand.cs:119
-msgid "Control Gear Down"
-msgstr "Kontrol Lavere Gear"
-
-#: ../../ORTS.Common/Input/UserCommand.cs:120
-msgid "Control Train Brake Increase"
-msgstr "Kontrol Øg Togbremsen"
-
-#: ../../ORTS.Common/Input/UserCommand.cs:121
-msgid "Control Train Brake Decrease"
-msgstr "Kontrol Reducer Togbremsen"
-
-#: ../../ORTS.Common/Input/UserCommand.cs:123
-msgid "Control Engine Brake Increase"
-msgstr "Kontrol Øg Lokomotivbremsen"
-
-#: ../../ORTS.Common/Input/UserCommand.cs:124
-msgid "Control Engine Brake Decrease"
-msgstr "Kontrol Reducer Lokomotivbremsen"
-
-#: ../../ORTS.Common/Input/UserCommand.cs:125
-msgid "Control Dynamic Brake Increase"
-msgstr "Kontrol Øg Dynamisk Bremse"
-
-#: ../../ORTS.Common/Input/UserCommand.cs:126
-msgid "Control Dynamic Brake Decrease"
-msgstr "Kontrol Reducer Dynamisk Bremse"
-
-#: ../../ORTS.Common/Input/UserCommand.cs:127
-msgid "Control Bail Off"
-msgstr "Kontrol Nulstil Bremser (Bail Off)"
-
-#: ../../ORTS.Common/Input/UserCommand.cs:128
-msgid "Control Initialize Brakes"
-msgstr "Kontrol Initialiser Bremser"
-
-#: ../../ORTS.Common/Input/UserCommand.cs:129
-msgid "Control Handbrake Full"
-msgstr "Kontrol Fuld Håndbremse"
-
-#: ../../ORTS.Common/Input/UserCommand.cs:130
-msgid "Control Handbrake None"
-msgstr "Kontrol Løsn Håndbremse"
-
-#: ../../ORTS.Common/Input/UserCommand.cs:132
-msgid "Control Odometer Reset"
-msgstr "Kontrol Kilometertæller Nulstil"
-
-#: ../../ORTS.Common/Input/UserCommand.cs:134
-msgid "Control Retainers On"
-msgstr "Kontrol Retainer til"
-
-#: ../../ORTS.Common/Input/UserCommand.cs:135
-msgid "Control Retainers Off"
-msgstr "Kontrol Retainer fra"
-
-#: ../../ORTS.Common/Input/UserCommand.cs:136
-msgid "Control Brake Hose Connect"
-msgstr "Kontrol Bremseslange Tilkobl"
-
-#: ../../ORTS.Common/Input/UserCommand.cs:137
-msgid "Control Brake Hose Disconnect"
-msgstr "Kontrol Bremseslange Frakobl"
-
-#: ../../ORTS.Common/Input/UserCommand.cs:138
-msgid "Control Alerter"
-msgstr "Kontrol Alarm / Alerter"
-
-#: ../../ORTS.Common/Input/UserCommand.cs:139
-msgid "Control Emergency Push Button"
-msgstr "Kontrol Nødsituation Trykknap"
-
-#: ../../ORTS.Common/Input/UserCommand.cs:140
-msgid "Control Sander"
-msgstr "Kontrol Sandspreder"
-
-#: ../../ORTS.Common/Input/UserCommand.cs:141
-msgid "Control Sander Toggle"
-msgstr "Kontrol Sandspreder"
-
-#: ../../ORTS.Common/Input/UserCommand.cs:142
-msgid "Control Wiper"
-msgstr "Kontrol Vinduesviskere"
-
-#: ../../ORTS.Common/Input/UserCommand.cs:143
-msgid "Control Horn"
-msgstr "Kontrol Horn"
-
-#: ../../ORTS.Common/Input/UserCommand.cs:144
-msgid "Control Bell"
-msgstr "Kontrol Horn / Klokke"
-
-#: ../../ORTS.Common/Input/UserCommand.cs:145
-msgid "Control Bell Toggle"
-msgstr "Kontrol Klokke til/fra"
-
-#: ../../ORTS.Common/Input/UserCommand.cs:146
-msgid "Control Door Left"
-msgstr "Kontrol Venstre døre"
-
-#: ../../ORTS.Common/Input/UserCommand.cs:147
-msgid "Control Door Right"
-msgstr "Kontrol Højre døre"
-
-#: ../../ORTS.Common/Input/UserCommand.cs:148
-msgid "Control Mirror"
-msgstr "Kontrol Spejle"
-
-#: ../../ORTS.Common/Input/UserCommand.cs:149
-msgid "Control Light"
-msgstr "Kontrol Lys"
-
-#: ../../ORTS.Common/Input/UserCommand.cs:150
-msgid "Control Pantograph 1"
-msgstr "Kontrol Strømaftager 1"
-
-#: ../../ORTS.Common/Input/UserCommand.cs:151
-msgid "Control Pantograph 2"
-msgstr "Kontrol Strømaftager 2"
-
-#: ../../ORTS.Common/Input/UserCommand.cs:152
-msgid "Control Pantograph 3"
-msgstr "Kontrol Strømaftager 3"
-
-#: ../../ORTS.Common/Input/UserCommand.cs:153
-msgid "Control Pantograph 4"
-msgstr "Kontrol Strømaftager 4"
-
-#: ../../ORTS.Common/Input/UserCommand.cs:157
-msgid "Control Diesel Player"
-msgstr "Kontrol Diesel Fører"
-
-#: ../../ORTS.Common/Input/UserCommand.cs:158
-msgid "Control Diesel Helper"
-msgstr "Kontrol Diesel Hjælper"
-
-#: ../../ORTS.Common/Input/UserCommand.cs:159
-msgid "Control Headlight Increase"
-msgstr "Kontrol Forøg Lyset"
-
-#: ../../ORTS.Common/Input/UserCommand.cs:160
-msgid "Control Headlight Decrease"
-msgstr "Kontrol Sænk Lyset"
-
-#: ../../ORTS.Common/Input/UserCommand.cs:161
-msgid "Control Injector 1 Increase"
-msgstr "Kontrol Øg Indsprøjtning1"
-
-#: ../../ORTS.Common/Input/UserCommand.cs:162
-msgid "Control Injector 1 Decrease"
-msgstr "Kontrol Reducer Indsprøjtning1"
-
-#: ../../ORTS.Common/Input/UserCommand.cs:163
-msgid "Control Injector 1"
-msgstr "Kontrol Indsprøjtning1"
-
-#: ../../ORTS.Common/Input/UserCommand.cs:164
-msgid "Control Injector 2 Increase"
-msgstr "Kontrol Øg Indsprøjtning2"
-
-#: ../../ORTS.Common/Input/UserCommand.cs:165
-msgid "Control Injector 2 Decrease"
-msgstr "Kontrol Reducer Indsprøjtning2"
-
-#: ../../ORTS.Common/Input/UserCommand.cs:166
-msgid "Control Injector 2"
-msgstr "Kontrol Indsprøjtning2"
-
-#: ../../ORTS.Common/Input/UserCommand.cs:167
-msgid "Control Blower Increase"
-msgstr "Kontrol Øg Blæser (Blower)"
-
-#: ../../ORTS.Common/Input/UserCommand.cs:168
-msgid "Control Blower Decrease"
-msgstr "Kontrol Reducer Blæser (Blower)"
-
-#: ../../ORTS.Common/Input/UserCommand.cs:171
-msgid "Control Damper Increase"
-msgstr "Kontrol Øg Spjæld (Damper)"
-
-#: ../../ORTS.Common/Input/UserCommand.cs:172
-msgid "Control Damper Decrease"
-msgstr "Kontrol Reducer Spjæld (Damper)"
-
-#: ../../ORTS.Common/Input/UserCommand.cs:173
-msgid "Control Firebox Open"
-msgstr "Kontrol Åbn Brændkammer (Firebox)"
-
-#: ../../ORTS.Common/Input/UserCommand.cs:174
-msgid "Control Firebox Close"
-msgstr "Kontrol Luk Brændkammer (Firebox)"
-
-#: ../../ORTS.Common/Input/UserCommand.cs:175
-msgid "Control Firing Rate Increase"
-msgstr "Kontrol Øg Fyringsgrad (Firing Rate)"
-
-#: ../../ORTS.Common/Input/UserCommand.cs:176
-msgid "Control Firing Rate Decrease"
-msgstr "Kontrol Reducer Fyringsgrad (Firing Rate)"
-
-#: ../../ORTS.Common/Input/UserCommand.cs:177
-msgid "Control Fire Shovel Full"
-msgstr "Kontrol Fyld skovlen (Fire Shovel Full)"
-
-#: ../../ORTS.Common/Input/UserCommand.cs:178
-msgid "Control Cylinder Cocks"
-msgstr "Kontrol Cylinder Porte (Cylinder Cocks)"
-
-#: ../../ORTS.Common/Input/UserCommand.cs:181
-msgid "Control Cylinder Compound"
-msgstr "Kontrol Cylinder Porte (Cylinder Cocks)"
-
-#: ../../ORTS.Common/Input/UserCommand.cs:182
-msgid "Control Firing"
-msgstr "Kontrol Fyringen"
-
-#: ../../ORTS.Common/Input/UserCommand.cs:183
-msgid "Control Refill"
-msgstr "Kontrol Påfyldning"
->>>>>>> 21e54d1b
+msgid ""
+msgstr ""
+"Project-Id-Version: ORTS.Common\n"
+"POT-Creation-Date: 2019-05-19 00:50:56+0200\n"
+"PO-Revision-Date: 2019-05-19 02:02+0200\n"
+"Last-Translator: Zepder <admin@tog-sim.dk>\n"
+"Language-Team: \n"
+"Language: da\n"
+"MIME-Version: 1.0\n"
+"Content-Type: text/plain; charset=UTF-8\n"
+"Content-Transfer-Encoding: 8bit\n"
+"X-Generator: Poedit 2.2.2\n"
+"Plural-Forms: nplurals=2; plural=(n != 1);\n"
+
+#: ../../ORTS.Common/Conversions.cs:524
+msgid "m"
+msgstr "m"
+
+#: ../../ORTS.Common/Conversions.cs:525
+msgid "km"
+msgstr "km"
+
+#: ../../ORTS.Common/Conversions.cs:526
+msgid "mm"
+msgstr "mm"
+
+#: ../../ORTS.Common/Conversions.cs:527
+msgid "mi"
+msgstr "mi"
+
+#: ../../ORTS.Common/Conversions.cs:528
+msgid "ft"
+msgstr "ft"
+
+#: ../../ORTS.Common/Conversions.cs:529
+msgid "yd"
+msgstr "yd"
+
+#: ../../ORTS.Common/Conversions.cs:530
+msgid "m²"
+msgstr "m²"
+
+#: ../../ORTS.Common/Conversions.cs:531
+msgid "ft²"
+msgstr "ft²"
+
+#: ../../ORTS.Common/Conversions.cs:532
+msgid "m³"
+msgstr "m³"
+
+#: ../../ORTS.Common/Conversions.cs:533
+msgid "ft³"
+msgstr "ft³"
+
+#: ../../ORTS.Common/Conversions.cs:534
+msgid "km/h"
+msgstr "km/t"
+
+#: ../../ORTS.Common/Conversions.cs:535
+msgid "mph"
+msgstr "mph"
+
+#: ../../ORTS.Common/Conversions.cs:536
+msgid "kPa"
+msgstr "kPa"
+
+#: ../../ORTS.Common/Conversions.cs:537
+msgid "bar"
+msgstr "bar"
+
+#: ../../ORTS.Common/Conversions.cs:538
+msgid "psi"
+msgstr "psi"
+
+#: ../../ORTS.Common/Conversions.cs:539
+msgid "inHg"
+msgstr "inHg"
+
+#: ../../ORTS.Common/Conversions.cs:540
+msgid "kgf/cm²"
+msgstr "kgf/cm²"
+
+#: ../../ORTS.Common/Conversions.cs:541
+msgid "kg"
+msgstr "kg"
+
+#: ../../ORTS.Common/Conversions.cs:542
+msgid "t"
+msgstr "t"
+
+#: ../../ORTS.Common/Conversions.cs:543
+msgid "t-uk"
+msgstr "t-uk"
+
+#: ../../ORTS.Common/Conversions.cs:544
+msgid "t-us"
+msgstr "t-us"
+
+#: ../../ORTS.Common/Conversions.cs:545
+msgid "lb"
+msgstr "lb"
+
+#: ../../ORTS.Common/Conversions.cs:546
+msgid "s"
+msgstr "s"
+
+#: ../../ORTS.Common/Conversions.cs:547
+msgid "min"
+msgstr "min"
+
+#: ../../ORTS.Common/Conversions.cs:548
+msgid "h"
+msgstr "h"
+
+#: ../../ORTS.Common/Conversions.cs:549
+msgid "L"
+msgstr "L"
+
+#: ../../ORTS.Common/Conversions.cs:550
+msgid "g-uk"
+msgstr "g-uk"
+
+#: ../../ORTS.Common/Conversions.cs:551
+msgid "g-us"
+msgstr "g-us"
+
+#: ../../ORTS.Common/Conversions.cs:552
+msgid "rpm"
+msgstr "opm"
+
+#: ../../ORTS.Common/Conversions.cs:553
+msgid "kW"
+msgstr "kW"
+
+#: ../../ORTS.Common/Conversions.cs:554
+msgid "hp"
+msgstr "hk"
+
+#: ../../ORTS.Common/Conversions.cs:555
+msgid "bhp"
+msgstr "bhp"
+
+#: ../../ORTS.Common/Conversions.cs:556
+msgid "kJ"
+msgstr "kJ"
+
+#: ../../ORTS.Common/Conversions.cs:557
+msgid "MJ"
+msgstr "MJ"
+
+#: ../../ORTS.Common/Conversions.cs:558
+msgid "BTU"
+msgstr "BTU"
+
+#: ../../ORTS.Common/Conversions.cs:559
+msgid "°C"
+msgstr "°C"
+
+#: ../../ORTS.Common/Conversions.cs:560
+msgid "°F"
+msgstr "°F"
+
+#: ../../ORTS.Common/Conversions.cs:561
+msgid "N"
+msgstr "N"
+
+#: ../../ORTS.Common/Conversions.cs:562
+msgid "kN"
+msgstr "kN"
+
+#: ../../ORTS.Common/Conversions.cs:563
+msgid "lbf"
+msgstr "lbf"
+
+#: ../../ORTS.Common/Conversions.cs:564
+msgid "klbf"
+msgstr "klbf"
+
+#. Context: Reverser
+#: ../../ORTS.Common/enums.cs:27
+msgctxt "Reverser"
+msgid "Forward"
+msgstr "Frem"
+
+#. Context: Reverser
+#: ../../ORTS.Common/enums.cs:28
+msgctxt "Reverser"
+msgid "Reverse"
+msgstr "Tilbage"
+
+#. Context: Reverser
+#: ../../ORTS.Common/enums.cs:29
+msgctxt "Reverser"
+msgid "N"
+msgstr "N"
+
+#: ../../ORTS.Common/Input/UserCommand.cs:11
+msgid "Game Pause Menu"
+msgstr "Spil Pausemenu"
+
+#: ../../ORTS.Common/Input/UserCommand.cs:12
+msgid "Game Save"
+msgstr "Spil Gem"
+
+#: ../../ORTS.Common/Input/UserCommand.cs:13
+msgid "Game Quit"
+msgstr "Spil Afslut"
+
+#: ../../ORTS.Common/Input/UserCommand.cs:14
+msgid "Game Pause"
+msgstr "Spil Pause"
+
+#: ../../ORTS.Common/Input/UserCommand.cs:15
+msgid "Game Screenshot"
+msgstr "Spil Screenshot"
+
+#: ../../ORTS.Common/Input/UserCommand.cs:16
+msgid "Game Fullscreen"
+msgstr "Spil Fuldskærm"
+
+#: ../../ORTS.Common/Input/UserCommand.cs:17
+msgid "Game Switch Ahead"
+msgstr "Spil Skift Sporskifte Forude"
+
+#: ../../ORTS.Common/Input/UserCommand.cs:18
+msgid "Game Switch Behind"
+msgstr "Spil Skift Sporskifte Bagude"
+
+#: ../../ORTS.Common/Input/UserCommand.cs:19
+msgid "Game Switch Picked"
+msgstr "Spil Sporskifte Valgt"
+
+#: ../../ORTS.Common/Input/UserCommand.cs:20
+msgid "Game Signal Picked"
+msgstr "Spil Signal Valgt"
+
+#: ../../ORTS.Common/Input/UserCommand.cs:21
+msgid "Game Switch With Mouse"
+msgstr "Spil Skift Sporskifte Med Mus"
+
+#: ../../ORTS.Common/Input/UserCommand.cs:22
+msgid "Game Uncouple With Mouse"
+msgstr "Spil Frakobl Med Mus"
+
+#: ../../ORTS.Common/Input/UserCommand.cs:23
+msgid "Game Change Cab"
+msgstr "Spil Skift Førerhus"
+
+#: ../../ORTS.Common/Input/UserCommand.cs:24
+msgid "Game Request Control"
+msgstr "Spil Anmod Om Kontrol"
+
+#: ../../ORTS.Common/Input/UserCommand.cs:25
+msgid "Game Multi Player Dispatcher"
+msgstr "Spil Multiplayer Dispatcher"
+
+#: ../../ORTS.Common/Input/UserCommand.cs:26
+msgid "Game Multi Player Texting"
+msgstr "Spil Multiplayer Beskeder"
+
+#: ../../ORTS.Common/Input/UserCommand.cs:27
+msgid "Game Switch Manual Mode"
+msgstr "Spil Sporskifte Manuel Tilstand"
+
+#: ../../ORTS.Common/Input/UserCommand.cs:28
+msgid "Game Clear Signal Forward"
+msgstr "Spil Ryd Signalet Forude"
+
+#: ../../ORTS.Common/Input/UserCommand.cs:29
+msgid "Game Clear Signal Backward"
+msgstr "Spil Ryd Signalet Bagude"
+
+#: ../../ORTS.Common/Input/UserCommand.cs:30
+msgid "Game Reset Signal Forward"
+msgstr "Spil Nulstil Signalet Forude"
+
+#: ../../ORTS.Common/Input/UserCommand.cs:31
+msgid "Game Reset Signal Backward"
+msgstr "Spil Nulstil Signalet Bagude"
+
+#: ../../ORTS.Common/Input/UserCommand.cs:32
+msgid "Game Autopilot Mode"
+msgstr "Spil Autopilot Tilstand"
+
+#: ../../ORTS.Common/Input/UserCommand.cs:35
+msgid "Display Next Window Tab"
+msgstr "Vis Næste Vindue"
+
+#: ../../ORTS.Common/Input/UserCommand.cs:36
+msgid "Display Help Window"
+msgstr "Vis Hjælpevinduet"
+
+#: ../../ORTS.Common/Input/UserCommand.cs:37
+msgid "Display Track Monitor Window"
+msgstr "Vis Spor Monitor"
+
+#: ../../ORTS.Common/Input/UserCommand.cs:38
+msgid "Display HUD"
+msgstr "Vis HUD"
+
+#: ../../ORTS.Common/Input/UserCommand.cs:39
+msgid "Display Car Labels"
+msgstr "Vis Vognetiketter"
+
+#: ../../ORTS.Common/Input/UserCommand.cs:40
+msgid "Display Station Labels"
+msgstr "Vis Stationsetiketter"
+
+#: ../../ORTS.Common/Input/UserCommand.cs:41
+msgid "Display Switch Window"
+msgstr "Vis Sporskifte Vinduet"
+
+#: ../../ORTS.Common/Input/UserCommand.cs:42
+msgid "Display Train Operations Window"
+msgstr "Vis Togsammensætning Vinduet"
+
+#: ../../ORTS.Common/Input/UserCommand.cs:43
+msgid "Display Next Station Window"
+msgstr "Vis Næste Station Vindue"
+
+#: ../../ORTS.Common/Input/UserCommand.cs:44
+msgid "Display Compass Window"
+msgstr "Vis Kompas Vindue"
+
+#: ../../ORTS.Common/Input/UserCommand.cs:45
+msgid "Display Basic HUD Toggle"
+msgstr "Vis HUD"
+
+#: ../../ORTS.Common/Input/UserCommand.cs:48
+msgid "Debug Speed Up"
+msgstr "Fejlfinding Øg hastighed"
+
+#: ../../ORTS.Common/Input/UserCommand.cs:49
+msgid "Debug Speed Down"
+msgstr "Fejlfinding Sænk hastighed"
+
+#: ../../ORTS.Common/Input/UserCommand.cs:50
+msgid "Debug Speed Reset"
+msgstr "Fejlfinding Nulstil Hastighed"
+
+#: ../../ORTS.Common/Input/UserCommand.cs:51
+msgid "Debug Overcast Increase"
+msgstr "Fejlfinding Mere Overskyet"
+
+#: ../../ORTS.Common/Input/UserCommand.cs:52
+msgid "Debug Overcast Decrease"
+msgstr "Fejlfinding Mindre Overskyet"
+
+#: ../../ORTS.Common/Input/UserCommand.cs:53
+msgid "Debug Fog Increase"
+msgstr "Fejlfinding Mere Tåge"
+
+#: ../../ORTS.Common/Input/UserCommand.cs:54
+msgid "Debug Fog Decrease"
+msgstr "Fejlfinding Mindre Tåge"
+
+#: ../../ORTS.Common/Input/UserCommand.cs:55
+msgid "Debug Precipitation Increase"
+msgstr "Fejlfinding Mere Nedbør"
+
+#: ../../ORTS.Common/Input/UserCommand.cs:56
+msgid "Debug Precipitation Decrease"
+msgstr "Fejlfinding Mindre Nedbør"
+
+#: ../../ORTS.Common/Input/UserCommand.cs:59
+msgid "Debug Weather Change"
+msgstr "Fejlfinding Vejrskift"
+
+#: ../../ORTS.Common/Input/UserCommand.cs:60
+msgid "Debug Clock Forwards"
+msgstr "Fejlfinding Ur Fremad"
+
+#: ../../ORTS.Common/Input/UserCommand.cs:61
+msgid "Debug Clock Backwards"
+msgstr "Fejlfinding Ur Baglæns"
+
+#: ../../ORTS.Common/Input/UserCommand.cs:62
+msgid "Debug Logger"
+msgstr "Fejlfinding Logføring"
+
+#: ../../ORTS.Common/Input/UserCommand.cs:63
+msgid "Debug Lock Shadows"
+msgstr "Fejlfinding Lås Skygger"
+
+#: ../../ORTS.Common/Input/UserCommand.cs:64
+msgid "Debug Dump Keyboard Map"
+msgstr "Fejlfinding Gem Tastaturoversigt"
+
+#: ../../ORTS.Common/Input/UserCommand.cs:65
+msgid "Debug Log Render Frame"
+msgstr "Fejlfinding Log Render Frame"
+
+#: ../../ORTS.Common/Input/UserCommand.cs:66
+msgid "Debug Tracks"
+msgstr "Fejlfinding Spor"
+
+#: ../../ORTS.Common/Input/UserCommand.cs:67
+msgid "Debug Signalling"
+msgstr "Fejlfinding Signalering"
+
+#: ../../ORTS.Common/Input/UserCommand.cs:68
+msgid "Debug Reset Wheel Slip"
+msgstr "Fejlfinding Nulstil Hjulspin"
+
+#: ../../ORTS.Common/Input/UserCommand.cs:69
+msgid "Debug Toggle Advanced Adhesion"
+msgstr "Fejlfinding Skift Avanceret Friktion"
+
+#: ../../ORTS.Common/Input/UserCommand.cs:70
+msgid "Debug Sound Form"
+msgstr "Fejlfinding Lydtype"
+
+#: ../../ORTS.Common/Input/UserCommand.cs:71
+msgid "Debug Physics Form"
+msgstr "Fejlfinding Fysisk Type"
+
+#: ../../ORTS.Common/Input/UserCommand.cs:73
+msgid "Camera Cab"
+msgstr "Kamera Førerhus"
+
+#: ../../ORTS.Common/Input/UserCommand.cs:75
+msgid "Camera 3D Cab"
+msgstr "Kamera 3D Førerhus"
+
+#: ../../ORTS.Common/Input/UserCommand.cs:76
+msgid "Camera Toggle Show Cab"
+msgstr "Kamera Vis Førerhus til/fra"
+
+#: ../../ORTS.Common/Input/UserCommand.cs:77
+msgid "Camera Head Out Forward"
+msgstr "Kamera Hovedet Ud Fremad"
+
+#: ../../ORTS.Common/Input/UserCommand.cs:78
+msgid "Camera Head Out Backward"
+msgstr "Kamera Hovedet Ud Bagud"
+
+#: ../../ORTS.Common/Input/UserCommand.cs:79
+msgid "Camera Outside Front"
+msgstr "Kamera Udendørs Fremad"
+
+#: ../../ORTS.Common/Input/UserCommand.cs:80
+msgid "Camera Outside Rear"
+msgstr "Kamera Udendørs Bagud"
+
+#: ../../ORTS.Common/Input/UserCommand.cs:81
+msgid "Camera Trackside"
+msgstr "Kamera Langs Sporet"
+
+#: ../../ORTS.Common/Input/UserCommand.cs:83
+msgid "Camera Passenger"
+msgstr "Kamera Passagerer"
+
+#: ../../ORTS.Common/Input/UserCommand.cs:84
+msgid "Camera Brakeman"
+msgstr "Kamera Bremsemand"
+
+#: ../../ORTS.Common/Input/UserCommand.cs:85
+msgid "Camera Free"
+msgstr "Kamera Frit"
+
+#: ../../ORTS.Common/Input/UserCommand.cs:86
+msgid "Camera Previous Free"
+msgstr "Kamera Frit Forrige"
+
+#: ../../ORTS.Common/Input/UserCommand.cs:87
+msgid "Camera Reset"
+msgstr "Kamera Nulstil"
+
+#: ../../ORTS.Common/Input/UserCommand.cs:88
+msgid "Camera Move Fast"
+msgstr "Kamera Flyt Hurtigt"
+
+#: ../../ORTS.Common/Input/UserCommand.cs:89
+msgid "Camera Move Slow"
+msgstr "Kamera Flyt Langsomt"
+
+#: ../../ORTS.Common/Input/UserCommand.cs:90
+msgid "Camera Pan (Rotate) Left"
+msgstr "Kamera Pan (Rotér) Venstre"
+
+#: ../../ORTS.Common/Input/UserCommand.cs:91
+msgid "Camera Pan (Rotate) Right"
+msgstr "Kamera Pan (Rotér) Højre"
+
+#: ../../ORTS.Common/Input/UserCommand.cs:92
+msgid "Camera Pan (Rotate) Up"
+msgstr "Kamera Pan (Rotér) Op"
+
+#: ../../ORTS.Common/Input/UserCommand.cs:93
+msgid "Camera Pan (Rotate) Down"
+msgstr "Kamera Pan (Rotér) Ned"
+
+#: ../../ORTS.Common/Input/UserCommand.cs:94
+msgid "Camera Zoom In (Move Z)"
+msgstr "Kamera Zoom Ind (Z)"
+
+#: ../../ORTS.Common/Input/UserCommand.cs:95
+msgid "Camera Zoom Out (Move Z)"
+msgstr "Kamera Zoom Ud (Z)"
+
+#: ../../ORTS.Common/Input/UserCommand.cs:96
+msgid "Camera Rotate (Pan) Left"
+msgstr "Kamera Rotér (Pan) Venstre"
+
+#: ../../ORTS.Common/Input/UserCommand.cs:97
+msgid "Camera Rotate (Pan) Right"
+msgstr "Kamera Rotér (Pan) Højre"
+
+#: ../../ORTS.Common/Input/UserCommand.cs:98
+msgid "Camera Rotate (Pan) Up"
+msgstr "Kamera Rotér (Pan) Op"
+
+#: ../../ORTS.Common/Input/UserCommand.cs:99
+msgid "Camera Rotate (Pan) Down"
+msgstr "Kamera Rotér (Pan) Ned"
+
+#: ../../ORTS.Common/Input/UserCommand.cs:100
+msgid "Camera Car Next"
+msgstr "Kamera Næste Vogn"
+
+#: ../../ORTS.Common/Input/UserCommand.cs:101
+msgid "Camera Car Previous"
+msgstr "Kamera Forrige Vogn"
+
+#: ../../ORTS.Common/Input/UserCommand.cs:102
+msgid "Camera Car First"
+msgstr "Kamera Første Vogn"
+
+#: ../../ORTS.Common/Input/UserCommand.cs:103
+msgid "Camera Car Last"
+msgstr "Kamera Sidste Vogn"
+
+#: ../../ORTS.Common/Input/UserCommand.cs:104
+msgid "Camera Jumping Trains"
+msgstr "Kamera Hop mellem tog"
+
+#: ../../ORTS.Common/Input/UserCommand.cs:105
+msgid "Camera Jump Back Player"
+msgstr "Kamera Hop Til Fører"
+
+#: ../../ORTS.Common/Input/UserCommand.cs:106
+msgid "Camera Jump See Switch"
+msgstr "Kamera Hop Til Sporskifte"
+
+#: ../../ORTS.Common/Input/UserCommand.cs:107
+msgid "Camera Vibrate"
+msgstr "Kamera Vibrer"
+
+#: ../../ORTS.Common/Input/UserCommand.cs:113
+msgid "Control Forwards"
+msgstr "Kontrol Fremad"
+
+#: ../../ORTS.Common/Input/UserCommand.cs:114
+msgid "Control Backwards"
+msgstr "Kontrol Baglæns"
+
+#: ../../ORTS.Common/Input/UserCommand.cs:115
+msgid "Control Throttle Increase"
+msgstr "Kontrol Øg Gashåndtaget"
+
+#: ../../ORTS.Common/Input/UserCommand.cs:116
+msgid "Control Throttle Decrease"
+msgstr "Kontrol Reducer Gashåndtaget"
+
+#: ../../ORTS.Common/Input/UserCommand.cs:118
+msgid "Control Gear Up"
+msgstr "Kontrol Højere Gear"
+
+#: ../../ORTS.Common/Input/UserCommand.cs:119
+msgid "Control Gear Down"
+msgstr "Kontrol Lavere Gear"
+
+#: ../../ORTS.Common/Input/UserCommand.cs:120
+msgid "Control Train Brake Increase"
+msgstr "Kontrol Øg Togbremsen"
+
+#: ../../ORTS.Common/Input/UserCommand.cs:121
+msgid "Control Train Brake Decrease"
+msgstr "Kontrol Reducer Togbremsen"
+
+#: ../../ORTS.Common/Input/UserCommand.cs:123
+msgid "Control Engine Brake Increase"
+msgstr "Kontrol Øg Lokomotivbremsen"
+
+#: ../../ORTS.Common/Input/UserCommand.cs:124
+msgid "Control Engine Brake Decrease"
+msgstr "Kontrol Reducer Lokomotivbremsen"
+
+#: ../../ORTS.Common/Input/UserCommand.cs:125
+msgid "Control Dynamic Brake Increase"
+msgstr "Kontrol Øg Dynamisk Bremse"
+
+#: ../../ORTS.Common/Input/UserCommand.cs:126
+msgid "Control Dynamic Brake Decrease"
+msgstr "Kontrol Reducer Dynamisk Bremse"
+
+#: ../../ORTS.Common/Input/UserCommand.cs:127
+msgid "Control Bail Off"
+msgstr "Kontrol Nulstil Bremser (Bail Off)"
+
+#: ../../ORTS.Common/Input/UserCommand.cs:128
+msgid "Control Initialize Brakes"
+msgstr "Kontrol Initialiser Bremser"
+
+#: ../../ORTS.Common/Input/UserCommand.cs:129
+msgid "Control Handbrake Full"
+msgstr "Kontrol Fuld Håndbremse"
+
+#: ../../ORTS.Common/Input/UserCommand.cs:130
+msgid "Control Handbrake None"
+msgstr "Kontrol Løsn Håndbremse"
+
+#: ../../ORTS.Common/Input/UserCommand.cs:132
+msgid "Control Odometer Reset"
+msgstr "Kontrol Kilometertæller Nulstil"
+
+#: ../../ORTS.Common/Input/UserCommand.cs:134
+msgid "Control Retainers On"
+msgstr "Kontrol Retainer til"
+
+#: ../../ORTS.Common/Input/UserCommand.cs:135
+msgid "Control Retainers Off"
+msgstr "Kontrol Retainer fra"
+
+#: ../../ORTS.Common/Input/UserCommand.cs:136
+msgid "Control Brake Hose Connect"
+msgstr "Kontrol Bremseslange Tilkobl"
+
+#: ../../ORTS.Common/Input/UserCommand.cs:137
+msgid "Control Brake Hose Disconnect"
+msgstr "Kontrol Bremseslange Frakobl"
+
+#: ../../ORTS.Common/Input/UserCommand.cs:138
+msgid "Control Alerter"
+msgstr "Kontrol Alarm / Alerter"
+
+#: ../../ORTS.Common/Input/UserCommand.cs:139
+msgid "Control Emergency Push Button"
+msgstr "Kontrol Nødsituation Trykknap"
+
+#: ../../ORTS.Common/Input/UserCommand.cs:140
+msgid "Control Sander"
+msgstr "Kontrol Sandspreder"
+
+#: ../../ORTS.Common/Input/UserCommand.cs:141
+msgid "Control Sander Toggle"
+msgstr "Kontrol Sandspreder"
+
+#: ../../ORTS.Common/Input/UserCommand.cs:142
+msgid "Control Wiper"
+msgstr "Kontrol Vinduesviskere"
+
+#: ../../ORTS.Common/Input/UserCommand.cs:143
+msgid "Control Horn"
+msgstr "Kontrol Horn"
+
+#: ../../ORTS.Common/Input/UserCommand.cs:144
+msgid "Control Bell"
+msgstr "Kontrol Horn / Klokke"
+
+#: ../../ORTS.Common/Input/UserCommand.cs:145
+msgid "Control Bell Toggle"
+msgstr "Kontrol Klokke til/fra"
+
+#: ../../ORTS.Common/Input/UserCommand.cs:146
+msgid "Control Door Left"
+msgstr "Kontrol Venstre døre"
+
+#: ../../ORTS.Common/Input/UserCommand.cs:147
+msgid "Control Door Right"
+msgstr "Kontrol Højre døre"
+
+#: ../../ORTS.Common/Input/UserCommand.cs:148
+msgid "Control Mirror"
+msgstr "Kontrol Spejle"
+
+#: ../../ORTS.Common/Input/UserCommand.cs:149
+msgid "Control Light"
+msgstr "Kontrol Lys"
+
+#: ../../ORTS.Common/Input/UserCommand.cs:150
+msgid "Control Pantograph 1"
+msgstr "Kontrol Strømaftager 1"
+
+#: ../../ORTS.Common/Input/UserCommand.cs:151
+msgid "Control Pantograph 2"
+msgstr "Kontrol Strømaftager 2"
+
+#: ../../ORTS.Common/Input/UserCommand.cs:152
+msgid "Control Pantograph 3"
+msgstr "Kontrol Strømaftager 3"
+
+#: ../../ORTS.Common/Input/UserCommand.cs:153
+msgid "Control Pantograph 4"
+msgstr "Kontrol Strømaftager 4"
+
+#: ../../ORTS.Common/Input/UserCommand.cs:157
+msgid "Control Diesel Player"
+msgstr "Kontrol Diesel Fører"
+
+#: ../../ORTS.Common/Input/UserCommand.cs:158
+msgid "Control Diesel Helper"
+msgstr "Kontrol Diesel Hjælper"
+
+#: ../../ORTS.Common/Input/UserCommand.cs:159
+msgid "Control Headlight Increase"
+msgstr "Kontrol Forøg Lyset"
+
+#: ../../ORTS.Common/Input/UserCommand.cs:160
+msgid "Control Headlight Decrease"
+msgstr "Kontrol Sænk Lyset"
+
+#: ../../ORTS.Common/Input/UserCommand.cs:161
+msgid "Control Injector 1 Increase"
+msgstr "Kontrol Øg Indsprøjtning1"
+
+#: ../../ORTS.Common/Input/UserCommand.cs:162
+msgid "Control Injector 1 Decrease"
+msgstr "Kontrol Reducer Indsprøjtning1"
+
+#: ../../ORTS.Common/Input/UserCommand.cs:163
+msgid "Control Injector 1"
+msgstr "Kontrol Indsprøjtning1"
+
+#: ../../ORTS.Common/Input/UserCommand.cs:164
+msgid "Control Injector 2 Increase"
+msgstr "Kontrol Øg Indsprøjtning2"
+
+#: ../../ORTS.Common/Input/UserCommand.cs:165
+msgid "Control Injector 2 Decrease"
+msgstr "Kontrol Reducer Indsprøjtning2"
+
+#: ../../ORTS.Common/Input/UserCommand.cs:166
+msgid "Control Injector 2"
+msgstr "Kontrol Indsprøjtning2"
+
+#: ../../ORTS.Common/Input/UserCommand.cs:167
+msgid "Control Blower Increase"
+msgstr "Kontrol Øg Blæser (Blower)"
+
+#: ../../ORTS.Common/Input/UserCommand.cs:168
+msgid "Control Blower Decrease"
+msgstr "Kontrol Reducer Blæser (Blower)"
+
+#: ../../ORTS.Common/Input/UserCommand.cs:171
+msgid "Control Damper Increase"
+msgstr "Kontrol Øg Spjæld (Damper)"
+
+#: ../../ORTS.Common/Input/UserCommand.cs:172
+msgid "Control Damper Decrease"
+msgstr "Kontrol Reducer Spjæld (Damper)"
+
+#: ../../ORTS.Common/Input/UserCommand.cs:173
+msgid "Control Firebox Open"
+msgstr "Kontrol Åbn Brændkammer (Firebox)"
+
+#: ../../ORTS.Common/Input/UserCommand.cs:174
+msgid "Control Firebox Close"
+msgstr "Kontrol Luk Brændkammer (Firebox)"
+
+#: ../../ORTS.Common/Input/UserCommand.cs:175
+msgid "Control Firing Rate Increase"
+msgstr "Kontrol Øg Fyringsgrad (Firing Rate)"
+
+#: ../../ORTS.Common/Input/UserCommand.cs:176
+msgid "Control Firing Rate Decrease"
+msgstr "Kontrol Reducer Fyringsgrad (Firing Rate)"
+
+#: ../../ORTS.Common/Input/UserCommand.cs:177
+msgid "Control Fire Shovel Full"
+msgstr "Kontrol Fyld skovlen (Fire Shovel Full)"
+
+#: ../../ORTS.Common/Input/UserCommand.cs:178
+msgid "Control Cylinder Cocks"
+msgstr "Kontrol Cylinder Porte (Cylinder Cocks)"
+
+#: ../../ORTS.Common/Input/UserCommand.cs:181
+msgid "Control Cylinder Compound"
+msgstr "Kontrol Cylinder Porte (Cylinder Cocks)"
+
+#: ../../ORTS.Common/Input/UserCommand.cs:182
+msgid "Control Firing"
+msgstr "Kontrol Fyringen"
+
+#: ../../ORTS.Common/Input/UserCommand.cs:183
+msgid "Control Refill"
+msgstr "Kontrol Påfyldning"