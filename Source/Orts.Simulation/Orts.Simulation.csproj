﻿<?xml version="1.0" encoding="utf-8"?>
<Project ToolsVersion="12.0" DefaultTargets="Build" xmlns="http://schemas.microsoft.com/developer/msbuild/2003">
  <Import Project="$(MSBuildExtensionsPath)\$(MSBuildToolsVersion)\Microsoft.Common.props" Condition="Exists('$(MSBuildExtensionsPath)\$(MSBuildToolsVersion)\Microsoft.Common.props')" />
  <PropertyGroup>
    <Configuration Condition=" '$(Configuration)' == '' ">Debug</Configuration>
    <Platform Condition=" '$(Platform)' == '' ">AnyCPU</Platform>
    <ProjectGuid>{333C4378-D82E-4B47-B561-6BA923B8FDFD}</ProjectGuid>
    <OutputType>Library</OutputType>
    <AppDesignerFolder>Properties</AppDesignerFolder>
    <RootNamespace>Orts.Simulation</RootNamespace>
    <AssemblyName>Orts.Simulation</AssemblyName>
<<<<<<< HEAD
    <TargetFrameworkVersion>v4.5</TargetFrameworkVersion>
=======
    <TargetFrameworkVersion>v4.7.2</TargetFrameworkVersion>
>>>>>>> bc13b234
    <FileAlignment>512</FileAlignment>
    <TargetFrameworkProfile />
  </PropertyGroup>
  <PropertyGroup Condition="'$(Configuration)|$(Platform)' == 'Debug|x86'">
    <DebugSymbols>true</DebugSymbols>
    <DebugType>full</DebugType>
    <Optimize>false</Optimize>
    <OutputPath>..\..\Program\</OutputPath>
    <DefineConstants>TRACE;DEBUG;ACTIVITY_EDITOR</DefineConstants>
    <ErrorReport>prompt</ErrorReport>
    <WarningLevel>4</WarningLevel>
    <PlatformTarget>x86</PlatformTarget>
<<<<<<< HEAD
    <LangVersion>7.3</LangVersion>
=======
    <LangVersion>6</LangVersion>
    <Prefer32Bit>false</Prefer32Bit>
>>>>>>> bc13b234
  </PropertyGroup>
  <PropertyGroup Condition="'$(Configuration)|$(Platform)' == 'Release|x86'">
    <DebugType>pdbonly</DebugType>
    <Optimize>true</Optimize>
    <OutputPath>..\..\Program\</OutputPath>
    <DefineConstants>TRACE;ACTIVITY_EDITOR</DefineConstants>
    <ErrorReport>prompt</ErrorReport>
    <WarningLevel>4</WarningLevel>
    <DocumentationFile>..\..\Program\Orts.Simulation.xml</DocumentationFile>
    <PlatformTarget>x86</PlatformTarget>
<<<<<<< HEAD
    <LangVersion>7.3</LangVersion>
=======
    <LangVersion>6</LangVersion>
    <Prefer32Bit>false</Prefer32Bit>
>>>>>>> bc13b234
  </PropertyGroup>
  <ItemGroup>
    <Reference Include="GNU.Gettext">
      <HintPath>..\3rdPartyLibs\GNU.Gettext.dll</HintPath>
    </Reference>
    <Reference Include="MonoGame.Framework, Version=3.5.0.1046, Culture=neutral, processorArchitecture=MSIL">
      <SpecificVersion>False</SpecificVersion>
      <HintPath>$(SolutionDir)\3rdPartyLibs\MonoGame\MonoGame.Framework.dll</HintPath>
    </Reference>
    <Reference Include="Newtonsoft.Json, Version=4.5.0.0, Culture=neutral, PublicKeyToken=30ad4fe6b2a6aeed, processorArchitecture=MSIL">
      <SpecificVersion>False</SpecificVersion>
      <HintPath>..\3rdPartyLibs\Newtonsoft.Json.dll</HintPath>
    </Reference>
    <Reference Include="System" />
  </ItemGroup>
  <ItemGroup>
    <Compile Include="Common\CommandLog.cs" />
    <Compile Include="Common\Commands.cs" />
    <Compile Include="Common\ErrorLogger.cs" />
    <Compile Include="Common\Events.cs" />
    <Compile Include="Common\Math.cs" />
    <Compile Include="Common\ORTSPaths.cs" />
    <Compile Include="Common\Scripting\BrakeController.cs" />
    <Compile Include="Common\Scripting\Common.cs" />
    <Compile Include="Common\Scripting\PowerSupply\AbstractPowerSupply.cs" />
    <Compile Include="Common\Scripting\PowerSupply\CircuitBreaker.cs" />
    <Compile Include="Common\Scripting\PowerSupply\ElectricPowerSupply.cs" />
    <Compile Include="Common\Scripting\ScriptManager.cs" />
    <Compile Include="Common\Scripting\TrainControlSystem.cs" />
    <Compile Include="Common\SteamTable.cs" />
    <Compile Include="Common\WorldLatLon.cs" />
    <Compile Include="MultiPlayer\ClientComm.cs" />
    <Compile Include="MultiPlayer\Decoder.cs" />
    <Compile Include="MultiPlayer\Message.cs" />
    <Compile Include="MultiPlayer\MPManager.cs" />
    <Compile Include="MultiPlayer\OnlinePlayer.cs" />
    <Compile Include="MultiPlayer\OnlineTrains.cs" />
    <Compile Include="MultiPlayer\Server.cs" />
    <Compile Include="MultiPlayer\ServerComm.cs" />
    <Compile Include="Properties\AssemblyInfo.cs" />
    <Compile Include="Simulation\Activity.cs" />
    <Compile Include="Simulation\AIs\AI.cs" />
    <Compile Include="Simulation\AIs\AIAuxAction.cs" />
    <Compile Include="Simulation\AIs\AIPath.cs" />
    <Compile Include="Simulation\AIs\AITrain.cs" />
    <Compile Include="Simulation\Confirmer.cs" />
    <Compile Include="Simulation\FuelPickup.cs" />
    <Compile Include="Simulation\Hazzard.cs" />
    <Compile Include="Simulation\LevelCrossing.cs" />
    <Compile Include="Simulation\Physics\Train.cs" />
    <Compile Include="Simulation\RollingStocks\LocomotiveAttributes.cs" />
    <Compile Include="Simulation\RollingStocks\MSTSDieselLocomotive.cs" />
    <Compile Include="Simulation\RollingStocks\MSTSElectricLocomotive.cs" />
    <Compile Include="Simulation\RollingStocks\MSTSLocomotive.cs" />
    <Compile Include="Simulation\RollingStocks\MSTSSteamLocomotive.cs" />
    <Compile Include="Simulation\RollingStocks\MSTSWagon.cs" />
    <Compile Include="Simulation\RollingStocks\RollingStock.cs" />
    <Compile Include="Simulation\RollingStocks\SubSystems\Brakes\BrakeSystem.cs" />
    <Compile Include="Simulation\RollingStocks\SubSystems\Brakes\MSTS\AirSinglePipe.cs" />
    <Compile Include="Simulation\RollingStocks\SubSystems\Brakes\MSTS\AirTwinPipe.cs" />
    <Compile Include="Simulation\RollingStocks\SubSystems\Brakes\MSTS\EPBrakeSystem.cs" />
    <Compile Include="Simulation\RollingStocks\SubSystems\Brakes\MSTS\MSTSBrakeSystem.cs" />
    <Compile Include="Simulation\RollingStocks\SubSystems\Brakes\MSTS\SingleTransferPipe.cs" />
    <Compile Include="Simulation\RollingStocks\SubSystems\Brakes\MSTS\VacuumSinglePipe.cs" />
    <Compile Include="Simulation\RollingStocks\SubSystems\Controllers\BrakeController.cs" />
    <Compile Include="Simulation\RollingStocks\SubSystems\Controllers\ControllerFactory.cs" />
    <Compile Include="Simulation\RollingStocks\SubSystems\Controllers\IController.cs" />
    <Compile Include="Simulation\RollingStocks\SubSystems\Controllers\MSTSBrakeController.cs" />
    <Compile Include="Simulation\RollingStocks\SubSystems\Controllers\MSTSNotchController.cs" />
    <Compile Include="Simulation\RollingStocks\SubSystems\FreightAnimations.cs" />
    <Compile Include="Simulation\RollingStocks\SubSystems\PowerSupplies\AbstractPowerSupply.cs" />
    <Compile Include="Simulation\RollingStocks\SubSystems\PowerSupplies\CircuitBreaker.cs" />
    <Compile Include="Simulation\RollingStocks\SubSystems\PowerSupplies\DieselEngine.cs" />
    <Compile Include="Simulation\RollingStocks\SubSystems\PowerSupplies\ElectricPowerSupply.cs" />
    <Compile Include="Simulation\RollingStocks\SubSystems\PowerSupplies\Pantograph.cs" />
    <Compile Include="Simulation\RollingStocks\SubSystems\PowerTransmissions\Axle.cs" />
    <Compile Include="Simulation\RollingStocks\SubSystems\PowerTransmissions\ElectricMotor.cs" />
    <Compile Include="Simulation\RollingStocks\SubSystems\PowerTransmissions\GearBox.cs" />
    <Compile Include="Simulation\RollingStocks\SubSystems\PowerTransmissions\SeriesMotor.cs" />
    <Compile Include="Simulation\RollingStocks\SubSystems\TrainControlSystem.cs" />
    <Compile Include="Simulation\RollingStocks\TrainCar.cs" />
    <Compile Include="Simulation\Signalling\Signals.cs" />
    <Compile Include="Simulation\Signalling\SIGSCRfile.cs" />
    <Compile Include="Simulation\Simulator.cs" />
    <Compile Include="Simulation\SuperElevation.cs" />
    <Compile Include="Simulation\Timetables\PoolInfo.cs" />
    <Compile Include="Simulation\Timetables\ProcessTimetable.cs" />
    <Compile Include="Simulation\Timetables\TTPool.cs" />
    <Compile Include="Simulation\Timetables\TTTrain.cs" />
    <Compile Include="Simulation\Transfertables.cs" />
    <Compile Include="Simulation\Traveller.cs" />
    <Compile Include="Simulation\Turntables.cs" />
    <Compile Include="Simulation\Weather.cs" />
  </ItemGroup>
  <ItemGroup>
    <ProjectReference Include="..\ORTS.Common\ORTS.Common.csproj">
      <Project>{da94d876-7d35-46c3-aece-aface72c686c}</Project>
      <Name>ORTS.Common</Name>
    </ProjectReference>
    <ProjectReference Include="..\ORTS.Content\ORTS.Content.csproj">
      <Project>{812685a7-2683-4102-a3ca-2a5ced2e61ee}</Project>
      <Name>ORTS.Content</Name>
    </ProjectReference>
    <ProjectReference Include="..\Orts.Formats.Msts\Orts.Formats.Msts.csproj">
      <Project>{570709fa-0c8a-4b1d-ba2d-d9455afd9b5c}</Project>
      <Name>Orts.Formats.Msts</Name>
    </ProjectReference>
    <ProjectReference Include="..\Orts.Formats.OR\Orts.Formats.OR.csproj">
      <Project>{0d8d312b-2c02-4b77-a795-566394a9db95}</Project>
      <Name>Orts.Formats.OR</Name>
    </ProjectReference>
    <ProjectReference Include="..\Orts.Parsers.Msts\Orts.Parsers.Msts.csproj">
      <Project>{8a84696c-3559-49b8-b27f-bb6932d8a1c6}</Project>
      <Name>Orts.Parsers.Msts</Name>
    </ProjectReference>
    <ProjectReference Include="..\Orts.Parsers.OR\Orts.Parsers.OR.csproj">
      <Project>{1cc3bd5c-06c5-4784-b067-f93945a7ca2c}</Project>
      <Name>Orts.Parsers.OR</Name>
    </ProjectReference>
    <ProjectReference Include="..\ORTS.Settings\ORTS.Settings.csproj">
      <Project>{67f84996-8769-4fd8-819b-464af269037b}</Project>
      <Name>ORTS.Settings</Name>
    </ProjectReference>
  </ItemGroup>
  <Import Project="$(MSBuildToolsPath)\Microsoft.CSharp.targets" />
  <!-- To modify your build process, add your task inside one of the targets below and uncomment it.
       Other similar extension points exist, see Microsoft.Common.targets.
  <Target Name="BeforeBuild">
  </Target>
  <Target Name="AfterBuild">
  </Target>
  -->
</Project><|MERGE_RESOLUTION|>--- conflicted
+++ resolved
@@ -9,11 +9,7 @@
     <AppDesignerFolder>Properties</AppDesignerFolder>
     <RootNamespace>Orts.Simulation</RootNamespace>
     <AssemblyName>Orts.Simulation</AssemblyName>
-<<<<<<< HEAD
-    <TargetFrameworkVersion>v4.5</TargetFrameworkVersion>
-=======
     <TargetFrameworkVersion>v4.7.2</TargetFrameworkVersion>
->>>>>>> bc13b234
     <FileAlignment>512</FileAlignment>
     <TargetFrameworkProfile />
   </PropertyGroup>
@@ -26,12 +22,8 @@
     <ErrorReport>prompt</ErrorReport>
     <WarningLevel>4</WarningLevel>
     <PlatformTarget>x86</PlatformTarget>
-<<<<<<< HEAD
     <LangVersion>7.3</LangVersion>
-=======
-    <LangVersion>6</LangVersion>
     <Prefer32Bit>false</Prefer32Bit>
->>>>>>> bc13b234
   </PropertyGroup>
   <PropertyGroup Condition="'$(Configuration)|$(Platform)' == 'Release|x86'">
     <DebugType>pdbonly</DebugType>
@@ -42,12 +34,8 @@
     <WarningLevel>4</WarningLevel>
     <DocumentationFile>..\..\Program\Orts.Simulation.xml</DocumentationFile>
     <PlatformTarget>x86</PlatformTarget>
-<<<<<<< HEAD
     <LangVersion>7.3</LangVersion>
-=======
-    <LangVersion>6</LangVersion>
     <Prefer32Bit>false</Prefer32Bit>
->>>>>>> bc13b234
   </PropertyGroup>
   <ItemGroup>
     <Reference Include="GNU.Gettext">
