<<<<<<< HEAD
﻿<?xml version="1.0" encoding="utf-8"?>
<Project ToolsVersion="12.0" DefaultTargets="Build" xmlns="http://schemas.microsoft.com/developer/msbuild/2003">
  <Import Project="$(MSBuildExtensionsPath)\$(MSBuildToolsVersion)\Microsoft.Common.props" Condition="Exists('$(MSBuildExtensionsPath)\$(MSBuildToolsVersion)\Microsoft.Common.props')" />
  <PropertyGroup>
    <Configuration Condition=" '$(Configuration)' == '' ">Debug</Configuration>
    <Platform Condition=" '$(Platform)' == '' ">AnyCPU</Platform>
    <ProjectGuid>{333C4378-D82E-4B47-B561-6BA923B8FDFD}</ProjectGuid>
    <OutputType>Library</OutputType>
    <AppDesignerFolder>Properties</AppDesignerFolder>
    <RootNamespace>Orts.Simulation</RootNamespace>
    <AssemblyName>Orts.Simulation</AssemblyName>
    <TargetFrameworkVersion>v4.8</TargetFrameworkVersion>
    <FileAlignment>512</FileAlignment>
    <TargetFrameworkProfile />
    <NuGetPackageImportStamp>
    </NuGetPackageImportStamp>
  </PropertyGroup>
  <PropertyGroup Condition="'$(Configuration)|$(Platform)' == 'Debug|AnyCPU'">
    <DebugSymbols>true</DebugSymbols>
    <OutputPath>..\..\Program\</OutputPath>
    <DefineConstants>TRACE;DEBUG;ACTIVITY_EDITOR</DefineConstants>
    <DebugType>full</DebugType>
    <PlatformTarget>AnyCPU</PlatformTarget>
    <LangVersion>latest</LangVersion>
    <ErrorReport>prompt</ErrorReport>
    <CodeAnalysisRuleSet>MinimumRecommendedRules.ruleset</CodeAnalysisRuleSet>
    <Prefer32Bit>false</Prefer32Bit>
  </PropertyGroup>
  <PropertyGroup Condition="'$(Configuration)|$(Platform)' == 'Release|AnyCPU'">
    <OutputPath>..\..\Program\</OutputPath>
    <DefineConstants>TRACE;ACTIVITY_EDITOR</DefineConstants>
    <DocumentationFile>
    </DocumentationFile>
    <Optimize>true</Optimize>
    <PlatformTarget>AnyCPU</PlatformTarget>
    <LangVersion>latest</LangVersion>
    <ErrorReport>prompt</ErrorReport>
    <CodeAnalysisRuleSet>MinimumRecommendedRules.ruleset</CodeAnalysisRuleSet>
    <Prefer32Bit>false</Prefer32Bit>
  </PropertyGroup>
  <ItemGroup>
    <Reference Include="GNU.Gettext">
      <HintPath>..\3rdPartyLibs\GNU.Gettext.dll</HintPath>
    </Reference>
    <Reference Include="System" />
    <Reference Include="System.Core" />
    <Reference Include="System.Xml.Linq" />
    <Reference Include="System.Data.DataSetExtensions" />
    <Reference Include="System.Data" />
    <Reference Include="System.Xml" />
  </ItemGroup>
  <ItemGroup>
    <Compile Include="Common\CommandLog.cs" />
    <Compile Include="Common\Commands.cs" />
    <Compile Include="Common\ErrorLogger.cs" />
    <Compile Include="Common\Events.cs" />
    <Compile Include="Common\Math.cs" />
    <Compile Include="Common\ORTSPaths.cs" />
    <Compile Include="Common\Scripting\BrakeController.cs" />
    <Compile Include="Common\Scripting\Common.cs" />
    <Compile Include="Common\Scripting\PowerSupply\AbstractPowerSupply.cs" />
    <Compile Include="Common\Scripting\PowerSupply\CircuitBreaker.cs" />
    <Compile Include="Common\Scripting\PowerSupply\ElectricPowerSupply.cs" />
    <Compile Include="Common\Scripting\ScriptManager.cs" />
    <Compile Include="Common\Scripting\TrainControlSystem.cs" />
    <Compile Include="Common\SteamTable.cs" />
    <Compile Include="Common\WorldLatLon.cs" />
    <Compile Include="MultiPlayer\ClientComm.cs" />
    <Compile Include="MultiPlayer\Decoder.cs" />
    <Compile Include="MultiPlayer\Message.cs" />
    <Compile Include="MultiPlayer\MPManager.cs" />
    <Compile Include="MultiPlayer\OnlinePlayer.cs" />
    <Compile Include="MultiPlayer\OnlineTrains.cs" />
    <Compile Include="MultiPlayer\Server.cs" />
    <Compile Include="MultiPlayer\ServerComm.cs" />
    <Compile Include="Properties\AssemblyInfo.cs" />
    <Compile Include="Simulation\Activity.cs" />
    <Compile Include="Simulation\AIs\AI.cs" />
    <Compile Include="Simulation\AIs\AIAuxAction.cs" />
    <Compile Include="Simulation\AIs\AIPath.cs" />
    <Compile Include="Simulation\AIs\AITrain.cs" />
    <Compile Include="Simulation\Confirmer.cs" />
    <Compile Include="Simulation\FuelPickup.cs" />
    <Compile Include="Simulation\Hazzard.cs" />
    <Compile Include="Simulation\LevelCrossing.cs" />
    <Compile Include="Simulation\Physics\Train.cs" />
    <Compile Include="Simulation\RollingStocks\LocomotiveAttributes.cs" />
    <Compile Include="Simulation\RollingStocks\MSTSDieselLocomotive.cs" />
    <Compile Include="Simulation\RollingStocks\MSTSElectricLocomotive.cs" />
    <Compile Include="Simulation\RollingStocks\MSTSLocomotive.cs" />
    <Compile Include="Simulation\RollingStocks\MSTSSteamLocomotive.cs" />
    <Compile Include="Simulation\RollingStocks\MSTSWagon.cs" />
    <Compile Include="Simulation\RollingStocks\RollingStock.cs" />
    <Compile Include="Simulation\RollingStocks\SubSystems\Brakes\BrakeSystem.cs" />
    <Compile Include="Simulation\RollingStocks\SubSystems\Brakes\MSTS\AirSinglePipe.cs" />
    <Compile Include="Simulation\RollingStocks\SubSystems\Brakes\MSTS\AirTwinPipe.cs" />
    <Compile Include="Simulation\RollingStocks\SubSystems\Brakes\MSTS\EPBrakeSystem.cs" />
    <Compile Include="Simulation\RollingStocks\SubSystems\Brakes\MSTS\MSTSBrakeSystem.cs" />
    <Compile Include="Simulation\RollingStocks\SubSystems\Brakes\MSTS\SingleTransferPipe.cs" />
    <Compile Include="Simulation\RollingStocks\SubSystems\Brakes\MSTS\VacuumSinglePipe.cs" />
    <Compile Include="Simulation\RollingStocks\SubSystems\Controllers\BrakeController.cs" />
    <Compile Include="Simulation\RollingStocks\SubSystems\Controllers\ControllerFactory.cs" />
    <Compile Include="Simulation\RollingStocks\SubSystems\Controllers\IController.cs" />
    <Compile Include="Simulation\RollingStocks\SubSystems\Controllers\MSTSBrakeController.cs" />
    <Compile Include="Simulation\RollingStocks\SubSystems\Controllers\MSTSNotchController.cs" />
    <Compile Include="Simulation\RollingStocks\SubSystems\FreightAnimations.cs" />
    <Compile Include="Simulation\RollingStocks\SubSystems\PowerSupplies\AbstractPowerSupply.cs" />
    <Compile Include="Simulation\RollingStocks\SubSystems\PowerSupplies\CircuitBreaker.cs" />
    <Compile Include="Simulation\RollingStocks\SubSystems\PowerSupplies\DieselEngine.cs" />
    <Compile Include="Simulation\RollingStocks\SubSystems\PowerSupplies\ElectricPowerSupply.cs" />
    <Compile Include="Simulation\RollingStocks\SubSystems\PowerSupplies\Pantograph.cs" />
    <Compile Include="Simulation\RollingStocks\SubSystems\PowerTransmissions\Axle.cs" />
    <Compile Include="Simulation\RollingStocks\SubSystems\PowerTransmissions\ElectricMotor.cs" />
    <Compile Include="Simulation\RollingStocks\SubSystems\PowerTransmissions\GearBox.cs" />
    <Compile Include="Simulation\RollingStocks\SubSystems\PowerTransmissions\SeriesMotor.cs" />
    <Compile Include="Simulation\RollingStocks\SubSystems\TrainControlSystem.cs" />
    <Compile Include="Simulation\RollingStocks\TrainCar.cs" />
    <Compile Include="Simulation\Signalling\Signals.cs" />
    <Compile Include="Simulation\Signalling\SIGSCRfile.cs" />
    <Compile Include="Simulation\Simulator.cs" />
    <Compile Include="Simulation\SuperElevation.cs" />
    <Compile Include="Simulation\Timetables\PoolInfo.cs" />
    <Compile Include="Simulation\Timetables\ProcessTimetable.cs" />
    <Compile Include="Simulation\Timetables\TTPool.cs" />
    <Compile Include="Simulation\Timetables\TTTrain.cs" />
    <Compile Include="Simulation\Transfertables.cs" />
    <Compile Include="Simulation\Traveller.cs" />
    <Compile Include="Simulation\Turntables.cs" />
    <Compile Include="Simulation\Weather.cs" />
  </ItemGroup>
  <ItemGroup>
    <ProjectReference Include="..\ORTS.Common\ORTS.Common.csproj">
      <Project>{da94d876-7d35-46c3-aece-aface72c686c}</Project>
      <Name>ORTS.Common</Name>
    </ProjectReference>
    <ProjectReference Include="..\Orts.Formats.Msts\Orts.Formats.Msts.csproj">
      <Project>{570709fa-0c8a-4b1d-ba2d-d9455afd9b5c}</Project>
      <Name>Orts.Formats.Msts</Name>
    </ProjectReference>
    <ProjectReference Include="..\Orts.Formats.OR\Orts.Formats.OR.csproj">
      <Project>{0d8d312b-2c02-4b77-a795-566394a9db95}</Project>
      <Name>Orts.Formats.OR</Name>
    </ProjectReference>
    <ProjectReference Include="..\Orts.Parsers.Msts\Orts.Parsers.Msts.csproj">
      <Project>{8a84696c-3559-49b8-b27f-bb6932d8a1c6}</Project>
      <Name>Orts.Parsers.Msts</Name>
    </ProjectReference>
    <ProjectReference Include="..\Orts.Parsers.OR\Orts.Parsers.OR.csproj">
      <Project>{1cc3bd5c-06c5-4784-b067-f93945a7ca2c}</Project>
      <Name>Orts.Parsers.OR</Name>
    </ProjectReference>
    <ProjectReference Include="..\ORTS.Settings\ORTS.Settings.csproj">
      <Project>{67f84996-8769-4fd8-819b-464af269037b}</Project>
      <Name>ORTS.Settings</Name>
    </ProjectReference>
  </ItemGroup>
  <ItemGroup>
    <PackageReference Include="MonoGame.Framework.WindowsDX">
      <Version>3.7.1.189</Version>
    </PackageReference>
    <PackageReference Include="Newtonsoft.Json">
      <Version>12.0.1</Version>
    </PackageReference>
  </ItemGroup>
  <Import Project="$(MSBuildToolsPath)\Microsoft.CSharp.targets" />
  <!-- To modify your build process, add your task inside one of the targets below and uncomment it.
       Other similar extension points exist, see Microsoft.Common.targets.
  <Target Name="BeforeBuild">
  </Target>
  <Target Name="AfterBuild">
  </Target>
  -->
=======
﻿<?xml version="1.0" encoding="utf-8"?>
<Project ToolsVersion="12.0" DefaultTargets="Build" xmlns="http://schemas.microsoft.com/developer/msbuild/2003">
  <Import Project="$(MSBuildExtensionsPath)\$(MSBuildToolsVersion)\Microsoft.Common.props" Condition="Exists('$(MSBuildExtensionsPath)\$(MSBuildToolsVersion)\Microsoft.Common.props')" />
  <PropertyGroup>
    <Configuration Condition=" '$(Configuration)' == '' ">Debug</Configuration>
    <Platform Condition=" '$(Platform)' == '' ">AnyCPU</Platform>
    <ProjectGuid>{333C4378-D82E-4B47-B561-6BA923B8FDFD}</ProjectGuid>
    <OutputType>Library</OutputType>
    <AppDesignerFolder>Properties</AppDesignerFolder>
    <RootNamespace>Orts.Simulation</RootNamespace>
    <AssemblyName>Orts.Simulation</AssemblyName>
    <TargetFrameworkVersion>v4.7.2</TargetFrameworkVersion>
    <FileAlignment>512</FileAlignment>
    <TargetFrameworkProfile />
  </PropertyGroup>
  <PropertyGroup Condition="'$(Configuration)|$(Platform)' == 'Debug|x86'">
    <DebugSymbols>true</DebugSymbols>
    <DebugType>full</DebugType>
    <Optimize>false</Optimize>
    <OutputPath>..\..\Program\</OutputPath>
    <DefineConstants>TRACE;DEBUG;ACTIVITY_EDITOR</DefineConstants>
    <ErrorReport>prompt</ErrorReport>
    <WarningLevel>4</WarningLevel>
    <PlatformTarget>x86</PlatformTarget>
    <Prefer32Bit>false</Prefer32Bit>
    <LangVersion>7.3</LangVersion>
  </PropertyGroup>
  <PropertyGroup Condition="'$(Configuration)|$(Platform)' == 'Release|x86'">
    <DebugType>pdbonly</DebugType>
    <Optimize>true</Optimize>
    <OutputPath>..\..\Program\</OutputPath>
    <DefineConstants>TRACE;ACTIVITY_EDITOR</DefineConstants>
    <ErrorReport>prompt</ErrorReport>
    <WarningLevel>4</WarningLevel>
    <DocumentationFile>..\..\Program\Orts.Simulation.xml</DocumentationFile>
    <PlatformTarget>x86</PlatformTarget>
    <Prefer32Bit>false</Prefer32Bit>
    <LangVersion>7.3</LangVersion>
  </PropertyGroup>
  <ItemGroup>
    <Reference Include="GNU.Gettext">
      <HintPath>..\3rdPartyLibs\GNU.Gettext.dll</HintPath>
    </Reference>
    <Reference Include="Microsoft.Xna.Framework, Version=3.1.0.0, Culture=neutral, PublicKeyToken=6d5c3888ef60e27d, processorArchitecture=x86" />
    <Reference Include="Newtonsoft.Json, Version=4.5.0.0, Culture=neutral, PublicKeyToken=30ad4fe6b2a6aeed, processorArchitecture=MSIL">
      <SpecificVersion>False</SpecificVersion>
      <HintPath>..\3rdPartyLibs\Newtonsoft.Json.dll</HintPath>
    </Reference>
    <Reference Include="System" />
  </ItemGroup>
  <ItemGroup>
    <Compile Include="Common\CommandLog.cs" />
    <Compile Include="Common\Commands.cs" />
    <Compile Include="Common\ErrorLogger.cs" />
    <Compile Include="Common\Events.cs" />
    <Compile Include="Common\Math.cs" />
    <Compile Include="Common\ORTSPaths.cs" />
    <Compile Include="Common\Scripting\BrakeController.cs" />
    <Compile Include="Common\Scripting\Common.cs" />
    <Compile Include="Common\Scripting\PowerSupply\AbstractPowerSupply.cs" />
    <Compile Include="Common\Scripting\PowerSupply\CircuitBreaker.cs" />
    <Compile Include="Common\Scripting\PowerSupply\ElectricPowerSupply.cs" />
    <Compile Include="Common\Scripting\ScriptManager.cs" />
    <Compile Include="Common\Scripting\TrainControlSystem.cs" />
    <Compile Include="Common\SteamTable.cs" />
    <Compile Include="Common\WorldLatLon.cs" />
    <Compile Include="MultiPlayer\ClientComm.cs" />
    <Compile Include="MultiPlayer\Decoder.cs" />
    <Compile Include="MultiPlayer\Message.cs" />
    <Compile Include="MultiPlayer\MPManager.cs" />
    <Compile Include="MultiPlayer\OnlinePlayer.cs" />
    <Compile Include="MultiPlayer\OnlineTrains.cs" />
    <Compile Include="MultiPlayer\Server.cs" />
    <Compile Include="MultiPlayer\ServerComm.cs" />
    <Compile Include="Properties\AssemblyInfo.cs" />
    <Compile Include="Simulation\Activity.cs" />
    <Compile Include="Simulation\AIs\AI.cs" />
    <Compile Include="Simulation\AIs\AIAuxAction.cs" />
    <Compile Include="Simulation\AIs\AIPath.cs" />
    <Compile Include="Simulation\AIs\AITrain.cs" />
    <Compile Include="Simulation\Confirmer.cs" />
    <Compile Include="Simulation\FuelPickup.cs" />
    <Compile Include="Simulation\Hazzard.cs" />
    <Compile Include="Simulation\LevelCrossing.cs" />
    <Compile Include="Simulation\Physics\Train.cs" />
    <Compile Include="Simulation\RollingStocks\LocomotiveAttributes.cs" />
    <Compile Include="Simulation\RollingStocks\MSTSDieselLocomotive.cs" />
    <Compile Include="Simulation\RollingStocks\MSTSElectricLocomotive.cs" />
    <Compile Include="Simulation\RollingStocks\MSTSLocomotive.cs" />
    <Compile Include="Simulation\RollingStocks\MSTSSteamLocomotive.cs" />
    <Compile Include="Simulation\RollingStocks\MSTSWagon.cs" />
    <Compile Include="Simulation\RollingStocks\RollingStock.cs" />
    <Compile Include="Simulation\RollingStocks\SubSystems\Brakes\BrakeSystem.cs" />
    <Compile Include="Simulation\RollingStocks\SubSystems\Brakes\MSTS\AirSinglePipe.cs" />
    <Compile Include="Simulation\RollingStocks\SubSystems\Brakes\MSTS\AirTwinPipe.cs" />
    <Compile Include="Simulation\RollingStocks\SubSystems\Brakes\MSTS\EPBrakeSystem.cs" />
    <Compile Include="Simulation\RollingStocks\SubSystems\Brakes\MSTS\MSTSBrakeSystem.cs" />
    <Compile Include="Simulation\RollingStocks\SubSystems\Brakes\MSTS\SingleTransferPipe.cs" />
    <Compile Include="Simulation\RollingStocks\SubSystems\Brakes\MSTS\VacuumSinglePipe.cs" />
    <Compile Include="Simulation\RollingStocks\SubSystems\Controllers\BrakeController.cs" />
    <Compile Include="Simulation\RollingStocks\SubSystems\Controllers\ControllerFactory.cs" />
    <Compile Include="Simulation\RollingStocks\SubSystems\Controllers\IController.cs" />
    <Compile Include="Simulation\RollingStocks\SubSystems\Controllers\MSTSBrakeController.cs" />
    <Compile Include="Simulation\RollingStocks\SubSystems\Controllers\MSTSNotchController.cs" />
    <Compile Include="Simulation\RollingStocks\SubSystems\FreightAnimations.cs" />
    <Compile Include="Simulation\RollingStocks\SubSystems\PowerSupplies\AbstractPowerSupply.cs" />
    <Compile Include="Simulation\RollingStocks\SubSystems\PowerSupplies\CircuitBreaker.cs" />
    <Compile Include="Simulation\RollingStocks\SubSystems\PowerSupplies\DieselEngine.cs" />
    <Compile Include="Simulation\RollingStocks\SubSystems\PowerSupplies\ElectricPowerSupply.cs" />
    <Compile Include="Simulation\RollingStocks\SubSystems\PowerSupplies\Pantograph.cs" />
    <Compile Include="Simulation\RollingStocks\SubSystems\PowerTransmissions\Axle.cs" />
    <Compile Include="Simulation\RollingStocks\SubSystems\PowerTransmissions\ElectricMotor.cs" />
    <Compile Include="Simulation\RollingStocks\SubSystems\PowerTransmissions\GearBox.cs" />
    <Compile Include="Simulation\RollingStocks\SubSystems\PowerTransmissions\SeriesMotor.cs" />
    <Compile Include="Simulation\RollingStocks\SubSystems\TrainControlSystem.cs" />
    <Compile Include="Simulation\RollingStocks\TrainCar.cs" />
    <Compile Include="Simulation\Signalling\Signals.cs" />
    <Compile Include="Simulation\Signalling\SIGSCRfile.cs" />
    <Compile Include="Simulation\Simulator.cs" />
    <Compile Include="Simulation\SuperElevation.cs" />
    <Compile Include="Simulation\Timetables\PoolInfo.cs" />
    <Compile Include="Simulation\Timetables\ProcessTimetable.cs" />
    <Compile Include="Simulation\Timetables\TTPool.cs" />
    <Compile Include="Simulation\Timetables\TTTrain.cs" />
    <Compile Include="Simulation\Transfertables.cs" />
    <Compile Include="Simulation\Traveller.cs" />
    <Compile Include="Simulation\Turntables.cs" />
    <Compile Include="Simulation\Weather.cs" />
  </ItemGroup>
  <ItemGroup>
    <ProjectReference Include="..\ORTS.Common\ORTS.Common.csproj">
      <Project>{da94d876-7d35-46c3-aece-aface72c686c}</Project>
      <Name>ORTS.Common</Name>
    </ProjectReference>
    <ProjectReference Include="..\ORTS.Content\ORTS.Content.csproj">
      <Project>{812685a7-2683-4102-a3ca-2a5ced2e61ee}</Project>
      <Name>ORTS.Content</Name>
    </ProjectReference>
    <ProjectReference Include="..\Orts.Formats.Msts\Orts.Formats.Msts.csproj">
      <Project>{570709fa-0c8a-4b1d-ba2d-d9455afd9b5c}</Project>
      <Name>Orts.Formats.Msts</Name>
    </ProjectReference>
    <ProjectReference Include="..\Orts.Formats.OR\Orts.Formats.OR.csproj">
      <Project>{0d8d312b-2c02-4b77-a795-566394a9db95}</Project>
      <Name>Orts.Formats.OR</Name>
    </ProjectReference>
    <ProjectReference Include="..\Orts.Parsers.Msts\Orts.Parsers.Msts.csproj">
      <Project>{8a84696c-3559-49b8-b27f-bb6932d8a1c6}</Project>
      <Name>Orts.Parsers.Msts</Name>
    </ProjectReference>
    <ProjectReference Include="..\Orts.Parsers.OR\Orts.Parsers.OR.csproj">
      <Project>{1cc3bd5c-06c5-4784-b067-f93945a7ca2c}</Project>
      <Name>Orts.Parsers.OR</Name>
    </ProjectReference>
    <ProjectReference Include="..\ORTS.Settings\ORTS.Settings.csproj">
      <Project>{67f84996-8769-4fd8-819b-464af269037b}</Project>
      <Name>ORTS.Settings</Name>
    </ProjectReference>
  </ItemGroup>
  <Import Project="$(MSBuildToolsPath)\Microsoft.CSharp.targets" />
  <!-- To modify your build process, add your task inside one of the targets below and uncomment it.
       Other similar extension points exist, see Microsoft.Common.targets.
  <Target Name="BeforeBuild">
  </Target>
  <Target Name="AfterBuild">
  </Target>
  -->
>>>>>>> efc8a86f
</Project><|MERGE_RESOLUTION|>--- conflicted
+++ resolved
@@ -1,343 +1,169 @@
-<<<<<<< HEAD
-﻿<?xml version="1.0" encoding="utf-8"?>
-<Project ToolsVersion="12.0" DefaultTargets="Build" xmlns="http://schemas.microsoft.com/developer/msbuild/2003">
-  <Import Project="$(MSBuildExtensionsPath)\$(MSBuildToolsVersion)\Microsoft.Common.props" Condition="Exists('$(MSBuildExtensionsPath)\$(MSBuildToolsVersion)\Microsoft.Common.props')" />
-  <PropertyGroup>
-    <Configuration Condition=" '$(Configuration)' == '' ">Debug</Configuration>
-    <Platform Condition=" '$(Platform)' == '' ">AnyCPU</Platform>
-    <ProjectGuid>{333C4378-D82E-4B47-B561-6BA923B8FDFD}</ProjectGuid>
-    <OutputType>Library</OutputType>
-    <AppDesignerFolder>Properties</AppDesignerFolder>
-    <RootNamespace>Orts.Simulation</RootNamespace>
-    <AssemblyName>Orts.Simulation</AssemblyName>
-    <TargetFrameworkVersion>v4.8</TargetFrameworkVersion>
-    <FileAlignment>512</FileAlignment>
-    <TargetFrameworkProfile />
-    <NuGetPackageImportStamp>
-    </NuGetPackageImportStamp>
-  </PropertyGroup>
-  <PropertyGroup Condition="'$(Configuration)|$(Platform)' == 'Debug|AnyCPU'">
-    <DebugSymbols>true</DebugSymbols>
-    <OutputPath>..\..\Program\</OutputPath>
-    <DefineConstants>TRACE;DEBUG;ACTIVITY_EDITOR</DefineConstants>
-    <DebugType>full</DebugType>
-    <PlatformTarget>AnyCPU</PlatformTarget>
-    <LangVersion>latest</LangVersion>
-    <ErrorReport>prompt</ErrorReport>
-    <CodeAnalysisRuleSet>MinimumRecommendedRules.ruleset</CodeAnalysisRuleSet>
-    <Prefer32Bit>false</Prefer32Bit>
-  </PropertyGroup>
-  <PropertyGroup Condition="'$(Configuration)|$(Platform)' == 'Release|AnyCPU'">
-    <OutputPath>..\..\Program\</OutputPath>
-    <DefineConstants>TRACE;ACTIVITY_EDITOR</DefineConstants>
-    <DocumentationFile>
-    </DocumentationFile>
-    <Optimize>true</Optimize>
-    <PlatformTarget>AnyCPU</PlatformTarget>
-    <LangVersion>latest</LangVersion>
-    <ErrorReport>prompt</ErrorReport>
-    <CodeAnalysisRuleSet>MinimumRecommendedRules.ruleset</CodeAnalysisRuleSet>
-    <Prefer32Bit>false</Prefer32Bit>
-  </PropertyGroup>
-  <ItemGroup>
-    <Reference Include="GNU.Gettext">
-      <HintPath>..\3rdPartyLibs\GNU.Gettext.dll</HintPath>
-    </Reference>
-    <Reference Include="System" />
-    <Reference Include="System.Core" />
-    <Reference Include="System.Xml.Linq" />
-    <Reference Include="System.Data.DataSetExtensions" />
-    <Reference Include="System.Data" />
-    <Reference Include="System.Xml" />
-  </ItemGroup>
-  <ItemGroup>
-    <Compile Include="Common\CommandLog.cs" />
-    <Compile Include="Common\Commands.cs" />
-    <Compile Include="Common\ErrorLogger.cs" />
-    <Compile Include="Common\Events.cs" />
-    <Compile Include="Common\Math.cs" />
-    <Compile Include="Common\ORTSPaths.cs" />
-    <Compile Include="Common\Scripting\BrakeController.cs" />
-    <Compile Include="Common\Scripting\Common.cs" />
-    <Compile Include="Common\Scripting\PowerSupply\AbstractPowerSupply.cs" />
-    <Compile Include="Common\Scripting\PowerSupply\CircuitBreaker.cs" />
-    <Compile Include="Common\Scripting\PowerSupply\ElectricPowerSupply.cs" />
-    <Compile Include="Common\Scripting\ScriptManager.cs" />
-    <Compile Include="Common\Scripting\TrainControlSystem.cs" />
-    <Compile Include="Common\SteamTable.cs" />
-    <Compile Include="Common\WorldLatLon.cs" />
-    <Compile Include="MultiPlayer\ClientComm.cs" />
-    <Compile Include="MultiPlayer\Decoder.cs" />
-    <Compile Include="MultiPlayer\Message.cs" />
-    <Compile Include="MultiPlayer\MPManager.cs" />
-    <Compile Include="MultiPlayer\OnlinePlayer.cs" />
-    <Compile Include="MultiPlayer\OnlineTrains.cs" />
-    <Compile Include="MultiPlayer\Server.cs" />
-    <Compile Include="MultiPlayer\ServerComm.cs" />
-    <Compile Include="Properties\AssemblyInfo.cs" />
-    <Compile Include="Simulation\Activity.cs" />
-    <Compile Include="Simulation\AIs\AI.cs" />
-    <Compile Include="Simulation\AIs\AIAuxAction.cs" />
-    <Compile Include="Simulation\AIs\AIPath.cs" />
-    <Compile Include="Simulation\AIs\AITrain.cs" />
-    <Compile Include="Simulation\Confirmer.cs" />
-    <Compile Include="Simulation\FuelPickup.cs" />
-    <Compile Include="Simulation\Hazzard.cs" />
-    <Compile Include="Simulation\LevelCrossing.cs" />
-    <Compile Include="Simulation\Physics\Train.cs" />
-    <Compile Include="Simulation\RollingStocks\LocomotiveAttributes.cs" />
-    <Compile Include="Simulation\RollingStocks\MSTSDieselLocomotive.cs" />
-    <Compile Include="Simulation\RollingStocks\MSTSElectricLocomotive.cs" />
-    <Compile Include="Simulation\RollingStocks\MSTSLocomotive.cs" />
-    <Compile Include="Simulation\RollingStocks\MSTSSteamLocomotive.cs" />
-    <Compile Include="Simulation\RollingStocks\MSTSWagon.cs" />
-    <Compile Include="Simulation\RollingStocks\RollingStock.cs" />
-    <Compile Include="Simulation\RollingStocks\SubSystems\Brakes\BrakeSystem.cs" />
-    <Compile Include="Simulation\RollingStocks\SubSystems\Brakes\MSTS\AirSinglePipe.cs" />
-    <Compile Include="Simulation\RollingStocks\SubSystems\Brakes\MSTS\AirTwinPipe.cs" />
-    <Compile Include="Simulation\RollingStocks\SubSystems\Brakes\MSTS\EPBrakeSystem.cs" />
-    <Compile Include="Simulation\RollingStocks\SubSystems\Brakes\MSTS\MSTSBrakeSystem.cs" />
-    <Compile Include="Simulation\RollingStocks\SubSystems\Brakes\MSTS\SingleTransferPipe.cs" />
-    <Compile Include="Simulation\RollingStocks\SubSystems\Brakes\MSTS\VacuumSinglePipe.cs" />
-    <Compile Include="Simulation\RollingStocks\SubSystems\Controllers\BrakeController.cs" />
-    <Compile Include="Simulation\RollingStocks\SubSystems\Controllers\ControllerFactory.cs" />
-    <Compile Include="Simulation\RollingStocks\SubSystems\Controllers\IController.cs" />
-    <Compile Include="Simulation\RollingStocks\SubSystems\Controllers\MSTSBrakeController.cs" />
-    <Compile Include="Simulation\RollingStocks\SubSystems\Controllers\MSTSNotchController.cs" />
-    <Compile Include="Simulation\RollingStocks\SubSystems\FreightAnimations.cs" />
-    <Compile Include="Simulation\RollingStocks\SubSystems\PowerSupplies\AbstractPowerSupply.cs" />
-    <Compile Include="Simulation\RollingStocks\SubSystems\PowerSupplies\CircuitBreaker.cs" />
-    <Compile Include="Simulation\RollingStocks\SubSystems\PowerSupplies\DieselEngine.cs" />
-    <Compile Include="Simulation\RollingStocks\SubSystems\PowerSupplies\ElectricPowerSupply.cs" />
-    <Compile Include="Simulation\RollingStocks\SubSystems\PowerSupplies\Pantograph.cs" />
-    <Compile Include="Simulation\RollingStocks\SubSystems\PowerTransmissions\Axle.cs" />
-    <Compile Include="Simulation\RollingStocks\SubSystems\PowerTransmissions\ElectricMotor.cs" />
-    <Compile Include="Simulation\RollingStocks\SubSystems\PowerTransmissions\GearBox.cs" />
-    <Compile Include="Simulation\RollingStocks\SubSystems\PowerTransmissions\SeriesMotor.cs" />
-    <Compile Include="Simulation\RollingStocks\SubSystems\TrainControlSystem.cs" />
-    <Compile Include="Simulation\RollingStocks\TrainCar.cs" />
-    <Compile Include="Simulation\Signalling\Signals.cs" />
-    <Compile Include="Simulation\Signalling\SIGSCRfile.cs" />
-    <Compile Include="Simulation\Simulator.cs" />
-    <Compile Include="Simulation\SuperElevation.cs" />
-    <Compile Include="Simulation\Timetables\PoolInfo.cs" />
-    <Compile Include="Simulation\Timetables\ProcessTimetable.cs" />
-    <Compile Include="Simulation\Timetables\TTPool.cs" />
-    <Compile Include="Simulation\Timetables\TTTrain.cs" />
-    <Compile Include="Simulation\Transfertables.cs" />
-    <Compile Include="Simulation\Traveller.cs" />
-    <Compile Include="Simulation\Turntables.cs" />
-    <Compile Include="Simulation\Weather.cs" />
-  </ItemGroup>
-  <ItemGroup>
-    <ProjectReference Include="..\ORTS.Common\ORTS.Common.csproj">
-      <Project>{da94d876-7d35-46c3-aece-aface72c686c}</Project>
-      <Name>ORTS.Common</Name>
-    </ProjectReference>
-    <ProjectReference Include="..\Orts.Formats.Msts\Orts.Formats.Msts.csproj">
-      <Project>{570709fa-0c8a-4b1d-ba2d-d9455afd9b5c}</Project>
-      <Name>Orts.Formats.Msts</Name>
-    </ProjectReference>
-    <ProjectReference Include="..\Orts.Formats.OR\Orts.Formats.OR.csproj">
-      <Project>{0d8d312b-2c02-4b77-a795-566394a9db95}</Project>
-      <Name>Orts.Formats.OR</Name>
-    </ProjectReference>
-    <ProjectReference Include="..\Orts.Parsers.Msts\Orts.Parsers.Msts.csproj">
-      <Project>{8a84696c-3559-49b8-b27f-bb6932d8a1c6}</Project>
-      <Name>Orts.Parsers.Msts</Name>
-    </ProjectReference>
-    <ProjectReference Include="..\Orts.Parsers.OR\Orts.Parsers.OR.csproj">
-      <Project>{1cc3bd5c-06c5-4784-b067-f93945a7ca2c}</Project>
-      <Name>Orts.Parsers.OR</Name>
-    </ProjectReference>
-    <ProjectReference Include="..\ORTS.Settings\ORTS.Settings.csproj">
-      <Project>{67f84996-8769-4fd8-819b-464af269037b}</Project>
-      <Name>ORTS.Settings</Name>
-    </ProjectReference>
-  </ItemGroup>
-  <ItemGroup>
-    <PackageReference Include="MonoGame.Framework.WindowsDX">
-      <Version>3.7.1.189</Version>
-    </PackageReference>
-    <PackageReference Include="Newtonsoft.Json">
-      <Version>12.0.1</Version>
-    </PackageReference>
-  </ItemGroup>
-  <Import Project="$(MSBuildToolsPath)\Microsoft.CSharp.targets" />
-  <!-- To modify your build process, add your task inside one of the targets below and uncomment it.
-       Other similar extension points exist, see Microsoft.Common.targets.
-  <Target Name="BeforeBuild">
-  </Target>
-  <Target Name="AfterBuild">
-  </Target>
-  -->
-=======
-﻿<?xml version="1.0" encoding="utf-8"?>
-<Project ToolsVersion="12.0" DefaultTargets="Build" xmlns="http://schemas.microsoft.com/developer/msbuild/2003">
-  <Import Project="$(MSBuildExtensionsPath)\$(MSBuildToolsVersion)\Microsoft.Common.props" Condition="Exists('$(MSBuildExtensionsPath)\$(MSBuildToolsVersion)\Microsoft.Common.props')" />
-  <PropertyGroup>
-    <Configuration Condition=" '$(Configuration)' == '' ">Debug</Configuration>
-    <Platform Condition=" '$(Platform)' == '' ">AnyCPU</Platform>
-    <ProjectGuid>{333C4378-D82E-4B47-B561-6BA923B8FDFD}</ProjectGuid>
-    <OutputType>Library</OutputType>
-    <AppDesignerFolder>Properties</AppDesignerFolder>
-    <RootNamespace>Orts.Simulation</RootNamespace>
-    <AssemblyName>Orts.Simulation</AssemblyName>
-    <TargetFrameworkVersion>v4.7.2</TargetFrameworkVersion>
-    <FileAlignment>512</FileAlignment>
-    <TargetFrameworkProfile />
-  </PropertyGroup>
-  <PropertyGroup Condition="'$(Configuration)|$(Platform)' == 'Debug|x86'">
-    <DebugSymbols>true</DebugSymbols>
-    <DebugType>full</DebugType>
-    <Optimize>false</Optimize>
-    <OutputPath>..\..\Program\</OutputPath>
-    <DefineConstants>TRACE;DEBUG;ACTIVITY_EDITOR</DefineConstants>
-    <ErrorReport>prompt</ErrorReport>
-    <WarningLevel>4</WarningLevel>
-    <PlatformTarget>x86</PlatformTarget>
-    <Prefer32Bit>false</Prefer32Bit>
-    <LangVersion>7.3</LangVersion>
-  </PropertyGroup>
-  <PropertyGroup Condition="'$(Configuration)|$(Platform)' == 'Release|x86'">
-    <DebugType>pdbonly</DebugType>
-    <Optimize>true</Optimize>
-    <OutputPath>..\..\Program\</OutputPath>
-    <DefineConstants>TRACE;ACTIVITY_EDITOR</DefineConstants>
-    <ErrorReport>prompt</ErrorReport>
-    <WarningLevel>4</WarningLevel>
-    <DocumentationFile>..\..\Program\Orts.Simulation.xml</DocumentationFile>
-    <PlatformTarget>x86</PlatformTarget>
-    <Prefer32Bit>false</Prefer32Bit>
-    <LangVersion>7.3</LangVersion>
-  </PropertyGroup>
-  <ItemGroup>
-    <Reference Include="GNU.Gettext">
-      <HintPath>..\3rdPartyLibs\GNU.Gettext.dll</HintPath>
-    </Reference>
-    <Reference Include="Microsoft.Xna.Framework, Version=3.1.0.0, Culture=neutral, PublicKeyToken=6d5c3888ef60e27d, processorArchitecture=x86" />
-    <Reference Include="Newtonsoft.Json, Version=4.5.0.0, Culture=neutral, PublicKeyToken=30ad4fe6b2a6aeed, processorArchitecture=MSIL">
-      <SpecificVersion>False</SpecificVersion>
-      <HintPath>..\3rdPartyLibs\Newtonsoft.Json.dll</HintPath>
-    </Reference>
-    <Reference Include="System" />
-  </ItemGroup>
-  <ItemGroup>
-    <Compile Include="Common\CommandLog.cs" />
-    <Compile Include="Common\Commands.cs" />
-    <Compile Include="Common\ErrorLogger.cs" />
-    <Compile Include="Common\Events.cs" />
-    <Compile Include="Common\Math.cs" />
-    <Compile Include="Common\ORTSPaths.cs" />
-    <Compile Include="Common\Scripting\BrakeController.cs" />
-    <Compile Include="Common\Scripting\Common.cs" />
-    <Compile Include="Common\Scripting\PowerSupply\AbstractPowerSupply.cs" />
-    <Compile Include="Common\Scripting\PowerSupply\CircuitBreaker.cs" />
-    <Compile Include="Common\Scripting\PowerSupply\ElectricPowerSupply.cs" />
-    <Compile Include="Common\Scripting\ScriptManager.cs" />
-    <Compile Include="Common\Scripting\TrainControlSystem.cs" />
-    <Compile Include="Common\SteamTable.cs" />
-    <Compile Include="Common\WorldLatLon.cs" />
-    <Compile Include="MultiPlayer\ClientComm.cs" />
-    <Compile Include="MultiPlayer\Decoder.cs" />
-    <Compile Include="MultiPlayer\Message.cs" />
-    <Compile Include="MultiPlayer\MPManager.cs" />
-    <Compile Include="MultiPlayer\OnlinePlayer.cs" />
-    <Compile Include="MultiPlayer\OnlineTrains.cs" />
-    <Compile Include="MultiPlayer\Server.cs" />
-    <Compile Include="MultiPlayer\ServerComm.cs" />
-    <Compile Include="Properties\AssemblyInfo.cs" />
-    <Compile Include="Simulation\Activity.cs" />
-    <Compile Include="Simulation\AIs\AI.cs" />
-    <Compile Include="Simulation\AIs\AIAuxAction.cs" />
-    <Compile Include="Simulation\AIs\AIPath.cs" />
-    <Compile Include="Simulation\AIs\AITrain.cs" />
-    <Compile Include="Simulation\Confirmer.cs" />
-    <Compile Include="Simulation\FuelPickup.cs" />
-    <Compile Include="Simulation\Hazzard.cs" />
-    <Compile Include="Simulation\LevelCrossing.cs" />
-    <Compile Include="Simulation\Physics\Train.cs" />
-    <Compile Include="Simulation\RollingStocks\LocomotiveAttributes.cs" />
-    <Compile Include="Simulation\RollingStocks\MSTSDieselLocomotive.cs" />
-    <Compile Include="Simulation\RollingStocks\MSTSElectricLocomotive.cs" />
-    <Compile Include="Simulation\RollingStocks\MSTSLocomotive.cs" />
-    <Compile Include="Simulation\RollingStocks\MSTSSteamLocomotive.cs" />
-    <Compile Include="Simulation\RollingStocks\MSTSWagon.cs" />
-    <Compile Include="Simulation\RollingStocks\RollingStock.cs" />
-    <Compile Include="Simulation\RollingStocks\SubSystems\Brakes\BrakeSystem.cs" />
-    <Compile Include="Simulation\RollingStocks\SubSystems\Brakes\MSTS\AirSinglePipe.cs" />
-    <Compile Include="Simulation\RollingStocks\SubSystems\Brakes\MSTS\AirTwinPipe.cs" />
-    <Compile Include="Simulation\RollingStocks\SubSystems\Brakes\MSTS\EPBrakeSystem.cs" />
-    <Compile Include="Simulation\RollingStocks\SubSystems\Brakes\MSTS\MSTSBrakeSystem.cs" />
-    <Compile Include="Simulation\RollingStocks\SubSystems\Brakes\MSTS\SingleTransferPipe.cs" />
-    <Compile Include="Simulation\RollingStocks\SubSystems\Brakes\MSTS\VacuumSinglePipe.cs" />
-    <Compile Include="Simulation\RollingStocks\SubSystems\Controllers\BrakeController.cs" />
-    <Compile Include="Simulation\RollingStocks\SubSystems\Controllers\ControllerFactory.cs" />
-    <Compile Include="Simulation\RollingStocks\SubSystems\Controllers\IController.cs" />
-    <Compile Include="Simulation\RollingStocks\SubSystems\Controllers\MSTSBrakeController.cs" />
-    <Compile Include="Simulation\RollingStocks\SubSystems\Controllers\MSTSNotchController.cs" />
-    <Compile Include="Simulation\RollingStocks\SubSystems\FreightAnimations.cs" />
-    <Compile Include="Simulation\RollingStocks\SubSystems\PowerSupplies\AbstractPowerSupply.cs" />
-    <Compile Include="Simulation\RollingStocks\SubSystems\PowerSupplies\CircuitBreaker.cs" />
-    <Compile Include="Simulation\RollingStocks\SubSystems\PowerSupplies\DieselEngine.cs" />
-    <Compile Include="Simulation\RollingStocks\SubSystems\PowerSupplies\ElectricPowerSupply.cs" />
-    <Compile Include="Simulation\RollingStocks\SubSystems\PowerSupplies\Pantograph.cs" />
-    <Compile Include="Simulation\RollingStocks\SubSystems\PowerTransmissions\Axle.cs" />
-    <Compile Include="Simulation\RollingStocks\SubSystems\PowerTransmissions\ElectricMotor.cs" />
-    <Compile Include="Simulation\RollingStocks\SubSystems\PowerTransmissions\GearBox.cs" />
-    <Compile Include="Simulation\RollingStocks\SubSystems\PowerTransmissions\SeriesMotor.cs" />
-    <Compile Include="Simulation\RollingStocks\SubSystems\TrainControlSystem.cs" />
-    <Compile Include="Simulation\RollingStocks\TrainCar.cs" />
-    <Compile Include="Simulation\Signalling\Signals.cs" />
-    <Compile Include="Simulation\Signalling\SIGSCRfile.cs" />
-    <Compile Include="Simulation\Simulator.cs" />
-    <Compile Include="Simulation\SuperElevation.cs" />
-    <Compile Include="Simulation\Timetables\PoolInfo.cs" />
-    <Compile Include="Simulation\Timetables\ProcessTimetable.cs" />
-    <Compile Include="Simulation\Timetables\TTPool.cs" />
-    <Compile Include="Simulation\Timetables\TTTrain.cs" />
-    <Compile Include="Simulation\Transfertables.cs" />
-    <Compile Include="Simulation\Traveller.cs" />
-    <Compile Include="Simulation\Turntables.cs" />
-    <Compile Include="Simulation\Weather.cs" />
-  </ItemGroup>
-  <ItemGroup>
-    <ProjectReference Include="..\ORTS.Common\ORTS.Common.csproj">
-      <Project>{da94d876-7d35-46c3-aece-aface72c686c}</Project>
-      <Name>ORTS.Common</Name>
-    </ProjectReference>
-    <ProjectReference Include="..\ORTS.Content\ORTS.Content.csproj">
-      <Project>{812685a7-2683-4102-a3ca-2a5ced2e61ee}</Project>
-      <Name>ORTS.Content</Name>
-    </ProjectReference>
-    <ProjectReference Include="..\Orts.Formats.Msts\Orts.Formats.Msts.csproj">
-      <Project>{570709fa-0c8a-4b1d-ba2d-d9455afd9b5c}</Project>
-      <Name>Orts.Formats.Msts</Name>
-    </ProjectReference>
-    <ProjectReference Include="..\Orts.Formats.OR\Orts.Formats.OR.csproj">
-      <Project>{0d8d312b-2c02-4b77-a795-566394a9db95}</Project>
-      <Name>Orts.Formats.OR</Name>
-    </ProjectReference>
-    <ProjectReference Include="..\Orts.Parsers.Msts\Orts.Parsers.Msts.csproj">
-      <Project>{8a84696c-3559-49b8-b27f-bb6932d8a1c6}</Project>
-      <Name>Orts.Parsers.Msts</Name>
-    </ProjectReference>
-    <ProjectReference Include="..\Orts.Parsers.OR\Orts.Parsers.OR.csproj">
-      <Project>{1cc3bd5c-06c5-4784-b067-f93945a7ca2c}</Project>
-      <Name>Orts.Parsers.OR</Name>
-    </ProjectReference>
-    <ProjectReference Include="..\ORTS.Settings\ORTS.Settings.csproj">
-      <Project>{67f84996-8769-4fd8-819b-464af269037b}</Project>
-      <Name>ORTS.Settings</Name>
-    </ProjectReference>
-  </ItemGroup>
-  <Import Project="$(MSBuildToolsPath)\Microsoft.CSharp.targets" />
-  <!-- To modify your build process, add your task inside one of the targets below and uncomment it.
-       Other similar extension points exist, see Microsoft.Common.targets.
-  <Target Name="BeforeBuild">
-  </Target>
-  <Target Name="AfterBuild">
-  </Target>
-  -->
->>>>>>> efc8a86f
+﻿<?xml version="1.0" encoding="utf-8"?>
+<Project ToolsVersion="12.0" DefaultTargets="Build" xmlns="http://schemas.microsoft.com/developer/msbuild/2003">
+  <Import Project="$(MSBuildExtensionsPath)\$(MSBuildToolsVersion)\Microsoft.Common.props" Condition="Exists('$(MSBuildExtensionsPath)\$(MSBuildToolsVersion)\Microsoft.Common.props')" />
+  <PropertyGroup>
+    <Configuration Condition=" '$(Configuration)' == '' ">Debug</Configuration>
+    <Platform Condition=" '$(Platform)' == '' ">AnyCPU</Platform>
+    <ProjectGuid>{333C4378-D82E-4B47-B561-6BA923B8FDFD}</ProjectGuid>
+    <OutputType>Library</OutputType>
+    <AppDesignerFolder>Properties</AppDesignerFolder>
+    <RootNamespace>Orts.Simulation</RootNamespace>
+    <AssemblyName>Orts.Simulation</AssemblyName>
+    <TargetFrameworkVersion>v4.8</TargetFrameworkVersion>
+    <FileAlignment>512</FileAlignment>
+    <TargetFrameworkProfile />
+    <NuGetPackageImportStamp>
+    </NuGetPackageImportStamp>
+  </PropertyGroup>
+  <PropertyGroup Condition="'$(Configuration)|$(Platform)' == 'Debug|AnyCPU'">
+    <DebugSymbols>true</DebugSymbols>
+    <OutputPath>..\..\Program\</OutputPath>
+    <DefineConstants>TRACE;DEBUG;ACTIVITY_EDITOR</DefineConstants>
+    <DebugType>full</DebugType>
+    <PlatformTarget>AnyCPU</PlatformTarget>
+    <LangVersion>latest</LangVersion>
+    <ErrorReport>prompt</ErrorReport>
+    <CodeAnalysisRuleSet>MinimumRecommendedRules.ruleset</CodeAnalysisRuleSet>
+    <Prefer32Bit>false</Prefer32Bit>
+  </PropertyGroup>
+  <PropertyGroup Condition="'$(Configuration)|$(Platform)' == 'Release|AnyCPU'">
+    <OutputPath>..\..\Program\</OutputPath>
+    <DefineConstants>TRACE;ACTIVITY_EDITOR</DefineConstants>
+    <DocumentationFile>
+    </DocumentationFile>
+    <Optimize>true</Optimize>
+    <PlatformTarget>AnyCPU</PlatformTarget>
+    <LangVersion>latest</LangVersion>
+    <ErrorReport>prompt</ErrorReport>
+    <CodeAnalysisRuleSet>MinimumRecommendedRules.ruleset</CodeAnalysisRuleSet>
+    <Prefer32Bit>false</Prefer32Bit>
+
+  </PropertyGroup>
+  <ItemGroup>
+    <Reference Include="GNU.Gettext">
+      <HintPath>..\3rdPartyLibs\GNU.Gettext.dll</HintPath>
+    </Reference>
+    <Reference Include="System" />
+  </ItemGroup>
+  <ItemGroup>
+    <Compile Include="Common\CommandLog.cs" />
+    <Compile Include="Common\Commands.cs" />
+    <Compile Include="Common\ErrorLogger.cs" />
+    <Compile Include="Common\Events.cs" />
+    <Compile Include="Common\Math.cs" />
+    <Compile Include="Common\ORTSPaths.cs" />
+    <Compile Include="Common\Scripting\BrakeController.cs" />
+    <Compile Include="Common\Scripting\Common.cs" />
+    <Compile Include="Common\Scripting\PowerSupply\AbstractPowerSupply.cs" />
+    <Compile Include="Common\Scripting\PowerSupply\CircuitBreaker.cs" />
+    <Compile Include="Common\Scripting\PowerSupply\ElectricPowerSupply.cs" />
+    <Compile Include="Common\Scripting\ScriptManager.cs" />
+    <Compile Include="Common\Scripting\TrainControlSystem.cs" />
+    <Compile Include="Common\SteamTable.cs" />
+    <Compile Include="Common\WorldLatLon.cs" />
+    <Compile Include="MultiPlayer\ClientComm.cs" />
+    <Compile Include="MultiPlayer\Decoder.cs" />
+    <Compile Include="MultiPlayer\Message.cs" />
+    <Compile Include="MultiPlayer\MPManager.cs" />
+    <Compile Include="MultiPlayer\OnlinePlayer.cs" />
+    <Compile Include="MultiPlayer\OnlineTrains.cs" />
+    <Compile Include="MultiPlayer\Server.cs" />
+    <Compile Include="MultiPlayer\ServerComm.cs" />
+    <Compile Include="Properties\AssemblyInfo.cs" />
+    <Compile Include="Simulation\Activity.cs" />
+    <Compile Include="Simulation\AIs\AI.cs" />
+    <Compile Include="Simulation\AIs\AIAuxAction.cs" />
+    <Compile Include="Simulation\AIs\AIPath.cs" />
+    <Compile Include="Simulation\AIs\AITrain.cs" />
+    <Compile Include="Simulation\Confirmer.cs" />
+    <Compile Include="Simulation\FuelPickup.cs" />
+    <Compile Include="Simulation\Hazzard.cs" />
+    <Compile Include="Simulation\LevelCrossing.cs" />
+    <Compile Include="Simulation\Physics\Train.cs" />
+    <Compile Include="Simulation\RollingStocks\LocomotiveAttributes.cs" />
+    <Compile Include="Simulation\RollingStocks\MSTSDieselLocomotive.cs" />
+    <Compile Include="Simulation\RollingStocks\MSTSElectricLocomotive.cs" />
+    <Compile Include="Simulation\RollingStocks\MSTSLocomotive.cs" />
+    <Compile Include="Simulation\RollingStocks\MSTSSteamLocomotive.cs" />
+    <Compile Include="Simulation\RollingStocks\MSTSWagon.cs" />
+    <Compile Include="Simulation\RollingStocks\RollingStock.cs" />
+    <Compile Include="Simulation\RollingStocks\SubSystems\Brakes\BrakeSystem.cs" />
+    <Compile Include="Simulation\RollingStocks\SubSystems\Brakes\MSTS\AirSinglePipe.cs" />
+    <Compile Include="Simulation\RollingStocks\SubSystems\Brakes\MSTS\AirTwinPipe.cs" />
+    <Compile Include="Simulation\RollingStocks\SubSystems\Brakes\MSTS\EPBrakeSystem.cs" />
+    <Compile Include="Simulation\RollingStocks\SubSystems\Brakes\MSTS\MSTSBrakeSystem.cs" />
+    <Compile Include="Simulation\RollingStocks\SubSystems\Brakes\MSTS\SingleTransferPipe.cs" />
+    <Compile Include="Simulation\RollingStocks\SubSystems\Brakes\MSTS\VacuumSinglePipe.cs" />
+    <Compile Include="Simulation\RollingStocks\SubSystems\Controllers\BrakeController.cs" />
+    <Compile Include="Simulation\RollingStocks\SubSystems\Controllers\ControllerFactory.cs" />
+    <Compile Include="Simulation\RollingStocks\SubSystems\Controllers\IController.cs" />
+    <Compile Include="Simulation\RollingStocks\SubSystems\Controllers\MSTSBrakeController.cs" />
+    <Compile Include="Simulation\RollingStocks\SubSystems\Controllers\MSTSNotchController.cs" />
+    <Compile Include="Simulation\RollingStocks\SubSystems\FreightAnimations.cs" />
+    <Compile Include="Simulation\RollingStocks\SubSystems\PowerSupplies\AbstractPowerSupply.cs" />
+    <Compile Include="Simulation\RollingStocks\SubSystems\PowerSupplies\CircuitBreaker.cs" />
+    <Compile Include="Simulation\RollingStocks\SubSystems\PowerSupplies\DieselEngine.cs" />
+    <Compile Include="Simulation\RollingStocks\SubSystems\PowerSupplies\ElectricPowerSupply.cs" />
+    <Compile Include="Simulation\RollingStocks\SubSystems\PowerSupplies\Pantograph.cs" />
+    <Compile Include="Simulation\RollingStocks\SubSystems\PowerTransmissions\Axle.cs" />
+    <Compile Include="Simulation\RollingStocks\SubSystems\PowerTransmissions\ElectricMotor.cs" />
+    <Compile Include="Simulation\RollingStocks\SubSystems\PowerTransmissions\GearBox.cs" />
+    <Compile Include="Simulation\RollingStocks\SubSystems\PowerTransmissions\SeriesMotor.cs" />
+    <Compile Include="Simulation\RollingStocks\SubSystems\TrainControlSystem.cs" />
+    <Compile Include="Simulation\RollingStocks\TrainCar.cs" />
+    <Compile Include="Simulation\Signalling\Signals.cs" />
+    <Compile Include="Simulation\Signalling\SIGSCRfile.cs" />
+    <Compile Include="Simulation\Simulator.cs" />
+    <Compile Include="Simulation\SuperElevation.cs" />
+    <Compile Include="Simulation\Timetables\PoolInfo.cs" />
+    <Compile Include="Simulation\Timetables\ProcessTimetable.cs" />
+    <Compile Include="Simulation\Timetables\TTPool.cs" />
+    <Compile Include="Simulation\Timetables\TTTrain.cs" />
+    <Compile Include="Simulation\Transfertables.cs" />
+    <Compile Include="Simulation\Traveller.cs" />
+    <Compile Include="Simulation\Turntables.cs" />
+    <Compile Include="Simulation\Weather.cs" />
+  </ItemGroup>
+  <ItemGroup>
+    <ProjectReference Include="..\ORTS.Common\ORTS.Common.csproj">
+      <Project>{da94d876-7d35-46c3-aece-aface72c686c}</Project>
+      <Name>ORTS.Common</Name>
+    </ProjectReference>
+    <ProjectReference Include="..\Orts.Formats.Msts\Orts.Formats.Msts.csproj">
+      <Project>{570709fa-0c8a-4b1d-ba2d-d9455afd9b5c}</Project>
+      <Name>Orts.Formats.Msts</Name>
+    </ProjectReference>
+    <ProjectReference Include="..\Orts.Formats.OR\Orts.Formats.OR.csproj">
+      <Project>{0d8d312b-2c02-4b77-a795-566394a9db95}</Project>
+      <Name>Orts.Formats.OR</Name>
+    </ProjectReference>
+    <ProjectReference Include="..\Orts.Parsers.Msts\Orts.Parsers.Msts.csproj">
+      <Project>{8a84696c-3559-49b8-b27f-bb6932d8a1c6}</Project>
+      <Name>Orts.Parsers.Msts</Name>
+    </ProjectReference>
+    <ProjectReference Include="..\Orts.Parsers.OR\Orts.Parsers.OR.csproj">
+      <Project>{1cc3bd5c-06c5-4784-b067-f93945a7ca2c}</Project>
+      <Name>Orts.Parsers.OR</Name>
+    </ProjectReference>
+    <ProjectReference Include="..\ORTS.Settings\ORTS.Settings.csproj">
+      <Project>{67f84996-8769-4fd8-819b-464af269037b}</Project>
+      <Name>ORTS.Settings</Name>
+    </ProjectReference>
+  </ItemGroup>
+  <ItemGroup>
+    <PackageReference Include="MonoGame.Framework.WindowsDX">
+      <Version>3.7.1.189</Version>
+    </PackageReference>
+    <PackageReference Include="Newtonsoft.Json">
+      <Version>12.0.1</Version>
+    </PackageReference>
+  </ItemGroup>
+  <Import Project="$(MSBuildToolsPath)\Microsoft.CSharp.targets" />
+  <!-- To modify your build process, add your task inside one of the targets below and uncomment it.
+       Other similar extension points exist, see Microsoft.Common.targets.
+  <Target Name="BeforeBuild">
+  </Target>
+  <Target Name="AfterBuild">
+  </Target>
+  -->
 </Project>