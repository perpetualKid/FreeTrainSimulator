<<<<<<< HEAD
// COPYRIGHT 2014 by the Open Rails project.
// 
// This file is part of Open Rails.
// 
// Open Rails is free software: you can redistribute it and/or modify
// it under the terms of the GNU General Public License as published by
// the Free Software Foundation, either version 3 of the License, or
// (at your option) any later version.
// 
// Open Rails is distributed in the hope that it will be useful,
// but WITHOUT ANY WARRANTY; without even the implied warranty of
// MERCHANTABILITY or FITNESS FOR A PARTICULAR PURPOSE.  See the
// GNU General Public License for more details.
// 
// You should have received a copy of the GNU General Public License
// along with Open Rails.  If not, see <http://www.gnu.org/licenses/>.

// This code processes the Timetable definition and converts it into playable train information
//
// #DEBUG_POOLINFO
//

using System;
using System.Collections.Generic;
using System.Diagnostics;
using System.IO;
using System.Linq;
using System.Text;
using Orts.Simulation.AIs;
using Orts.Simulation.Physics;
using Orts.Simulation.RollingStocks;
using Orts.Simulation.Signalling;
using Orts.Parsers.OR;
using ORTS.Common;

namespace Orts.Simulation.Timetables
{
    /// <summary>
    /// class Poolholder
    /// Interface class for access from Simulator
    /// </summary>
    public class Poolholder
    {
        public Dictionary<string,TimetablePool> Pools;

        /// <summary>
        /// loader for timetable mode
        /// </summary>
        public Poolholder (Simulator simulatorref, string[] arguments, CancellationToken cancellation)
        {
            PoolInfo TTPool = new PoolInfo(simulatorref);
            Pools = TTPool.ProcessPools(arguments, cancellation);
        }

        //================================================================================================//
        /// <summary>
        /// loader for activity mode (dummy)
        /// </summary>
        public Poolholder()
        {
            Pools = null;
        }

        //================================================================================================//
        /// <summary>
        /// loader for restore
        /// </summary>
        public Poolholder (BinaryReader inf, Simulator simulatorref)
        {
            int nopools = inf.ReadInt32();
            if (nopools < 0)
            {
                Pools = null;
            }
            else
            {
                Pools = new Dictionary<string, TimetablePool>();
                for (int iPool = 0; iPool < nopools; iPool++)
                {
                    string newKey = inf.ReadString();
                    TimetablePool newPool = new TimetablePool(inf, simulatorref);
                    Pools.Add(newKey, newPool);
                }
            }
        }

        //================================================================================================//
        /// <summary>
        /// Save
        /// </summary>
        /// <param name="outf"></param>
        public void Save (BinaryWriter outf)
        {
            if (Pools == null)
            {
                outf.Write(-1);
            }
            else
            {
                outf.Write(Pools.Count);
                foreach (KeyValuePair<string, TimetablePool> thisPool in Pools)
                {
                    outf.Write(thisPool.Key);
                    thisPool.Value.Save(outf);
                }
            }
        }
    }

    //================================================================================================//
    //================================================================================================//
    /// <summary>
    /// Class TimetablePool
    /// Class holding all pool details
    /// </summary>
    public class TimetablePool
    {
        public enum TrainFromPool
        {
            NotCreated,
            Delayed,
            Formed,
            ForceCreated,
            Failed,
        }

        public string PoolName = String.Empty;
        public bool ForceCreation;

        public struct PoolDetails
        {
            public Train.TCSubpathRoute StoragePath;          // path defined as storage location
            public Traveller StoragePathTraveller;            // traveller used to get path position and direction
            public string StorageName;                        // storage name
            public List<Train.TCSubpathRoute> AccessPaths;    // access paths defined for storage location
            public float StorageLength;                       // available length
            public float StorageCorrection;                   // length correction (e.g. due to switch overlap safety) - difference between length of sections in path and actual storage length

            public List<int> StoredUnits;                     // stored no. of units
            public float RemLength;                           // remaining storage length
        }

        public List<PoolDetails> StoragePool = new List<PoolDetails>();

        //================================================================================================//
        /// <summary>
        /// Constructor to read pool info from csv file
        /// </summary>
        /// <param name="filePath"></param>
        public TimetablePool(TimetableReader fileContents, ref int lineindex, Simulator simulatorref)
        {
            bool validpool = true;
            bool newName = false;
            bool firstName = false;

            ForceCreation = simulatorref.Settings.TTCreateTrainOnPoolUnderflow;

            // loop through definitions
            while (lineindex < fileContents.Strings.Count && !newName)
            {
                string[] inputLine = fileContents.Strings[lineindex];

                // switch through definitions
                switch (inputLine[0].ToLower().Trim())
                {
                    // comment : do not process
                    case "#comment":
                        lineindex++;
                        break;

                    // name : set as name
                    case "#name":
                        newName = firstName;
                        if (!firstName)
                        {
                            lineindex++;
                            firstName = true;
                            PoolName = String.Copy(inputLine[1].ToLower().Trim());
                        }
                        break;

                    // storage : read path, add to path list
                    case "#storage":
                        if (String.IsNullOrEmpty(PoolName))
                        {
                            Trace.TraceInformation("Pool : " + fileContents.FilePath + " : missing pool name \n");
                            validpool = false;
                            lineindex++;
                        }
                        else
                        {
                            bool validStorage = true;
                            PoolDetails thisPool = ExtractStorage(fileContents, simulatorref, ref lineindex, out validStorage);
                            if (validStorage)
                            {
                                StoragePool.Add(thisPool);
                            }
                            else
                            {
                                validpool = false;
                            }
                        }
                        break;

                    default:
                        Trace.TraceInformation("Pool : " + fileContents.FilePath + " : line : " + (lineindex - 1) + " : unexpected line defitinion : " + inputLine[0] + "\n");
                        lineindex++;
                        break;
                }
            }

            // reset poolname if not valid
            if (!validpool)
            {
                PoolName = String.Empty;
            }
        }

        //================================================================================================//
        /// <summary>
        /// Constructor for restore
        /// </summary>
        /// <param name="inf"></param>
        public TimetablePool(BinaryReader inf, Simulator simulatorref)
        {
            PoolName = inf.ReadString();
            ForceCreation = inf.ReadBoolean();

            int noPools = inf.ReadInt32();
            for (int iPool = 0; iPool < noPools; iPool++)
            {
                PoolDetails newPool = new PoolDetails();
                newPool.StoragePath = new Train.TCSubpathRoute(inf);
                newPool.StoragePathTraveller = new Traveller(simulatorref.TSectionDat, simulatorref.TDB.TrackDB.TrackNodes, inf);
                newPool.StorageName = inf.ReadString();

                newPool.AccessPaths = new List<Train.TCSubpathRoute>();
                int noAccessPaths = inf.ReadInt32();

                for (int iPath = 0; iPath < noAccessPaths; iPath++)
                {
                    newPool.AccessPaths.Add(new Train.TCSubpathRoute(inf));
                }

                newPool.StoredUnits = new List<int>();
                int noStoredUnits = inf.ReadInt32();

                for (int iUnits = 0; iUnits < noStoredUnits; iUnits++)
                {
                    newPool.StoredUnits.Add(inf.ReadInt32());
                }

                newPool.StorageLength = inf.ReadSingle();
                newPool.StorageCorrection = inf.ReadSingle();
                newPool.RemLength = inf.ReadSingle();
                StoragePool.Add(newPool);
            }
        }

        //================================================================================================//
        /// <summary>
        /// Method to save pool
        /// </summary>
        /// <param name="outf"></param>
        public void Save(BinaryWriter outf)
        {
            outf.Write(PoolName);
            outf.Write(ForceCreation);

            outf.Write(StoragePool.Count);

            foreach (PoolDetails thisStorage in StoragePool)
            {
                thisStorage.StoragePath.Save(outf);
                thisStorage.StoragePathTraveller.Save(outf);
                outf.Write(thisStorage.StorageName);

                outf.Write(thisStorage.AccessPaths.Count);
                foreach (Train.TCSubpathRoute thisPath in thisStorage.AccessPaths)
                {
                    thisPath.Save(outf);
                }

                outf.Write(thisStorage.StoredUnits.Count);
                foreach (int storedUnit in thisStorage.StoredUnits)
                {
                    outf.Write(storedUnit);
                }

                outf.Write(thisStorage.StorageLength);
                outf.Write(thisStorage.StorageCorrection);
                outf.Write(thisStorage.RemLength);
            }
        }

        //================================================================================================//
        /// <summary>
        /// Extract details for storage area
        /// </summary>
        /// <param name="fileContents"></param>
        /// <param name="lineindex"></param>
        /// <param name="simulatorref"></param>
        /// <param name="validStorage"></param>
        /// <returns></returns>
        public PoolDetails ExtractStorage(TimetableReader fileContents, Simulator simulatorref, ref int lineindex, out bool validStorage)
        {
            PoolDetails newPool = new PoolDetails();
            List<string> accessPathNames = new List<string>();

            string[] inputLine = fileContents.Strings[lineindex];
            string storagePathName = String.Copy(inputLine[1]);

            lineindex++;
            inputLine = fileContents.Strings[lineindex];

            bool endOfStorage = false;
            validStorage = true;

            // extract access paths
            while (lineindex < fileContents.Strings.Count && !endOfStorage)
            {
                inputLine = fileContents.Strings[lineindex];
                switch (inputLine[0].ToLower().Trim())
                {
                    // skip comment
                    case "#comment":
                        lineindex++;
                        break;

                    // exit on next name
                    case "#name":
                        endOfStorage = true;
                        break;

                    // storage : next storage area
                    case "#storage":
                        endOfStorage = true;
                        break;

                    // access paths : process
                    case "#access":
                        int nextfield = 1;

                        while (nextfield < inputLine.Length && !String.IsNullOrEmpty(inputLine[nextfield]))
                        {
                            accessPathNames.Add(String.Copy(inputLine[nextfield]));
                            nextfield++;
                        }

                        lineindex++;
                        break;

                    // settings : check setting
                    case "#settings":
                        nextfield = 1;
                        while (nextfield < inputLine.Length)
                        {
                            if (!String.IsNullOrEmpty(inputLine[nextfield]))
                            {
                                switch (inputLine[nextfield].ToLower().Trim())
                                {
                                    default:
                                        break;
                                }
                                nextfield++;
                            }
                        }
                        lineindex++;
                        break;

                    default:
                        Trace.TraceInformation("Pool : " + fileContents.FilePath + " : line : " + lineindex + " : unknown definition : " + inputLine[0] + " ; line ignored \n");
                        lineindex++;
                        break;
                }
            }

            // check if access paths defined
            if (accessPathNames.Count <= 0)
            {
                Trace.TraceInformation("Pool : " + fileContents.FilePath + " : storage : " + storagePathName + " : no access paths defined \n");
                validStorage = false;
                return (newPool);
            }

            // process storage paths
            newPool.AccessPaths = new List<Train.TCSubpathRoute>();
            newPool.StoredUnits = new List<int>();
            newPool.StorageLength = 0.0f;
            newPool.RemLength = 0.0f;

            bool pathValid = true;
            TimetableInfo TTInfo = new TimetableInfo(simulatorref);
            AIPath newPath = TTInfo.LoadPath(storagePathName, out pathValid);

            if (pathValid)
            {
                Train.TCRoutePath fullRoute = new Train.TCRoutePath(newPath, -2, 1, simulatorref.Signals, -1, simulatorref.Settings);

                newPool.StoragePath = new Train.TCSubpathRoute(fullRoute.TCRouteSubpaths[0]);
                newPool.StoragePathTraveller = new Traveller(simulatorref.TSectionDat, simulatorref.TDB.TrackDB.TrackNodes, newPath);
                newPool.StorageName = String.Copy(storagePathName);

                // if last element is end of track, remove it from path
                int lastSectionIndex = newPool.StoragePath[newPool.StoragePath.Count - 1].TCSectionIndex;
                if (simulatorref.Signals.TrackCircuitList[lastSectionIndex].CircuitType == TrackCircuitSection.TrackCircuitType.EndOfTrack)
                {
                    newPool.StoragePath.RemoveAt(newPool.StoragePath.Count - 1);
                }

                // check for multiple subpaths - not allowed for storage area
                if (fullRoute.TCRouteSubpaths.Count > 1)
                {
                    Trace.TraceInformation("Pool : " + fileContents.FilePath + " : storage area : " + storagePathName + " : storage path may not contain multiple subpaths\n");
                }
            }
            else
            {
                Trace.TraceWarning("Pool : " + fileContents.FilePath + " : error while processing storege area path : " + storagePathName + "\n");
                validStorage = false;
                return (newPool);
            }

            // process access paths
            foreach (string accessPath in accessPathNames)
            {
                pathValid = true;
                newPath = TTInfo.LoadPath(accessPath, out pathValid);

                if (pathValid)
                {
                    Train.TCRoutePath fullRoute = new Train.TCRoutePath(newPath, -2, 1, simulatorref.Signals, -1, simulatorref.Settings);
                    // if last element is end of track, remove it from path
                    Train.TCSubpathRoute usedRoute = fullRoute.TCRouteSubpaths[0];
                    int lastIndex = usedRoute.Count - 1;
                    int lastSectionIndex = usedRoute[lastIndex].TCSectionIndex;
                    if (simulatorref.Signals.TrackCircuitList[lastSectionIndex].CircuitType == TrackCircuitSection.TrackCircuitType.EndOfTrack)
                    {
                        lastIndex = usedRoute.Count - 2;
                    }
                    newPool.AccessPaths.Add(new Train.TCSubpathRoute(usedRoute, 0, lastIndex));

                    // check for multiple subpaths - not allowed for storage area
                    if (fullRoute.TCRouteSubpaths.Count > 1)
                    {
                        Trace.TraceInformation("Pool : " + fileContents.FilePath + " : storage area : " + accessPath + " : access path may not contain multiple subpaths\n");
                    }
                }
                else
                {
                    Trace.TraceWarning("Pool : " + fileContents.FilePath + " : error while processing access path : " + accessPath + "\n");
                    validStorage = false;
                }
            }

            // verify proper access route definition

            if (!validStorage)
            {
                return (newPool);
            }

            for (int iPath = 0; iPath < newPool.AccessPaths.Count; iPath++)
            {
                Train.TCSubpathRoute accessPath = newPool.AccessPaths[iPath];
                int firstAccessSection = accessPath[0].TCSectionIndex;
                int firstAccessDirection = accessPath[0].Direction;
                string accessName = accessPathNames[iPath];

                int reqElementIndex = newPool.StoragePath.GetRouteIndex(firstAccessSection, 0);

                if (reqElementIndex < 0)
                {
                    Trace.TraceInformation("Pool : " + fileContents.FilePath + " : storage area : " + newPool.StorageName +
                        " : access path : " + accessName + " does not start within storage area\n");
                    validStorage = false;
                }
                else
                {
                    // check storage path direction, reverse path if required
                    // path may be in wrong direction due to path conversion problems
                    if (firstAccessDirection != newPool.StoragePath[reqElementIndex].Direction)
                    {
                        Train.TCSubpathRoute newRoute = new Train.TCSubpathRoute();
                        for (int iElement = newPool.StoragePath.Count - 1; iElement >= 0; iElement--)
                        {
                            Train.TCRouteElement thisElement = newPool.StoragePath[iElement];
                            thisElement.Direction = thisElement.Direction == 0 ? 1 : 0;
                            newRoute.Add(thisElement);
                        }
                        newPool.StoragePath = new Train.TCSubpathRoute(newRoute);
                    }

                    // remove elements from access path which are part of storage path
                    int lastReqElement = accessPath.Count - 1;
                    int storageRouteIndex = newPool.StoragePath.GetRouteIndex(accessPath[lastReqElement].TCSectionIndex, 0);

                    while (storageRouteIndex >= 0 && lastReqElement > 0)
                    {
                        lastReqElement--;
                        storageRouteIndex = newPool.StoragePath.GetRouteIndex(accessPath[lastReqElement].TCSectionIndex, 0);
                    }

                    newPool.AccessPaths[iPath] = new Train.TCSubpathRoute(accessPath, 0, lastReqElement);
                }
            }

            // calculate storage length
            if (!validStorage)
            {
                return (newPool);
            }
            float storeLength = 0;
            foreach (Train.TCRouteElement thisElement in newPool.StoragePath)
            {
                storeLength += simulatorref.Signals.TrackCircuitList[thisElement.TCSectionIndex].Length;
            }

            // if storage ends at switch, deduct switch safety distance

            float addedLength = 0;

            foreach (Train.TCRouteElement thisElement in newPool.AccessPaths[0])
            {
                TrackCircuitSection thisSection = simulatorref.Signals.TrackCircuitList[thisElement.TCSectionIndex];
                if (thisSection.CircuitType == TrackCircuitSection.TrackCircuitType.Junction)
                {
                    addedLength -= (float)thisSection.Overlap;
                    break;
                }
                else
                {
                    // count length only if not part of storage path itself
                    if (newPool.StoragePath.GetRouteIndex(thisSection.Index, 0) < 0)
                    {
                        addedLength += thisSection.Length;
                    }
                }
            }

            // if switch overlap exceeds distance between end of storage and switch, deduct from storage length
            if (addedLength < 0)
            {
                storeLength += addedLength;
            }

            newPool.StorageLength = storeLength;
            newPool.StorageCorrection = addedLength;
            newPool.RemLength = storeLength;

            return (newPool);
        }

        //================================================================================================//
        /// <summary>
        /// SetPoolExit : adjust train dispose details and path to required pool exit
        /// </summary>
        /// <param name="train"></param>
        public Train.TCSubpathRoute SetPoolExit(TTTrain train, out int poolStorageIndex, bool checkAccessPath)
        {
            // new route
            Train.TCSubpathRoute newRoute = null;
            poolStorageIndex = -1;

            // set dispose states
            train.FormsStatic = true;
            train.Closeup = true;

            // find relevant access path
            int lastSectionIndex = train.TCRoute.TCRouteSubpaths.Last().Last().TCSectionIndex;
            int lastSectionDirection = train.TCRoute.TCRouteSubpaths.Last().Last().Direction;

            // find storage path with enough space to store train

            int reqPool = -1;
            for (int iPool = 0; iPool < StoragePool.Count && reqPool < 0; iPool++)
            {
                PoolDetails thisStorage = StoragePool[iPool];

                if (thisStorage.StoredUnits.Contains(train.Number))
                {
#if DEBUG_POOLINFO
                    var sob = new StringBuilder();
                    sob.AppendFormat("Pool {0} : error : train {1} ({2}) allready stored in pool \n", PoolName, train.Number, train.Name);
                    sob.AppendFormat("           stored units : {0}", thisStorage.StoredUnits.Count);
                    File.AppendAllText(@"C:\temp\PoolAnal.csv", sob.ToString() + "\n");
#endif
                }
                else if (thisStorage.RemLength > train.Length)
                {
                    reqPool = iPool;
                    poolStorageIndex = iPool;
                }
            }

            // no storage space found : pool overflow
            if (reqPool < 0)
            {
                Trace.TraceWarning("Pool : " + PoolName + " : overflow : cannot place train : " + train.Name + "\n");

                if (train.CheckTrain)
                {
                    File.AppendAllText(@"C:\temp\checktrain.txt", "Required Pool Exit : " + PoolName + "\n");
                    File.AppendAllText(@"C:\temp\checktrain.txt", "Pool overflow : train length : " + train.Length + "\n");
                    File.AppendAllText(@"C:\temp\checktrain.txt", "                pool lengths : \n");
                    foreach (PoolDetails thisStorage in StoragePool)
                    {
                        File.AppendAllText(@"C:\temp\checktrain.txt", "                  path : " + thisStorage.StorageName + " ; stored units : " +
                            thisStorage.StoredUnits.Count + " ; rem length : " + thisStorage.RemLength + "\n");
                    }
                }

                // train will be abandoned when reaching end of path
                train.FormsStatic = false;
                train.Closeup = false;
            }
            else
            {
                PoolDetails thisStorage = StoragePool[reqPool];

                if (checkAccessPath)
                {
                    int reqPath = -1;
                    int reqPathIndex = -1;

                    // find relevant access path
                    for (int iPath = 0; iPath < thisStorage.AccessPaths.Count && reqPath < 0; iPath++)
                    {
                        Train.TCSubpathRoute accessPath = thisStorage.AccessPaths[iPath];
                        reqPathIndex = accessPath.GetRouteIndex(lastSectionIndex, 0);

                        // path is defined outbound, so directions must be opposite
                        if (reqPathIndex >= 0 && accessPath[reqPathIndex].Direction != lastSectionDirection)
                        {
                            reqPath = iPath;
                        }
                    }

                    // none found
                    if (reqPath < 0)
                    {
                        Trace.TraceWarning("Train : " + train.Name + " : no valid path found to access pool storage " + PoolName + "\n");
                        train.FormsStatic = false;
                        train.Closeup = false;
                        poolStorageIndex = -1;
                    }
                    // path found : extend train path with access and storage paths
                    else
                    {
                        Train.TCSubpathRoute accessPath = thisStorage.AccessPaths[reqPath];
                        newRoute = new Train.TCSubpathRoute(train.TCRoute.TCRouteSubpaths.Last());

                        // add elements from access route except those allready on the path
                        // add in reverse order and reverse direction as path is defined outbound
                        for (int iElement = reqPathIndex; iElement >= 0; iElement--)
                        {
                            if (newRoute.GetRouteIndex(accessPath[iElement].TCSectionIndex, 0) < 0)
                            {
                                Train.TCRouteElement newElement = new Train.TCRouteElement(accessPath[iElement]);
                                newElement.Direction = newElement.Direction == 1 ? 0 : 1;
                                newRoute.Add(newElement);
                            }
                        }
                    // add elements from storage
                        for (int iElement = thisStorage.StoragePath.Count - 1; iElement >= 0; iElement--)
                        {
                            if (newRoute.GetRouteIndex(thisStorage.StoragePath[iElement].TCSectionIndex, 0) < 0)
                            {
                                Train.TCRouteElement newElement = new Train.TCRouteElement (thisStorage.StoragePath[iElement]);
                                newElement.Direction = newElement.Direction == 1 ? 0 : 1;
                                newRoute.Add(newElement);
                            }
                        }
                    }
                }
                // create new route from storage and access track only
                else
                {
                    newRoute = new Train.TCSubpathRoute(thisStorage.AccessPaths[0]);

                    foreach (Train.TCRouteElement thisElement in thisStorage.StoragePath)
                    {
                        if (newRoute.GetRouteIndex(thisElement.TCSectionIndex, 0) < 0)
                        {
                            Train.TCRouteElement newElement = new Train.TCRouteElement(thisElement);
                            newRoute.Add(newElement);
                        }
                    }
                }
            }

            return (newRoute);
        }

        //================================================================================================//
        /// <summary>
        /// AddUnit : add unit to pool, update remaining length
        /// </summary>
        /// <param name="train"></param>
        public void AddUnit(TTTrain train)
        {
            // check if unit allready in pool (error occurs during prerun)
            // foreach (TimetablePool thisPool in )
            // add train to pool
            PoolDetails thisPool = StoragePool[train.PoolIndex];
            thisPool.StoredUnits.Add(train.Number);

            thisPool.RemLength = CalculateStorageLength(thisPool, train);
            StoragePool[train.PoolIndex] = thisPool;

#if DEBUG_POOLINFO
            var sob = new StringBuilder();
            sob.AppendFormat("Pool {0} : train {1} ({2}) added\n", PoolName, train.Number, train.Name);
            sob.AppendFormat("           stored units : {0}\n", thisPool.StoredUnits.Count);
            File.AppendAllText(@"C:\temp\PoolAnal.csv", sob.ToString() + "\n");
#endif

#if DEBUG_TRACEINFO
            Trace.TraceInformation("Pool {0} : added unit : {1} ; stored units : {2} ( last = {3} )", PoolName, train.Name, thisPool.StoredUnits.Count, thisPool.StoredUnits.Last());
#endif

            // clear track behind engine, only keep actual occupied sections
            Train.TCSubpathRoute tempRoute = train.signalRef.BuildTempRoute(train, train.PresentPosition[1].TCSectionIndex, train.PresentPosition[1].TCOffset,
                train.PresentPosition[1].TCDirection, train.Length, true, true, false);
            train.OccupiedTrack.Clear();

            foreach(Train.TCRouteElement thisElement in tempRoute)
            {
                train.OccupiedTrack.Add(train.signalRef.TrackCircuitList[thisElement.TCSectionIndex]);
            }
            
            train.ClearActiveSectionItems();
        }

        //================================================================================================//
        /// <summary>
        /// Calculate remaining storage length
        /// </summary>
        /// <param name="reqStorage"></param>
        /// <param name="train"></param> is last train in storage (one just added, or one remaining as previous last stored unit), = null if storage is empty
        /// <returns></returns>
        public float CalculateStorageLength(PoolDetails reqStorage, TTTrain train)
        {
            // no trains in storage
            if (reqStorage.StoredUnits.Count <= 0)
            {
                return (reqStorage.StorageLength);
            }

            // calculate remaining length
            int occSectionIndex = train.PresentPosition[0].TCSectionIndex;
            int occSectionDirection = train.PresentPosition[0].TCDirection;
            int storageSectionIndex = reqStorage.StoragePath.GetRouteIndex(occSectionIndex, 0);

            // if train not stopped in pool, return remaining length = 0
            if (storageSectionIndex < 0)
            {
                return (0);
            }

            int storageSectionDirection = reqStorage.StoragePath[storageSectionIndex].Direction;
            // if directions of paths are equal, use front section, section.length - position.offset, and use front of train position

            float remLength = 0;

            // same direction : use rear of train position
            if (occSectionDirection == storageSectionDirection)
            {
                occSectionIndex = train.PresentPosition[1].TCSectionIndex;
                TrackCircuitSection occSection = train.signalRef.TrackCircuitList[occSectionIndex];
                remLength = occSection.Length - train.PresentPosition[1].TCOffset;
            }
            else
            // opposite direction : use front of train position
            {
                TrackCircuitSection occSection = train.signalRef.TrackCircuitList[occSectionIndex];
                remLength = train.PresentPosition[0].TCOffset;
            }

            for (int iSection = reqStorage.StoragePath.Count - 1; iSection >= 0 && reqStorage.StoragePath[iSection].TCSectionIndex != occSectionIndex; iSection--)
            {
                remLength += train.signalRef.TrackCircuitList[reqStorage.StoragePath[iSection].TCSectionIndex].Length;
            }

            // position was furthest down the storage area, so take off train length
            remLength -= train.Length;

            // correct for overlap etc.
            remLength += reqStorage.StorageCorrection;  // storage correction is negative!

            return (remLength);
        }

        //================================================================================================//
        /// <summary>
        /// Extract train from pool
        /// </summary>
        /// <param name="train"></param>
        /// <returns></returns>
        public TrainFromPool ExtractTrain(ref TTTrain train, int presentTime)
        {
#if DEBUG_POOLINFO
            var sob = new StringBuilder();
            sob.AppendFormat("Pool {0} : request for train {1} ({2})", PoolName, train.Number, train.Name);
            File.AppendAllText(@"C:\temp\PoolAnal.csv", sob.ToString() + "\n");
#endif
            // check if any engines available
            int selectedTrainNumber = -1;
            int selectedStorage = -1;

            for (int iStorage = 0; iStorage < StoragePool.Count; iStorage++)
            {
                PoolDetails thisStorage = StoragePool[iStorage];
                if (thisStorage.StoredUnits.Count > 0)
                {
                    selectedTrainNumber = thisStorage.StoredUnits[thisStorage.StoredUnits.Count - 1];
                    selectedStorage = iStorage;
                    break;
                }
            }

            // pool underflow : create engine from scratch
            if (selectedTrainNumber < 0)
            {
                DateTime baseDTA = new DateTime();
                DateTime moveTimeA = baseDTA.AddSeconds(train.AI.clockTime);

                if (ForceCreation)
                {
                    Trace.TraceInformation("Train request : " + train.Name + " from pool " + PoolName + 
                        " : no engines available in pool, engine is created, at " + moveTimeA.ToString("HH:mm:ss") + "\n");
#if DEBUG_POOLINFO
                    sob = new StringBuilder();
                    sob.AppendFormat("Pool {0} : train {1} ({2}) : no units available, engine force created", PoolName, train.Number, train.Name);
                    File.AppendAllText(@"C:\temp\PoolAnal.csv", sob.ToString() + "\n");
#endif
                    return (TrainFromPool.ForceCreated);
                }
                else
                {
                    Trace.TraceInformation("Train request : " + train.Name + " from pool " + PoolName + 
                        " : no engines available in pool, engine is not created , at " + moveTimeA.ToString("HH:mm:ss") + "\n");
#if DEBUG_POOLINFO
                    sob = new StringBuilder();
                    sob.AppendFormat("Pool {0} : train {1} ({2}) : no units available, enigne not created", PoolName, train.Number, train.Name);
                    File.AppendAllText(@"C:\temp\PoolAnal.csv", sob.ToString() + "\n");
#endif
                    return (TrainFromPool.NotCreated);
                }
            }

            // find required access path
            int firstSectionIndex = train.TCRoute.TCRouteSubpaths[0][0].TCSectionIndex;
            PoolDetails reqStorage = StoragePool[selectedStorage];

            int reqAccessPath = -1;
            for (int iPath = 0; iPath < reqStorage.AccessPaths.Count; iPath++)
            {
                Train.TCSubpathRoute thisPath = reqStorage.AccessPaths[iPath];
                if (thisPath.GetRouteIndex(firstSectionIndex, 0) >= 0)
                {
                    reqAccessPath = iPath;
                    break;
                }
            }

            // no valid path found
            if (reqAccessPath < 0)
            {
                Trace.TraceInformation("Train request : " + train.Name + " from pool " + PoolName + " : no valid access path found \n");
                return (TrainFromPool.Failed);
            }

            // if valid path found : build new path from storage area

            Train.TCSubpathRoute newRoute = new Train.TCSubpathRoute(train.TCRoute.TCRouteSubpaths[0]);

            int addedSections = 0;

            // add sections from access path at front
            // add in reverse order as path is defined outbound
            for (int iSection = reqStorage.AccessPaths[reqAccessPath].Count - 1; iSection >= 0; iSection--)
            {
                Train.TCRouteElement thisElement = reqStorage.AccessPaths[reqAccessPath][iSection];
                if (newRoute.GetRouteIndex(thisElement.TCSectionIndex, 0) < 0)
                {
                    Train.TCRouteElement newElement = new Train.TCRouteElement(thisElement);
                    newRoute.Insert(0, newElement);
                    addedSections++;
                }
            }

            // add sections from storage path
            // add in reverse order as path is defined outbound
            for (int iSection = reqStorage.StoragePath.Count - 1; iSection >= 0; iSection--)
            {
                Train.TCRouteElement thisElement = reqStorage.StoragePath[iSection];
                if (newRoute.GetRouteIndex(thisElement.TCSectionIndex, 0) < 0)
                {
                    Train.TCRouteElement newElement = new Train.TCRouteElement(thisElement);
                    newRoute.Insert(0, newElement);
                    addedSections++;
                }
            }

            // add number of added sections to reversal info
            if (train.TCRoute.ReversalInfo[0].Valid)
            {
                train.TCRoute.ReversalInfo[0].FirstDivergeIndex += addedSections;
                train.TCRoute.ReversalInfo[0].FirstSignalIndex += addedSections;
                train.TCRoute.ReversalInfo[0].LastDivergeIndex += addedSections;
                train.TCRoute.ReversalInfo[0].LastSignalIndex += addedSections;
            }

            // add number of sections to station stops
            if (train.StationStops != null && train.StationStops.Count > 0)
            {
                for (int iStop = 0; iStop < train.StationStops.Count; iStop++)
                {
                    Train.StationStop thisStop = train.StationStops[iStop];
                    if (thisStop.SubrouteIndex == 0)
                    {
                        thisStop.RouteIndex += addedSections;
                    }
                    else
                    {
                        break;
                    }
                }
            }

            // check all sections in route for engine heading for pool
            // if found, do not create engine as this may result in deadlock

            bool incomingEngine = false;
            foreach (Train.TCRouteElement thisElement in newRoute)
            {
                TrackCircuitSection thisSection = train.signalRef.TrackCircuitList[thisElement.TCSectionIndex];

                // check reserved
                if (thisSection.CircuitState.TrainReserved != null)
                {
                    TTTrain otherTTTrain = thisSection.CircuitState.TrainReserved.Train as TTTrain;
                    if (String.Equals(otherTTTrain.ExitPool, PoolName))
                    {
                        incomingEngine = true;
                        break;
                    }
                }

                // check claimed
                if (thisSection.CircuitState.TrainClaimed.Count > 0)
                {
                    foreach (Train.TrainRouted otherTrain in thisSection.CircuitState.TrainClaimed)
                    {
                        TTTrain otherTTTrain = otherTrain.Train as TTTrain;
                        if (String.Equals(otherTTTrain.ExitPool, PoolName))
                        {
                            incomingEngine = true;
                            break;
                        }
                    }
                }
                if (incomingEngine) break;

                // check occupied
                List<Train.TrainRouted> otherTrains = thisSection.CircuitState.TrainsOccupying();
                foreach (Train.TrainRouted otherTrain in otherTrains)
                {
                    TTTrain otherTTTrain = otherTrain.Train as TTTrain;
                    if (String.Equals(otherTTTrain.ExitPool, PoolName) && otherTTTrain.MovementState != AITrain.AI_MOVEMENT_STATE.AI_STATIC)
                    {
                        incomingEngine = true;
#if DEBUG_POOLINFO
                        sob = new StringBuilder();
                        sob.AppendFormat("Pool {0} : train {1} ({2}) waiting for incoming train {3} ({4})\n", PoolName, train.Number, train.Name, otherTTTrain.Number, otherTTTrain.Name);
                        sob.AppendFormat("           stored units : {0}", reqStorage.StoredUnits.Count);
                        File.AppendAllText(@"C:\temp\PoolAnal.csv", sob.ToString() + "\n");
#endif
                        break;
                    }
                }
                if (incomingEngine) break;
            }

            // if incoming engine is approach, do not create train
            if (incomingEngine)
            {
#if DEBUG_TRACEINFO
                Trace.TraceInformation("Pool {0} : train {1} : delayed through incoming engine\n", PoolName, train.Name);
#endif
                return (TrainFromPool.Delayed);
            }

            // valid engine found - start train from found engine

            TTTrain selectedTrain = train.GetOtherTTTrainByNumber(selectedTrainNumber);
            if (selectedTrain == null)
            {
#if DEBUG_POOLINFO
                sob = new StringBuilder();
                sob.AppendFormat("Pool {0} : cannot find train {1} for {2} ({3}) \n", PoolName, selectedTrainNumber, train.Number, train.Name);
                sob.AppendFormat("           stored units : {0}", reqStorage.StoredUnits.Count);
                File.AppendAllText(@"C:\temp\PoolAnal.csv", sob.ToString() + "\n");
#endif
                return (TrainFromPool.Delayed);
            }

            TrackCircuitSection[] occupiedSections = new TrackCircuitSection[selectedTrain.OccupiedTrack.Count];
            selectedTrain.OccupiedTrack.CopyTo(occupiedSections);

            selectedTrain.Forms = -1;
            selectedTrain.RemoveTrain();
            train.FormedOfType = TTTrain.FormCommand.TerminationFormed;
            train.TCRoute.TCRouteSubpaths[0] = new Train.TCSubpathRoute(newRoute);
            train.ValidRoute[0] = new Train.TCSubpathRoute(newRoute);

#if DEBUG_POOLINFO
            sob = new StringBuilder();
            sob.AppendFormat("Pool {0} : train {1} ({2}) extracted as {3} ({4}) \n", PoolName, selectedTrain.Number, selectedTrain.Name, train.Number, train.Name);
            sob.AppendFormat("           stored units : {0}", reqStorage.StoredUnits.Count);
            File.AppendAllText(@"C:\temp\PoolAnal.csv", sob.ToString() + "\n");
#endif

#if DEBUG_TRACEINFO
            Trace.TraceInformation("Pool : {0} : train {1} extracted as {2}", PoolName, selectedTrain.Name, train.Name);
#endif
            // set details for new train from existing train
            bool validFormed = train.StartFromAITrain(selectedTrain, presentTime, occupiedSections);

            if (validFormed)
            {
                train.InitializeSignals(true);

                // start new train
                if (train.AI.Simulator.StartReference.Contains(train.Number))
                {
                    train.AI.Simulator.StartReference.Remove(train.Number);
                }

                // existing train is player, so continue as player
                if (selectedTrain.TrainType == Train.TRAINTYPE.PLAYER)
                {
                    train.AI.TrainsToRemoveFromAI.Add(train);

                    // set proper details for new formed train
                    train.OrgAINumber = train.Number;
                    train.Number = 0;
                    train.LeadLocomotiveIndex = selectedTrain.LeadLocomotiveIndex;
                    train.AI.TrainsToAdd.Add(train);
                    train.Simulator.Trains.Add(train);

                    train.SetFormedOccupied();
                    train.TrainType = Train.TRAINTYPE.PLAYER;
                    train.ControlMode = Train.TRAIN_CONTROL.INACTIVE;
                    train.MovementState = AITrain.AI_MOVEMENT_STATE.AI_STATIC;

                    // inform viewer about player train switch
                    train.Simulator.OnPlayerTrainChanged(selectedTrain, train);
                    train.Simulator.PlayerLocomotive.Train = train;

                    train.SetupStationStopHandling();

                    // clear replay commands
                    train.Simulator.Log.CommandList.Clear();

                    // display messages
                    if (train.Simulator.Confirmer != null) // As Confirmer may not be created until after a restore.
                        train.Simulator.Confirmer.Information("Player switched to train : " + train.Name);
                }

                // new train is intended as player
                else if (train.TrainType == Train.TRAINTYPE.PLAYER || train.TrainType == Train.TRAINTYPE.INTENDED_PLAYER)
                {
                    train.TrainType = Train.TRAINTYPE.PLAYER;
                    train.ControlMode = Train.TRAIN_CONTROL.INACTIVE;
                    train.MovementState = AITrain.AI_MOVEMENT_STATE.AI_STATIC;

                    train.AI.TrainsToAdd.Add(train);

                    // set player locomotive
                    // first test first and last cars - if either is drivable, use it as player locomotive
                    int lastIndex = train.Cars.Count - 1;

                    if (train.Cars[0].IsDriveable)
                    {
                        train.AI.Simulator.PlayerLocomotive = train.LeadLocomotive = train.Cars[0];
                    }
                    else if (train.Cars[lastIndex].IsDriveable)
                    {
                        train.AI.Simulator.PlayerLocomotive = train.LeadLocomotive = train.Cars[lastIndex];
                    }
                    else
                    {
                        foreach (TrainCar car in train.Cars)
                        {
                            if (car.IsDriveable)  // first loco is the one the player drives
                            {
                                train.AI.Simulator.PlayerLocomotive = train.LeadLocomotive = car;
                                break;
                            }
                        }
                    }

                    train.InitializeBrakes();

                    if (train.AI.Simulator.PlayerLocomotive == null)
                    {
                        throw new InvalidDataException("Can't find player locomotive in " + train.Name);
                    }
                    else
                    {
                        foreach (TrainCar car in train.Cars)
                        {
                            if (car.WagonType == TrainCar.WagonTypes.Engine)
                            {
                                MSTSLocomotive loco = car as MSTSLocomotive;
                                loco.AntiSlip = train.leadLocoAntiSlip;
                            }
                        }
                    }
                }

                // normal AI train
                else
                {
                    // set delay
                    float randDelay = (float)Simulator.Random.Next((train.DelayedStartSettings.newStart.randomPartS * 10));
                    train.RestdelayS = train.DelayedStartSettings.newStart.fixedPartS + (randDelay / 10f);
                    train.DelayedStart = true;
                    train.DelayedStartState = TTTrain.AI_START_MOVEMENT.NEW;

                    train.TrainType = Train.TRAINTYPE.AI;
                    train.AI.TrainsToAdd.Add(train);
                }

                train.MovementState = AITrain.AI_MOVEMENT_STATE.AI_STATIC;
                train.SetFormedOccupied();

                // update any outstanding required actions adding the added length
                train.ResetActions(true);

                // set forced consist name if required
                if (!String.IsNullOrEmpty(train.ForcedConsistName))
                {
                    foreach (var car in train.Cars)
                    {
                        car.OrgConsist = String.Copy(train.ForcedConsistName);
                    }
                }
            }
            else
            {
#if DEBUG_TRACEINFO
                Trace.TraceWarning("Failed to extract required train " + train.Name + " from pool " + PoolName + "\n");
#endif
                return (TrainFromPool.Failed);
            }

            // update pool data
            reqStorage.StoredUnits.Remove(selectedTrainNumber);

#if DEBUG_TRACEINFO
            Trace.TraceInformation("Pool {0} : remaining units : {1}", PoolName, reqStorage.StoredUnits.Count);
            if (reqStorage.StoredUnits.Count > 0)
            {
                Trace.TraceInformation("Pool {0} : last stored unit : {1}", PoolName, reqStorage.StoredUnits.Last());
            }
#endif

            // get last train in storage
            TTTrain storedTrain = null;

            if (reqStorage.StoredUnits.Count > 0)
            {
                int trainNumber = reqStorage.StoredUnits.Last();
                storedTrain = train.GetOtherTTTrainByNumber(trainNumber);

                if (storedTrain != null)
                {
                    reqStorage.RemLength = CalculateStorageLength(reqStorage, storedTrain);
                }
                else
                {
                    Trace.TraceWarning("Error in pool {0} : stored units : {1} : train no. {2} not found\n", PoolName, reqStorage.StoredUnits.Count, trainNumber);
                    reqStorage.StoredUnits.RemoveAt(reqStorage.StoredUnits.Count - 1);

                    trainNumber = reqStorage.StoredUnits.Last();
                    storedTrain = train.GetOtherTTTrainByNumber(trainNumber);

                    if (storedTrain != null)
                    {
                        reqStorage.RemLength = CalculateStorageLength(reqStorage, storedTrain);
                    }
                }
            }
            else
            {
                reqStorage.RemLength = reqStorage.StorageLength;
            }

            StoragePool[selectedStorage] = reqStorage;
            return (TrainFromPool.Formed);
        }
    }
}
=======
// COPYRIGHT 2014 by the Open Rails project.
// 
// This file is part of Open Rails.
// 
// Open Rails is free software: you can redistribute it and/or modify
// it under the terms of the GNU General Public License as published by
// the Free Software Foundation, either version 3 of the License, or
// (at your option) any later version.
// 
// Open Rails is distributed in the hope that it will be useful,
// but WITHOUT ANY WARRANTY; without even the implied warranty of
// MERCHANTABILITY or FITNESS FOR A PARTICULAR PURPOSE.  See the
// GNU General Public License for more details.
// 
// You should have received a copy of the GNU General Public License
// along with Open Rails.  If not, see <http://www.gnu.org/licenses/>.

// This code processes the Timetable definition and converts it into playable train information
//
// #DEBUG_POOLINFO
//

using System;
using System.Collections.Generic;
using System.Diagnostics;
using System.IO;
using System.Linq;
using System.Text;
using Orts.Simulation.AIs;
using Orts.Simulation.Physics;
using Orts.Simulation.RollingStocks;
using Orts.Simulation.Signalling;
using Orts.Parsers.OR;
using ORTS.Common;

namespace Orts.Simulation.Timetables
{
    /// <summary>
    /// class Poolholder
    /// Interface class for access from Simulator
    /// </summary>
    public class Poolholder
    {
        public Dictionary<string,TimetablePool> Pools;

        /// <summary>
        /// loader for timetable mode
        /// </summary>
        public Poolholder (Simulator simulatorref, string[] arguments, CancellationToken cancellation)
        {
            PoolInfo TTPool = new PoolInfo(simulatorref);
            Pools = TTPool.ProcessPools(arguments, cancellation);
        }

        //================================================================================================//
        /// <summary>
        /// loader for activity mode (dummy)
        /// </summary>
        public Poolholder()
        {
            Pools = null;
        }

        //================================================================================================//
        /// <summary>
        /// loader for restore
        /// </summary>
        public Poolholder (BinaryReader inf, Simulator simulatorref)
        {
            int nopools = inf.ReadInt32();
            if (nopools < 0)
            {
                Pools = null;
            }
            else
            {
                Pools = new Dictionary<string, TimetablePool>();
                for (int iPool = 0; iPool < nopools; iPool++)
                {
                    string newKey = inf.ReadString();
                    TimetablePool newPool = new TimetablePool(inf, simulatorref);
                    Pools.Add(newKey, newPool);
                }
            }
        }

        //================================================================================================//
        /// <summary>
        /// Save
        /// </summary>
        /// <param name="outf"></param>
        public void Save (BinaryWriter outf)
        {
            if (Pools == null)
            {
                outf.Write(-1);
            }
            else
            {
                outf.Write(Pools.Count);
                foreach (KeyValuePair<string, TimetablePool> thisPool in Pools)
                {
                    outf.Write(thisPool.Key);
                    thisPool.Value.Save(outf);
                }
            }
        }
    }

    //================================================================================================//
    //================================================================================================//
    /// <summary>
    /// Class TimetablePool
    /// Class holding all pool details
    /// </summary>
    public class TimetablePool
    {
        public enum TrainFromPool
        {
            NotCreated,
            Delayed,
            Formed,
            ForceCreated,
            Failed,
        }

        public string PoolName = String.Empty;
        public bool ForceCreation;

        public struct PoolDetails
        {
            public Train.TCSubpathRoute StoragePath;          // path defined as storage location
            public Traveller StoragePathTraveller;            // traveller used to get path position and direction
            public string StorageName;                        // storage name
            public List<Train.TCSubpathRoute> AccessPaths;    // access paths defined for storage location
            public float StorageLength;                       // available length
            public float StorageCorrection;                   // length correction (e.g. due to switch overlap safety) - difference between length of sections in path and actual storage length

            public List<int> StoredUnits;                     // stored no. of units
            public float RemLength;                           // remaining storage length
        }

        public List<PoolDetails> StoragePool = new List<PoolDetails>();

        //================================================================================================//
        /// <summary>
        /// Constructor to read pool info from csv file
        /// </summary>
        /// <param name="filePath"></param>
        public TimetablePool(TimetableReader fileContents, ref int lineindex, Simulator simulatorref)
        {
            bool validpool = true;
            bool newName = false;
            bool firstName = false;

            ForceCreation = simulatorref.Settings.TTCreateTrainOnPoolUnderflow;

            // loop through definitions
            while (lineindex < fileContents.Strings.Count && !newName)
            {
                string[] inputLine = fileContents.Strings[lineindex];

                // switch through definitions
                switch (inputLine[0].ToLower().Trim())
                {
                    // comment : do not process
                    case "#comment":
                        lineindex++;
                        break;

                    // name : set as name
                    case "#name":
                        newName = firstName;
                        if (!firstName)
                        {
                            lineindex++;
                            firstName = true;
                            PoolName = String.Copy(inputLine[1].ToLower().Trim());
                        }
                        break;

                    // storage : read path, add to path list
                    case "#storage":
                        if (String.IsNullOrEmpty(PoolName))
                        {
                            Trace.TraceInformation("Pool : " + fileContents.FilePath + " : missing pool name \n");
                            validpool = false;
                            lineindex++;
                        }
                        else
                        {
                            bool validStorage = true;
                            PoolDetails thisPool = ExtractStorage(fileContents, simulatorref, ref lineindex, out validStorage);
                            if (validStorage)
                            {
                                StoragePool.Add(thisPool);
                            }
                            else
                            {
                                validpool = false;
                            }
                        }
                        break;

                    default:
                        Trace.TraceInformation("Pool : " + fileContents.FilePath + " : line : " + (lineindex - 1) + " : unexpected line defitinion : " + inputLine[0] + "\n");
                        lineindex++;
                        break;
                }
            }

            // reset poolname if not valid
            if (!validpool)
            {
                PoolName = String.Empty;
            }
        }

        //================================================================================================//
        /// <summary>
        /// Constructor for restore
        /// </summary>
        /// <param name="inf"></param>
        public TimetablePool(BinaryReader inf, Simulator simulatorref)
        {
            PoolName = inf.ReadString();
            ForceCreation = inf.ReadBoolean();

            int noPools = inf.ReadInt32();
            for (int iPool = 0; iPool < noPools; iPool++)
            {
                PoolDetails newPool = new PoolDetails();
                newPool.StoragePath = new Train.TCSubpathRoute(inf);
                newPool.StoragePathTraveller = new Traveller(simulatorref.TSectionDat, simulatorref.TDB.TrackDB.TrackNodes, inf);
                newPool.StorageName = inf.ReadString();

                newPool.AccessPaths = new List<Train.TCSubpathRoute>();
                int noAccessPaths = inf.ReadInt32();

                for (int iPath = 0; iPath < noAccessPaths; iPath++)
                {
                    newPool.AccessPaths.Add(new Train.TCSubpathRoute(inf));
                }

                newPool.StoredUnits = new List<int>();
                int noStoredUnits = inf.ReadInt32();

                for (int iUnits = 0; iUnits < noStoredUnits; iUnits++)
                {
                    newPool.StoredUnits.Add(inf.ReadInt32());
                }

                newPool.StorageLength = inf.ReadSingle();
                newPool.StorageCorrection = inf.ReadSingle();
                newPool.RemLength = inf.ReadSingle();
                StoragePool.Add(newPool);
            }
        }

        //================================================================================================//
        /// <summary>
        /// Method to save pool
        /// </summary>
        /// <param name="outf"></param>
        public void Save(BinaryWriter outf)
        {
            outf.Write(PoolName);
            outf.Write(ForceCreation);

            outf.Write(StoragePool.Count);

            foreach (PoolDetails thisStorage in StoragePool)
            {
                thisStorage.StoragePath.Save(outf);
                thisStorage.StoragePathTraveller.Save(outf);
                outf.Write(thisStorage.StorageName);

                outf.Write(thisStorage.AccessPaths.Count);
                foreach (Train.TCSubpathRoute thisPath in thisStorage.AccessPaths)
                {
                    thisPath.Save(outf);
                }

                outf.Write(thisStorage.StoredUnits.Count);
                foreach (int storedUnit in thisStorage.StoredUnits)
                {
                    outf.Write(storedUnit);
                }

                outf.Write(thisStorage.StorageLength);
                outf.Write(thisStorage.StorageCorrection);
                outf.Write(thisStorage.RemLength);
            }
        }

        //================================================================================================//
        /// <summary>
        /// Extract details for storage area
        /// </summary>
        /// <param name="fileContents"></param>
        /// <param name="lineindex"></param>
        /// <param name="simulatorref"></param>
        /// <param name="validStorage"></param>
        /// <returns></returns>
        public PoolDetails ExtractStorage(TimetableReader fileContents, Simulator simulatorref, ref int lineindex, out bool validStorage)
        {
            PoolDetails newPool = new PoolDetails();
            List<string> accessPathNames = new List<string>();

            string[] inputLine = fileContents.Strings[lineindex];
            string storagePathName = String.Copy(inputLine[1]);

            lineindex++;
            inputLine = fileContents.Strings[lineindex];

            bool endOfStorage = false;
            validStorage = true;

            // extract access paths
            while (lineindex < fileContents.Strings.Count && !endOfStorage)
            {
                inputLine = fileContents.Strings[lineindex];
                switch (inputLine[0].ToLower().Trim())
                {
                    // skip comment
                    case "#comment":
                        lineindex++;
                        break;

                    // exit on next name
                    case "#name":
                        endOfStorage = true;
                        break;

                    // storage : next storage area
                    case "#storage":
                        endOfStorage = true;
                        break;

                    // access paths : process
                    case "#access":
                        int nextfield = 1;

                        while (nextfield < inputLine.Length && !String.IsNullOrEmpty(inputLine[nextfield]))
                        {
                            accessPathNames.Add(String.Copy(inputLine[nextfield]));
                            nextfield++;
                        }

                        lineindex++;
                        break;

                    // settings : check setting
                    case "#settings":
                        nextfield = 1;
                        while (nextfield < inputLine.Length)
                        {
                            if (!String.IsNullOrEmpty(inputLine[nextfield]))
                            {
                                switch (inputLine[nextfield].ToLower().Trim())
                                {
                                    default:
                                        break;
                                }
                                nextfield++;
                            }
                        }
                        lineindex++;
                        break;

                    default:
                        Trace.TraceInformation("Pool : " + fileContents.FilePath + " : line : " + lineindex + " : unknown definition : " + inputLine[0] + " ; line ignored \n");
                        lineindex++;
                        break;
                }
            }

            // check if access paths defined
            if (accessPathNames.Count <= 0)
            {
                Trace.TraceInformation("Pool : " + fileContents.FilePath + " : storage : " + storagePathName + " : no access paths defined \n");
                validStorage = false;
                return (newPool);
            }

            // process storage paths
            newPool.AccessPaths = new List<Train.TCSubpathRoute>();
            newPool.StoredUnits = new List<int>();
            newPool.StorageLength = 0.0f;
            newPool.RemLength = 0.0f;

            bool pathValid = true;
            TimetableInfo TTInfo = new TimetableInfo(simulatorref);
            AIPath newPath = TTInfo.LoadPath(storagePathName, out pathValid);

            if (pathValid)
            {
                Train.TCRoutePath fullRoute = new Train.TCRoutePath(newPath, -2, 1, simulatorref.Signals, -1, simulatorref.Settings);

                newPool.StoragePath = new Train.TCSubpathRoute(fullRoute.TCRouteSubpaths[0]);
                newPool.StoragePathTraveller = new Traveller(simulatorref.TSectionDat, simulatorref.TDB.TrackDB.TrackNodes, newPath);
                newPool.StorageName = String.Copy(storagePathName);

                // if last element is end of track, remove it from path
                int lastSectionIndex = newPool.StoragePath[newPool.StoragePath.Count - 1].TCSectionIndex;
                if (simulatorref.Signals.TrackCircuitList[lastSectionIndex].CircuitType == TrackCircuitSection.TrackCircuitType.EndOfTrack)
                {
                    newPool.StoragePath.RemoveAt(newPool.StoragePath.Count - 1);
                }

                // check for multiple subpaths - not allowed for storage area
                if (fullRoute.TCRouteSubpaths.Count > 1)
                {
                    Trace.TraceInformation("Pool : " + fileContents.FilePath + " : storage area : " + storagePathName + " : storage path may not contain multiple subpaths\n");
                }
            }
            else
            {
                Trace.TraceWarning("Pool : " + fileContents.FilePath + " : error while processing storege area path : " + storagePathName + "\n");
                validStorage = false;
                return (newPool);
            }

            // process access paths
            foreach (string accessPath in accessPathNames)
            {
                pathValid = true;
                newPath = TTInfo.LoadPath(accessPath, out pathValid);

                if (pathValid)
                {
                    Train.TCRoutePath fullRoute = new Train.TCRoutePath(newPath, -2, 1, simulatorref.Signals, -1, simulatorref.Settings);
                    // if last element is end of track, remove it from path
                    Train.TCSubpathRoute usedRoute = fullRoute.TCRouteSubpaths[0];
                    int lastIndex = usedRoute.Count - 1;
                    int lastSectionIndex = usedRoute[lastIndex].TCSectionIndex;
                    if (simulatorref.Signals.TrackCircuitList[lastSectionIndex].CircuitType == TrackCircuitSection.TrackCircuitType.EndOfTrack)
                    {
                        lastIndex = usedRoute.Count - 2;
                    }
                    newPool.AccessPaths.Add(new Train.TCSubpathRoute(usedRoute, 0, lastIndex));

                    // check for multiple subpaths - not allowed for storage area
                    if (fullRoute.TCRouteSubpaths.Count > 1)
                    {
                        Trace.TraceInformation("Pool : " + fileContents.FilePath + " : storage area : " + accessPath + " : access path may not contain multiple subpaths\n");
                    }
                }
                else
                {
                    Trace.TraceWarning("Pool : " + fileContents.FilePath + " : error while processing access path : " + accessPath + "\n");
                    validStorage = false;
                }
            }

            // verify proper access route definition

            if (!validStorage)
            {
                return (newPool);
            }

            for (int iPath = 0; iPath < newPool.AccessPaths.Count; iPath++)
            {
                Train.TCSubpathRoute accessPath = newPool.AccessPaths[iPath];
                int firstAccessSection = accessPath[0].TCSectionIndex;
                int firstAccessDirection = accessPath[0].Direction;
                string accessName = accessPathNames[iPath];

                int reqElementIndex = newPool.StoragePath.GetRouteIndex(firstAccessSection, 0);

                if (reqElementIndex < 0)
                {
                    Trace.TraceInformation("Pool : " + fileContents.FilePath + " : storage area : " + newPool.StorageName +
                        " : access path : " + accessName + " does not start within storage area\n");
                    validStorage = false;
                }
                else
                {
                    // check storage path direction, reverse path if required
                    // path may be in wrong direction due to path conversion problems
                    if (firstAccessDirection != newPool.StoragePath[reqElementIndex].Direction)
                    {
                        Train.TCSubpathRoute newRoute = new Train.TCSubpathRoute();
                        for (int iElement = newPool.StoragePath.Count - 1; iElement >= 0; iElement--)
                        {
                            Train.TCRouteElement thisElement = newPool.StoragePath[iElement];
                            thisElement.Direction = thisElement.Direction == 0 ? 1 : 0;
                            newRoute.Add(thisElement);
                        }
                        newPool.StoragePath = new Train.TCSubpathRoute(newRoute);
                    }

                    // remove elements from access path which are part of storage path
                    int lastReqElement = accessPath.Count - 1;
                    int storageRouteIndex = newPool.StoragePath.GetRouteIndex(accessPath[lastReqElement].TCSectionIndex, 0);

                    while (storageRouteIndex >= 0 && lastReqElement > 0)
                    {
                        lastReqElement--;
                        storageRouteIndex = newPool.StoragePath.GetRouteIndex(accessPath[lastReqElement].TCSectionIndex, 0);
                    }

                    newPool.AccessPaths[iPath] = new Train.TCSubpathRoute(accessPath, 0, lastReqElement);
                }
            }

            // calculate storage length
            if (!validStorage)
            {
                return (newPool);
            }
            float storeLength = 0;
            foreach (Train.TCRouteElement thisElement in newPool.StoragePath)
            {
                storeLength += simulatorref.Signals.TrackCircuitList[thisElement.TCSectionIndex].Length;
            }

            // if storage ends at switch, deduct switch safety distance

            float addedLength = 0;

            foreach (Train.TCRouteElement thisElement in newPool.AccessPaths[0])
            {
                TrackCircuitSection thisSection = simulatorref.Signals.TrackCircuitList[thisElement.TCSectionIndex];
                if (thisSection.CircuitType == TrackCircuitSection.TrackCircuitType.Junction)
                {
                    addedLength -= (float)thisSection.Overlap;
                    break;
                }
                else
                {
                    // count length only if not part of storage path itself
                    if (newPool.StoragePath.GetRouteIndex(thisSection.Index, 0) < 0)
                    {
                        addedLength += thisSection.Length;
                    }
                }
            }

            // if switch overlap exceeds distance between end of storage and switch, deduct from storage length
            if (addedLength < 0)
            {
                storeLength += addedLength;
            }

            newPool.StorageLength = storeLength;
            newPool.StorageCorrection = addedLength;
            newPool.RemLength = storeLength;

            return (newPool);
        }

        //================================================================================================//
        /// <summary>
        /// TestPoolExit : test if end of route is access to required pool
        /// </summary>
        /// <param name="train"></param>
        public bool TestPoolExit(TTTrain train)
        {

            bool validPool = false;

            // set dispose states
            train.FormsStatic = true;
            train.Closeup = true;

            // find relevant access path
            int lastSectionIndex = train.TCRoute.TCRouteSubpaths.Last().Last().TCSectionIndex;
            int lastSectionDirection = train.TCRoute.TCRouteSubpaths.Last().Last().Direction;

            // use first storage path to get pool access path

            PoolDetails thisStorage = StoragePool[0];
            int reqPath = -1;
            int reqPathIndex = -1;

            // find relevant access path
            for (int iPath = 0; iPath < thisStorage.AccessPaths.Count && reqPath < 0; iPath++)
            {
                Train.TCSubpathRoute accessPath = thisStorage.AccessPaths[iPath];
                reqPathIndex = accessPath.GetRouteIndex(lastSectionIndex, 0);

                // path is defined outbound, so directions must be opposite
                if (reqPathIndex >= 0 && accessPath[reqPathIndex].Direction != lastSectionDirection)
                {
                    reqPath = iPath;
                }
            }

            // none found
            if (reqPath < 0)
            {
                Trace.TraceWarning("Train : " + train.Name + " : no valid path found to access pool storage " + PoolName + "\n");
                train.FormsStatic = false;
                train.Closeup = false;
            }
            // path found : extend train path with access and storage paths
            else
            {
                train.PoolAccessSection = lastSectionIndex;
                validPool = true;
            }

            return (validPool);
        }

        //================================================================================================//
        /// <summary>
        /// SetPoolExit : adjust train dispose details and path to required pool exit
        /// </summary>
        /// <param name="train"></param>
        public Train.TCSubpathRoute SetPoolExit(TTTrain train, out int poolStorageIndex, bool checkAccessPath)
        {
            // new route
            Train.TCSubpathRoute newRoute = null;
            poolStorageIndex = -1;

            // set dispose states
            train.FormsStatic = true;
            train.Closeup = true;

            // find relevant access path
            int lastSectionIndex = train.TCRoute.TCRouteSubpaths.Last().Last().TCSectionIndex;
            int lastSectionDirection = train.TCRoute.TCRouteSubpaths.Last().Last().Direction;

            // find storage path with enough space to store train

            int reqPool = -1;
            for (int iPool = 0; iPool < StoragePool.Count && reqPool < 0; iPool++)
            {
                PoolDetails thisStorage = StoragePool[iPool];

                if (thisStorage.StoredUnits.Contains(train.Number))
                {
#if DEBUG_POOLINFO
                    var sob = new StringBuilder();
                    sob.AppendFormat("Pool {0} : error : train {1} ({2}) allready stored in pool \n", PoolName, train.Number, train.Name);
                    sob.AppendFormat("           stored units : {0}", thisStorage.StoredUnits.Count);
                    File.AppendAllText(@"C:\temp\PoolAnal.csv", sob.ToString() + "\n");
#endif
                }
                else if (thisStorage.RemLength > train.Length)
                {
                    reqPool = iPool;
                    poolStorageIndex = iPool;
                }
            }

            // no storage space found : pool overflow
            if (reqPool < 0)
            {
                Trace.TraceWarning("Pool : " + PoolName + " : overflow : cannot place train : " + train.Name + "\n");

                if (train.CheckTrain)
                {
                    File.AppendAllText(@"C:\temp\checktrain.txt", "Required Pool Exit : " + PoolName + "\n");
                    File.AppendAllText(@"C:\temp\checktrain.txt", "Pool overflow : train length : " + train.Length + "\n");
                    File.AppendAllText(@"C:\temp\checktrain.txt", "                pool lengths : \n");
                    foreach (PoolDetails thisStorage in StoragePool)
                    {
                        File.AppendAllText(@"C:\temp\checktrain.txt", "                  path : " + thisStorage.StorageName + " ; stored units : " +
                            thisStorage.StoredUnits.Count + " ; rem length : " + thisStorage.RemLength + "\n");
                    }
                }

                // train will be abandoned when reaching end of path
                train.FormsStatic = false;
                train.Closeup = false;
            }
            else
            {
                PoolDetails thisStorage = StoragePool[reqPool];

                if (checkAccessPath)
                {
                    int reqPath = -1;
                    int reqPathIndex = -1;

                    // find relevant access path
                    for (int iPath = 0; iPath < thisStorage.AccessPaths.Count && reqPath < 0; iPath++)
                    {
                        Train.TCSubpathRoute accessPath = thisStorage.AccessPaths[iPath];
                        reqPathIndex = accessPath.GetRouteIndex(lastSectionIndex, 0);

                        // path is defined outbound, so directions must be opposite
                        if (reqPathIndex >= 0 && accessPath[reqPathIndex].Direction != lastSectionDirection)
                        {
                            reqPath = iPath;
                        }
                    }

                    // none found
                    if (reqPath < 0)
                    {
                        Trace.TraceWarning("Train : " + train.Name + " : no valid path found to access pool storage " + PoolName + "\n");
                        train.FormsStatic = false;
                        train.Closeup = false;
                        poolStorageIndex = -1;
                    }
                    // path found : extend train path with access and storage paths
                    else
                    {
                        Train.TCSubpathRoute accessPath = thisStorage.AccessPaths[reqPath];
                        newRoute = new Train.TCSubpathRoute(train.TCRoute.TCRouteSubpaths.Last());

                        // add elements from access route except those allready on the path
                        // add in reverse order and reverse direction as path is defined outbound
                        for (int iElement = reqPathIndex; iElement >= 0; iElement--)
                        {
                            if (newRoute.GetRouteIndex(accessPath[iElement].TCSectionIndex, 0) < 0)
                            {
                                Train.TCRouteElement newElement = new Train.TCRouteElement(accessPath[iElement]);
                                newElement.Direction = newElement.Direction == 1 ? 0 : 1;
                                newRoute.Add(newElement);
                            }
                        }
                    // add elements from storage
                        for (int iElement = thisStorage.StoragePath.Count - 1; iElement >= 0; iElement--)
                        {
                            if (newRoute.GetRouteIndex(thisStorage.StoragePath[iElement].TCSectionIndex, 0) < 0)
                            {
                                Train.TCRouteElement newElement = new Train.TCRouteElement (thisStorage.StoragePath[iElement]);
                                newElement.Direction = newElement.Direction == 1 ? 0 : 1;
                                newRoute.Add(newElement);
                            }
                        }
                    }
                }
                // create new route from storage and access track only
                else
                {
                    newRoute = new Train.TCSubpathRoute(thisStorage.AccessPaths[0]);

                    foreach (Train.TCRouteElement thisElement in thisStorage.StoragePath)
                    {
                        if (newRoute.GetRouteIndex(thisElement.TCSectionIndex, 0) < 0)
                        {
                            Train.TCRouteElement newElement = new Train.TCRouteElement(thisElement);
                            newRoute.Add(newElement);
                        }
                    }
                }
            }

            return (newRoute);
        }

        //================================================================================================//
        /// <summary>
        /// AddUnit : add unit to pool, update remaining length
        /// </summary>
        /// <param name="train"></param>
        public void AddUnit(TTTrain train)
        {
            // check if unit allready in pool (error occurs during prerun)
            // foreach (TimetablePool thisPool in )
            // add train to pool
            PoolDetails thisPool = StoragePool[train.PoolIndex];
            thisPool.StoredUnits.Add(train.Number);

            thisPool.RemLength = CalculateStorageLength(thisPool, train);
            StoragePool[train.PoolIndex] = thisPool;

#if DEBUG_POOLINFO
            var sob = new StringBuilder();
            sob.AppendFormat("Pool {0} : train {1} ({2}) added\n", PoolName, train.Number, train.Name);
            sob.AppendFormat("           stored units : {0}\n", thisPool.StoredUnits.Count);
            File.AppendAllText(@"C:\temp\PoolAnal.csv", sob.ToString() + "\n");
#endif

#if DEBUG_TRACEINFO
            Trace.TraceInformation("Pool {0} : added unit : {1} ; stored units : {2} ( last = {3} )", PoolName, train.Name, thisPool.StoredUnits.Count, thisPool.StoredUnits.Last());
#endif

            // clear track behind engine, only keep actual occupied sections
            Train.TCSubpathRoute tempRoute = train.signalRef.BuildTempRoute(train, train.PresentPosition[1].TCSectionIndex, train.PresentPosition[1].TCOffset,
                train.PresentPosition[1].TCDirection, train.Length, true, true, false);
            train.OccupiedTrack.Clear();

            foreach(Train.TCRouteElement thisElement in tempRoute)
            {
                train.OccupiedTrack.Add(train.signalRef.TrackCircuitList[thisElement.TCSectionIndex]);
            }
            
            train.ClearActiveSectionItems();
        }

        //================================================================================================//
        /// <summary>
        /// Calculate remaining storage length
        /// </summary>
        /// <param name="reqStorage"></param>
        /// <param name="train"></param> is last train in storage (one just added, or one remaining as previous last stored unit), = null if storage is empty
        /// <returns></returns>
        public float CalculateStorageLength(PoolDetails reqStorage, TTTrain train)
        {
            // no trains in storage
            if (reqStorage.StoredUnits.Count <= 0)
            {
                return (reqStorage.StorageLength);
            }

            // calculate remaining length
            int occSectionIndex = train.PresentPosition[0].TCSectionIndex;
            int occSectionDirection = train.PresentPosition[0].TCDirection;
            int storageSectionIndex = reqStorage.StoragePath.GetRouteIndex(occSectionIndex, 0);

            // if train not stopped in pool, return remaining length = 0
            if (storageSectionIndex < 0)
            {
                return (0);
            }

            int storageSectionDirection = reqStorage.StoragePath[storageSectionIndex].Direction;
            // if directions of paths are equal, use front section, section.length - position.offset, and use front of train position

            float remLength = 0;

            // same direction : use rear of train position
            if (occSectionDirection == storageSectionDirection)
            {
                occSectionIndex = train.PresentPosition[1].TCSectionIndex;
                TrackCircuitSection occSection = train.signalRef.TrackCircuitList[occSectionIndex];
                remLength = occSection.Length - train.PresentPosition[1].TCOffset;
            }
            else
            // opposite direction : use front of train position
            {
                TrackCircuitSection occSection = train.signalRef.TrackCircuitList[occSectionIndex];
                remLength = train.PresentPosition[0].TCOffset;
            }

            for (int iSection = reqStorage.StoragePath.Count - 1; iSection >= 0 && reqStorage.StoragePath[iSection].TCSectionIndex != occSectionIndex; iSection--)
            {
                remLength += train.signalRef.TrackCircuitList[reqStorage.StoragePath[iSection].TCSectionIndex].Length;
            }

            // position was furthest down the storage area, so take off train length
            remLength -= train.Length;

            // correct for overlap etc.
            remLength += reqStorage.StorageCorrection;  // storage correction is negative!

            return (remLength);
        }

        //================================================================================================//
        /// <summary>
        /// Extract train from pool
        /// </summary>
        /// <param name="train"></param>
        /// <returns></returns>
        public TrainFromPool ExtractTrain(ref TTTrain train, int presentTime)
        {
#if DEBUG_POOLINFO
            var sob = new StringBuilder();
            sob.AppendFormat("Pool {0} : request for train {1} ({2})", PoolName, train.Number, train.Name);
            File.AppendAllText(@"C:\temp\PoolAnal.csv", sob.ToString() + "\n");
#endif
            // check if any engines available
            int selectedTrainNumber = -1;
            int selectedStorage = -1;

            for (int iStorage = 0; iStorage < StoragePool.Count; iStorage++)
            {
                PoolDetails thisStorage = StoragePool[iStorage];
                if (thisStorage.StoredUnits.Count > 0)
                {
                    selectedTrainNumber = thisStorage.StoredUnits[thisStorage.StoredUnits.Count - 1];
                    selectedStorage = iStorage;
                    break;
                }
            }

            // pool underflow : create engine from scratch
            if (selectedTrainNumber < 0)
            {
                DateTime baseDTA = new DateTime();
                DateTime moveTimeA = baseDTA.AddSeconds(train.AI.clockTime);

                if (ForceCreation)
                {
                    Trace.TraceInformation("Train request : " + train.Name + " from pool " + PoolName + 
                        " : no engines available in pool, engine is created, at " + moveTimeA.ToString("HH:mm:ss") + "\n");
#if DEBUG_POOLINFO
                    sob = new StringBuilder();
                    sob.AppendFormat("Pool {0} : train {1} ({2}) : no units available, engine force created", PoolName, train.Number, train.Name);
                    File.AppendAllText(@"C:\temp\PoolAnal.csv", sob.ToString() + "\n");
#endif
                    return (TrainFromPool.ForceCreated);
                }
                else
                {
                    Trace.TraceInformation("Train request : " + train.Name + " from pool " + PoolName + 
                        " : no engines available in pool, engine is not created , at " + moveTimeA.ToString("HH:mm:ss") + "\n");
#if DEBUG_POOLINFO
                    sob = new StringBuilder();
                    sob.AppendFormat("Pool {0} : train {1} ({2}) : no units available, enigne not created", PoolName, train.Number, train.Name);
                    File.AppendAllText(@"C:\temp\PoolAnal.csv", sob.ToString() + "\n");
#endif
                    return (TrainFromPool.NotCreated);
                }
            }

            // find required access path
            int firstSectionIndex = train.TCRoute.TCRouteSubpaths[0][0].TCSectionIndex;
            PoolDetails reqStorage = StoragePool[selectedStorage];

            int reqAccessPath = -1;
            for (int iPath = 0; iPath < reqStorage.AccessPaths.Count; iPath++)
            {
                Train.TCSubpathRoute thisPath = reqStorage.AccessPaths[iPath];
                if (thisPath.GetRouteIndex(firstSectionIndex, 0) >= 0)
                {
                    reqAccessPath = iPath;
                    break;
                }
            }

            // no valid path found
            if (reqAccessPath < 0)
            {
                Trace.TraceInformation("Train request : " + train.Name + " from pool " + PoolName + " : no valid access path found \n");
                return (TrainFromPool.Failed);
            }

            // if valid path found : build new path from storage area

            Train.TCSubpathRoute newRoute = new Train.TCSubpathRoute(train.TCRoute.TCRouteSubpaths[0]);

            int addedSections = 0;

            // add sections from access path at front
            // add in reverse order as path is defined outbound
            for (int iSection = reqStorage.AccessPaths[reqAccessPath].Count - 1; iSection >= 0; iSection--)
            {
                Train.TCRouteElement thisElement = reqStorage.AccessPaths[reqAccessPath][iSection];
                if (newRoute.GetRouteIndex(thisElement.TCSectionIndex, 0) < 0)
                {
                    Train.TCRouteElement newElement = new Train.TCRouteElement(thisElement);
                    newRoute.Insert(0, newElement);
                    addedSections++;
                }
            }

            // add sections from storage path
            // add in reverse order as path is defined outbound
            for (int iSection = reqStorage.StoragePath.Count - 1; iSection >= 0; iSection--)
            {
                Train.TCRouteElement thisElement = reqStorage.StoragePath[iSection];
                if (newRoute.GetRouteIndex(thisElement.TCSectionIndex, 0) < 0)
                {
                    Train.TCRouteElement newElement = new Train.TCRouteElement(thisElement);
                    newRoute.Insert(0, newElement);
                    addedSections++;
                }
            }

            // add number of added sections to reversal info
            if (train.TCRoute.ReversalInfo[0].Valid)
            {
                train.TCRoute.ReversalInfo[0].FirstDivergeIndex += addedSections;
                train.TCRoute.ReversalInfo[0].FirstSignalIndex += addedSections;
                train.TCRoute.ReversalInfo[0].LastDivergeIndex += addedSections;
                train.TCRoute.ReversalInfo[0].LastSignalIndex += addedSections;
            }

            // add number of sections to station stops
            if (train.StationStops != null && train.StationStops.Count > 0)
            {
                for (int iStop = 0; iStop < train.StationStops.Count; iStop++)
                {
                    Train.StationStop thisStop = train.StationStops[iStop];
                    if (thisStop.SubrouteIndex == 0)
                    {
                        thisStop.RouteIndex += addedSections;
                    }
                    else
                    {
                        break;
                    }
                }
            }

            // check all sections in route for engine heading for pool
            // if found, do not create engine as this may result in deadlock

            bool incomingEngine = false;
            foreach (Train.TCRouteElement thisElement in newRoute)
            {
                TrackCircuitSection thisSection = train.signalRef.TrackCircuitList[thisElement.TCSectionIndex];

                // check reserved
                if (thisSection.CircuitState.TrainReserved != null)
                {
                    TTTrain otherTTTrain = thisSection.CircuitState.TrainReserved.Train as TTTrain;
                    if (String.Equals(otherTTTrain.ExitPool, PoolName))
                    {
                        incomingEngine = true;
                        break;
                    }
                }

                // check claimed
                if (thisSection.CircuitState.TrainClaimed.Count > 0)
                {
                    foreach (Train.TrainRouted otherTrain in thisSection.CircuitState.TrainClaimed)
                    {
                        TTTrain otherTTTrain = otherTrain.Train as TTTrain;
                        if (String.Equals(otherTTTrain.ExitPool, PoolName))
                        {
                            incomingEngine = true;
                            break;
                        }
                    }
                }
                if (incomingEngine) break;

                // check occupied
                List<Train.TrainRouted> otherTrains = thisSection.CircuitState.TrainsOccupying();
                foreach (Train.TrainRouted otherTrain in otherTrains)
                {
                    TTTrain otherTTTrain = otherTrain.Train as TTTrain;
                    if (String.Equals(otherTTTrain.ExitPool, PoolName) && otherTTTrain.MovementState != AITrain.AI_MOVEMENT_STATE.AI_STATIC)
                    {
                        incomingEngine = true;
#if DEBUG_POOLINFO
                        sob = new StringBuilder();
                        sob.AppendFormat("Pool {0} : train {1} ({2}) waiting for incoming train {3} ({4})\n", PoolName, train.Number, train.Name, otherTTTrain.Number, otherTTTrain.Name);
                        sob.AppendFormat("           stored units : {0}", reqStorage.StoredUnits.Count);
                        File.AppendAllText(@"C:\temp\PoolAnal.csv", sob.ToString() + "\n");
#endif
                        break;
                    }
                }
                if (incomingEngine) break;
            }

            // if incoming engine is approach, do not create train
            if (incomingEngine)
            {
#if DEBUG_TRACEINFO
                Trace.TraceInformation("Pool {0} : train {1} : delayed through incoming engine\n", PoolName, train.Name);
#endif
                return (TrainFromPool.Delayed);
            }

            // valid engine found - start train from found engine

            TTTrain selectedTrain = train.GetOtherTTTrainByNumber(selectedTrainNumber);
            if (selectedTrain == null)
            {
#if DEBUG_POOLINFO
                sob = new StringBuilder();
                sob.AppendFormat("Pool {0} : cannot find train {1} for {2} ({3}) \n", PoolName, selectedTrainNumber, train.Number, train.Name);
                sob.AppendFormat("           stored units : {0}", reqStorage.StoredUnits.Count);
                File.AppendAllText(@"C:\temp\PoolAnal.csv", sob.ToString() + "\n");
#endif
                return (TrainFromPool.Delayed);
            }

            TrackCircuitSection[] occupiedSections = new TrackCircuitSection[selectedTrain.OccupiedTrack.Count];
            selectedTrain.OccupiedTrack.CopyTo(occupiedSections);

            selectedTrain.Forms = -1;
            selectedTrain.RemoveTrain();
            train.FormedOfType = TTTrain.FormCommand.TerminationFormed;
            train.TCRoute.TCRouteSubpaths[0] = new Train.TCSubpathRoute(newRoute);
            train.ValidRoute[0] = new Train.TCSubpathRoute(newRoute);

#if DEBUG_POOLINFO
            sob = new StringBuilder();
            sob.AppendFormat("Pool {0} : train {1} ({2}) extracted as {3} ({4}) \n", PoolName, selectedTrain.Number, selectedTrain.Name, train.Number, train.Name);
            sob.AppendFormat("           stored units : {0}", reqStorage.StoredUnits.Count);
            File.AppendAllText(@"C:\temp\PoolAnal.csv", sob.ToString() + "\n");
#endif

#if DEBUG_TRACEINFO
            Trace.TraceInformation("Pool : {0} : train {1} extracted as {2}", PoolName, selectedTrain.Name, train.Name);
#endif
            // set details for new train from existing train
            bool validFormed = train.StartFromAITrain(selectedTrain, presentTime, occupiedSections);

            if (validFormed)
            {
                train.InitializeSignals(true);

                // start new train
                if (train.AI.Simulator.StartReference.Contains(train.Number))
                {
                    train.AI.Simulator.StartReference.Remove(train.Number);
                }

                // existing train is player, so continue as player
                if (selectedTrain.TrainType == Train.TRAINTYPE.PLAYER)
                {
                    train.AI.TrainsToRemoveFromAI.Add(train);

                    // set proper details for new formed train
                    train.OrgAINumber = train.Number;
                    train.Number = 0;
                    train.LeadLocomotiveIndex = selectedTrain.LeadLocomotiveIndex;
                    for (int carid = 0; carid < train.Cars.Count; carid++ )
                    {
                        train.Cars[carid].CarID = selectedTrain.Cars[carid].CarID;
                    }
                    train.AI.TrainsToAdd.Add(train);
                    train.Simulator.Trains.Add(train);

                    train.SetFormedOccupied();
                    train.TrainType = Train.TRAINTYPE.PLAYER;
                    train.ControlMode = Train.TRAIN_CONTROL.INACTIVE;
                    train.MovementState = AITrain.AI_MOVEMENT_STATE.AI_STATIC;

                    // inform viewer about player train switch
                    train.Simulator.PlayerLocomotive = train.LeadLocomotive;
                    train.Simulator.OnPlayerLocomotiveChanged();

                    train.Simulator.OnPlayerTrainChanged(selectedTrain, train);
                    train.Simulator.PlayerLocomotive.Train = train;

                    train.SetupStationStopHandling();

                    // clear replay commands
                    train.Simulator.Log.CommandList.Clear();

                    // display messages
                    if (train.Simulator.Confirmer != null) // As Confirmer may not be created until after a restore.
                        train.Simulator.Confirmer.Information("Player switched to train : " + train.Name);
                }

                // new train is intended as player
                else if (train.TrainType == Train.TRAINTYPE.PLAYER || train.TrainType == Train.TRAINTYPE.INTENDED_PLAYER)
                {
                    train.TrainType = Train.TRAINTYPE.PLAYER;
                    train.ControlMode = Train.TRAIN_CONTROL.INACTIVE;
                    train.MovementState = AITrain.AI_MOVEMENT_STATE.AI_STATIC;

                    train.AI.TrainsToAdd.Add(train);

                    // set player locomotive
                    // first test first and last cars - if either is drivable, use it as player locomotive
                    int lastIndex = train.Cars.Count - 1;

                    if (train.Cars[0].IsDriveable)
                    {
                        train.AI.Simulator.PlayerLocomotive = train.LeadLocomotive = train.Cars[0];
                    }
                    else if (train.Cars[lastIndex].IsDriveable)
                    {
                        train.AI.Simulator.PlayerLocomotive = train.LeadLocomotive = train.Cars[lastIndex];
                    }
                    else
                    {
                        foreach (TrainCar car in train.Cars)
                        {
                            if (car.IsDriveable)  // first loco is the one the player drives
                            {
                                train.AI.Simulator.PlayerLocomotive = train.LeadLocomotive = car;
                                break;
                            }
                        }
                    }

                    train.InitializeBrakes();

                    if (train.AI.Simulator.PlayerLocomotive == null)
                    {
                        throw new InvalidDataException("Can't find player locomotive in " + train.Name);
                    }
                    else
                    {
                        foreach (TrainCar car in train.Cars)
                        {
                            if (car.WagonType == TrainCar.WagonTypes.Engine)
                            {
                                MSTSLocomotive loco = car as MSTSLocomotive;
                                loco.AntiSlip = train.leadLocoAntiSlip;
                            }
                        }
                    }
                }

                // normal AI train
                else
                {
                    // set delay
                    float randDelay = (float)Simulator.Random.Next((train.DelayedStartSettings.newStart.randomPartS * 10));
                    train.RestdelayS = train.DelayedStartSettings.newStart.fixedPartS + (randDelay / 10f);
                    train.DelayedStart = true;
                    train.DelayedStartState = TTTrain.AI_START_MOVEMENT.NEW;

                    train.TrainType = Train.TRAINTYPE.AI;
                    train.AI.TrainsToAdd.Add(train);
                }

                train.MovementState = AITrain.AI_MOVEMENT_STATE.AI_STATIC;
                train.SetFormedOccupied();

                // update any outstanding required actions adding the added length
                train.ResetActions(true);

                // set forced consist name if required
                if (!String.IsNullOrEmpty(train.ForcedConsistName))
                {
                    foreach (var car in train.Cars)
                    {
                        car.OrgConsist = String.Copy(train.ForcedConsistName);
                    }
                }
            }
            else
            {
#if DEBUG_TRACEINFO
                Trace.TraceWarning("Failed to extract required train " + train.Name + " from pool " + PoolName + "\n");
#endif
                return (TrainFromPool.Failed);
            }

            // update pool data
            reqStorage.StoredUnits.Remove(selectedTrainNumber);

#if DEBUG_TRACEINFO
            Trace.TraceInformation("Pool {0} : remaining units : {1}", PoolName, reqStorage.StoredUnits.Count);
            if (reqStorage.StoredUnits.Count > 0)
            {
                Trace.TraceInformation("Pool {0} : last stored unit : {1}", PoolName, reqStorage.StoredUnits.Last());
            }
#endif

            // get last train in storage
            TTTrain storedTrain = null;

            if (reqStorage.StoredUnits.Count > 0)
            {
                int trainNumber = reqStorage.StoredUnits.Last();
                storedTrain = train.GetOtherTTTrainByNumber(trainNumber);

                if (storedTrain != null)
                {
                    reqStorage.RemLength = CalculateStorageLength(reqStorage, storedTrain);
                }
                else
                {
                    Trace.TraceWarning("Error in pool {0} : stored units : {1} : train no. {2} not found\n", PoolName, reqStorage.StoredUnits.Count, trainNumber);
                    reqStorage.StoredUnits.RemoveAt(reqStorage.StoredUnits.Count - 1);

                    trainNumber = reqStorage.StoredUnits.Last();
                    storedTrain = train.GetOtherTTTrainByNumber(trainNumber);

                    if (storedTrain != null)
                    {
                        reqStorage.RemLength = CalculateStorageLength(reqStorage, storedTrain);
                    }
                }
            }
            else
            {
                reqStorage.RemLength = reqStorage.StorageLength;
            }

            StoragePool[selectedStorage] = reqStorage;
            return (TrainFromPool.Formed);
        }
    }
}
>>>>>>> c441fa37
<|MERGE_RESOLUTION|>--- conflicted
+++ resolved
@@ -1,2476 +1,1267 @@
-<<<<<<< HEAD
-// COPYRIGHT 2014 by the Open Rails project.
-// 
-// This file is part of Open Rails.
-// 
-// Open Rails is free software: you can redistribute it and/or modify
-// it under the terms of the GNU General Public License as published by
-// the Free Software Foundation, either version 3 of the License, or
-// (at your option) any later version.
-// 
-// Open Rails is distributed in the hope that it will be useful,
-// but WITHOUT ANY WARRANTY; without even the implied warranty of
-// MERCHANTABILITY or FITNESS FOR A PARTICULAR PURPOSE.  See the
-// GNU General Public License for more details.
-// 
-// You should have received a copy of the GNU General Public License
-// along with Open Rails.  If not, see <http://www.gnu.org/licenses/>.
-
-// This code processes the Timetable definition and converts it into playable train information
-//
-// #DEBUG_POOLINFO
-//
-
-using System;
-using System.Collections.Generic;
-using System.Diagnostics;
-using System.IO;
-using System.Linq;
-using System.Text;
-using Orts.Simulation.AIs;
-using Orts.Simulation.Physics;
-using Orts.Simulation.RollingStocks;
-using Orts.Simulation.Signalling;
-using Orts.Parsers.OR;
-using ORTS.Common;
-
-namespace Orts.Simulation.Timetables
-{
-    /// <summary>
-    /// class Poolholder
-    /// Interface class for access from Simulator
-    /// </summary>
-    public class Poolholder
-    {
-        public Dictionary<string,TimetablePool> Pools;
-
-        /// <summary>
-        /// loader for timetable mode
-        /// </summary>
-        public Poolholder (Simulator simulatorref, string[] arguments, CancellationToken cancellation)
-        {
-            PoolInfo TTPool = new PoolInfo(simulatorref);
-            Pools = TTPool.ProcessPools(arguments, cancellation);
-        }
-
-        //================================================================================================//
-        /// <summary>
-        /// loader for activity mode (dummy)
-        /// </summary>
-        public Poolholder()
-        {
-            Pools = null;
-        }
-
-        //================================================================================================//
-        /// <summary>
-        /// loader for restore
-        /// </summary>
-        public Poolholder (BinaryReader inf, Simulator simulatorref)
-        {
-            int nopools = inf.ReadInt32();
-            if (nopools < 0)
-            {
-                Pools = null;
-            }
-            else
-            {
-                Pools = new Dictionary<string, TimetablePool>();
-                for (int iPool = 0; iPool < nopools; iPool++)
-                {
-                    string newKey = inf.ReadString();
-                    TimetablePool newPool = new TimetablePool(inf, simulatorref);
-                    Pools.Add(newKey, newPool);
-                }
-            }
-        }
-
-        //================================================================================================//
-        /// <summary>
-        /// Save
-        /// </summary>
-        /// <param name="outf"></param>
-        public void Save (BinaryWriter outf)
-        {
-            if (Pools == null)
-            {
-                outf.Write(-1);
-            }
-            else
-            {
-                outf.Write(Pools.Count);
-                foreach (KeyValuePair<string, TimetablePool> thisPool in Pools)
-                {
-                    outf.Write(thisPool.Key);
-                    thisPool.Value.Save(outf);
-                }
-            }
-        }
-    }
-
-    //================================================================================================//
-    //================================================================================================//
-    /// <summary>
-    /// Class TimetablePool
-    /// Class holding all pool details
-    /// </summary>
-    public class TimetablePool
-    {
-        public enum TrainFromPool
-        {
-            NotCreated,
-            Delayed,
-            Formed,
-            ForceCreated,
-            Failed,
-        }
-
-        public string PoolName = String.Empty;
-        public bool ForceCreation;
-
-        public struct PoolDetails
-        {
-            public Train.TCSubpathRoute StoragePath;          // path defined as storage location
-            public Traveller StoragePathTraveller;            // traveller used to get path position and direction
-            public string StorageName;                        // storage name
-            public List<Train.TCSubpathRoute> AccessPaths;    // access paths defined for storage location
-            public float StorageLength;                       // available length
-            public float StorageCorrection;                   // length correction (e.g. due to switch overlap safety) - difference between length of sections in path and actual storage length
-
-            public List<int> StoredUnits;                     // stored no. of units
-            public float RemLength;                           // remaining storage length
-        }
-
-        public List<PoolDetails> StoragePool = new List<PoolDetails>();
-
-        //================================================================================================//
-        /// <summary>
-        /// Constructor to read pool info from csv file
-        /// </summary>
-        /// <param name="filePath"></param>
-        public TimetablePool(TimetableReader fileContents, ref int lineindex, Simulator simulatorref)
-        {
-            bool validpool = true;
-            bool newName = false;
-            bool firstName = false;
-
-            ForceCreation = simulatorref.Settings.TTCreateTrainOnPoolUnderflow;
-
-            // loop through definitions
-            while (lineindex < fileContents.Strings.Count && !newName)
-            {
-                string[] inputLine = fileContents.Strings[lineindex];
-
-                // switch through definitions
-                switch (inputLine[0].ToLower().Trim())
-                {
-                    // comment : do not process
-                    case "#comment":
-                        lineindex++;
-                        break;
-
-                    // name : set as name
-                    case "#name":
-                        newName = firstName;
-                        if (!firstName)
-                        {
-                            lineindex++;
-                            firstName = true;
-                            PoolName = String.Copy(inputLine[1].ToLower().Trim());
-                        }
-                        break;
-
-                    // storage : read path, add to path list
-                    case "#storage":
-                        if (String.IsNullOrEmpty(PoolName))
-                        {
-                            Trace.TraceInformation("Pool : " + fileContents.FilePath + " : missing pool name \n");
-                            validpool = false;
-                            lineindex++;
-                        }
-                        else
-                        {
-                            bool validStorage = true;
-                            PoolDetails thisPool = ExtractStorage(fileContents, simulatorref, ref lineindex, out validStorage);
-                            if (validStorage)
-                            {
-                                StoragePool.Add(thisPool);
-                            }
-                            else
-                            {
-                                validpool = false;
-                            }
-                        }
-                        break;
-
-                    default:
-                        Trace.TraceInformation("Pool : " + fileContents.FilePath + " : line : " + (lineindex - 1) + " : unexpected line defitinion : " + inputLine[0] + "\n");
-                        lineindex++;
-                        break;
-                }
-            }
-
-            // reset poolname if not valid
-            if (!validpool)
-            {
-                PoolName = String.Empty;
-            }
-        }
-
-        //================================================================================================//
-        /// <summary>
-        /// Constructor for restore
-        /// </summary>
-        /// <param name="inf"></param>
-        public TimetablePool(BinaryReader inf, Simulator simulatorref)
-        {
-            PoolName = inf.ReadString();
-            ForceCreation = inf.ReadBoolean();
-
-            int noPools = inf.ReadInt32();
-            for (int iPool = 0; iPool < noPools; iPool++)
-            {
-                PoolDetails newPool = new PoolDetails();
-                newPool.StoragePath = new Train.TCSubpathRoute(inf);
-                newPool.StoragePathTraveller = new Traveller(simulatorref.TSectionDat, simulatorref.TDB.TrackDB.TrackNodes, inf);
-                newPool.StorageName = inf.ReadString();
-
-                newPool.AccessPaths = new List<Train.TCSubpathRoute>();
-                int noAccessPaths = inf.ReadInt32();
-
-                for (int iPath = 0; iPath < noAccessPaths; iPath++)
-                {
-                    newPool.AccessPaths.Add(new Train.TCSubpathRoute(inf));
-                }
-
-                newPool.StoredUnits = new List<int>();
-                int noStoredUnits = inf.ReadInt32();
-
-                for (int iUnits = 0; iUnits < noStoredUnits; iUnits++)
-                {
-                    newPool.StoredUnits.Add(inf.ReadInt32());
-                }
-
-                newPool.StorageLength = inf.ReadSingle();
-                newPool.StorageCorrection = inf.ReadSingle();
-                newPool.RemLength = inf.ReadSingle();
-                StoragePool.Add(newPool);
-            }
-        }
-
-        //================================================================================================//
-        /// <summary>
-        /// Method to save pool
-        /// </summary>
-        /// <param name="outf"></param>
-        public void Save(BinaryWriter outf)
-        {
-            outf.Write(PoolName);
-            outf.Write(ForceCreation);
-
-            outf.Write(StoragePool.Count);
-
-            foreach (PoolDetails thisStorage in StoragePool)
-            {
-                thisStorage.StoragePath.Save(outf);
-                thisStorage.StoragePathTraveller.Save(outf);
-                outf.Write(thisStorage.StorageName);
-
-                outf.Write(thisStorage.AccessPaths.Count);
-                foreach (Train.TCSubpathRoute thisPath in thisStorage.AccessPaths)
-                {
-                    thisPath.Save(outf);
-                }
-
-                outf.Write(thisStorage.StoredUnits.Count);
-                foreach (int storedUnit in thisStorage.StoredUnits)
-                {
-                    outf.Write(storedUnit);
-                }
-
-                outf.Write(thisStorage.StorageLength);
-                outf.Write(thisStorage.StorageCorrection);
-                outf.Write(thisStorage.RemLength);
-            }
-        }
-
-        //================================================================================================//
-        /// <summary>
-        /// Extract details for storage area
-        /// </summary>
-        /// <param name="fileContents"></param>
-        /// <param name="lineindex"></param>
-        /// <param name="simulatorref"></param>
-        /// <param name="validStorage"></param>
-        /// <returns></returns>
-        public PoolDetails ExtractStorage(TimetableReader fileContents, Simulator simulatorref, ref int lineindex, out bool validStorage)
-        {
-            PoolDetails newPool = new PoolDetails();
-            List<string> accessPathNames = new List<string>();
-
-            string[] inputLine = fileContents.Strings[lineindex];
-            string storagePathName = String.Copy(inputLine[1]);
-
-            lineindex++;
-            inputLine = fileContents.Strings[lineindex];
-
-            bool endOfStorage = false;
-            validStorage = true;
-
-            // extract access paths
-            while (lineindex < fileContents.Strings.Count && !endOfStorage)
-            {
-                inputLine = fileContents.Strings[lineindex];
-                switch (inputLine[0].ToLower().Trim())
-                {
-                    // skip comment
-                    case "#comment":
-                        lineindex++;
-                        break;
-
-                    // exit on next name
-                    case "#name":
-                        endOfStorage = true;
-                        break;
-
-                    // storage : next storage area
-                    case "#storage":
-                        endOfStorage = true;
-                        break;
-
-                    // access paths : process
-                    case "#access":
-                        int nextfield = 1;
-
-                        while (nextfield < inputLine.Length && !String.IsNullOrEmpty(inputLine[nextfield]))
-                        {
-                            accessPathNames.Add(String.Copy(inputLine[nextfield]));
-                            nextfield++;
-                        }
-
-                        lineindex++;
-                        break;
-
-                    // settings : check setting
-                    case "#settings":
-                        nextfield = 1;
-                        while (nextfield < inputLine.Length)
-                        {
-                            if (!String.IsNullOrEmpty(inputLine[nextfield]))
-                            {
-                                switch (inputLine[nextfield].ToLower().Trim())
-                                {
-                                    default:
-                                        break;
-                                }
-                                nextfield++;
-                            }
-                        }
-                        lineindex++;
-                        break;
-
-                    default:
-                        Trace.TraceInformation("Pool : " + fileContents.FilePath + " : line : " + lineindex + " : unknown definition : " + inputLine[0] + " ; line ignored \n");
-                        lineindex++;
-                        break;
-                }
-            }
-
-            // check if access paths defined
-            if (accessPathNames.Count <= 0)
-            {
-                Trace.TraceInformation("Pool : " + fileContents.FilePath + " : storage : " + storagePathName + " : no access paths defined \n");
-                validStorage = false;
-                return (newPool);
-            }
-
-            // process storage paths
-            newPool.AccessPaths = new List<Train.TCSubpathRoute>();
-            newPool.StoredUnits = new List<int>();
-            newPool.StorageLength = 0.0f;
-            newPool.RemLength = 0.0f;
-
-            bool pathValid = true;
-            TimetableInfo TTInfo = new TimetableInfo(simulatorref);
-            AIPath newPath = TTInfo.LoadPath(storagePathName, out pathValid);
-
-            if (pathValid)
-            {
-                Train.TCRoutePath fullRoute = new Train.TCRoutePath(newPath, -2, 1, simulatorref.Signals, -1, simulatorref.Settings);
-
-                newPool.StoragePath = new Train.TCSubpathRoute(fullRoute.TCRouteSubpaths[0]);
-                newPool.StoragePathTraveller = new Traveller(simulatorref.TSectionDat, simulatorref.TDB.TrackDB.TrackNodes, newPath);
-                newPool.StorageName = String.Copy(storagePathName);
-
-                // if last element is end of track, remove it from path
-                int lastSectionIndex = newPool.StoragePath[newPool.StoragePath.Count - 1].TCSectionIndex;
-                if (simulatorref.Signals.TrackCircuitList[lastSectionIndex].CircuitType == TrackCircuitSection.TrackCircuitType.EndOfTrack)
-                {
-                    newPool.StoragePath.RemoveAt(newPool.StoragePath.Count - 1);
-                }
-
-                // check for multiple subpaths - not allowed for storage area
-                if (fullRoute.TCRouteSubpaths.Count > 1)
-                {
-                    Trace.TraceInformation("Pool : " + fileContents.FilePath + " : storage area : " + storagePathName + " : storage path may not contain multiple subpaths\n");
-                }
-            }
-            else
-            {
-                Trace.TraceWarning("Pool : " + fileContents.FilePath + " : error while processing storege area path : " + storagePathName + "\n");
-                validStorage = false;
-                return (newPool);
-            }
-
-            // process access paths
-            foreach (string accessPath in accessPathNames)
-            {
-                pathValid = true;
-                newPath = TTInfo.LoadPath(accessPath, out pathValid);
-
-                if (pathValid)
-                {
-                    Train.TCRoutePath fullRoute = new Train.TCRoutePath(newPath, -2, 1, simulatorref.Signals, -1, simulatorref.Settings);
-                    // if last element is end of track, remove it from path
-                    Train.TCSubpathRoute usedRoute = fullRoute.TCRouteSubpaths[0];
-                    int lastIndex = usedRoute.Count - 1;
-                    int lastSectionIndex = usedRoute[lastIndex].TCSectionIndex;
-                    if (simulatorref.Signals.TrackCircuitList[lastSectionIndex].CircuitType == TrackCircuitSection.TrackCircuitType.EndOfTrack)
-                    {
-                        lastIndex = usedRoute.Count - 2;
-                    }
-                    newPool.AccessPaths.Add(new Train.TCSubpathRoute(usedRoute, 0, lastIndex));
-
-                    // check for multiple subpaths - not allowed for storage area
-                    if (fullRoute.TCRouteSubpaths.Count > 1)
-                    {
-                        Trace.TraceInformation("Pool : " + fileContents.FilePath + " : storage area : " + accessPath + " : access path may not contain multiple subpaths\n");
-                    }
-                }
-                else
-                {
-                    Trace.TraceWarning("Pool : " + fileContents.FilePath + " : error while processing access path : " + accessPath + "\n");
-                    validStorage = false;
-                }
-            }
-
-            // verify proper access route definition
-
-            if (!validStorage)
-            {
-                return (newPool);
-            }
-
-            for (int iPath = 0; iPath < newPool.AccessPaths.Count; iPath++)
-            {
-                Train.TCSubpathRoute accessPath = newPool.AccessPaths[iPath];
-                int firstAccessSection = accessPath[0].TCSectionIndex;
-                int firstAccessDirection = accessPath[0].Direction;
-                string accessName = accessPathNames[iPath];
-
-                int reqElementIndex = newPool.StoragePath.GetRouteIndex(firstAccessSection, 0);
-
-                if (reqElementIndex < 0)
-                {
-                    Trace.TraceInformation("Pool : " + fileContents.FilePath + " : storage area : " + newPool.StorageName +
-                        " : access path : " + accessName + " does not start within storage area\n");
-                    validStorage = false;
-                }
-                else
-                {
-                    // check storage path direction, reverse path if required
-                    // path may be in wrong direction due to path conversion problems
-                    if (firstAccessDirection != newPool.StoragePath[reqElementIndex].Direction)
-                    {
-                        Train.TCSubpathRoute newRoute = new Train.TCSubpathRoute();
-                        for (int iElement = newPool.StoragePath.Count - 1; iElement >= 0; iElement--)
-                        {
-                            Train.TCRouteElement thisElement = newPool.StoragePath[iElement];
-                            thisElement.Direction = thisElement.Direction == 0 ? 1 : 0;
-                            newRoute.Add(thisElement);
-                        }
-                        newPool.StoragePath = new Train.TCSubpathRoute(newRoute);
-                    }
-
-                    // remove elements from access path which are part of storage path
-                    int lastReqElement = accessPath.Count - 1;
-                    int storageRouteIndex = newPool.StoragePath.GetRouteIndex(accessPath[lastReqElement].TCSectionIndex, 0);
-
-                    while (storageRouteIndex >= 0 && lastReqElement > 0)
-                    {
-                        lastReqElement--;
-                        storageRouteIndex = newPool.StoragePath.GetRouteIndex(accessPath[lastReqElement].TCSectionIndex, 0);
-                    }
-
-                    newPool.AccessPaths[iPath] = new Train.TCSubpathRoute(accessPath, 0, lastReqElement);
-                }
-            }
-
-            // calculate storage length
-            if (!validStorage)
-            {
-                return (newPool);
-            }
-            float storeLength = 0;
-            foreach (Train.TCRouteElement thisElement in newPool.StoragePath)
-            {
-                storeLength += simulatorref.Signals.TrackCircuitList[thisElement.TCSectionIndex].Length;
-            }
-
-            // if storage ends at switch, deduct switch safety distance
-
-            float addedLength = 0;
-
-            foreach (Train.TCRouteElement thisElement in newPool.AccessPaths[0])
-            {
-                TrackCircuitSection thisSection = simulatorref.Signals.TrackCircuitList[thisElement.TCSectionIndex];
-                if (thisSection.CircuitType == TrackCircuitSection.TrackCircuitType.Junction)
-                {
-                    addedLength -= (float)thisSection.Overlap;
-                    break;
-                }
-                else
-                {
-                    // count length only if not part of storage path itself
-                    if (newPool.StoragePath.GetRouteIndex(thisSection.Index, 0) < 0)
-                    {
-                        addedLength += thisSection.Length;
-                    }
-                }
-            }
-
-            // if switch overlap exceeds distance between end of storage and switch, deduct from storage length
-            if (addedLength < 0)
-            {
-                storeLength += addedLength;
-            }
-
-            newPool.StorageLength = storeLength;
-            newPool.StorageCorrection = addedLength;
-            newPool.RemLength = storeLength;
-
-            return (newPool);
-        }
-
-        //================================================================================================//
-        /// <summary>
-        /// SetPoolExit : adjust train dispose details and path to required pool exit
-        /// </summary>
-        /// <param name="train"></param>
-        public Train.TCSubpathRoute SetPoolExit(TTTrain train, out int poolStorageIndex, bool checkAccessPath)
-        {
-            // new route
-            Train.TCSubpathRoute newRoute = null;
-            poolStorageIndex = -1;
-
-            // set dispose states
-            train.FormsStatic = true;
-            train.Closeup = true;
-
-            // find relevant access path
-            int lastSectionIndex = train.TCRoute.TCRouteSubpaths.Last().Last().TCSectionIndex;
-            int lastSectionDirection = train.TCRoute.TCRouteSubpaths.Last().Last().Direction;
-
-            // find storage path with enough space to store train
-
-            int reqPool = -1;
-            for (int iPool = 0; iPool < StoragePool.Count && reqPool < 0; iPool++)
-            {
-                PoolDetails thisStorage = StoragePool[iPool];
-
-                if (thisStorage.StoredUnits.Contains(train.Number))
-                {
-#if DEBUG_POOLINFO
-                    var sob = new StringBuilder();
-                    sob.AppendFormat("Pool {0} : error : train {1} ({2}) allready stored in pool \n", PoolName, train.Number, train.Name);
-                    sob.AppendFormat("           stored units : {0}", thisStorage.StoredUnits.Count);
-                    File.AppendAllText(@"C:\temp\PoolAnal.csv", sob.ToString() + "\n");
-#endif
-                }
-                else if (thisStorage.RemLength > train.Length)
-                {
-                    reqPool = iPool;
-                    poolStorageIndex = iPool;
-                }
-            }
-
-            // no storage space found : pool overflow
-            if (reqPool < 0)
-            {
-                Trace.TraceWarning("Pool : " + PoolName + " : overflow : cannot place train : " + train.Name + "\n");
-
-                if (train.CheckTrain)
-                {
-                    File.AppendAllText(@"C:\temp\checktrain.txt", "Required Pool Exit : " + PoolName + "\n");
-                    File.AppendAllText(@"C:\temp\checktrain.txt", "Pool overflow : train length : " + train.Length + "\n");
-                    File.AppendAllText(@"C:\temp\checktrain.txt", "                pool lengths : \n");
-                    foreach (PoolDetails thisStorage in StoragePool)
-                    {
-                        File.AppendAllText(@"C:\temp\checktrain.txt", "                  path : " + thisStorage.StorageName + " ; stored units : " +
-                            thisStorage.StoredUnits.Count + " ; rem length : " + thisStorage.RemLength + "\n");
-                    }
-                }
-
-                // train will be abandoned when reaching end of path
-                train.FormsStatic = false;
-                train.Closeup = false;
-            }
-            else
-            {
-                PoolDetails thisStorage = StoragePool[reqPool];
-
-                if (checkAccessPath)
-                {
-                    int reqPath = -1;
-                    int reqPathIndex = -1;
-
-                    // find relevant access path
-                    for (int iPath = 0; iPath < thisStorage.AccessPaths.Count && reqPath < 0; iPath++)
-                    {
-                        Train.TCSubpathRoute accessPath = thisStorage.AccessPaths[iPath];
-                        reqPathIndex = accessPath.GetRouteIndex(lastSectionIndex, 0);
-
-                        // path is defined outbound, so directions must be opposite
-                        if (reqPathIndex >= 0 && accessPath[reqPathIndex].Direction != lastSectionDirection)
-                        {
-                            reqPath = iPath;
-                        }
-                    }
-
-                    // none found
-                    if (reqPath < 0)
-                    {
-                        Trace.TraceWarning("Train : " + train.Name + " : no valid path found to access pool storage " + PoolName + "\n");
-                        train.FormsStatic = false;
-                        train.Closeup = false;
-                        poolStorageIndex = -1;
-                    }
-                    // path found : extend train path with access and storage paths
-                    else
-                    {
-                        Train.TCSubpathRoute accessPath = thisStorage.AccessPaths[reqPath];
-                        newRoute = new Train.TCSubpathRoute(train.TCRoute.TCRouteSubpaths.Last());
-
-                        // add elements from access route except those allready on the path
-                        // add in reverse order and reverse direction as path is defined outbound
-                        for (int iElement = reqPathIndex; iElement >= 0; iElement--)
-                        {
-                            if (newRoute.GetRouteIndex(accessPath[iElement].TCSectionIndex, 0) < 0)
-                            {
-                                Train.TCRouteElement newElement = new Train.TCRouteElement(accessPath[iElement]);
-                                newElement.Direction = newElement.Direction == 1 ? 0 : 1;
-                                newRoute.Add(newElement);
-                            }
-                        }
-                    // add elements from storage
-                        for (int iElement = thisStorage.StoragePath.Count - 1; iElement >= 0; iElement--)
-                        {
-                            if (newRoute.GetRouteIndex(thisStorage.StoragePath[iElement].TCSectionIndex, 0) < 0)
-                            {
-                                Train.TCRouteElement newElement = new Train.TCRouteElement (thisStorage.StoragePath[iElement]);
-                                newElement.Direction = newElement.Direction == 1 ? 0 : 1;
-                                newRoute.Add(newElement);
-                            }
-                        }
-                    }
-                }
-                // create new route from storage and access track only
-                else
-                {
-                    newRoute = new Train.TCSubpathRoute(thisStorage.AccessPaths[0]);
-
-                    foreach (Train.TCRouteElement thisElement in thisStorage.StoragePath)
-                    {
-                        if (newRoute.GetRouteIndex(thisElement.TCSectionIndex, 0) < 0)
-                        {
-                            Train.TCRouteElement newElement = new Train.TCRouteElement(thisElement);
-                            newRoute.Add(newElement);
-                        }
-                    }
-                }
-            }
-
-            return (newRoute);
-        }
-
-        //================================================================================================//
-        /// <summary>
-        /// AddUnit : add unit to pool, update remaining length
-        /// </summary>
-        /// <param name="train"></param>
-        public void AddUnit(TTTrain train)
-        {
-            // check if unit allready in pool (error occurs during prerun)
-            // foreach (TimetablePool thisPool in )
-            // add train to pool
-            PoolDetails thisPool = StoragePool[train.PoolIndex];
-            thisPool.StoredUnits.Add(train.Number);
-
-            thisPool.RemLength = CalculateStorageLength(thisPool, train);
-            StoragePool[train.PoolIndex] = thisPool;
-
-#if DEBUG_POOLINFO
-            var sob = new StringBuilder();
-            sob.AppendFormat("Pool {0} : train {1} ({2}) added\n", PoolName, train.Number, train.Name);
-            sob.AppendFormat("           stored units : {0}\n", thisPool.StoredUnits.Count);
-            File.AppendAllText(@"C:\temp\PoolAnal.csv", sob.ToString() + "\n");
-#endif
-
-#if DEBUG_TRACEINFO
-            Trace.TraceInformation("Pool {0} : added unit : {1} ; stored units : {2} ( last = {3} )", PoolName, train.Name, thisPool.StoredUnits.Count, thisPool.StoredUnits.Last());
-#endif
-
-            // clear track behind engine, only keep actual occupied sections
-            Train.TCSubpathRoute tempRoute = train.signalRef.BuildTempRoute(train, train.PresentPosition[1].TCSectionIndex, train.PresentPosition[1].TCOffset,
-                train.PresentPosition[1].TCDirection, train.Length, true, true, false);
-            train.OccupiedTrack.Clear();
-
-            foreach(Train.TCRouteElement thisElement in tempRoute)
-            {
-                train.OccupiedTrack.Add(train.signalRef.TrackCircuitList[thisElement.TCSectionIndex]);
-            }
-            
-            train.ClearActiveSectionItems();
-        }
-
-        //================================================================================================//
-        /// <summary>
-        /// Calculate remaining storage length
-        /// </summary>
-        /// <param name="reqStorage"></param>
-        /// <param name="train"></param> is last train in storage (one just added, or one remaining as previous last stored unit), = null if storage is empty
-        /// <returns></returns>
-        public float CalculateStorageLength(PoolDetails reqStorage, TTTrain train)
-        {
-            // no trains in storage
-            if (reqStorage.StoredUnits.Count <= 0)
-            {
-                return (reqStorage.StorageLength);
-            }
-
-            // calculate remaining length
-            int occSectionIndex = train.PresentPosition[0].TCSectionIndex;
-            int occSectionDirection = train.PresentPosition[0].TCDirection;
-            int storageSectionIndex = reqStorage.StoragePath.GetRouteIndex(occSectionIndex, 0);
-
-            // if train not stopped in pool, return remaining length = 0
-            if (storageSectionIndex < 0)
-            {
-                return (0);
-            }
-
-            int storageSectionDirection = reqStorage.StoragePath[storageSectionIndex].Direction;
-            // if directions of paths are equal, use front section, section.length - position.offset, and use front of train position
-
-            float remLength = 0;
-
-            // same direction : use rear of train position
-            if (occSectionDirection == storageSectionDirection)
-            {
-                occSectionIndex = train.PresentPosition[1].TCSectionIndex;
-                TrackCircuitSection occSection = train.signalRef.TrackCircuitList[occSectionIndex];
-                remLength = occSection.Length - train.PresentPosition[1].TCOffset;
-            }
-            else
-            // opposite direction : use front of train position
-            {
-                TrackCircuitSection occSection = train.signalRef.TrackCircuitList[occSectionIndex];
-                remLength = train.PresentPosition[0].TCOffset;
-            }
-
-            for (int iSection = reqStorage.StoragePath.Count - 1; iSection >= 0 && reqStorage.StoragePath[iSection].TCSectionIndex != occSectionIndex; iSection--)
-            {
-                remLength += train.signalRef.TrackCircuitList[reqStorage.StoragePath[iSection].TCSectionIndex].Length;
-            }
-
-            // position was furthest down the storage area, so take off train length
-            remLength -= train.Length;
-
-            // correct for overlap etc.
-            remLength += reqStorage.StorageCorrection;  // storage correction is negative!
-
-            return (remLength);
-        }
-
-        //================================================================================================//
-        /// <summary>
-        /// Extract train from pool
-        /// </summary>
-        /// <param name="train"></param>
-        /// <returns></returns>
-        public TrainFromPool ExtractTrain(ref TTTrain train, int presentTime)
-        {
-#if DEBUG_POOLINFO
-            var sob = new StringBuilder();
-            sob.AppendFormat("Pool {0} : request for train {1} ({2})", PoolName, train.Number, train.Name);
-            File.AppendAllText(@"C:\temp\PoolAnal.csv", sob.ToString() + "\n");
-#endif
-            // check if any engines available
-            int selectedTrainNumber = -1;
-            int selectedStorage = -1;
-
-            for (int iStorage = 0; iStorage < StoragePool.Count; iStorage++)
-            {
-                PoolDetails thisStorage = StoragePool[iStorage];
-                if (thisStorage.StoredUnits.Count > 0)
-                {
-                    selectedTrainNumber = thisStorage.StoredUnits[thisStorage.StoredUnits.Count - 1];
-                    selectedStorage = iStorage;
-                    break;
-                }
-            }
-
-            // pool underflow : create engine from scratch
-            if (selectedTrainNumber < 0)
-            {
-                DateTime baseDTA = new DateTime();
-                DateTime moveTimeA = baseDTA.AddSeconds(train.AI.clockTime);
-
-                if (ForceCreation)
-                {
-                    Trace.TraceInformation("Train request : " + train.Name + " from pool " + PoolName + 
-                        " : no engines available in pool, engine is created, at " + moveTimeA.ToString("HH:mm:ss") + "\n");
-#if DEBUG_POOLINFO
-                    sob = new StringBuilder();
-                    sob.AppendFormat("Pool {0} : train {1} ({2}) : no units available, engine force created", PoolName, train.Number, train.Name);
-                    File.AppendAllText(@"C:\temp\PoolAnal.csv", sob.ToString() + "\n");
-#endif
-                    return (TrainFromPool.ForceCreated);
-                }
-                else
-                {
-                    Trace.TraceInformation("Train request : " + train.Name + " from pool " + PoolName + 
-                        " : no engines available in pool, engine is not created , at " + moveTimeA.ToString("HH:mm:ss") + "\n");
-#if DEBUG_POOLINFO
-                    sob = new StringBuilder();
-                    sob.AppendFormat("Pool {0} : train {1} ({2}) : no units available, enigne not created", PoolName, train.Number, train.Name);
-                    File.AppendAllText(@"C:\temp\PoolAnal.csv", sob.ToString() + "\n");
-#endif
-                    return (TrainFromPool.NotCreated);
-                }
-            }
-
-            // find required access path
-            int firstSectionIndex = train.TCRoute.TCRouteSubpaths[0][0].TCSectionIndex;
-            PoolDetails reqStorage = StoragePool[selectedStorage];
-
-            int reqAccessPath = -1;
-            for (int iPath = 0; iPath < reqStorage.AccessPaths.Count; iPath++)
-            {
-                Train.TCSubpathRoute thisPath = reqStorage.AccessPaths[iPath];
-                if (thisPath.GetRouteIndex(firstSectionIndex, 0) >= 0)
-                {
-                    reqAccessPath = iPath;
-                    break;
-                }
-            }
-
-            // no valid path found
-            if (reqAccessPath < 0)
-            {
-                Trace.TraceInformation("Train request : " + train.Name + " from pool " + PoolName + " : no valid access path found \n");
-                return (TrainFromPool.Failed);
-            }
-
-            // if valid path found : build new path from storage area
-
-            Train.TCSubpathRoute newRoute = new Train.TCSubpathRoute(train.TCRoute.TCRouteSubpaths[0]);
-
-            int addedSections = 0;
-
-            // add sections from access path at front
-            // add in reverse order as path is defined outbound
-            for (int iSection = reqStorage.AccessPaths[reqAccessPath].Count - 1; iSection >= 0; iSection--)
-            {
-                Train.TCRouteElement thisElement = reqStorage.AccessPaths[reqAccessPath][iSection];
-                if (newRoute.GetRouteIndex(thisElement.TCSectionIndex, 0) < 0)
-                {
-                    Train.TCRouteElement newElement = new Train.TCRouteElement(thisElement);
-                    newRoute.Insert(0, newElement);
-                    addedSections++;
-                }
-            }
-
-            // add sections from storage path
-            // add in reverse order as path is defined outbound
-            for (int iSection = reqStorage.StoragePath.Count - 1; iSection >= 0; iSection--)
-            {
-                Train.TCRouteElement thisElement = reqStorage.StoragePath[iSection];
-                if (newRoute.GetRouteIndex(thisElement.TCSectionIndex, 0) < 0)
-                {
-                    Train.TCRouteElement newElement = new Train.TCRouteElement(thisElement);
-                    newRoute.Insert(0, newElement);
-                    addedSections++;
-                }
-            }
-
-            // add number of added sections to reversal info
-            if (train.TCRoute.ReversalInfo[0].Valid)
-            {
-                train.TCRoute.ReversalInfo[0].FirstDivergeIndex += addedSections;
-                train.TCRoute.ReversalInfo[0].FirstSignalIndex += addedSections;
-                train.TCRoute.ReversalInfo[0].LastDivergeIndex += addedSections;
-                train.TCRoute.ReversalInfo[0].LastSignalIndex += addedSections;
-            }
-
-            // add number of sections to station stops
-            if (train.StationStops != null && train.StationStops.Count > 0)
-            {
-                for (int iStop = 0; iStop < train.StationStops.Count; iStop++)
-                {
-                    Train.StationStop thisStop = train.StationStops[iStop];
-                    if (thisStop.SubrouteIndex == 0)
-                    {
-                        thisStop.RouteIndex += addedSections;
-                    }
-                    else
-                    {
-                        break;
-                    }
-                }
-            }
-
-            // check all sections in route for engine heading for pool
-            // if found, do not create engine as this may result in deadlock
-
-            bool incomingEngine = false;
-            foreach (Train.TCRouteElement thisElement in newRoute)
-            {
-                TrackCircuitSection thisSection = train.signalRef.TrackCircuitList[thisElement.TCSectionIndex];
-
-                // check reserved
-                if (thisSection.CircuitState.TrainReserved != null)
-                {
-                    TTTrain otherTTTrain = thisSection.CircuitState.TrainReserved.Train as TTTrain;
-                    if (String.Equals(otherTTTrain.ExitPool, PoolName))
-                    {
-                        incomingEngine = true;
-                        break;
-                    }
-                }
-
-                // check claimed
-                if (thisSection.CircuitState.TrainClaimed.Count > 0)
-                {
-                    foreach (Train.TrainRouted otherTrain in thisSection.CircuitState.TrainClaimed)
-                    {
-                        TTTrain otherTTTrain = otherTrain.Train as TTTrain;
-                        if (String.Equals(otherTTTrain.ExitPool, PoolName))
-                        {
-                            incomingEngine = true;
-                            break;
-                        }
-                    }
-                }
-                if (incomingEngine) break;
-
-                // check occupied
-                List<Train.TrainRouted> otherTrains = thisSection.CircuitState.TrainsOccupying();
-                foreach (Train.TrainRouted otherTrain in otherTrains)
-                {
-                    TTTrain otherTTTrain = otherTrain.Train as TTTrain;
-                    if (String.Equals(otherTTTrain.ExitPool, PoolName) && otherTTTrain.MovementState != AITrain.AI_MOVEMENT_STATE.AI_STATIC)
-                    {
-                        incomingEngine = true;
-#if DEBUG_POOLINFO
-                        sob = new StringBuilder();
-                        sob.AppendFormat("Pool {0} : train {1} ({2}) waiting for incoming train {3} ({4})\n", PoolName, train.Number, train.Name, otherTTTrain.Number, otherTTTrain.Name);
-                        sob.AppendFormat("           stored units : {0}", reqStorage.StoredUnits.Count);
-                        File.AppendAllText(@"C:\temp\PoolAnal.csv", sob.ToString() + "\n");
-#endif
-                        break;
-                    }
-                }
-                if (incomingEngine) break;
-            }
-
-            // if incoming engine is approach, do not create train
-            if (incomingEngine)
-            {
-#if DEBUG_TRACEINFO
-                Trace.TraceInformation("Pool {0} : train {1} : delayed through incoming engine\n", PoolName, train.Name);
-#endif
-                return (TrainFromPool.Delayed);
-            }
-
-            // valid engine found - start train from found engine
-
-            TTTrain selectedTrain = train.GetOtherTTTrainByNumber(selectedTrainNumber);
-            if (selectedTrain == null)
-            {
-#if DEBUG_POOLINFO
-                sob = new StringBuilder();
-                sob.AppendFormat("Pool {0} : cannot find train {1} for {2} ({3}) \n", PoolName, selectedTrainNumber, train.Number, train.Name);
-                sob.AppendFormat("           stored units : {0}", reqStorage.StoredUnits.Count);
-                File.AppendAllText(@"C:\temp\PoolAnal.csv", sob.ToString() + "\n");
-#endif
-                return (TrainFromPool.Delayed);
-            }
-
-            TrackCircuitSection[] occupiedSections = new TrackCircuitSection[selectedTrain.OccupiedTrack.Count];
-            selectedTrain.OccupiedTrack.CopyTo(occupiedSections);
-
-            selectedTrain.Forms = -1;
-            selectedTrain.RemoveTrain();
-            train.FormedOfType = TTTrain.FormCommand.TerminationFormed;
-            train.TCRoute.TCRouteSubpaths[0] = new Train.TCSubpathRoute(newRoute);
-            train.ValidRoute[0] = new Train.TCSubpathRoute(newRoute);
-
-#if DEBUG_POOLINFO
-            sob = new StringBuilder();
-            sob.AppendFormat("Pool {0} : train {1} ({2}) extracted as {3} ({4}) \n", PoolName, selectedTrain.Number, selectedTrain.Name, train.Number, train.Name);
-            sob.AppendFormat("           stored units : {0}", reqStorage.StoredUnits.Count);
-            File.AppendAllText(@"C:\temp\PoolAnal.csv", sob.ToString() + "\n");
-#endif
-
-#if DEBUG_TRACEINFO
-            Trace.TraceInformation("Pool : {0} : train {1} extracted as {2}", PoolName, selectedTrain.Name, train.Name);
-#endif
-            // set details for new train from existing train
-            bool validFormed = train.StartFromAITrain(selectedTrain, presentTime, occupiedSections);
-
-            if (validFormed)
-            {
-                train.InitializeSignals(true);
-
-                // start new train
-                if (train.AI.Simulator.StartReference.Contains(train.Number))
-                {
-                    train.AI.Simulator.StartReference.Remove(train.Number);
-                }
-
-                // existing train is player, so continue as player
-                if (selectedTrain.TrainType == Train.TRAINTYPE.PLAYER)
-                {
-                    train.AI.TrainsToRemoveFromAI.Add(train);
-
-                    // set proper details for new formed train
-                    train.OrgAINumber = train.Number;
-                    train.Number = 0;
-                    train.LeadLocomotiveIndex = selectedTrain.LeadLocomotiveIndex;
-                    train.AI.TrainsToAdd.Add(train);
-                    train.Simulator.Trains.Add(train);
-
-                    train.SetFormedOccupied();
-                    train.TrainType = Train.TRAINTYPE.PLAYER;
-                    train.ControlMode = Train.TRAIN_CONTROL.INACTIVE;
-                    train.MovementState = AITrain.AI_MOVEMENT_STATE.AI_STATIC;
-
-                    // inform viewer about player train switch
-                    train.Simulator.OnPlayerTrainChanged(selectedTrain, train);
-                    train.Simulator.PlayerLocomotive.Train = train;
-
-                    train.SetupStationStopHandling();
-
-                    // clear replay commands
-                    train.Simulator.Log.CommandList.Clear();
-
-                    // display messages
-                    if (train.Simulator.Confirmer != null) // As Confirmer may not be created until after a restore.
-                        train.Simulator.Confirmer.Information("Player switched to train : " + train.Name);
-                }
-
-                // new train is intended as player
-                else if (train.TrainType == Train.TRAINTYPE.PLAYER || train.TrainType == Train.TRAINTYPE.INTENDED_PLAYER)
-                {
-                    train.TrainType = Train.TRAINTYPE.PLAYER;
-                    train.ControlMode = Train.TRAIN_CONTROL.INACTIVE;
-                    train.MovementState = AITrain.AI_MOVEMENT_STATE.AI_STATIC;
-
-                    train.AI.TrainsToAdd.Add(train);
-
-                    // set player locomotive
-                    // first test first and last cars - if either is drivable, use it as player locomotive
-                    int lastIndex = train.Cars.Count - 1;
-
-                    if (train.Cars[0].IsDriveable)
-                    {
-                        train.AI.Simulator.PlayerLocomotive = train.LeadLocomotive = train.Cars[0];
-                    }
-                    else if (train.Cars[lastIndex].IsDriveable)
-                    {
-                        train.AI.Simulator.PlayerLocomotive = train.LeadLocomotive = train.Cars[lastIndex];
-                    }
-                    else
-                    {
-                        foreach (TrainCar car in train.Cars)
-                        {
-                            if (car.IsDriveable)  // first loco is the one the player drives
-                            {
-                                train.AI.Simulator.PlayerLocomotive = train.LeadLocomotive = car;
-                                break;
-                            }
-                        }
-                    }
-
-                    train.InitializeBrakes();
-
-                    if (train.AI.Simulator.PlayerLocomotive == null)
-                    {
-                        throw new InvalidDataException("Can't find player locomotive in " + train.Name);
-                    }
-                    else
-                    {
-                        foreach (TrainCar car in train.Cars)
-                        {
-                            if (car.WagonType == TrainCar.WagonTypes.Engine)
-                            {
-                                MSTSLocomotive loco = car as MSTSLocomotive;
-                                loco.AntiSlip = train.leadLocoAntiSlip;
-                            }
-                        }
-                    }
-                }
-
-                // normal AI train
-                else
-                {
-                    // set delay
-                    float randDelay = (float)Simulator.Random.Next((train.DelayedStartSettings.newStart.randomPartS * 10));
-                    train.RestdelayS = train.DelayedStartSettings.newStart.fixedPartS + (randDelay / 10f);
-                    train.DelayedStart = true;
-                    train.DelayedStartState = TTTrain.AI_START_MOVEMENT.NEW;
-
-                    train.TrainType = Train.TRAINTYPE.AI;
-                    train.AI.TrainsToAdd.Add(train);
-                }
-
-                train.MovementState = AITrain.AI_MOVEMENT_STATE.AI_STATIC;
-                train.SetFormedOccupied();
-
-                // update any outstanding required actions adding the added length
-                train.ResetActions(true);
-
-                // set forced consist name if required
-                if (!String.IsNullOrEmpty(train.ForcedConsistName))
-                {
-                    foreach (var car in train.Cars)
-                    {
-                        car.OrgConsist = String.Copy(train.ForcedConsistName);
-                    }
-                }
-            }
-            else
-            {
-#if DEBUG_TRACEINFO
-                Trace.TraceWarning("Failed to extract required train " + train.Name + " from pool " + PoolName + "\n");
-#endif
-                return (TrainFromPool.Failed);
-            }
-
-            // update pool data
-            reqStorage.StoredUnits.Remove(selectedTrainNumber);
-
-#if DEBUG_TRACEINFO
-            Trace.TraceInformation("Pool {0} : remaining units : {1}", PoolName, reqStorage.StoredUnits.Count);
-            if (reqStorage.StoredUnits.Count > 0)
-            {
-                Trace.TraceInformation("Pool {0} : last stored unit : {1}", PoolName, reqStorage.StoredUnits.Last());
-            }
-#endif
-
-            // get last train in storage
-            TTTrain storedTrain = null;
-
-            if (reqStorage.StoredUnits.Count > 0)
-            {
-                int trainNumber = reqStorage.StoredUnits.Last();
-                storedTrain = train.GetOtherTTTrainByNumber(trainNumber);
-
-                if (storedTrain != null)
-                {
-                    reqStorage.RemLength = CalculateStorageLength(reqStorage, storedTrain);
-                }
-                else
-                {
-                    Trace.TraceWarning("Error in pool {0} : stored units : {1} : train no. {2} not found\n", PoolName, reqStorage.StoredUnits.Count, trainNumber);
-                    reqStorage.StoredUnits.RemoveAt(reqStorage.StoredUnits.Count - 1);
-
-                    trainNumber = reqStorage.StoredUnits.Last();
-                    storedTrain = train.GetOtherTTTrainByNumber(trainNumber);
-
-                    if (storedTrain != null)
-                    {
-                        reqStorage.RemLength = CalculateStorageLength(reqStorage, storedTrain);
-                    }
-                }
-            }
-            else
-            {
-                reqStorage.RemLength = reqStorage.StorageLength;
-            }
-
-            StoragePool[selectedStorage] = reqStorage;
-            return (TrainFromPool.Formed);
-        }
-    }
-}
-=======
-// COPYRIGHT 2014 by the Open Rails project.
-// 
-// This file is part of Open Rails.
-// 
-// Open Rails is free software: you can redistribute it and/or modify
-// it under the terms of the GNU General Public License as published by
-// the Free Software Foundation, either version 3 of the License, or
-// (at your option) any later version.
-// 
-// Open Rails is distributed in the hope that it will be useful,
-// but WITHOUT ANY WARRANTY; without even the implied warranty of
-// MERCHANTABILITY or FITNESS FOR A PARTICULAR PURPOSE.  See the
-// GNU General Public License for more details.
-// 
-// You should have received a copy of the GNU General Public License
-// along with Open Rails.  If not, see <http://www.gnu.org/licenses/>.
-
-// This code processes the Timetable definition and converts it into playable train information
-//
-// #DEBUG_POOLINFO
-//
-
-using System;
-using System.Collections.Generic;
-using System.Diagnostics;
-using System.IO;
-using System.Linq;
-using System.Text;
-using Orts.Simulation.AIs;
-using Orts.Simulation.Physics;
-using Orts.Simulation.RollingStocks;
-using Orts.Simulation.Signalling;
-using Orts.Parsers.OR;
-using ORTS.Common;
-
-namespace Orts.Simulation.Timetables
-{
-    /// <summary>
-    /// class Poolholder
-    /// Interface class for access from Simulator
-    /// </summary>
-    public class Poolholder
-    {
-        public Dictionary<string,TimetablePool> Pools;
-
-        /// <summary>
-        /// loader for timetable mode
-        /// </summary>
-        public Poolholder (Simulator simulatorref, string[] arguments, CancellationToken cancellation)
-        {
-            PoolInfo TTPool = new PoolInfo(simulatorref);
-            Pools = TTPool.ProcessPools(arguments, cancellation);
-        }
-
-        //================================================================================================//
-        /// <summary>
-        /// loader for activity mode (dummy)
-        /// </summary>
-        public Poolholder()
-        {
-            Pools = null;
-        }
-
-        //================================================================================================//
-        /// <summary>
-        /// loader for restore
-        /// </summary>
-        public Poolholder (BinaryReader inf, Simulator simulatorref)
-        {
-            int nopools = inf.ReadInt32();
-            if (nopools < 0)
-            {
-                Pools = null;
-            }
-            else
-            {
-                Pools = new Dictionary<string, TimetablePool>();
-                for (int iPool = 0; iPool < nopools; iPool++)
-                {
-                    string newKey = inf.ReadString();
-                    TimetablePool newPool = new TimetablePool(inf, simulatorref);
-                    Pools.Add(newKey, newPool);
-                }
-            }
-        }
-
-        //================================================================================================//
-        /// <summary>
-        /// Save
-        /// </summary>
-        /// <param name="outf"></param>
-        public void Save (BinaryWriter outf)
-        {
-            if (Pools == null)
-            {
-                outf.Write(-1);
-            }
-            else
-            {
-                outf.Write(Pools.Count);
-                foreach (KeyValuePair<string, TimetablePool> thisPool in Pools)
-                {
-                    outf.Write(thisPool.Key);
-                    thisPool.Value.Save(outf);
-                }
-            }
-        }
-    }
-
-    //================================================================================================//
-    //================================================================================================//
-    /// <summary>
-    /// Class TimetablePool
-    /// Class holding all pool details
-    /// </summary>
-    public class TimetablePool
-    {
-        public enum TrainFromPool
-        {
-            NotCreated,
-            Delayed,
-            Formed,
-            ForceCreated,
-            Failed,
-        }
-
-        public string PoolName = String.Empty;
-        public bool ForceCreation;
-
-        public struct PoolDetails
-        {
-            public Train.TCSubpathRoute StoragePath;          // path defined as storage location
-            public Traveller StoragePathTraveller;            // traveller used to get path position and direction
-            public string StorageName;                        // storage name
-            public List<Train.TCSubpathRoute> AccessPaths;    // access paths defined for storage location
-            public float StorageLength;                       // available length
-            public float StorageCorrection;                   // length correction (e.g. due to switch overlap safety) - difference between length of sections in path and actual storage length
-
-            public List<int> StoredUnits;                     // stored no. of units
-            public float RemLength;                           // remaining storage length
-        }
-
-        public List<PoolDetails> StoragePool = new List<PoolDetails>();
-
-        //================================================================================================//
-        /// <summary>
-        /// Constructor to read pool info from csv file
-        /// </summary>
-        /// <param name="filePath"></param>
-        public TimetablePool(TimetableReader fileContents, ref int lineindex, Simulator simulatorref)
-        {
-            bool validpool = true;
-            bool newName = false;
-            bool firstName = false;
-
-            ForceCreation = simulatorref.Settings.TTCreateTrainOnPoolUnderflow;
-
-            // loop through definitions
-            while (lineindex < fileContents.Strings.Count && !newName)
-            {
-                string[] inputLine = fileContents.Strings[lineindex];
-
-                // switch through definitions
-                switch (inputLine[0].ToLower().Trim())
-                {
-                    // comment : do not process
-                    case "#comment":
-                        lineindex++;
-                        break;
-
-                    // name : set as name
-                    case "#name":
-                        newName = firstName;
-                        if (!firstName)
-                        {
-                            lineindex++;
-                            firstName = true;
-                            PoolName = String.Copy(inputLine[1].ToLower().Trim());
-                        }
-                        break;
-
-                    // storage : read path, add to path list
-                    case "#storage":
-                        if (String.IsNullOrEmpty(PoolName))
-                        {
-                            Trace.TraceInformation("Pool : " + fileContents.FilePath + " : missing pool name \n");
-                            validpool = false;
-                            lineindex++;
-                        }
-                        else
-                        {
-                            bool validStorage = true;
-                            PoolDetails thisPool = ExtractStorage(fileContents, simulatorref, ref lineindex, out validStorage);
-                            if (validStorage)
-                            {
-                                StoragePool.Add(thisPool);
-                            }
-                            else
-                            {
-                                validpool = false;
-                            }
-                        }
-                        break;
-
-                    default:
-                        Trace.TraceInformation("Pool : " + fileContents.FilePath + " : line : " + (lineindex - 1) + " : unexpected line defitinion : " + inputLine[0] + "\n");
-                        lineindex++;
-                        break;
-                }
-            }
-
-            // reset poolname if not valid
-            if (!validpool)
-            {
-                PoolName = String.Empty;
-            }
-        }
-
-        //================================================================================================//
-        /// <summary>
-        /// Constructor for restore
-        /// </summary>
-        /// <param name="inf"></param>
-        public TimetablePool(BinaryReader inf, Simulator simulatorref)
-        {
-            PoolName = inf.ReadString();
-            ForceCreation = inf.ReadBoolean();
-
-            int noPools = inf.ReadInt32();
-            for (int iPool = 0; iPool < noPools; iPool++)
-            {
-                PoolDetails newPool = new PoolDetails();
-                newPool.StoragePath = new Train.TCSubpathRoute(inf);
-                newPool.StoragePathTraveller = new Traveller(simulatorref.TSectionDat, simulatorref.TDB.TrackDB.TrackNodes, inf);
-                newPool.StorageName = inf.ReadString();
-
-                newPool.AccessPaths = new List<Train.TCSubpathRoute>();
-                int noAccessPaths = inf.ReadInt32();
-
-                for (int iPath = 0; iPath < noAccessPaths; iPath++)
-                {
-                    newPool.AccessPaths.Add(new Train.TCSubpathRoute(inf));
-                }
-
-                newPool.StoredUnits = new List<int>();
-                int noStoredUnits = inf.ReadInt32();
-
-                for (int iUnits = 0; iUnits < noStoredUnits; iUnits++)
-                {
-                    newPool.StoredUnits.Add(inf.ReadInt32());
-                }
-
-                newPool.StorageLength = inf.ReadSingle();
-                newPool.StorageCorrection = inf.ReadSingle();
-                newPool.RemLength = inf.ReadSingle();
-                StoragePool.Add(newPool);
-            }
-        }
-
-        //================================================================================================//
-        /// <summary>
-        /// Method to save pool
-        /// </summary>
-        /// <param name="outf"></param>
-        public void Save(BinaryWriter outf)
-        {
-            outf.Write(PoolName);
-            outf.Write(ForceCreation);
-
-            outf.Write(StoragePool.Count);
-
-            foreach (PoolDetails thisStorage in StoragePool)
-            {
-                thisStorage.StoragePath.Save(outf);
-                thisStorage.StoragePathTraveller.Save(outf);
-                outf.Write(thisStorage.StorageName);
-
-                outf.Write(thisStorage.AccessPaths.Count);
-                foreach (Train.TCSubpathRoute thisPath in thisStorage.AccessPaths)
-                {
-                    thisPath.Save(outf);
-                }
-
-                outf.Write(thisStorage.StoredUnits.Count);
-                foreach (int storedUnit in thisStorage.StoredUnits)
-                {
-                    outf.Write(storedUnit);
-                }
-
-                outf.Write(thisStorage.StorageLength);
-                outf.Write(thisStorage.StorageCorrection);
-                outf.Write(thisStorage.RemLength);
-            }
-        }
-
-        //================================================================================================//
-        /// <summary>
-        /// Extract details for storage area
-        /// </summary>
-        /// <param name="fileContents"></param>
-        /// <param name="lineindex"></param>
-        /// <param name="simulatorref"></param>
-        /// <param name="validStorage"></param>
-        /// <returns></returns>
-        public PoolDetails ExtractStorage(TimetableReader fileContents, Simulator simulatorref, ref int lineindex, out bool validStorage)
-        {
-            PoolDetails newPool = new PoolDetails();
-            List<string> accessPathNames = new List<string>();
-
-            string[] inputLine = fileContents.Strings[lineindex];
-            string storagePathName = String.Copy(inputLine[1]);
-
-            lineindex++;
-            inputLine = fileContents.Strings[lineindex];
-
-            bool endOfStorage = false;
-            validStorage = true;
-
-            // extract access paths
-            while (lineindex < fileContents.Strings.Count && !endOfStorage)
-            {
-                inputLine = fileContents.Strings[lineindex];
-                switch (inputLine[0].ToLower().Trim())
-                {
-                    // skip comment
-                    case "#comment":
-                        lineindex++;
-                        break;
-
-                    // exit on next name
-                    case "#name":
-                        endOfStorage = true;
-                        break;
-
-                    // storage : next storage area
-                    case "#storage":
-                        endOfStorage = true;
-                        break;
-
-                    // access paths : process
-                    case "#access":
-                        int nextfield = 1;
-
-                        while (nextfield < inputLine.Length && !String.IsNullOrEmpty(inputLine[nextfield]))
-                        {
-                            accessPathNames.Add(String.Copy(inputLine[nextfield]));
-                            nextfield++;
-                        }
-
-                        lineindex++;
-                        break;
-
-                    // settings : check setting
-                    case "#settings":
-                        nextfield = 1;
-                        while (nextfield < inputLine.Length)
-                        {
-                            if (!String.IsNullOrEmpty(inputLine[nextfield]))
-                            {
-                                switch (inputLine[nextfield].ToLower().Trim())
-                                {
-                                    default:
-                                        break;
-                                }
-                                nextfield++;
-                            }
-                        }
-                        lineindex++;
-                        break;
-
-                    default:
-                        Trace.TraceInformation("Pool : " + fileContents.FilePath + " : line : " + lineindex + " : unknown definition : " + inputLine[0] + " ; line ignored \n");
-                        lineindex++;
-                        break;
-                }
-            }
-
-            // check if access paths defined
-            if (accessPathNames.Count <= 0)
-            {
-                Trace.TraceInformation("Pool : " + fileContents.FilePath + " : storage : " + storagePathName + " : no access paths defined \n");
-                validStorage = false;
-                return (newPool);
-            }
-
-            // process storage paths
-            newPool.AccessPaths = new List<Train.TCSubpathRoute>();
-            newPool.StoredUnits = new List<int>();
-            newPool.StorageLength = 0.0f;
-            newPool.RemLength = 0.0f;
-
-            bool pathValid = true;
-            TimetableInfo TTInfo = new TimetableInfo(simulatorref);
-            AIPath newPath = TTInfo.LoadPath(storagePathName, out pathValid);
-
-            if (pathValid)
-            {
-                Train.TCRoutePath fullRoute = new Train.TCRoutePath(newPath, -2, 1, simulatorref.Signals, -1, simulatorref.Settings);
-
-                newPool.StoragePath = new Train.TCSubpathRoute(fullRoute.TCRouteSubpaths[0]);
-                newPool.StoragePathTraveller = new Traveller(simulatorref.TSectionDat, simulatorref.TDB.TrackDB.TrackNodes, newPath);
-                newPool.StorageName = String.Copy(storagePathName);
-
-                // if last element is end of track, remove it from path
-                int lastSectionIndex = newPool.StoragePath[newPool.StoragePath.Count - 1].TCSectionIndex;
-                if (simulatorref.Signals.TrackCircuitList[lastSectionIndex].CircuitType == TrackCircuitSection.TrackCircuitType.EndOfTrack)
-                {
-                    newPool.StoragePath.RemoveAt(newPool.StoragePath.Count - 1);
-                }
-
-                // check for multiple subpaths - not allowed for storage area
-                if (fullRoute.TCRouteSubpaths.Count > 1)
-                {
-                    Trace.TraceInformation("Pool : " + fileContents.FilePath + " : storage area : " + storagePathName + " : storage path may not contain multiple subpaths\n");
-                }
-            }
-            else
-            {
-                Trace.TraceWarning("Pool : " + fileContents.FilePath + " : error while processing storege area path : " + storagePathName + "\n");
-                validStorage = false;
-                return (newPool);
-            }
-
-            // process access paths
-            foreach (string accessPath in accessPathNames)
-            {
-                pathValid = true;
-                newPath = TTInfo.LoadPath(accessPath, out pathValid);
-
-                if (pathValid)
-                {
-                    Train.TCRoutePath fullRoute = new Train.TCRoutePath(newPath, -2, 1, simulatorref.Signals, -1, simulatorref.Settings);
-                    // if last element is end of track, remove it from path
-                    Train.TCSubpathRoute usedRoute = fullRoute.TCRouteSubpaths[0];
-                    int lastIndex = usedRoute.Count - 1;
-                    int lastSectionIndex = usedRoute[lastIndex].TCSectionIndex;
-                    if (simulatorref.Signals.TrackCircuitList[lastSectionIndex].CircuitType == TrackCircuitSection.TrackCircuitType.EndOfTrack)
-                    {
-                        lastIndex = usedRoute.Count - 2;
-                    }
-                    newPool.AccessPaths.Add(new Train.TCSubpathRoute(usedRoute, 0, lastIndex));
-
-                    // check for multiple subpaths - not allowed for storage area
-                    if (fullRoute.TCRouteSubpaths.Count > 1)
-                    {
-                        Trace.TraceInformation("Pool : " + fileContents.FilePath + " : storage area : " + accessPath + " : access path may not contain multiple subpaths\n");
-                    }
-                }
-                else
-                {
-                    Trace.TraceWarning("Pool : " + fileContents.FilePath + " : error while processing access path : " + accessPath + "\n");
-                    validStorage = false;
-                }
-            }
-
-            // verify proper access route definition
-
-            if (!validStorage)
-            {
-                return (newPool);
-            }
-
-            for (int iPath = 0; iPath < newPool.AccessPaths.Count; iPath++)
-            {
-                Train.TCSubpathRoute accessPath = newPool.AccessPaths[iPath];
-                int firstAccessSection = accessPath[0].TCSectionIndex;
-                int firstAccessDirection = accessPath[0].Direction;
-                string accessName = accessPathNames[iPath];
-
-                int reqElementIndex = newPool.StoragePath.GetRouteIndex(firstAccessSection, 0);
-
-                if (reqElementIndex < 0)
-                {
-                    Trace.TraceInformation("Pool : " + fileContents.FilePath + " : storage area : " + newPool.StorageName +
-                        " : access path : " + accessName + " does not start within storage area\n");
-                    validStorage = false;
-                }
-                else
-                {
-                    // check storage path direction, reverse path if required
-                    // path may be in wrong direction due to path conversion problems
-                    if (firstAccessDirection != newPool.StoragePath[reqElementIndex].Direction)
-                    {
-                        Train.TCSubpathRoute newRoute = new Train.TCSubpathRoute();
-                        for (int iElement = newPool.StoragePath.Count - 1; iElement >= 0; iElement--)
-                        {
-                            Train.TCRouteElement thisElement = newPool.StoragePath[iElement];
-                            thisElement.Direction = thisElement.Direction == 0 ? 1 : 0;
-                            newRoute.Add(thisElement);
-                        }
-                        newPool.StoragePath = new Train.TCSubpathRoute(newRoute);
-                    }
-
-                    // remove elements from access path which are part of storage path
-                    int lastReqElement = accessPath.Count - 1;
-                    int storageRouteIndex = newPool.StoragePath.GetRouteIndex(accessPath[lastReqElement].TCSectionIndex, 0);
-
-                    while (storageRouteIndex >= 0 && lastReqElement > 0)
-                    {
-                        lastReqElement--;
-                        storageRouteIndex = newPool.StoragePath.GetRouteIndex(accessPath[lastReqElement].TCSectionIndex, 0);
-                    }
-
-                    newPool.AccessPaths[iPath] = new Train.TCSubpathRoute(accessPath, 0, lastReqElement);
-                }
-            }
-
-            // calculate storage length
-            if (!validStorage)
-            {
-                return (newPool);
-            }
-            float storeLength = 0;
-            foreach (Train.TCRouteElement thisElement in newPool.StoragePath)
-            {
-                storeLength += simulatorref.Signals.TrackCircuitList[thisElement.TCSectionIndex].Length;
-            }
-
-            // if storage ends at switch, deduct switch safety distance
-
-            float addedLength = 0;
-
-            foreach (Train.TCRouteElement thisElement in newPool.AccessPaths[0])
-            {
-                TrackCircuitSection thisSection = simulatorref.Signals.TrackCircuitList[thisElement.TCSectionIndex];
-                if (thisSection.CircuitType == TrackCircuitSection.TrackCircuitType.Junction)
-                {
-                    addedLength -= (float)thisSection.Overlap;
-                    break;
-                }
-                else
-                {
-                    // count length only if not part of storage path itself
-                    if (newPool.StoragePath.GetRouteIndex(thisSection.Index, 0) < 0)
-                    {
-                        addedLength += thisSection.Length;
-                    }
-                }
-            }
-
-            // if switch overlap exceeds distance between end of storage and switch, deduct from storage length
-            if (addedLength < 0)
-            {
-                storeLength += addedLength;
-            }
-
-            newPool.StorageLength = storeLength;
-            newPool.StorageCorrection = addedLength;
-            newPool.RemLength = storeLength;
-
-            return (newPool);
-        }
-
-        //================================================================================================//
-        /// <summary>
-        /// TestPoolExit : test if end of route is access to required pool
-        /// </summary>
-        /// <param name="train"></param>
-        public bool TestPoolExit(TTTrain train)
-        {
-
-            bool validPool = false;
-
-            // set dispose states
-            train.FormsStatic = true;
-            train.Closeup = true;
-
-            // find relevant access path
-            int lastSectionIndex = train.TCRoute.TCRouteSubpaths.Last().Last().TCSectionIndex;
-            int lastSectionDirection = train.TCRoute.TCRouteSubpaths.Last().Last().Direction;
-
-            // use first storage path to get pool access path
-
-            PoolDetails thisStorage = StoragePool[0];
-            int reqPath = -1;
-            int reqPathIndex = -1;
-
-            // find relevant access path
-            for (int iPath = 0; iPath < thisStorage.AccessPaths.Count && reqPath < 0; iPath++)
-            {
-                Train.TCSubpathRoute accessPath = thisStorage.AccessPaths[iPath];
-                reqPathIndex = accessPath.GetRouteIndex(lastSectionIndex, 0);
-
-                // path is defined outbound, so directions must be opposite
-                if (reqPathIndex >= 0 && accessPath[reqPathIndex].Direction != lastSectionDirection)
-                {
-                    reqPath = iPath;
-                }
-            }
-
-            // none found
-            if (reqPath < 0)
-            {
-                Trace.TraceWarning("Train : " + train.Name + " : no valid path found to access pool storage " + PoolName + "\n");
-                train.FormsStatic = false;
-                train.Closeup = false;
-            }
-            // path found : extend train path with access and storage paths
-            else
-            {
-                train.PoolAccessSection = lastSectionIndex;
-                validPool = true;
-            }
-
-            return (validPool);
-        }
-
-        //================================================================================================//
-        /// <summary>
-        /// SetPoolExit : adjust train dispose details and path to required pool exit
-        /// </summary>
-        /// <param name="train"></param>
-        public Train.TCSubpathRoute SetPoolExit(TTTrain train, out int poolStorageIndex, bool checkAccessPath)
-        {
-            // new route
-            Train.TCSubpathRoute newRoute = null;
-            poolStorageIndex = -1;
-
-            // set dispose states
-            train.FormsStatic = true;
-            train.Closeup = true;
-
-            // find relevant access path
-            int lastSectionIndex = train.TCRoute.TCRouteSubpaths.Last().Last().TCSectionIndex;
-            int lastSectionDirection = train.TCRoute.TCRouteSubpaths.Last().Last().Direction;
-
-            // find storage path with enough space to store train
-
-            int reqPool = -1;
-            for (int iPool = 0; iPool < StoragePool.Count && reqPool < 0; iPool++)
-            {
-                PoolDetails thisStorage = StoragePool[iPool];
-
-                if (thisStorage.StoredUnits.Contains(train.Number))
-                {
-#if DEBUG_POOLINFO
-                    var sob = new StringBuilder();
-                    sob.AppendFormat("Pool {0} : error : train {1} ({2}) allready stored in pool \n", PoolName, train.Number, train.Name);
-                    sob.AppendFormat("           stored units : {0}", thisStorage.StoredUnits.Count);
-                    File.AppendAllText(@"C:\temp\PoolAnal.csv", sob.ToString() + "\n");
-#endif
-                }
-                else if (thisStorage.RemLength > train.Length)
-                {
-                    reqPool = iPool;
-                    poolStorageIndex = iPool;
-                }
-            }
-
-            // no storage space found : pool overflow
-            if (reqPool < 0)
-            {
-                Trace.TraceWarning("Pool : " + PoolName + " : overflow : cannot place train : " + train.Name + "\n");
-
-                if (train.CheckTrain)
-                {
-                    File.AppendAllText(@"C:\temp\checktrain.txt", "Required Pool Exit : " + PoolName + "\n");
-                    File.AppendAllText(@"C:\temp\checktrain.txt", "Pool overflow : train length : " + train.Length + "\n");
-                    File.AppendAllText(@"C:\temp\checktrain.txt", "                pool lengths : \n");
-                    foreach (PoolDetails thisStorage in StoragePool)
-                    {
-                        File.AppendAllText(@"C:\temp\checktrain.txt", "                  path : " + thisStorage.StorageName + " ; stored units : " +
-                            thisStorage.StoredUnits.Count + " ; rem length : " + thisStorage.RemLength + "\n");
-                    }
-                }
-
-                // train will be abandoned when reaching end of path
-                train.FormsStatic = false;
-                train.Closeup = false;
-            }
-            else
-            {
-                PoolDetails thisStorage = StoragePool[reqPool];
-
-                if (checkAccessPath)
-                {
-                    int reqPath = -1;
-                    int reqPathIndex = -1;
-
-                    // find relevant access path
-                    for (int iPath = 0; iPath < thisStorage.AccessPaths.Count && reqPath < 0; iPath++)
-                    {
-                        Train.TCSubpathRoute accessPath = thisStorage.AccessPaths[iPath];
-                        reqPathIndex = accessPath.GetRouteIndex(lastSectionIndex, 0);
-
-                        // path is defined outbound, so directions must be opposite
-                        if (reqPathIndex >= 0 && accessPath[reqPathIndex].Direction != lastSectionDirection)
-                        {
-                            reqPath = iPath;
-                        }
-                    }
-
-                    // none found
-                    if (reqPath < 0)
-                    {
-                        Trace.TraceWarning("Train : " + train.Name + " : no valid path found to access pool storage " + PoolName + "\n");
-                        train.FormsStatic = false;
-                        train.Closeup = false;
-                        poolStorageIndex = -1;
-                    }
-                    // path found : extend train path with access and storage paths
-                    else
-                    {
-                        Train.TCSubpathRoute accessPath = thisStorage.AccessPaths[reqPath];
-                        newRoute = new Train.TCSubpathRoute(train.TCRoute.TCRouteSubpaths.Last());
-
-                        // add elements from access route except those allready on the path
-                        // add in reverse order and reverse direction as path is defined outbound
-                        for (int iElement = reqPathIndex; iElement >= 0; iElement--)
-                        {
-                            if (newRoute.GetRouteIndex(accessPath[iElement].TCSectionIndex, 0) < 0)
-                            {
-                                Train.TCRouteElement newElement = new Train.TCRouteElement(accessPath[iElement]);
-                                newElement.Direction = newElement.Direction == 1 ? 0 : 1;
-                                newRoute.Add(newElement);
-                            }
-                        }
-                    // add elements from storage
-                        for (int iElement = thisStorage.StoragePath.Count - 1; iElement >= 0; iElement--)
-                        {
-                            if (newRoute.GetRouteIndex(thisStorage.StoragePath[iElement].TCSectionIndex, 0) < 0)
-                            {
-                                Train.TCRouteElement newElement = new Train.TCRouteElement (thisStorage.StoragePath[iElement]);
-                                newElement.Direction = newElement.Direction == 1 ? 0 : 1;
-                                newRoute.Add(newElement);
-                            }
-                        }
-                    }
-                }
-                // create new route from storage and access track only
-                else
-                {
-                    newRoute = new Train.TCSubpathRoute(thisStorage.AccessPaths[0]);
-
-                    foreach (Train.TCRouteElement thisElement in thisStorage.StoragePath)
-                    {
-                        if (newRoute.GetRouteIndex(thisElement.TCSectionIndex, 0) < 0)
-                        {
-                            Train.TCRouteElement newElement = new Train.TCRouteElement(thisElement);
-                            newRoute.Add(newElement);
-                        }
-                    }
-                }
-            }
-
-            return (newRoute);
-        }
-
-        //================================================================================================//
-        /// <summary>
-        /// AddUnit : add unit to pool, update remaining length
-        /// </summary>
-        /// <param name="train"></param>
-        public void AddUnit(TTTrain train)
-        {
-            // check if unit allready in pool (error occurs during prerun)
-            // foreach (TimetablePool thisPool in )
-            // add train to pool
-            PoolDetails thisPool = StoragePool[train.PoolIndex];
-            thisPool.StoredUnits.Add(train.Number);
-
-            thisPool.RemLength = CalculateStorageLength(thisPool, train);
-            StoragePool[train.PoolIndex] = thisPool;
-
-#if DEBUG_POOLINFO
-            var sob = new StringBuilder();
-            sob.AppendFormat("Pool {0} : train {1} ({2}) added\n", PoolName, train.Number, train.Name);
-            sob.AppendFormat("           stored units : {0}\n", thisPool.StoredUnits.Count);
-            File.AppendAllText(@"C:\temp\PoolAnal.csv", sob.ToString() + "\n");
-#endif
-
-#if DEBUG_TRACEINFO
-            Trace.TraceInformation("Pool {0} : added unit : {1} ; stored units : {2} ( last = {3} )", PoolName, train.Name, thisPool.StoredUnits.Count, thisPool.StoredUnits.Last());
-#endif
-
-            // clear track behind engine, only keep actual occupied sections
-            Train.TCSubpathRoute tempRoute = train.signalRef.BuildTempRoute(train, train.PresentPosition[1].TCSectionIndex, train.PresentPosition[1].TCOffset,
-                train.PresentPosition[1].TCDirection, train.Length, true, true, false);
-            train.OccupiedTrack.Clear();
-
-            foreach(Train.TCRouteElement thisElement in tempRoute)
-            {
-                train.OccupiedTrack.Add(train.signalRef.TrackCircuitList[thisElement.TCSectionIndex]);
-            }
-            
-            train.ClearActiveSectionItems();
-        }
-
-        //================================================================================================//
-        /// <summary>
-        /// Calculate remaining storage length
-        /// </summary>
-        /// <param name="reqStorage"></param>
-        /// <param name="train"></param> is last train in storage (one just added, or one remaining as previous last stored unit), = null if storage is empty
-        /// <returns></returns>
-        public float CalculateStorageLength(PoolDetails reqStorage, TTTrain train)
-        {
-            // no trains in storage
-            if (reqStorage.StoredUnits.Count <= 0)
-            {
-                return (reqStorage.StorageLength);
-            }
-
-            // calculate remaining length
-            int occSectionIndex = train.PresentPosition[0].TCSectionIndex;
-            int occSectionDirection = train.PresentPosition[0].TCDirection;
-            int storageSectionIndex = reqStorage.StoragePath.GetRouteIndex(occSectionIndex, 0);
-
-            // if train not stopped in pool, return remaining length = 0
-            if (storageSectionIndex < 0)
-            {
-                return (0);
-            }
-
-            int storageSectionDirection = reqStorage.StoragePath[storageSectionIndex].Direction;
-            // if directions of paths are equal, use front section, section.length - position.offset, and use front of train position
-
-            float remLength = 0;
-
-            // same direction : use rear of train position
-            if (occSectionDirection == storageSectionDirection)
-            {
-                occSectionIndex = train.PresentPosition[1].TCSectionIndex;
-                TrackCircuitSection occSection = train.signalRef.TrackCircuitList[occSectionIndex];
-                remLength = occSection.Length - train.PresentPosition[1].TCOffset;
-            }
-            else
-            // opposite direction : use front of train position
-            {
-                TrackCircuitSection occSection = train.signalRef.TrackCircuitList[occSectionIndex];
-                remLength = train.PresentPosition[0].TCOffset;
-            }
-
-            for (int iSection = reqStorage.StoragePath.Count - 1; iSection >= 0 && reqStorage.StoragePath[iSection].TCSectionIndex != occSectionIndex; iSection--)
-            {
-                remLength += train.signalRef.TrackCircuitList[reqStorage.StoragePath[iSection].TCSectionIndex].Length;
-            }
-
-            // position was furthest down the storage area, so take off train length
-            remLength -= train.Length;
-
-            // correct for overlap etc.
-            remLength += reqStorage.StorageCorrection;  // storage correction is negative!
-
-            return (remLength);
-        }
-
-        //================================================================================================//
-        /// <summary>
-        /// Extract train from pool
-        /// </summary>
-        /// <param name="train"></param>
-        /// <returns></returns>
-        public TrainFromPool ExtractTrain(ref TTTrain train, int presentTime)
-        {
-#if DEBUG_POOLINFO
-            var sob = new StringBuilder();
-            sob.AppendFormat("Pool {0} : request for train {1} ({2})", PoolName, train.Number, train.Name);
-            File.AppendAllText(@"C:\temp\PoolAnal.csv", sob.ToString() + "\n");
-#endif
-            // check if any engines available
-            int selectedTrainNumber = -1;
-            int selectedStorage = -1;
-
-            for (int iStorage = 0; iStorage < StoragePool.Count; iStorage++)
-            {
-                PoolDetails thisStorage = StoragePool[iStorage];
-                if (thisStorage.StoredUnits.Count > 0)
-                {
-                    selectedTrainNumber = thisStorage.StoredUnits[thisStorage.StoredUnits.Count - 1];
-                    selectedStorage = iStorage;
-                    break;
-                }
-            }
-
-            // pool underflow : create engine from scratch
-            if (selectedTrainNumber < 0)
-            {
-                DateTime baseDTA = new DateTime();
-                DateTime moveTimeA = baseDTA.AddSeconds(train.AI.clockTime);
-
-                if (ForceCreation)
-                {
-                    Trace.TraceInformation("Train request : " + train.Name + " from pool " + PoolName + 
-                        " : no engines available in pool, engine is created, at " + moveTimeA.ToString("HH:mm:ss") + "\n");
-#if DEBUG_POOLINFO
-                    sob = new StringBuilder();
-                    sob.AppendFormat("Pool {0} : train {1} ({2}) : no units available, engine force created", PoolName, train.Number, train.Name);
-                    File.AppendAllText(@"C:\temp\PoolAnal.csv", sob.ToString() + "\n");
-#endif
-                    return (TrainFromPool.ForceCreated);
-                }
-                else
-                {
-                    Trace.TraceInformation("Train request : " + train.Name + " from pool " + PoolName + 
-                        " : no engines available in pool, engine is not created , at " + moveTimeA.ToString("HH:mm:ss") + "\n");
-#if DEBUG_POOLINFO
-                    sob = new StringBuilder();
-                    sob.AppendFormat("Pool {0} : train {1} ({2}) : no units available, enigne not created", PoolName, train.Number, train.Name);
-                    File.AppendAllText(@"C:\temp\PoolAnal.csv", sob.ToString() + "\n");
-#endif
-                    return (TrainFromPool.NotCreated);
-                }
-            }
-
-            // find required access path
-            int firstSectionIndex = train.TCRoute.TCRouteSubpaths[0][0].TCSectionIndex;
-            PoolDetails reqStorage = StoragePool[selectedStorage];
-
-            int reqAccessPath = -1;
-            for (int iPath = 0; iPath < reqStorage.AccessPaths.Count; iPath++)
-            {
-                Train.TCSubpathRoute thisPath = reqStorage.AccessPaths[iPath];
-                if (thisPath.GetRouteIndex(firstSectionIndex, 0) >= 0)
-                {
-                    reqAccessPath = iPath;
-                    break;
-                }
-            }
-
-            // no valid path found
-            if (reqAccessPath < 0)
-            {
-                Trace.TraceInformation("Train request : " + train.Name + " from pool " + PoolName + " : no valid access path found \n");
-                return (TrainFromPool.Failed);
-            }
-
-            // if valid path found : build new path from storage area
-
-            Train.TCSubpathRoute newRoute = new Train.TCSubpathRoute(train.TCRoute.TCRouteSubpaths[0]);
-
-            int addedSections = 0;
-
-            // add sections from access path at front
-            // add in reverse order as path is defined outbound
-            for (int iSection = reqStorage.AccessPaths[reqAccessPath].Count - 1; iSection >= 0; iSection--)
-            {
-                Train.TCRouteElement thisElement = reqStorage.AccessPaths[reqAccessPath][iSection];
-                if (newRoute.GetRouteIndex(thisElement.TCSectionIndex, 0) < 0)
-                {
-                    Train.TCRouteElement newElement = new Train.TCRouteElement(thisElement);
-                    newRoute.Insert(0, newElement);
-                    addedSections++;
-                }
-            }
-
-            // add sections from storage path
-            // add in reverse order as path is defined outbound
-            for (int iSection = reqStorage.StoragePath.Count - 1; iSection >= 0; iSection--)
-            {
-                Train.TCRouteElement thisElement = reqStorage.StoragePath[iSection];
-                if (newRoute.GetRouteIndex(thisElement.TCSectionIndex, 0) < 0)
-                {
-                    Train.TCRouteElement newElement = new Train.TCRouteElement(thisElement);
-                    newRoute.Insert(0, newElement);
-                    addedSections++;
-                }
-            }
-
-            // add number of added sections to reversal info
-            if (train.TCRoute.ReversalInfo[0].Valid)
-            {
-                train.TCRoute.ReversalInfo[0].FirstDivergeIndex += addedSections;
-                train.TCRoute.ReversalInfo[0].FirstSignalIndex += addedSections;
-                train.TCRoute.ReversalInfo[0].LastDivergeIndex += addedSections;
-                train.TCRoute.ReversalInfo[0].LastSignalIndex += addedSections;
-            }
-
-            // add number of sections to station stops
-            if (train.StationStops != null && train.StationStops.Count > 0)
-            {
-                for (int iStop = 0; iStop < train.StationStops.Count; iStop++)
-                {
-                    Train.StationStop thisStop = train.StationStops[iStop];
-                    if (thisStop.SubrouteIndex == 0)
-                    {
-                        thisStop.RouteIndex += addedSections;
-                    }
-                    else
-                    {
-                        break;
-                    }
-                }
-            }
-
-            // check all sections in route for engine heading for pool
-            // if found, do not create engine as this may result in deadlock
-
-            bool incomingEngine = false;
-            foreach (Train.TCRouteElement thisElement in newRoute)
-            {
-                TrackCircuitSection thisSection = train.signalRef.TrackCircuitList[thisElement.TCSectionIndex];
-
-                // check reserved
-                if (thisSection.CircuitState.TrainReserved != null)
-                {
-                    TTTrain otherTTTrain = thisSection.CircuitState.TrainReserved.Train as TTTrain;
-                    if (String.Equals(otherTTTrain.ExitPool, PoolName))
-                    {
-                        incomingEngine = true;
-                        break;
-                    }
-                }
-
-                // check claimed
-                if (thisSection.CircuitState.TrainClaimed.Count > 0)
-                {
-                    foreach (Train.TrainRouted otherTrain in thisSection.CircuitState.TrainClaimed)
-                    {
-                        TTTrain otherTTTrain = otherTrain.Train as TTTrain;
-                        if (String.Equals(otherTTTrain.ExitPool, PoolName))
-                        {
-                            incomingEngine = true;
-                            break;
-                        }
-                    }
-                }
-                if (incomingEngine) break;
-
-                // check occupied
-                List<Train.TrainRouted> otherTrains = thisSection.CircuitState.TrainsOccupying();
-                foreach (Train.TrainRouted otherTrain in otherTrains)
-                {
-                    TTTrain otherTTTrain = otherTrain.Train as TTTrain;
-                    if (String.Equals(otherTTTrain.ExitPool, PoolName) && otherTTTrain.MovementState != AITrain.AI_MOVEMENT_STATE.AI_STATIC)
-                    {
-                        incomingEngine = true;
-#if DEBUG_POOLINFO
-                        sob = new StringBuilder();
-                        sob.AppendFormat("Pool {0} : train {1} ({2}) waiting for incoming train {3} ({4})\n", PoolName, train.Number, train.Name, otherTTTrain.Number, otherTTTrain.Name);
-                        sob.AppendFormat("           stored units : {0}", reqStorage.StoredUnits.Count);
-                        File.AppendAllText(@"C:\temp\PoolAnal.csv", sob.ToString() + "\n");
-#endif
-                        break;
-                    }
-                }
-                if (incomingEngine) break;
-            }
-
-            // if incoming engine is approach, do not create train
-            if (incomingEngine)
-            {
-#if DEBUG_TRACEINFO
-                Trace.TraceInformation("Pool {0} : train {1} : delayed through incoming engine\n", PoolName, train.Name);
-#endif
-                return (TrainFromPool.Delayed);
-            }
-
-            // valid engine found - start train from found engine
-
-            TTTrain selectedTrain = train.GetOtherTTTrainByNumber(selectedTrainNumber);
-            if (selectedTrain == null)
-            {
-#if DEBUG_POOLINFO
-                sob = new StringBuilder();
-                sob.AppendFormat("Pool {0} : cannot find train {1} for {2} ({3}) \n", PoolName, selectedTrainNumber, train.Number, train.Name);
-                sob.AppendFormat("           stored units : {0}", reqStorage.StoredUnits.Count);
-                File.AppendAllText(@"C:\temp\PoolAnal.csv", sob.ToString() + "\n");
-#endif
-                return (TrainFromPool.Delayed);
-            }
-
-            TrackCircuitSection[] occupiedSections = new TrackCircuitSection[selectedTrain.OccupiedTrack.Count];
-            selectedTrain.OccupiedTrack.CopyTo(occupiedSections);
-
-            selectedTrain.Forms = -1;
-            selectedTrain.RemoveTrain();
-            train.FormedOfType = TTTrain.FormCommand.TerminationFormed;
-            train.TCRoute.TCRouteSubpaths[0] = new Train.TCSubpathRoute(newRoute);
-            train.ValidRoute[0] = new Train.TCSubpathRoute(newRoute);
-
-#if DEBUG_POOLINFO
-            sob = new StringBuilder();
-            sob.AppendFormat("Pool {0} : train {1} ({2}) extracted as {3} ({4}) \n", PoolName, selectedTrain.Number, selectedTrain.Name, train.Number, train.Name);
-            sob.AppendFormat("           stored units : {0}", reqStorage.StoredUnits.Count);
-            File.AppendAllText(@"C:\temp\PoolAnal.csv", sob.ToString() + "\n");
-#endif
-
-#if DEBUG_TRACEINFO
-            Trace.TraceInformation("Pool : {0} : train {1} extracted as {2}", PoolName, selectedTrain.Name, train.Name);
-#endif
-            // set details for new train from existing train
-            bool validFormed = train.StartFromAITrain(selectedTrain, presentTime, occupiedSections);
-
-            if (validFormed)
-            {
-                train.InitializeSignals(true);
-
-                // start new train
-                if (train.AI.Simulator.StartReference.Contains(train.Number))
-                {
-                    train.AI.Simulator.StartReference.Remove(train.Number);
-                }
-
-                // existing train is player, so continue as player
-                if (selectedTrain.TrainType == Train.TRAINTYPE.PLAYER)
-                {
-                    train.AI.TrainsToRemoveFromAI.Add(train);
-
-                    // set proper details for new formed train
-                    train.OrgAINumber = train.Number;
-                    train.Number = 0;
-                    train.LeadLocomotiveIndex = selectedTrain.LeadLocomotiveIndex;
-                    for (int carid = 0; carid < train.Cars.Count; carid++ )
-                    {
-                        train.Cars[carid].CarID = selectedTrain.Cars[carid].CarID;
-                    }
-                    train.AI.TrainsToAdd.Add(train);
-                    train.Simulator.Trains.Add(train);
-
-                    train.SetFormedOccupied();
-                    train.TrainType = Train.TRAINTYPE.PLAYER;
-                    train.ControlMode = Train.TRAIN_CONTROL.INACTIVE;
-                    train.MovementState = AITrain.AI_MOVEMENT_STATE.AI_STATIC;
-
-                    // inform viewer about player train switch
-                    train.Simulator.PlayerLocomotive = train.LeadLocomotive;
-                    train.Simulator.OnPlayerLocomotiveChanged();
-
-                    train.Simulator.OnPlayerTrainChanged(selectedTrain, train);
-                    train.Simulator.PlayerLocomotive.Train = train;
-
-                    train.SetupStationStopHandling();
-
-                    // clear replay commands
-                    train.Simulator.Log.CommandList.Clear();
-
-                    // display messages
-                    if (train.Simulator.Confirmer != null) // As Confirmer may not be created until after a restore.
-                        train.Simulator.Confirmer.Information("Player switched to train : " + train.Name);
-                }
-
-                // new train is intended as player
-                else if (train.TrainType == Train.TRAINTYPE.PLAYER || train.TrainType == Train.TRAINTYPE.INTENDED_PLAYER)
-                {
-                    train.TrainType = Train.TRAINTYPE.PLAYER;
-                    train.ControlMode = Train.TRAIN_CONTROL.INACTIVE;
-                    train.MovementState = AITrain.AI_MOVEMENT_STATE.AI_STATIC;
-
-                    train.AI.TrainsToAdd.Add(train);
-
-                    // set player locomotive
-                    // first test first and last cars - if either is drivable, use it as player locomotive
-                    int lastIndex = train.Cars.Count - 1;
-
-                    if (train.Cars[0].IsDriveable)
-                    {
-                        train.AI.Simulator.PlayerLocomotive = train.LeadLocomotive = train.Cars[0];
-                    }
-                    else if (train.Cars[lastIndex].IsDriveable)
-                    {
-                        train.AI.Simulator.PlayerLocomotive = train.LeadLocomotive = train.Cars[lastIndex];
-                    }
-                    else
-                    {
-                        foreach (TrainCar car in train.Cars)
-                        {
-                            if (car.IsDriveable)  // first loco is the one the player drives
-                            {
-                                train.AI.Simulator.PlayerLocomotive = train.LeadLocomotive = car;
-                                break;
-                            }
-                        }
-                    }
-
-                    train.InitializeBrakes();
-
-                    if (train.AI.Simulator.PlayerLocomotive == null)
-                    {
-                        throw new InvalidDataException("Can't find player locomotive in " + train.Name);
-                    }
-                    else
-                    {
-                        foreach (TrainCar car in train.Cars)
-                        {
-                            if (car.WagonType == TrainCar.WagonTypes.Engine)
-                            {
-                                MSTSLocomotive loco = car as MSTSLocomotive;
-                                loco.AntiSlip = train.leadLocoAntiSlip;
-                            }
-                        }
-                    }
-                }
-
-                // normal AI train
-                else
-                {
-                    // set delay
-                    float randDelay = (float)Simulator.Random.Next((train.DelayedStartSettings.newStart.randomPartS * 10));
-                    train.RestdelayS = train.DelayedStartSettings.newStart.fixedPartS + (randDelay / 10f);
-                    train.DelayedStart = true;
-                    train.DelayedStartState = TTTrain.AI_START_MOVEMENT.NEW;
-
-                    train.TrainType = Train.TRAINTYPE.AI;
-                    train.AI.TrainsToAdd.Add(train);
-                }
-
-                train.MovementState = AITrain.AI_MOVEMENT_STATE.AI_STATIC;
-                train.SetFormedOccupied();
-
-                // update any outstanding required actions adding the added length
-                train.ResetActions(true);
-
-                // set forced consist name if required
-                if (!String.IsNullOrEmpty(train.ForcedConsistName))
-                {
-                    foreach (var car in train.Cars)
-                    {
-                        car.OrgConsist = String.Copy(train.ForcedConsistName);
-                    }
-                }
-            }
-            else
-            {
-#if DEBUG_TRACEINFO
-                Trace.TraceWarning("Failed to extract required train " + train.Name + " from pool " + PoolName + "\n");
-#endif
-                return (TrainFromPool.Failed);
-            }
-
-            // update pool data
-            reqStorage.StoredUnits.Remove(selectedTrainNumber);
-
-#if DEBUG_TRACEINFO
-            Trace.TraceInformation("Pool {0} : remaining units : {1}", PoolName, reqStorage.StoredUnits.Count);
-            if (reqStorage.StoredUnits.Count > 0)
-            {
-                Trace.TraceInformation("Pool {0} : last stored unit : {1}", PoolName, reqStorage.StoredUnits.Last());
-            }
-#endif
-
-            // get last train in storage
-            TTTrain storedTrain = null;
-
-            if (reqStorage.StoredUnits.Count > 0)
-            {
-                int trainNumber = reqStorage.StoredUnits.Last();
-                storedTrain = train.GetOtherTTTrainByNumber(trainNumber);
-
-                if (storedTrain != null)
-                {
-                    reqStorage.RemLength = CalculateStorageLength(reqStorage, storedTrain);
-                }
-                else
-                {
-                    Trace.TraceWarning("Error in pool {0} : stored units : {1} : train no. {2} not found\n", PoolName, reqStorage.StoredUnits.Count, trainNumber);
-                    reqStorage.StoredUnits.RemoveAt(reqStorage.StoredUnits.Count - 1);
-
-                    trainNumber = reqStorage.StoredUnits.Last();
-                    storedTrain = train.GetOtherTTTrainByNumber(trainNumber);
-
-                    if (storedTrain != null)
-                    {
-                        reqStorage.RemLength = CalculateStorageLength(reqStorage, storedTrain);
-                    }
-                }
-            }
-            else
-            {
-                reqStorage.RemLength = reqStorage.StorageLength;
-            }
-
-            StoragePool[selectedStorage] = reqStorage;
-            return (TrainFromPool.Formed);
-        }
-    }
-}
->>>>>>> c441fa37
+// COPYRIGHT 2014 by the Open Rails project.
+// 
+// This file is part of Open Rails.
+// 
+// Open Rails is free software: you can redistribute it and/or modify
+// it under the terms of the GNU General Public License as published by
+// the Free Software Foundation, either version 3 of the License, or
+// (at your option) any later version.
+// 
+// Open Rails is distributed in the hope that it will be useful,
+// but WITHOUT ANY WARRANTY; without even the implied warranty of
+// MERCHANTABILITY or FITNESS FOR A PARTICULAR PURPOSE.  See the
+// GNU General Public License for more details.
+// 
+// You should have received a copy of the GNU General Public License
+// along with Open Rails.  If not, see <http://www.gnu.org/licenses/>.
+
+// This code processes the Timetable definition and converts it into playable train information
+//
+// #DEBUG_POOLINFO
+//
+
+using System;
+using System.Collections.Generic;
+using System.Diagnostics;
+using System.IO;
+using System.Linq;
+using System.Text;
+using Orts.Simulation.AIs;
+using Orts.Simulation.Physics;
+using Orts.Simulation.RollingStocks;
+using Orts.Simulation.Signalling;
+using Orts.Parsers.OR;
+using ORTS.Common;
+
+namespace Orts.Simulation.Timetables
+{
+    /// <summary>
+    /// class Poolholder
+    /// Interface class for access from Simulator
+    /// </summary>
+    public class Poolholder
+    {
+        public Dictionary<string,TimetablePool> Pools;
+
+        /// <summary>
+        /// loader for timetable mode
+        /// </summary>
+        public Poolholder (Simulator simulatorref, string[] arguments, CancellationToken cancellation)
+        {
+            PoolInfo TTPool = new PoolInfo(simulatorref);
+            Pools = TTPool.ProcessPools(arguments, cancellation);
+        }
+
+        //================================================================================================//
+        /// <summary>
+        /// loader for activity mode (dummy)
+        /// </summary>
+        public Poolholder()
+        {
+            Pools = null;
+        }
+
+        //================================================================================================//
+        /// <summary>
+        /// loader for restore
+        /// </summary>
+        public Poolholder (BinaryReader inf, Simulator simulatorref)
+        {
+            int nopools = inf.ReadInt32();
+            if (nopools < 0)
+            {
+                Pools = null;
+            }
+            else
+            {
+                Pools = new Dictionary<string, TimetablePool>();
+                for (int iPool = 0; iPool < nopools; iPool++)
+                {
+                    string newKey = inf.ReadString();
+                    TimetablePool newPool = new TimetablePool(inf, simulatorref);
+                    Pools.Add(newKey, newPool);
+                }
+            }
+        }
+
+        //================================================================================================//
+        /// <summary>
+        /// Save
+        /// </summary>
+        /// <param name="outf"></param>
+        public void Save (BinaryWriter outf)
+        {
+            if (Pools == null)
+            {
+                outf.Write(-1);
+            }
+            else
+            {
+                outf.Write(Pools.Count);
+                foreach (KeyValuePair<string, TimetablePool> thisPool in Pools)
+                {
+                    outf.Write(thisPool.Key);
+                    thisPool.Value.Save(outf);
+                }
+            }
+        }
+    }
+
+    //================================================================================================//
+    //================================================================================================//
+    /// <summary>
+    /// Class TimetablePool
+    /// Class holding all pool details
+    /// </summary>
+    public class TimetablePool
+    {
+        public enum TrainFromPool
+        {
+            NotCreated,
+            Delayed,
+            Formed,
+            ForceCreated,
+            Failed,
+        }
+
+        public string PoolName = String.Empty;
+        public bool ForceCreation;
+
+        public struct PoolDetails
+        {
+            public Train.TCSubpathRoute StoragePath;          // path defined as storage location
+            public Traveller StoragePathTraveller;            // traveller used to get path position and direction
+            public string StorageName;                        // storage name
+            public List<Train.TCSubpathRoute> AccessPaths;    // access paths defined for storage location
+            public float StorageLength;                       // available length
+            public float StorageCorrection;                   // length correction (e.g. due to switch overlap safety) - difference between length of sections in path and actual storage length
+
+            public List<int> StoredUnits;                     // stored no. of units
+            public float RemLength;                           // remaining storage length
+        }
+
+        public List<PoolDetails> StoragePool = new List<PoolDetails>();
+
+        //================================================================================================//
+        /// <summary>
+        /// Constructor to read pool info from csv file
+        /// </summary>
+        /// <param name="filePath"></param>
+        public TimetablePool(TimetableReader fileContents, ref int lineindex, Simulator simulatorref)
+        {
+            bool validpool = true;
+            bool newName = false;
+            bool firstName = false;
+
+            ForceCreation = simulatorref.Settings.TTCreateTrainOnPoolUnderflow;
+
+            // loop through definitions
+            while (lineindex < fileContents.Strings.Count && !newName)
+            {
+                string[] inputLine = fileContents.Strings[lineindex];
+
+                // switch through definitions
+                switch (inputLine[0].ToLower().Trim())
+                {
+                    // comment : do not process
+                    case "#comment":
+                        lineindex++;
+                        break;
+
+                    // name : set as name
+                    case "#name":
+                        newName = firstName;
+                        if (!firstName)
+                        {
+                            lineindex++;
+                            firstName = true;
+                            PoolName = String.Copy(inputLine[1].ToLower().Trim());
+                        }
+                        break;
+
+                    // storage : read path, add to path list
+                    case "#storage":
+                        if (String.IsNullOrEmpty(PoolName))
+                        {
+                            Trace.TraceInformation("Pool : " + fileContents.FilePath + " : missing pool name \n");
+                            validpool = false;
+                            lineindex++;
+                        }
+                        else
+                        {
+                            bool validStorage = true;
+                            PoolDetails thisPool = ExtractStorage(fileContents, simulatorref, ref lineindex, out validStorage);
+                            if (validStorage)
+                            {
+                                StoragePool.Add(thisPool);
+                            }
+                            else
+                            {
+                                validpool = false;
+                            }
+                        }
+                        break;
+
+                    default:
+                        Trace.TraceInformation("Pool : " + fileContents.FilePath + " : line : " + (lineindex - 1) + " : unexpected line defitinion : " + inputLine[0] + "\n");
+                        lineindex++;
+                        break;
+                }
+            }
+
+            // reset poolname if not valid
+            if (!validpool)
+            {
+                PoolName = String.Empty;
+            }
+        }
+
+        //================================================================================================//
+        /// <summary>
+        /// Constructor for restore
+        /// </summary>
+        /// <param name="inf"></param>
+        public TimetablePool(BinaryReader inf, Simulator simulatorref)
+        {
+            PoolName = inf.ReadString();
+            ForceCreation = inf.ReadBoolean();
+
+            int noPools = inf.ReadInt32();
+            for (int iPool = 0; iPool < noPools; iPool++)
+            {
+                PoolDetails newPool = new PoolDetails();
+                newPool.StoragePath = new Train.TCSubpathRoute(inf);
+                newPool.StoragePathTraveller = new Traveller(simulatorref.TSectionDat, simulatorref.TDB.TrackDB.TrackNodes, inf);
+                newPool.StorageName = inf.ReadString();
+
+                newPool.AccessPaths = new List<Train.TCSubpathRoute>();
+                int noAccessPaths = inf.ReadInt32();
+
+                for (int iPath = 0; iPath < noAccessPaths; iPath++)
+                {
+                    newPool.AccessPaths.Add(new Train.TCSubpathRoute(inf));
+                }
+
+                newPool.StoredUnits = new List<int>();
+                int noStoredUnits = inf.ReadInt32();
+
+                for (int iUnits = 0; iUnits < noStoredUnits; iUnits++)
+                {
+                    newPool.StoredUnits.Add(inf.ReadInt32());
+                }
+
+                newPool.StorageLength = inf.ReadSingle();
+                newPool.StorageCorrection = inf.ReadSingle();
+                newPool.RemLength = inf.ReadSingle();
+                StoragePool.Add(newPool);
+            }
+        }
+
+        //================================================================================================//
+        /// <summary>
+        /// Method to save pool
+        /// </summary>
+        /// <param name="outf"></param>
+        public void Save(BinaryWriter outf)
+        {
+            outf.Write(PoolName);
+            outf.Write(ForceCreation);
+
+            outf.Write(StoragePool.Count);
+
+            foreach (PoolDetails thisStorage in StoragePool)
+            {
+                thisStorage.StoragePath.Save(outf);
+                thisStorage.StoragePathTraveller.Save(outf);
+                outf.Write(thisStorage.StorageName);
+
+                outf.Write(thisStorage.AccessPaths.Count);
+                foreach (Train.TCSubpathRoute thisPath in thisStorage.AccessPaths)
+                {
+                    thisPath.Save(outf);
+                }
+
+                outf.Write(thisStorage.StoredUnits.Count);
+                foreach (int storedUnit in thisStorage.StoredUnits)
+                {
+                    outf.Write(storedUnit);
+                }
+
+                outf.Write(thisStorage.StorageLength);
+                outf.Write(thisStorage.StorageCorrection);
+                outf.Write(thisStorage.RemLength);
+            }
+        }
+
+        //================================================================================================//
+        /// <summary>
+        /// Extract details for storage area
+        /// </summary>
+        /// <param name="fileContents"></param>
+        /// <param name="lineindex"></param>
+        /// <param name="simulatorref"></param>
+        /// <param name="validStorage"></param>
+        /// <returns></returns>
+        public PoolDetails ExtractStorage(TimetableReader fileContents, Simulator simulatorref, ref int lineindex, out bool validStorage)
+        {
+            PoolDetails newPool = new PoolDetails();
+            List<string> accessPathNames = new List<string>();
+
+            string[] inputLine = fileContents.Strings[lineindex];
+            string storagePathName = String.Copy(inputLine[1]);
+
+            lineindex++;
+            inputLine = fileContents.Strings[lineindex];
+
+            bool endOfStorage = false;
+            validStorage = true;
+
+            // extract access paths
+            while (lineindex < fileContents.Strings.Count && !endOfStorage)
+            {
+                inputLine = fileContents.Strings[lineindex];
+                switch (inputLine[0].ToLower().Trim())
+                {
+                    // skip comment
+                    case "#comment":
+                        lineindex++;
+                        break;
+
+                    // exit on next name
+                    case "#name":
+                        endOfStorage = true;
+                        break;
+
+                    // storage : next storage area
+                    case "#storage":
+                        endOfStorage = true;
+                        break;
+
+                    // access paths : process
+                    case "#access":
+                        int nextfield = 1;
+
+                        while (nextfield < inputLine.Length && !String.IsNullOrEmpty(inputLine[nextfield]))
+                        {
+                            accessPathNames.Add(String.Copy(inputLine[nextfield]));
+                            nextfield++;
+                        }
+
+                        lineindex++;
+                        break;
+
+                    // settings : check setting
+                    case "#settings":
+                        nextfield = 1;
+                        while (nextfield < inputLine.Length)
+                        {
+                            if (!String.IsNullOrEmpty(inputLine[nextfield]))
+                            {
+                                switch (inputLine[nextfield].ToLower().Trim())
+                                {
+                                    default:
+                                        break;
+                                }
+                                nextfield++;
+                            }
+                        }
+                        lineindex++;
+                        break;
+
+                    default:
+                        Trace.TraceInformation("Pool : " + fileContents.FilePath + " : line : " + lineindex + " : unknown definition : " + inputLine[0] + " ; line ignored \n");
+                        lineindex++;
+                        break;
+                }
+            }
+
+            // check if access paths defined
+            if (accessPathNames.Count <= 0)
+            {
+                Trace.TraceInformation("Pool : " + fileContents.FilePath + " : storage : " + storagePathName + " : no access paths defined \n");
+                validStorage = false;
+                return (newPool);
+            }
+
+            // process storage paths
+            newPool.AccessPaths = new List<Train.TCSubpathRoute>();
+            newPool.StoredUnits = new List<int>();
+            newPool.StorageLength = 0.0f;
+            newPool.RemLength = 0.0f;
+
+            bool pathValid = true;
+            TimetableInfo TTInfo = new TimetableInfo(simulatorref);
+            AIPath newPath = TTInfo.LoadPath(storagePathName, out pathValid);
+
+            if (pathValid)
+            {
+                Train.TCRoutePath fullRoute = new Train.TCRoutePath(newPath, -2, 1, simulatorref.Signals, -1, simulatorref.Settings);
+
+                newPool.StoragePath = new Train.TCSubpathRoute(fullRoute.TCRouteSubpaths[0]);
+                newPool.StoragePathTraveller = new Traveller(simulatorref.TSectionDat, simulatorref.TDB.TrackDB.TrackNodes, newPath);
+                newPool.StorageName = String.Copy(storagePathName);
+
+                // if last element is end of track, remove it from path
+                int lastSectionIndex = newPool.StoragePath[newPool.StoragePath.Count - 1].TCSectionIndex;
+                if (simulatorref.Signals.TrackCircuitList[lastSectionIndex].CircuitType == TrackCircuitSection.TrackCircuitType.EndOfTrack)
+                {
+                    newPool.StoragePath.RemoveAt(newPool.StoragePath.Count - 1);
+                }
+
+                // check for multiple subpaths - not allowed for storage area
+                if (fullRoute.TCRouteSubpaths.Count > 1)
+                {
+                    Trace.TraceInformation("Pool : " + fileContents.FilePath + " : storage area : " + storagePathName + " : storage path may not contain multiple subpaths\n");
+                }
+            }
+            else
+            {
+                Trace.TraceWarning("Pool : " + fileContents.FilePath + " : error while processing storege area path : " + storagePathName + "\n");
+                validStorage = false;
+                return (newPool);
+            }
+
+            // process access paths
+            foreach (string accessPath in accessPathNames)
+            {
+                pathValid = true;
+                newPath = TTInfo.LoadPath(accessPath, out pathValid);
+
+                if (pathValid)
+                {
+                    Train.TCRoutePath fullRoute = new Train.TCRoutePath(newPath, -2, 1, simulatorref.Signals, -1, simulatorref.Settings);
+                    // if last element is end of track, remove it from path
+                    Train.TCSubpathRoute usedRoute = fullRoute.TCRouteSubpaths[0];
+                    int lastIndex = usedRoute.Count - 1;
+                    int lastSectionIndex = usedRoute[lastIndex].TCSectionIndex;
+                    if (simulatorref.Signals.TrackCircuitList[lastSectionIndex].CircuitType == TrackCircuitSection.TrackCircuitType.EndOfTrack)
+                    {
+                        lastIndex = usedRoute.Count - 2;
+                    }
+                    newPool.AccessPaths.Add(new Train.TCSubpathRoute(usedRoute, 0, lastIndex));
+
+                    // check for multiple subpaths - not allowed for storage area
+                    if (fullRoute.TCRouteSubpaths.Count > 1)
+                    {
+                        Trace.TraceInformation("Pool : " + fileContents.FilePath + " : storage area : " + accessPath + " : access path may not contain multiple subpaths\n");
+                    }
+                }
+                else
+                {
+                    Trace.TraceWarning("Pool : " + fileContents.FilePath + " : error while processing access path : " + accessPath + "\n");
+                    validStorage = false;
+                }
+            }
+
+            // verify proper access route definition
+
+            if (!validStorage)
+            {
+                return (newPool);
+            }
+
+            for (int iPath = 0; iPath < newPool.AccessPaths.Count; iPath++)
+            {
+                Train.TCSubpathRoute accessPath = newPool.AccessPaths[iPath];
+                int firstAccessSection = accessPath[0].TCSectionIndex;
+                int firstAccessDirection = accessPath[0].Direction;
+                string accessName = accessPathNames[iPath];
+
+                int reqElementIndex = newPool.StoragePath.GetRouteIndex(firstAccessSection, 0);
+
+                if (reqElementIndex < 0)
+                {
+                    Trace.TraceInformation("Pool : " + fileContents.FilePath + " : storage area : " + newPool.StorageName +
+                        " : access path : " + accessName + " does not start within storage area\n");
+                    validStorage = false;
+                }
+                else
+                {
+                    // check storage path direction, reverse path if required
+                    // path may be in wrong direction due to path conversion problems
+                    if (firstAccessDirection != newPool.StoragePath[reqElementIndex].Direction)
+                    {
+                        Train.TCSubpathRoute newRoute = new Train.TCSubpathRoute();
+                        for (int iElement = newPool.StoragePath.Count - 1; iElement >= 0; iElement--)
+                        {
+                            Train.TCRouteElement thisElement = newPool.StoragePath[iElement];
+                            thisElement.Direction = thisElement.Direction == 0 ? 1 : 0;
+                            newRoute.Add(thisElement);
+                        }
+                        newPool.StoragePath = new Train.TCSubpathRoute(newRoute);
+                    }
+
+                    // remove elements from access path which are part of storage path
+                    int lastReqElement = accessPath.Count - 1;
+                    int storageRouteIndex = newPool.StoragePath.GetRouteIndex(accessPath[lastReqElement].TCSectionIndex, 0);
+
+                    while (storageRouteIndex >= 0 && lastReqElement > 0)
+                    {
+                        lastReqElement--;
+                        storageRouteIndex = newPool.StoragePath.GetRouteIndex(accessPath[lastReqElement].TCSectionIndex, 0);
+                    }
+
+                    newPool.AccessPaths[iPath] = new Train.TCSubpathRoute(accessPath, 0, lastReqElement);
+                }
+            }
+
+            // calculate storage length
+            if (!validStorage)
+            {
+                return (newPool);
+            }
+            float storeLength = 0;
+            foreach (Train.TCRouteElement thisElement in newPool.StoragePath)
+            {
+                storeLength += simulatorref.Signals.TrackCircuitList[thisElement.TCSectionIndex].Length;
+            }
+
+            // if storage ends at switch, deduct switch safety distance
+
+            float addedLength = 0;
+
+            foreach (Train.TCRouteElement thisElement in newPool.AccessPaths[0])
+            {
+                TrackCircuitSection thisSection = simulatorref.Signals.TrackCircuitList[thisElement.TCSectionIndex];
+                if (thisSection.CircuitType == TrackCircuitSection.TrackCircuitType.Junction)
+                {
+                    addedLength -= (float)thisSection.Overlap;
+                    break;
+                }
+                else
+                {
+                    // count length only if not part of storage path itself
+                    if (newPool.StoragePath.GetRouteIndex(thisSection.Index, 0) < 0)
+                    {
+                        addedLength += thisSection.Length;
+                    }
+                }
+            }
+
+            // if switch overlap exceeds distance between end of storage and switch, deduct from storage length
+            if (addedLength < 0)
+            {
+                storeLength += addedLength;
+            }
+
+            newPool.StorageLength = storeLength;
+            newPool.StorageCorrection = addedLength;
+            newPool.RemLength = storeLength;
+
+            return (newPool);
+        }
+
+        //================================================================================================//
+        /// <summary>
+        /// TestPoolExit : test if end of route is access to required pool
+        /// </summary>
+        /// <param name="train"></param>
+        public bool TestPoolExit(TTTrain train)
+        {
+
+            bool validPool = false;
+
+            // set dispose states
+            train.FormsStatic = true;
+            train.Closeup = true;
+
+            // find relevant access path
+            int lastSectionIndex = train.TCRoute.TCRouteSubpaths.Last().Last().TCSectionIndex;
+            int lastSectionDirection = train.TCRoute.TCRouteSubpaths.Last().Last().Direction;
+
+            // use first storage path to get pool access path
+
+            PoolDetails thisStorage = StoragePool[0];
+            int reqPath = -1;
+            int reqPathIndex = -1;
+
+            // find relevant access path
+            for (int iPath = 0; iPath < thisStorage.AccessPaths.Count && reqPath < 0; iPath++)
+            {
+                Train.TCSubpathRoute accessPath = thisStorage.AccessPaths[iPath];
+                reqPathIndex = accessPath.GetRouteIndex(lastSectionIndex, 0);
+
+                // path is defined outbound, so directions must be opposite
+                if (reqPathIndex >= 0 && accessPath[reqPathIndex].Direction != lastSectionDirection)
+                {
+                    reqPath = iPath;
+                }
+            }
+
+            // none found
+            if (reqPath < 0)
+            {
+                Trace.TraceWarning("Train : " + train.Name + " : no valid path found to access pool storage " + PoolName + "\n");
+                train.FormsStatic = false;
+                train.Closeup = false;
+            }
+            // path found : extend train path with access and storage paths
+            else
+            {
+                train.PoolAccessSection = lastSectionIndex;
+                validPool = true;
+            }
+
+            return (validPool);
+        }
+
+        //================================================================================================//
+        /// <summary>
+        /// SetPoolExit : adjust train dispose details and path to required pool exit
+        /// </summary>
+        /// <param name="train"></param>
+        public Train.TCSubpathRoute SetPoolExit(TTTrain train, out int poolStorageIndex, bool checkAccessPath)
+        {
+            // new route
+            Train.TCSubpathRoute newRoute = null;
+            poolStorageIndex = -1;
+
+            // set dispose states
+            train.FormsStatic = true;
+            train.Closeup = true;
+
+            // find relevant access path
+            int lastSectionIndex = train.TCRoute.TCRouteSubpaths.Last().Last().TCSectionIndex;
+            int lastSectionDirection = train.TCRoute.TCRouteSubpaths.Last().Last().Direction;
+
+            // find storage path with enough space to store train
+
+            int reqPool = -1;
+            for (int iPool = 0; iPool < StoragePool.Count && reqPool < 0; iPool++)
+            {
+                PoolDetails thisStorage = StoragePool[iPool];
+
+                if (thisStorage.StoredUnits.Contains(train.Number))
+                {
+#if DEBUG_POOLINFO
+                    var sob = new StringBuilder();
+                    sob.AppendFormat("Pool {0} : error : train {1} ({2}) allready stored in pool \n", PoolName, train.Number, train.Name);
+                    sob.AppendFormat("           stored units : {0}", thisStorage.StoredUnits.Count);
+                    File.AppendAllText(@"C:\temp\PoolAnal.csv", sob.ToString() + "\n");
+#endif
+                }
+                else if (thisStorage.RemLength > train.Length)
+                {
+                    reqPool = iPool;
+                    poolStorageIndex = iPool;
+                }
+            }
+
+            // no storage space found : pool overflow
+            if (reqPool < 0)
+            {
+                Trace.TraceWarning("Pool : " + PoolName + " : overflow : cannot place train : " + train.Name + "\n");
+
+                if (train.CheckTrain)
+                {
+                    File.AppendAllText(@"C:\temp\checktrain.txt", "Required Pool Exit : " + PoolName + "\n");
+                    File.AppendAllText(@"C:\temp\checktrain.txt", "Pool overflow : train length : " + train.Length + "\n");
+                    File.AppendAllText(@"C:\temp\checktrain.txt", "                pool lengths : \n");
+                    foreach (PoolDetails thisStorage in StoragePool)
+                    {
+                        File.AppendAllText(@"C:\temp\checktrain.txt", "                  path : " + thisStorage.StorageName + " ; stored units : " +
+                            thisStorage.StoredUnits.Count + " ; rem length : " + thisStorage.RemLength + "\n");
+                    }
+                }
+
+                // train will be abandoned when reaching end of path
+                train.FormsStatic = false;
+                train.Closeup = false;
+            }
+            else
+            {
+                PoolDetails thisStorage = StoragePool[reqPool];
+
+                if (checkAccessPath)
+                {
+                    int reqPath = -1;
+                    int reqPathIndex = -1;
+
+                    // find relevant access path
+                    for (int iPath = 0; iPath < thisStorage.AccessPaths.Count && reqPath < 0; iPath++)
+                    {
+                        Train.TCSubpathRoute accessPath = thisStorage.AccessPaths[iPath];
+                        reqPathIndex = accessPath.GetRouteIndex(lastSectionIndex, 0);
+
+                        // path is defined outbound, so directions must be opposite
+                        if (reqPathIndex >= 0 && accessPath[reqPathIndex].Direction != lastSectionDirection)
+                        {
+                            reqPath = iPath;
+                        }
+                    }
+
+                    // none found
+                    if (reqPath < 0)
+                    {
+                        Trace.TraceWarning("Train : " + train.Name + " : no valid path found to access pool storage " + PoolName + "\n");
+                        train.FormsStatic = false;
+                        train.Closeup = false;
+                        poolStorageIndex = -1;
+                    }
+                    // path found : extend train path with access and storage paths
+                    else
+                    {
+                        Train.TCSubpathRoute accessPath = thisStorage.AccessPaths[reqPath];
+                        newRoute = new Train.TCSubpathRoute(train.TCRoute.TCRouteSubpaths.Last());
+
+                        // add elements from access route except those allready on the path
+                        // add in reverse order and reverse direction as path is defined outbound
+                        for (int iElement = reqPathIndex; iElement >= 0; iElement--)
+                        {
+                            if (newRoute.GetRouteIndex(accessPath[iElement].TCSectionIndex, 0) < 0)
+                            {
+                                Train.TCRouteElement newElement = new Train.TCRouteElement(accessPath[iElement]);
+                                newElement.Direction = newElement.Direction == 1 ? 0 : 1;
+                                newRoute.Add(newElement);
+                            }
+                        }
+                    // add elements from storage
+                        for (int iElement = thisStorage.StoragePath.Count - 1; iElement >= 0; iElement--)
+                        {
+                            if (newRoute.GetRouteIndex(thisStorage.StoragePath[iElement].TCSectionIndex, 0) < 0)
+                            {
+                                Train.TCRouteElement newElement = new Train.TCRouteElement (thisStorage.StoragePath[iElement]);
+                                newElement.Direction = newElement.Direction == 1 ? 0 : 1;
+                                newRoute.Add(newElement);
+                            }
+                        }
+                    }
+                }
+                // create new route from storage and access track only
+                else
+                {
+                    newRoute = new Train.TCSubpathRoute(thisStorage.AccessPaths[0]);
+
+                    foreach (Train.TCRouteElement thisElement in thisStorage.StoragePath)
+                    {
+                        if (newRoute.GetRouteIndex(thisElement.TCSectionIndex, 0) < 0)
+                        {
+                            Train.TCRouteElement newElement = new Train.TCRouteElement(thisElement);
+                            newRoute.Add(newElement);
+                        }
+                    }
+                }
+            }
+
+            return (newRoute);
+        }
+
+        //================================================================================================//
+        /// <summary>
+        /// AddUnit : add unit to pool, update remaining length
+        /// </summary>
+        /// <param name="train"></param>
+        public void AddUnit(TTTrain train)
+        {
+            // check if unit allready in pool (error occurs during prerun)
+            // foreach (TimetablePool thisPool in )
+            // add train to pool
+            PoolDetails thisPool = StoragePool[train.PoolIndex];
+            thisPool.StoredUnits.Add(train.Number);
+
+            thisPool.RemLength = CalculateStorageLength(thisPool, train);
+            StoragePool[train.PoolIndex] = thisPool;
+
+#if DEBUG_POOLINFO
+            var sob = new StringBuilder();
+            sob.AppendFormat("Pool {0} : train {1} ({2}) added\n", PoolName, train.Number, train.Name);
+            sob.AppendFormat("           stored units : {0}\n", thisPool.StoredUnits.Count);
+            File.AppendAllText(@"C:\temp\PoolAnal.csv", sob.ToString() + "\n");
+#endif
+
+#if DEBUG_TRACEINFO
+            Trace.TraceInformation("Pool {0} : added unit : {1} ; stored units : {2} ( last = {3} )", PoolName, train.Name, thisPool.StoredUnits.Count, thisPool.StoredUnits.Last());
+#endif
+
+            // clear track behind engine, only keep actual occupied sections
+            Train.TCSubpathRoute tempRoute = train.signalRef.BuildTempRoute(train, train.PresentPosition[1].TCSectionIndex, train.PresentPosition[1].TCOffset,
+                train.PresentPosition[1].TCDirection, train.Length, true, true, false);
+            train.OccupiedTrack.Clear();
+
+            foreach(Train.TCRouteElement thisElement in tempRoute)
+            {
+                train.OccupiedTrack.Add(train.signalRef.TrackCircuitList[thisElement.TCSectionIndex]);
+            }
+            
+            train.ClearActiveSectionItems();
+        }
+
+        //================================================================================================//
+        /// <summary>
+        /// Calculate remaining storage length
+        /// </summary>
+        /// <param name="reqStorage"></param>
+        /// <param name="train"></param> is last train in storage (one just added, or one remaining as previous last stored unit), = null if storage is empty
+        /// <returns></returns>
+        public float CalculateStorageLength(PoolDetails reqStorage, TTTrain train)
+        {
+            // no trains in storage
+            if (reqStorage.StoredUnits.Count <= 0)
+            {
+                return (reqStorage.StorageLength);
+            }
+
+            // calculate remaining length
+            int occSectionIndex = train.PresentPosition[0].TCSectionIndex;
+            int occSectionDirection = train.PresentPosition[0].TCDirection;
+            int storageSectionIndex = reqStorage.StoragePath.GetRouteIndex(occSectionIndex, 0);
+
+            // if train not stopped in pool, return remaining length = 0
+            if (storageSectionIndex < 0)
+            {
+                return (0);
+            }
+
+            int storageSectionDirection = reqStorage.StoragePath[storageSectionIndex].Direction;
+            // if directions of paths are equal, use front section, section.length - position.offset, and use front of train position
+
+            float remLength = 0;
+
+            // same direction : use rear of train position
+            if (occSectionDirection == storageSectionDirection)
+            {
+                occSectionIndex = train.PresentPosition[1].TCSectionIndex;
+                TrackCircuitSection occSection = train.signalRef.TrackCircuitList[occSectionIndex];
+                remLength = occSection.Length - train.PresentPosition[1].TCOffset;
+            }
+            else
+            // opposite direction : use front of train position
+            {
+                TrackCircuitSection occSection = train.signalRef.TrackCircuitList[occSectionIndex];
+                remLength = train.PresentPosition[0].TCOffset;
+            }
+
+            for (int iSection = reqStorage.StoragePath.Count - 1; iSection >= 0 && reqStorage.StoragePath[iSection].TCSectionIndex != occSectionIndex; iSection--)
+            {
+                remLength += train.signalRef.TrackCircuitList[reqStorage.StoragePath[iSection].TCSectionIndex].Length;
+            }
+
+            // position was furthest down the storage area, so take off train length
+            remLength -= train.Length;
+
+            // correct for overlap etc.
+            remLength += reqStorage.StorageCorrection;  // storage correction is negative!
+
+            return (remLength);
+        }
+
+        //================================================================================================//
+        /// <summary>
+        /// Extract train from pool
+        /// </summary>
+        /// <param name="train"></param>
+        /// <returns></returns>
+        public TrainFromPool ExtractTrain(ref TTTrain train, int presentTime)
+        {
+#if DEBUG_POOLINFO
+            var sob = new StringBuilder();
+            sob.AppendFormat("Pool {0} : request for train {1} ({2})", PoolName, train.Number, train.Name);
+            File.AppendAllText(@"C:\temp\PoolAnal.csv", sob.ToString() + "\n");
+#endif
+            // check if any engines available
+            int selectedTrainNumber = -1;
+            int selectedStorage = -1;
+
+            for (int iStorage = 0; iStorage < StoragePool.Count; iStorage++)
+            {
+                PoolDetails thisStorage = StoragePool[iStorage];
+                if (thisStorage.StoredUnits.Count > 0)
+                {
+                    selectedTrainNumber = thisStorage.StoredUnits[thisStorage.StoredUnits.Count - 1];
+                    selectedStorage = iStorage;
+                    break;
+                }
+            }
+
+            // pool underflow : create engine from scratch
+            if (selectedTrainNumber < 0)
+            {
+                DateTime baseDTA = new DateTime();
+                DateTime moveTimeA = baseDTA.AddSeconds(train.AI.clockTime);
+
+                if (ForceCreation)
+                {
+                    Trace.TraceInformation("Train request : " + train.Name + " from pool " + PoolName + 
+                        " : no engines available in pool, engine is created, at " + moveTimeA.ToString("HH:mm:ss") + "\n");
+#if DEBUG_POOLINFO
+                    sob = new StringBuilder();
+                    sob.AppendFormat("Pool {0} : train {1} ({2}) : no units available, engine force created", PoolName, train.Number, train.Name);
+                    File.AppendAllText(@"C:\temp\PoolAnal.csv", sob.ToString() + "\n");
+#endif
+                    return (TrainFromPool.ForceCreated);
+                }
+                else
+                {
+                    Trace.TraceInformation("Train request : " + train.Name + " from pool " + PoolName + 
+                        " : no engines available in pool, engine is not created , at " + moveTimeA.ToString("HH:mm:ss") + "\n");
+#if DEBUG_POOLINFO
+                    sob = new StringBuilder();
+                    sob.AppendFormat("Pool {0} : train {1} ({2}) : no units available, enigne not created", PoolName, train.Number, train.Name);
+                    File.AppendAllText(@"C:\temp\PoolAnal.csv", sob.ToString() + "\n");
+#endif
+                    return (TrainFromPool.NotCreated);
+                }
+            }
+
+            // find required access path
+            int firstSectionIndex = train.TCRoute.TCRouteSubpaths[0][0].TCSectionIndex;
+            PoolDetails reqStorage = StoragePool[selectedStorage];
+
+            int reqAccessPath = -1;
+            for (int iPath = 0; iPath < reqStorage.AccessPaths.Count; iPath++)
+            {
+                Train.TCSubpathRoute thisPath = reqStorage.AccessPaths[iPath];
+                if (thisPath.GetRouteIndex(firstSectionIndex, 0) >= 0)
+                {
+                    reqAccessPath = iPath;
+                    break;
+                }
+            }
+
+            // no valid path found
+            if (reqAccessPath < 0)
+            {
+                Trace.TraceInformation("Train request : " + train.Name + " from pool " + PoolName + " : no valid access path found \n");
+                return (TrainFromPool.Failed);
+            }
+
+            // if valid path found : build new path from storage area
+
+            Train.TCSubpathRoute newRoute = new Train.TCSubpathRoute(train.TCRoute.TCRouteSubpaths[0]);
+
+            int addedSections = 0;
+
+            // add sections from access path at front
+            // add in reverse order as path is defined outbound
+            for (int iSection = reqStorage.AccessPaths[reqAccessPath].Count - 1; iSection >= 0; iSection--)
+            {
+                Train.TCRouteElement thisElement = reqStorage.AccessPaths[reqAccessPath][iSection];
+                if (newRoute.GetRouteIndex(thisElement.TCSectionIndex, 0) < 0)
+                {
+                    Train.TCRouteElement newElement = new Train.TCRouteElement(thisElement);
+                    newRoute.Insert(0, newElement);
+                    addedSections++;
+                }
+            }
+
+            // add sections from storage path
+            // add in reverse order as path is defined outbound
+            for (int iSection = reqStorage.StoragePath.Count - 1; iSection >= 0; iSection--)
+            {
+                Train.TCRouteElement thisElement = reqStorage.StoragePath[iSection];
+                if (newRoute.GetRouteIndex(thisElement.TCSectionIndex, 0) < 0)
+                {
+                    Train.TCRouteElement newElement = new Train.TCRouteElement(thisElement);
+                    newRoute.Insert(0, newElement);
+                    addedSections++;
+                }
+            }
+
+            // add number of added sections to reversal info
+            if (train.TCRoute.ReversalInfo[0].Valid)
+            {
+                train.TCRoute.ReversalInfo[0].FirstDivergeIndex += addedSections;
+                train.TCRoute.ReversalInfo[0].FirstSignalIndex += addedSections;
+                train.TCRoute.ReversalInfo[0].LastDivergeIndex += addedSections;
+                train.TCRoute.ReversalInfo[0].LastSignalIndex += addedSections;
+            }
+
+            // add number of sections to station stops
+            if (train.StationStops != null && train.StationStops.Count > 0)
+            {
+                for (int iStop = 0; iStop < train.StationStops.Count; iStop++)
+                {
+                    Train.StationStop thisStop = train.StationStops[iStop];
+                    if (thisStop.SubrouteIndex == 0)
+                    {
+                        thisStop.RouteIndex += addedSections;
+                    }
+                    else
+                    {
+                        break;
+                    }
+                }
+            }
+
+            // check all sections in route for engine heading for pool
+            // if found, do not create engine as this may result in deadlock
+
+            bool incomingEngine = false;
+            foreach (Train.TCRouteElement thisElement in newRoute)
+            {
+                TrackCircuitSection thisSection = train.signalRef.TrackCircuitList[thisElement.TCSectionIndex];
+
+                // check reserved
+                if (thisSection.CircuitState.TrainReserved != null)
+                {
+                    TTTrain otherTTTrain = thisSection.CircuitState.TrainReserved.Train as TTTrain;
+                    if (String.Equals(otherTTTrain.ExitPool, PoolName))
+                    {
+                        incomingEngine = true;
+                        break;
+                    }
+                }
+
+                // check claimed
+                if (thisSection.CircuitState.TrainClaimed.Count > 0)
+                {
+                    foreach (Train.TrainRouted otherTrain in thisSection.CircuitState.TrainClaimed)
+                    {
+                        TTTrain otherTTTrain = otherTrain.Train as TTTrain;
+                        if (String.Equals(otherTTTrain.ExitPool, PoolName))
+                        {
+                            incomingEngine = true;
+                            break;
+                        }
+                    }
+                }
+                if (incomingEngine) break;
+
+                // check occupied
+                List<Train.TrainRouted> otherTrains = thisSection.CircuitState.TrainsOccupying();
+                foreach (Train.TrainRouted otherTrain in otherTrains)
+                {
+                    TTTrain otherTTTrain = otherTrain.Train as TTTrain;
+                    if (String.Equals(otherTTTrain.ExitPool, PoolName) && otherTTTrain.MovementState != AITrain.AI_MOVEMENT_STATE.AI_STATIC)
+                    {
+                        incomingEngine = true;
+#if DEBUG_POOLINFO
+                        sob = new StringBuilder();
+                        sob.AppendFormat("Pool {0} : train {1} ({2}) waiting for incoming train {3} ({4})\n", PoolName, train.Number, train.Name, otherTTTrain.Number, otherTTTrain.Name);
+                        sob.AppendFormat("           stored units : {0}", reqStorage.StoredUnits.Count);
+                        File.AppendAllText(@"C:\temp\PoolAnal.csv", sob.ToString() + "\n");
+#endif
+                        break;
+                    }
+                }
+                if (incomingEngine) break;
+            }
+
+            // if incoming engine is approach, do not create train
+            if (incomingEngine)
+            {
+#if DEBUG_TRACEINFO
+                Trace.TraceInformation("Pool {0} : train {1} : delayed through incoming engine\n", PoolName, train.Name);
+#endif
+                return (TrainFromPool.Delayed);
+            }
+
+            // valid engine found - start train from found engine
+
+            TTTrain selectedTrain = train.GetOtherTTTrainByNumber(selectedTrainNumber);
+            if (selectedTrain == null)
+            {
+#if DEBUG_POOLINFO
+                sob = new StringBuilder();
+                sob.AppendFormat("Pool {0} : cannot find train {1} for {2} ({3}) \n", PoolName, selectedTrainNumber, train.Number, train.Name);
+                sob.AppendFormat("           stored units : {0}", reqStorage.StoredUnits.Count);
+                File.AppendAllText(@"C:\temp\PoolAnal.csv", sob.ToString() + "\n");
+#endif
+                return (TrainFromPool.Delayed);
+            }
+
+            TrackCircuitSection[] occupiedSections = new TrackCircuitSection[selectedTrain.OccupiedTrack.Count];
+            selectedTrain.OccupiedTrack.CopyTo(occupiedSections);
+
+            selectedTrain.Forms = -1;
+            selectedTrain.RemoveTrain();
+            train.FormedOfType = TTTrain.FormCommand.TerminationFormed;
+            train.TCRoute.TCRouteSubpaths[0] = new Train.TCSubpathRoute(newRoute);
+            train.ValidRoute[0] = new Train.TCSubpathRoute(newRoute);
+
+#if DEBUG_POOLINFO
+            sob = new StringBuilder();
+            sob.AppendFormat("Pool {0} : train {1} ({2}) extracted as {3} ({4}) \n", PoolName, selectedTrain.Number, selectedTrain.Name, train.Number, train.Name);
+            sob.AppendFormat("           stored units : {0}", reqStorage.StoredUnits.Count);
+            File.AppendAllText(@"C:\temp\PoolAnal.csv", sob.ToString() + "\n");
+#endif
+
+#if DEBUG_TRACEINFO
+            Trace.TraceInformation("Pool : {0} : train {1} extracted as {2}", PoolName, selectedTrain.Name, train.Name);
+#endif
+            // set details for new train from existing train
+            bool validFormed = train.StartFromAITrain(selectedTrain, presentTime, occupiedSections);
+
+            if (validFormed)
+            {
+                train.InitializeSignals(true);
+
+                // start new train
+                if (train.AI.Simulator.StartReference.Contains(train.Number))
+                {
+                    train.AI.Simulator.StartReference.Remove(train.Number);
+                }
+
+                // existing train is player, so continue as player
+                if (selectedTrain.TrainType == Train.TRAINTYPE.PLAYER)
+                {
+                    train.AI.TrainsToRemoveFromAI.Add(train);
+
+                    // set proper details for new formed train
+                    train.OrgAINumber = train.Number;
+                    train.Number = 0;
+                    train.LeadLocomotiveIndex = selectedTrain.LeadLocomotiveIndex;
+                    for (int carid = 0; carid < train.Cars.Count; carid++ )
+                    {
+                        train.Cars[carid].CarID = selectedTrain.Cars[carid].CarID;
+                    }
+                    train.AI.TrainsToAdd.Add(train);
+                    train.Simulator.Trains.Add(train);
+
+                    train.SetFormedOccupied();
+                    train.TrainType = Train.TRAINTYPE.PLAYER;
+                    train.ControlMode = Train.TRAIN_CONTROL.INACTIVE;
+                    train.MovementState = AITrain.AI_MOVEMENT_STATE.AI_STATIC;
+
+                    // inform viewer about player train switch
+                    train.Simulator.PlayerLocomotive = train.LeadLocomotive;
+                    train.Simulator.OnPlayerLocomotiveChanged();
+
+                    train.Simulator.OnPlayerTrainChanged(selectedTrain, train);
+                    train.Simulator.PlayerLocomotive.Train = train;
+
+                    train.SetupStationStopHandling();
+
+                    // clear replay commands
+                    train.Simulator.Log.CommandList.Clear();
+
+                    // display messages
+                    if (train.Simulator.Confirmer != null) // As Confirmer may not be created until after a restore.
+                        train.Simulator.Confirmer.Information("Player switched to train : " + train.Name);
+                }
+
+                // new train is intended as player
+                else if (train.TrainType == Train.TRAINTYPE.PLAYER || train.TrainType == Train.TRAINTYPE.INTENDED_PLAYER)
+                {
+                    train.TrainType = Train.TRAINTYPE.PLAYER;
+                    train.ControlMode = Train.TRAIN_CONTROL.INACTIVE;
+                    train.MovementState = AITrain.AI_MOVEMENT_STATE.AI_STATIC;
+
+                    train.AI.TrainsToAdd.Add(train);
+
+                    // set player locomotive
+                    // first test first and last cars - if either is drivable, use it as player locomotive
+                    int lastIndex = train.Cars.Count - 1;
+
+                    if (train.Cars[0].IsDriveable)
+                    {
+                        train.AI.Simulator.PlayerLocomotive = train.LeadLocomotive = train.Cars[0];
+                    }
+                    else if (train.Cars[lastIndex].IsDriveable)
+                    {
+                        train.AI.Simulator.PlayerLocomotive = train.LeadLocomotive = train.Cars[lastIndex];
+                    }
+                    else
+                    {
+                        foreach (TrainCar car in train.Cars)
+                        {
+                            if (car.IsDriveable)  // first loco is the one the player drives
+                            {
+                                train.AI.Simulator.PlayerLocomotive = train.LeadLocomotive = car;
+                                break;
+                            }
+                        }
+                    }
+
+                    train.InitializeBrakes();
+
+                    if (train.AI.Simulator.PlayerLocomotive == null)
+                    {
+                        throw new InvalidDataException("Can't find player locomotive in " + train.Name);
+                    }
+                    else
+                    {
+                        foreach (TrainCar car in train.Cars)
+                        {
+                            if (car.WagonType == TrainCar.WagonTypes.Engine)
+                            {
+                                MSTSLocomotive loco = car as MSTSLocomotive;
+                                loco.AntiSlip = train.leadLocoAntiSlip;
+                            }
+                        }
+                    }
+                }
+
+                // normal AI train
+                else
+                {
+                    // set delay
+                    float randDelay = (float)Simulator.Random.Next((train.DelayedStartSettings.newStart.randomPartS * 10));
+                    train.RestdelayS = train.DelayedStartSettings.newStart.fixedPartS + (randDelay / 10f);
+                    train.DelayedStart = true;
+                    train.DelayedStartState = TTTrain.AI_START_MOVEMENT.NEW;
+
+                    train.TrainType = Train.TRAINTYPE.AI;
+                    train.AI.TrainsToAdd.Add(train);
+                }
+
+                train.MovementState = AITrain.AI_MOVEMENT_STATE.AI_STATIC;
+                train.SetFormedOccupied();
+
+                // update any outstanding required actions adding the added length
+                train.ResetActions(true);
+
+                // set forced consist name if required
+                if (!String.IsNullOrEmpty(train.ForcedConsistName))
+                {
+                    foreach (var car in train.Cars)
+                    {
+                        car.OrgConsist = String.Copy(train.ForcedConsistName);
+                    }
+                }
+            }
+            else
+            {
+#if DEBUG_TRACEINFO
+                Trace.TraceWarning("Failed to extract required train " + train.Name + " from pool " + PoolName + "\n");
+#endif
+                return (TrainFromPool.Failed);
+            }
+
+            // update pool data
+            reqStorage.StoredUnits.Remove(selectedTrainNumber);
+
+#if DEBUG_TRACEINFO
+            Trace.TraceInformation("Pool {0} : remaining units : {1}", PoolName, reqStorage.StoredUnits.Count);
+            if (reqStorage.StoredUnits.Count > 0)
+            {
+                Trace.TraceInformation("Pool {0} : last stored unit : {1}", PoolName, reqStorage.StoredUnits.Last());
+            }
+#endif
+
+            // get last train in storage
+            TTTrain storedTrain = null;
+
+            if (reqStorage.StoredUnits.Count > 0)
+            {
+                int trainNumber = reqStorage.StoredUnits.Last();
+                storedTrain = train.GetOtherTTTrainByNumber(trainNumber);
+
+                if (storedTrain != null)
+                {
+                    reqStorage.RemLength = CalculateStorageLength(reqStorage, storedTrain);
+                }
+                else
+                {
+                    Trace.TraceWarning("Error in pool {0} : stored units : {1} : train no. {2} not found\n", PoolName, reqStorage.StoredUnits.Count, trainNumber);
+                    reqStorage.StoredUnits.RemoveAt(reqStorage.StoredUnits.Count - 1);
+
+                    trainNumber = reqStorage.StoredUnits.Last();
+                    storedTrain = train.GetOtherTTTrainByNumber(trainNumber);
+
+                    if (storedTrain != null)
+                    {
+                        reqStorage.RemLength = CalculateStorageLength(reqStorage, storedTrain);
+                    }
+                }
+            }
+            else
+            {
+                reqStorage.RemLength = reqStorage.StorageLength;
+            }
+
+            StoragePool[selectedStorage] = reqStorage;
+            return (TrainFromPool.Formed);
+        }
+    }
+}