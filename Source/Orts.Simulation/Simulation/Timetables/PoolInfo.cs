--- conflicted
+++ resolved
@@ -1,287 +1,143 @@
-<<<<<<< HEAD
-// COPYRIGHT 2014 by the Open Rails project.
-// 
-// This file is part of Open Rails.
-// 
-// Open Rails is free software: you can redistribute it and/or modify
-// it under the terms of the GNU General Public License as published by
-// the Free Software Foundation, either version 3 of the License, or
-// (at your option) any later version.
-// 
-// Open Rails is distributed in the hope that it will be useful,
-// but WITHOUT ANY WARRANTY; without even the implied warranty of
-// MERCHANTABILITY or FITNESS FOR A PARTICULAR PURPOSE.  See the
-// GNU General Public License for more details.
-// 
-// You should have received a copy of the GNU General Public License
-// along with Open Rails.  If not, see <http://www.gnu.org/licenses/>.
-
-// This code processes the Timetable definition and converts it into playable train information
-//
-
-using System;
-using System.Collections.Generic;
-using System.Diagnostics;
-using System.IO;
-using Orts.Parsers.OR;
-using Orts.Common;
-using Orts.Common.Threading;
-
-namespace Orts.Simulation.Timetables
-{
-    /// <summary>
-    /// Class to collect pool details
-    /// </summary>
-    public class PoolInfo
-    {
-        Simulator simulator;
-
-        //================================================================================================//
-        /// <summary>
-        /// Constructor
-        /// </summary>
-        /// <param name="simulatorref"></param>
-        public PoolInfo(Simulator simulatorref)
-        {
-            simulator = simulatorref;
-        }
-
-
-        //================================================================================================//
-        /// <summary>
-        /// Read pool files
-        /// </summary>
-        /// <param name="arguments"></param>
-        /// <param name="cancellation"></param>
-        /// <returns></returns>
-        public Dictionary<string, TimetablePool> ProcessPools(string[] arguments, CancellationToken cancellation)
-        {
-            Dictionary<string, TimetablePool> pools = new Dictionary<string, TimetablePool>();
-            List<string> filenames;
-
-            // get filenames to process
-            filenames = GetFilenames(arguments[0]);
-
-            // get file contents as strings
-            Trace.Write("\n");
-            foreach (string filePath in filenames)
-            {
-                // get contents as strings
-                Trace.Write("Pool File : " + filePath + "\n");
-                var poolInfo = new TimetableReader(filePath);
-
-                // read lines from input until 'Name' definition is found
-                int lineindex = 1;
-                while (lineindex < poolInfo.Strings.Count)
-                {
-                    switch (poolInfo.Strings[lineindex][0].ToLower().Trim())
-                    {
-                        // skip comment
-                        case "#comment" :
-                            lineindex++;
-                            break;
-                         
-                        // process name
-                        // do not increase lineindex as that is done in called method
-                        case "#name" :
-                            TimetablePool newPool = new TimetablePool(poolInfo, ref lineindex, simulator);
-                            // store if valid pool
-                            if (!String.IsNullOrEmpty(newPool.PoolName))
-                            {
-                                if (pools.ContainsKey(newPool.PoolName))
-                                {
-                                    Trace.TraceWarning("Duplicate pool defined : " + newPool.PoolName);
-                                }
-                                else
-                                {
-                                    pools.Add(newPool.PoolName, newPool);
-                                }
-                            }
-                            break;
-
-                        default :
-                            if (!String.IsNullOrEmpty(poolInfo.Strings[lineindex][0]))
-                            {
-                                Trace.TraceInformation("Invalid definition in file " + filePath + " at line " + lineindex + " : " +
-                                    poolInfo.Strings[lineindex][0].ToLower().Trim() + "\n");
-                            }
-                            lineindex++;
-                            break;
-                    }
-                }
-            }
-
-            return (pools);
-        }
-
-        //================================================================================================//
-        /// <summary>
-        /// Get filenames of pools to process
-        /// </summary>
-        /// <param name="filePath"></param>
-        /// <returns></returns>
-        private List<string> GetFilenames(string filePath)
-        {
-            List<string> filenames = new List<string>();
-
-            // check type of timetable file - list or single
-            string fileDirectory = Path.GetDirectoryName(filePath);
-
-            foreach (var ORPoolFile in Directory.GetFiles(fileDirectory, "*.pool_or"))
-            {
-                filenames.Add(ORPoolFile);
-            }
-            foreach (var ORPoolFile in Directory.GetFiles(fileDirectory, "*.pool-or"))
-            {
-                filenames.Add(ORPoolFile);
-            }
-
-            return (filenames);
-        }
-
-    }
-}
-
-=======
-// COPYRIGHT 2014 by the Open Rails project.
-// 
-// This file is part of Open Rails.
-// 
-// Open Rails is free software: you can redistribute it and/or modify
-// it under the terms of the GNU General Public License as published by
-// the Free Software Foundation, either version 3 of the License, or
-// (at your option) any later version.
-// 
-// Open Rails is distributed in the hope that it will be useful,
-// but WITHOUT ANY WARRANTY; without even the implied warranty of
-// MERCHANTABILITY or FITNESS FOR A PARTICULAR PURPOSE.  See the
-// GNU General Public License for more details.
-// 
-// You should have received a copy of the GNU General Public License
-// along with Open Rails.  If not, see <http://www.gnu.org/licenses/>.
-
-// This code processes the Timetable definition and converts it into playable train information
-//
-
-using System;
-using System.Collections.Generic;
-using System.Diagnostics;
-using System.IO;
-using Orts.Parsers.OR;
-using ORTS.Common;
-
-namespace Orts.Simulation.Timetables
-{
-    /// <summary>
-    /// Class to collect pool details
-    /// </summary>
-    public class PoolInfo
-    {
-        public Simulator simulator;
-
-        //================================================================================================//
-        /// <summary>
-        /// Constructor
-        /// </summary>
-        /// <param name="simulatorref"></param>
-        public PoolInfo(Simulator simulatorref)
-        {
-            simulator = simulatorref;
-        }
-
-
-        //================================================================================================//
-        /// <summary>
-        /// Read pool files
-        /// </summary>
-        /// <param name="arguments"></param>
-        /// <param name="cancellation"></param>
-        /// <returns></returns>
-        public Dictionary<string, TimetablePool> ProcessPools(string[] arguments, CancellationToken cancellation)
-        {
-            Dictionary<string, TimetablePool> pools = new Dictionary<string, TimetablePool>();
-            List<string> filenames;
-
-            // get filenames to process
-            filenames = GetFilenames(arguments[0]);
-
-            // get file contents as strings
-            Trace.Write("\n");
-            foreach (string filePath in filenames)
-            {
-                // get contents as strings
-                Trace.Write("Pool File : " + filePath + "\n");
-                var poolInfo = new TimetableReader(filePath);
-
-                // read lines from input until 'Name' definition is found
-                int lineindex = 1;
-                while (lineindex < poolInfo.Strings.Count)
-                {
-                    switch (poolInfo.Strings[lineindex][0].ToLower().Trim())
-                    {
-                        // skip comment
-                        case "#comment" :
-                            lineindex++;
-                            break;
-                         
-                        // process name
-                        // do not increase lineindex as that is done in called method
-                        case "#name" :
-                            TimetablePool newPool = new TimetablePool(poolInfo, ref lineindex, simulator);
-                            // store if valid pool
-                            if (!String.IsNullOrEmpty(newPool.PoolName))
-                            {
-                                if (pools.ContainsKey(newPool.PoolName))
-                                {
-                                    Trace.TraceWarning("Duplicate pool defined : " + newPool.PoolName);
-                                }
-                                else
-                                {
-                                    pools.Add(newPool.PoolName, newPool);
-                                }
-                            }
-                            break;
-
-                        default :
-                            if (!String.IsNullOrEmpty(poolInfo.Strings[lineindex][0]))
-                            {
-                                Trace.TraceInformation("Invalid definition in file " + filePath + " at line " + lineindex + " : " +
-                                    poolInfo.Strings[lineindex][0].ToLower().Trim() + "\n");
-                            }
-                            lineindex++;
-                            break;
-                    }
-                }
-            }
-
-            return (pools);
-        }
-
-        //================================================================================================//
-        /// <summary>
-        /// Get filenames of pools to process
-        /// </summary>
-        /// <param name="filePath"></param>
-        /// <returns></returns>
-        private List<string> GetFilenames(string filePath)
-        {
-            List<string> filenames = new List<string>();
-
-            // check type of timetable file - list or single
-            string fileDirectory = Path.GetDirectoryName(filePath);
-
-            foreach (var ORPoolFile in Directory.GetFiles(fileDirectory, "*.pool_or"))
-            {
-                filenames.Add(ORPoolFile);
-            }
-            foreach (var ORPoolFile in Directory.GetFiles(fileDirectory, "*.pool-or"))
-            {
-                filenames.Add(ORPoolFile);
-            }
-
-            return (filenames);
-        }
-
-    }
-}
->>>>>>> e8fedd38
+// COPYRIGHT 2014 by the Open Rails project.
+// 
+// This file is part of Open Rails.
+// 
+// Open Rails is free software: you can redistribute it and/or modify
+// it under the terms of the GNU General Public License as published by
+// the Free Software Foundation, either version 3 of the License, or
+// (at your option) any later version.
+// 
+// Open Rails is distributed in the hope that it will be useful,
+// but WITHOUT ANY WARRANTY; without even the implied warranty of
+// MERCHANTABILITY or FITNESS FOR A PARTICULAR PURPOSE.  See the
+// GNU General Public License for more details.
+// 
+// You should have received a copy of the GNU General Public License
+// along with Open Rails.  If not, see <http://www.gnu.org/licenses/>.
+
+// This code processes the Timetable definition and converts it into playable train information
+//
+
+using System;
+using System.Collections.Generic;
+using System.Diagnostics;
+using System.IO;
+using Orts.Parsers.OR;
+using Orts.Common;
+using Orts.Common.Threading;
+
+namespace Orts.Simulation.Timetables
+{
+    /// <summary>
+    /// Class to collect pool details
+    /// </summary>
+    public class PoolInfo
+    {
+        public Simulator simulator;
+
+        //================================================================================================//
+        /// <summary>
+        /// Constructor
+        /// </summary>
+        /// <param name="simulatorref"></param>
+        public PoolInfo(Simulator simulatorref)
+        {
+            simulator = simulatorref;
+        }
+
+
+        //================================================================================================//
+        /// <summary>
+        /// Read pool files
+        /// </summary>
+        /// <param name="arguments"></param>
+        /// <param name="cancellation"></param>
+        /// <returns></returns>
+        public Dictionary<string, TimetablePool> ProcessPools(string[] arguments, CancellationToken cancellation)
+        {
+            Dictionary<string, TimetablePool> pools = new Dictionary<string, TimetablePool>();
+            List<string> filenames;
+
+            // get filenames to process
+            filenames = GetFilenames(arguments[0]);
+
+            // get file contents as strings
+            Trace.Write("\n");
+            foreach (string filePath in filenames)
+            {
+                // get contents as strings
+                Trace.Write("Pool File : " + filePath + "\n");
+                var poolInfo = new TimetableReader(filePath);
+
+                // read lines from input until 'Name' definition is found
+                int lineindex = 1;
+                while (lineindex < poolInfo.Strings.Count)
+                {
+                    switch (poolInfo.Strings[lineindex][0].ToLower().Trim())
+                    {
+                        // skip comment
+                        case "#comment" :
+                            lineindex++;
+                            break;
+                         
+                        // process name
+                        // do not increase lineindex as that is done in called method
+                        case "#name" :
+                            TimetablePool newPool = new TimetablePool(poolInfo, ref lineindex, simulator);
+                            // store if valid pool
+                            if (!String.IsNullOrEmpty(newPool.PoolName))
+                            {
+                                if (pools.ContainsKey(newPool.PoolName))
+                                {
+                                    Trace.TraceWarning("Duplicate pool defined : " + newPool.PoolName);
+                                }
+                                else
+                                {
+                                    pools.Add(newPool.PoolName, newPool);
+                                }
+                            }
+                            break;
+
+                        default :
+                            if (!String.IsNullOrEmpty(poolInfo.Strings[lineindex][0]))
+                            {
+                                Trace.TraceInformation("Invalid definition in file " + filePath + " at line " + lineindex + " : " +
+                                    poolInfo.Strings[lineindex][0].ToLower().Trim() + "\n");
+                            }
+                            lineindex++;
+                            break;
+                    }
+                }
+            }
+
+            return (pools);
+        }
+
+        //================================================================================================//
+        /// <summary>
+        /// Get filenames of pools to process
+        /// </summary>
+        /// <param name="filePath"></param>
+        /// <returns></returns>
+        private List<string> GetFilenames(string filePath)
+        {
+            List<string> filenames = new List<string>();
+
+            // check type of timetable file - list or single
+            string fileDirectory = Path.GetDirectoryName(filePath);
+
+            foreach (var ORPoolFile in Directory.GetFiles(fileDirectory, "*.pool_or"))
+            {
+                filenames.Add(ORPoolFile);
+            }
+            foreach (var ORPoolFile in Directory.GetFiles(fileDirectory, "*.pool-or"))
+            {
+                filenames.Add(ORPoolFile);
+            }
+
+            return (filenames);
+        }
+
+    }
+}
+