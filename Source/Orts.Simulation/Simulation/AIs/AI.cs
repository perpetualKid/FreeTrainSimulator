--- conflicted
+++ resolved
@@ -1,3114 +1,1556 @@
-<<<<<<< HEAD
-﻿// COPYRIGHT 2009, 2010, 2011, 2012, 2013 by the Open Rails project.
-// 
-// This file is part of Open Rails.
-// 
-// Open Rails is free software: you can redistribute it and/or modify
-// it under the terms of the GNU General Public License as published by
-// the Free Software Foundation, either version 3 of the License, or
-// (at your option) any later version.
-// 
-// Open Rails is distributed in the hope that it will be useful,
-// but WITHOUT ANY WARRANTY; without even the implied warranty of
-// MERCHANTABILITY or FITNESS FOR A PARTICULAR PURPOSE.  See the
-// GNU General Public License for more details.
-// 
-// You should have received a copy of the GNU General Public License
-// along with Open Rails.  If not, see <http://www.gnu.org/licenses/>.
-
-/* AI
- * 
- * Contains code to initialize and control AI trains.
- * Currently, AI trains are created at startup and moved down 1000 meters to make them
- * invisible.  This is done so the rendering code can discover the model it needs to draw.
- * 
- * 
- */
-
-// 
-// Flag to print deadlock info
-// #define DEBUG_DEADLOCK
-// #define DEBUG_TRACEINFO
-//
-
-using Orts.Formats.Msts;
-using Orts.MultiPlayer;
-using Orts.Simulation.Physics;
-using Orts.Simulation.RollingStocks;
-using Orts.Simulation.Timetables;
-using Orts.Simulation.Signalling;
-using ORTS.Common;
-using ORTS.Scripting.Api;
-using System;
-using System.Collections.Generic;
-using System.Diagnostics;
-using System.IO;
-
-namespace Orts.Simulation.AIs
-{
-    public class AI
-    {
-        public readonly Simulator Simulator;
-        public List<AITrain> AITrains = new List<AITrain>();// active AI trains
-
-        public StartTrains StartList = new StartTrains(); // trains yet to be started
-        public List<AITrain> AutoGenTrains = new List<AITrain>(); // auto-generated trains
-        public double clockTime; // clock time : local time before activity start, common time from simulator after start
-        private bool localTime;  // if true : clockTime is local time
-        public bool PreUpdate; // if true : running in pre-update phase
-        public List<AITrain> TrainsToRemove = new List<AITrain>();
-        public List<AITrain> TrainsToAdd = new List<AITrain>();
-        public List<AITrain> TrainsToRemoveFromAI = new List<AITrain>();
-        public bool aiListChanged = true; // To indicate to TrainListWindow that the list has changed;
-
-        /// <summary>
-        /// Loads AI train information from activity file.
-        /// Creates a queue of AI trains in the order they should appear.
-        /// At the moment AI trains are also created off scene so the rendering code will know about them.
-        /// </summary>
-        public AI(Simulator simulator, CancellationToken cancellation, double activityStartTime)
-        {
-            Simulator = simulator;
-#if WITH_PATH_DEBUG
-
-            if (File.Exists(@"C:\temp\checkpath.txt"))
-            {
-                File.Delete(@"C:\temp\checkpath.txt");
-            }
-
-
-#endif
-            if (simulator.Activity != null && simulator.Activity.Tr_Activity.Tr_Activity_File.Traffic_Definition != null)
-            {
-                foreach (var sd in simulator.Activity.Tr_Activity.Tr_Activity_File.Traffic_Definition.ServiceDefinitionList)
-                {
-                    AITrain train = CreateAITrain(sd,
-                    simulator.Activity.Tr_Activity.Tr_Activity_File.Traffic_Definition.TrafficFile.TrafficDefinition, simulator.TimetableMode);
-                    if (cancellation.IsCancellationRequested) // ping loader watchdog
-                        return;
-                }
-            }
-
-            // prerun trains
-            PrerunAI(cancellation);
-
-            clockTime = Simulator.ClockTime;
-            localTime = false;
-        }
-
-        // constructor for Timetable trains
-        // trains allready have a number - must not be changed!
-        public AI(Simulator simulator, List<TTTrain> allTrains, ref double ClockTime, int playerTrainOriginalTrain, TTTrain.FormCommand playerTrainFormedOfType, TTTrain playerTrain, CancellationToken cancellation)
-        {
-            Simulator = simulator;
-
-            foreach (var train in allTrains)
-            {
-                if (train.TrainType == Train.TRAINTYPE.PLAYER)
-                {
-                    train.AI = this;
-                    AITrains.Add(train);
-                    aiListChanged = true;
-                }
-                else if (train.TrainType == Train.TRAINTYPE.INTENDED_PLAYER)
-                {
-                    train.AI = this;
-                    StartList.InsertTrain(train);
-                    Simulator.StartReference.Add(train.Number);
-                }
-                else if (train.TrainType == Train.TRAINTYPE.AI_AUTOGENERATE)
-                {
-                    train.AI = this;
-                    train.BrakeLine3PressurePSI = 0;
-                    AutoGenTrains.Add(train);
-                    Simulator.AutoGenDictionary.Add(train.Number, train);
-                }
-
-                // set train details
-                else
-                {
-                    train.TrainType = Train.TRAINTYPE.AI_NOTSTARTED;
-                    train.AI = this;
-
-                    if (train.Cars.Count > 0) train.Cars[0].Headlight = 2;//AI train always has light on
-                    train.BrakeLine3PressurePSI = 0;
-
-                    // insert in start list
-
-                    StartList.InsertTrain(train);
-                    Simulator.StartReference.Add(train.Number);
-                }
-            }
-
-            // clear dictionary (no trains yet exist)
-            Simulator.TrainDictionary.Clear();
-            Simulator.NameDictionary.Clear();
-
-            // prerun trains
-            PrerunAI(playerTrainOriginalTrain, playerTrainFormedOfType, playerTrain, cancellation);
-
-            ClockTime = clockTime;
-            localTime = false;
-        }
-
-        // restore game state
-        public AI(Simulator simulator, BinaryReader inf)
-        {
-            Debug.Assert(simulator.Trains != null, "Cannot restore AI without Simulator.Trains.");
-            Simulator = simulator;
-
-            int totalAITrains = inf.ReadInt32();
-
-            for (int iTrain = 0; iTrain < totalAITrains; iTrain++)
-            {
-                string trainType = inf.ReadString();
-
-                // activity mode trains
-                if (String.Equals(trainType, "AI"))
-                {
-                    AITrain aiTrain = new AITrain(Simulator, inf, this);
-                    AITrains.Add(aiTrain);
-                    Simulator.Trains.Add(aiTrain);
-                    simulator.TrainDictionary.Add(aiTrain.Number, aiTrain);
-                    if (!Simulator.NameDictionary.ContainsKey(aiTrain.Name.ToLower()))
-                        Simulator.NameDictionary.Add(aiTrain.Name.ToLower(), aiTrain);
-                }
-
-                // timetable mode trains
-                else {
-                    TTTrain aiTrain = new TTTrain(Simulator, inf, this);
-                    if (aiTrain.TrainType != Train.TRAINTYPE.PLAYER) // add to AITrains except when it is player train
-                    {
-                        AITrains.Add(aiTrain);
-                    }
-
-                    if (!Simulator.TrainDictionary.ContainsKey(aiTrain.Number))
-                    {
-                        Simulator.Trains.Add(aiTrain);
-                        simulator.TrainDictionary.Add(aiTrain.Number, aiTrain);
-                    }
-                    if (!Simulator.NameDictionary.ContainsKey(aiTrain.Name.ToLower()))
-                        Simulator.NameDictionary.Add(aiTrain.Name.ToLower(), aiTrain);
-                }
-            }
-
-            int totalStarting = inf.ReadInt32();
-
-            for (int iStarting = 0; iStarting < totalStarting; iStarting++)
-            {
-                string trainType = inf.ReadString();
-                if (String.Equals(trainType, "AI"))
-                {
-                    AITrain aiTrain = new AITrain(Simulator, inf, this);
-                    StartList.InsertTrain(aiTrain);
-                    Simulator.StartReference.Add(aiTrain.Number);
-                }
-                else
-                {
-                    TTTrain aiTrain = new TTTrain(Simulator, inf, this);
-                    StartList.InsertTrain(aiTrain);
-                    Simulator.StartReference.Add(aiTrain.Number);
-                }
-            }
-
-            int totalAutoGen = inf.ReadInt32();
-
-            for (int iAutoGen = 0; iAutoGen < totalAutoGen; iAutoGen++)
-            {
-                string trainType = inf.ReadString();
-                if (String.Equals(trainType, "AI"))
-                {
-                    AITrain aiTrain = new AITrain(Simulator, inf, this);
-                    AutoGenTrains.Add(aiTrain);
-                    Simulator.AutoGenDictionary.Add(aiTrain.Number, aiTrain);
-                }
-                else
-                {
-                    TTTrain aiTrain = new TTTrain(Simulator, inf, this);
-                    AutoGenTrains.Add(aiTrain);
-                    Simulator.AutoGenDictionary.Add(aiTrain.Number, aiTrain);
-                }
-            }
-
-            if (Simulator.PlayerLocomotive != null)
-            {
-                if (Simulator.PlayerLocomotive.Train is AITrain) ((AITrain)Simulator.PlayerLocomotive.Train).AI = this;
-            }
-
-            // in timetable mode : find player train and place it in Simulator.Trains on position 0.
-            if (Simulator.TimetableMode)
-            {
-                int playerindex = -1;
-                for (int tindex = 0; tindex < Simulator.Trains.Count && playerindex < 0; tindex++)
-                {
-                    if (Simulator.Trains[tindex].Number == 0)
-                    {
-                        playerindex = tindex;
-                    }
-                }
-
-                if (playerindex > 0)
-                {
-                    var tmptrain = Simulator.Trains[playerindex];
-                    Simulator.Trains[playerindex] = Simulator.Trains[0];
-                    Simulator.Trains[0] = tmptrain;
-                }
-
-                Simulator.PlayerLocomotive = Simulator.Trains[0].LeadLocomotive;
-            }
-        }
-
-        // Restore in autopilot mode
-
-        public AI(Simulator simulator, BinaryReader inf, bool autopilot)
-        {
-            Debug.Assert(simulator.Trains != null, "Cannot restore AI without Simulator.Trains.");
-            Simulator = simulator;
-            string trainType = inf.ReadString(); // may be ignored, can be AI only
-            AITrain aiTrain = new AITrain(Simulator, inf, this);
-            int PlayerLocomotiveIndex = inf.ReadInt32();
-            if (PlayerLocomotiveIndex >= 0) Simulator.PlayerLocomotive = aiTrain.Cars[PlayerLocomotiveIndex];
-            Simulator.Trains.Add(aiTrain);
-        }
-
-        public AI(Simulator simulator)
-        {
-            Simulator = simulator;
-        }
-
-        // save game state
-        public void Save(BinaryWriter outf)
-        {
-
-            RemoveTrains();   // remove trains waiting to be removed
-            AddTrains();      // add trains waiting to be added
-
-            // in timetable mode, include player train train[0]
-            if (Simulator.TimetableMode)
-            {
-                outf.Write(AITrains.Count + 1);
-                Simulator.Trains[0].Save(outf);
-            }
-            else
-            {
-                outf.Write(AITrains.Count);
-            }
-
-            foreach (AITrain train in AITrains)
-            {
-                train.Save(outf);
-            }
-
-            outf.Write(StartList.Count);
-            foreach (AITrain thisStartTrain in StartList)
-            {
-                thisStartTrain.Save(outf);
-            }
-
-            outf.Write(AutoGenTrains.Count);
-            foreach (AITrain train in AutoGenTrains)
-            {
-                train.Save(outf);
-            }
-        }
-
-        // Saves train in autopilot mode
-        public void SaveAutopil(Train train, BinaryWriter outf)
-        {
-            ((AITrain)train).Save(outf);
-            if (Simulator.PlayerLocomotive != null)
-            {
-                var j = 0;
-                int PlayerLocomotiveIndex = -1;
-                foreach (TrainCar car in train.Cars)
-                {
-                    if (car == Simulator.PlayerLocomotive) { PlayerLocomotiveIndex = j; break; }
-                    j++;
-                }
-                outf.Write(PlayerLocomotiveIndex);
-            }
-            else outf.Write(-1);
-        }
-
-        // prerun for activity mode
-        private void PrerunAI(CancellationToken cancellation)
-        {
-            float firstAITime = StartList.GetNextTime();
-            if (firstAITime > 0 && firstAITime < Simulator.ClockTime)
-            {
-                Trace.Write("\n Run AI : " + StartList.Count.ToString() + " ");
-
-                // perform update for AI trains upto actual start time
-
-                clockTime = firstAITime - 1.0f;
-                localTime = true;
-                PreUpdate = true;
-
-                for (double runTime = firstAITime; runTime < Simulator.ClockTime; runTime += 5.0) // update with 5 secs interval
-                {
-                    int fullsec = Convert.ToInt32(runTime);
-                    if (fullsec % 3600 == 0) Trace.Write(" " + (fullsec / 3600).ToString("00") + ":00 ");
-
-                    AIUpdate((float)(runTime - clockTime), PreUpdate);
-                    Simulator.Signals.Update(true);
-                    clockTime = runTime;
-                    if (cancellation.IsCancellationRequested) return; // ping watchdog process
-                }
-            }
-        }
-
-
-        // prerun for timetable mode
-        private void PrerunAI(int playerTrainOriginalTrain, TTTrain.FormCommand playerTrainFormedOfType, TTTrain playerTrain, CancellationToken cancellation)
-        {
-            bool endPreRun = false;
-
-            float firstAITime = StartList.GetNextTime();
-            if (firstAITime > 0 && firstAITime < Simulator.ClockTime)
-            {
-                Trace.Write("\n Run AI : " + StartList.Count.ToString() + " ");
-
-                // perform update for AI trains upto actual start time
-
-                clockTime = firstAITime - 1.0f;
-                localTime = true;
-                PreUpdate = true;
-                bool activeTrains = false;
-                for (double runTime = firstAITime; runTime < Simulator.ClockTime && !endPreRun; runTime += 5.0) // update with 5 secs interval
-                {
-                    int fullsec = Convert.ToInt32(runTime);
-                    if (fullsec % 3600 < 5) Trace.Write(" " + (fullsec / 3600).ToString("00") + ":00 ");
-
-                    endPreRun = AITTUpdate((float)(runTime - clockTime), PreUpdate, ref activeTrains);
-
-                    if (activeTrains)
-                    {
-                        Simulator.Signals.Update(true);
-                    }
-
-                    clockTime = runTime;
-                    if (cancellation.IsCancellationRequested) return; // ping watchdog process
-                }
-
-                // prerun finished - check if train from which player train originates has run and is finished
-                bool delayedrun = false;
-                bool OrgTrainNotStarted = false;
-                TTTrain OrgTrain = null;
-                TTTrain PlayTrain = null;
-
-                // player train is pre-created - check if it exists already
-                if (playerTrainFormedOfType == TTTrain.FormCommand.Created)
-                {
-                    PlayTrain = Simulator.Trains.GetAITrainByNumber(0) as TTTrain;
-                    // train exists - set as player train
-                    if (PlayTrain != null)
-                    {
-                        PlayTrain.TrainType = Train.TRAINTYPE.PLAYER;
-                        PlayTrain.MovementState = AITrain.AI_MOVEMENT_STATE.INIT;
-                    }
-                    else
-                    {
-                        Trace.TraceInformation("Player train start delayed as track is not clear");
-                        delayedrun = true;
-
-                        // reset formed state as train can now be started directly
-                        playerTrainOriginalTrain = -1;
-                    }
-                }
-
-                // player train is extracted from pool
-                else if (!String.IsNullOrEmpty(playerTrain.CreateFromPool))
-                {
-                    TimetablePool thisPool = Simulator.PoolHolder.Pools[playerTrain.CreateFromPool];
-                    int presentTime = Convert.ToInt32(Math.Floor(clockTime));
-                    TimetablePool.TrainFromPool extractResult = thisPool.ExtractTrain(ref playerTrain, presentTime);
-
-                    // switch on outcome
-                    switch (extractResult)
-                    {
-                        // train formed : no further action
-                        case TimetablePool.TrainFromPool.Formed:
-                            break;
-
-                        // train creation failed : no need to try again (will fail again), so abandone
-                        case TimetablePool.TrainFromPool.Failed:
-                            throw new InvalidDataException("Session aborted - cannot extract required engine from pool");
-
-                        // not created but not failed : hold, try again in 30 secs.
-                        case TimetablePool.TrainFromPool.NotCreated:
-                            delayedrun = true;
-                            break;
-
-                        // forced created away from pool : create train
-                        case TimetablePool.TrainFromPool.ForceCreated:
-                            break;
-                    }
-                }
-
-                // player train is formed out of other train
-                else if (playerTrainOriginalTrain > 0 && (playerTrainFormedOfType == TTTrain.FormCommand.TerminationFormed || playerTrainFormedOfType == TTTrain.FormCommand.TerminationTriggered))
-                {
-                    OrgTrainNotStarted = Simulator.Trains.CheckTrainNotStartedByNumber(playerTrainOriginalTrain);
-                    OrgTrain = Simulator.Trains.GetAITrainByNumber(playerTrainOriginalTrain) as TTTrain;
-                    if (OrgTrainNotStarted)
-                    {
-                        Trace.TraceInformation("Player train start delayed as incoming train has yet to start");
-                        delayedrun = true;
-                    }
-                    else if (OrgTrain != null)
-                    {
-                        Trace.TraceInformation("Player train start delayed as incoming train {0} has not yet arrived", OrgTrain.Name);
-                        if (OrgTrain.Delay.HasValue)
-                        {
-                            Trace.TraceInformation("Last Reported delay : {0}", OrgTrain.Delay.Value.ToString());
-                        }
-                        delayedrun = true;
-                    }
-                }
-
-                // if player train is detached from other train
-                else if (playerTrainOriginalTrain > 0 && playerTrainFormedOfType == TTTrain.FormCommand.Detached)
-                {
-                    PlayTrain = Simulator.Trains.GetAITrainByNumber(0) as TTTrain;
-                    // train exists - set as player train
-                    if (PlayTrain != null)
-                    {
-                        PlayTrain.TrainType = Train.TRAINTYPE.PLAYER;
-                        PlayTrain.MovementState = AITrain.AI_MOVEMENT_STATE.INIT;
-                    }
-                    else
-                    {
-                        OrgTrainNotStarted = Simulator.Trains.CheckTrainNotStartedByNumber(playerTrainOriginalTrain);
-                        PlayTrain = Simulator.Trains.GetAITrainByNumber(playerTrainOriginalTrain) as TTTrain;
-
-                        if (OrgTrainNotStarted || OrgTrain == null)
-                        {
-                            Trace.TraceInformation("Player train start delayed as original train has yet to start");
-                            delayedrun = true;
-                        }
-                        else
-                        {
-                            Trace.TraceInformation("Player train start delayed as original train has not yet arrived");
-                            delayedrun = true;
-                        }
-                    }
-                }
-
-                // if player train exists but cannot be placed or has no power 
-                else if (playerTrain != null)
-                {
-                    bool playerHasValidPosition = false;
-                    playerTrain.CalculateInitialTrainPosition(ref playerHasValidPosition);
-
-                    if (!playerHasValidPosition)
-                    {
-                        delayedrun = true;
-                        Trace.TraceInformation("Player train start delayed as track is not clear");
-                    }
-
-                    if (playerTrain.LeadLocomotive == null)
-                    {
-                        delayedrun = true;
-                        Trace.TraceInformation("Player train start delayed as train has no power");
-                    }
-                }
-
-                // if player train exists, also check if it has an engine
-                if (!delayedrun && playerTrain != null)
-                {
-                    if (Simulator.PlayerLocomotive == null)
-                    {
-                        delayedrun = true;
-                        Trace.TraceInformation("Player train start delayed as train has no power");
-                    }
-                }
-
-                // continue prerun until player train can be started
-                if (delayedrun)
-                {
-                    bool dummy = true;  // dummy boolead for ActiveTrains
-
-                    float deltaTime = 5.0f; // update with 1 sec. interval
-                    double runTime = Simulator.ClockTime - (double)deltaTime;
-                    bool playerTrainStarted = false;
-
-                    while (!playerTrainStarted)
-                    {
-                        endPreRun = AITTUpdate((float)(runTime - clockTime), PreUpdate, ref dummy);
-                        Simulator.Signals.Update(true);
-                        clockTime = runTime;
-                        runTime += deltaTime;
-
-                        int fullsec = Convert.ToInt32(runTime);
-                        if (fullsec % 3600 == 0) Trace.Write(" " + (fullsec / 3600).ToString("00") + ":00 ");
-
-                        if (runTime >= 24 * 3600) // end of day reached
-                        {
-                            if (playerTrainOriginalTrain > 0)
-                            {
-                                if (OrgTrainNotStarted)
-                                {
-                                    throw new InvalidDataException("Session aborted - incoming train has not run at all");
-                                }
-                                else
-                                {
-                                    throw new InvalidDataException("Session aborted - incoming train has not arrived before midnight");
-                                }
-                            }
-                            else
-                            {
-                                throw new InvalidDataException("Session aborted - track for player train not cleared before midnight");
-                            }
-                        }
-
-                        if (playerTrainOriginalTrain > 0 && (playerTrainFormedOfType == TTTrain.FormCommand.TerminationFormed || playerTrainFormedOfType == TTTrain.FormCommand.TerminationTriggered))
-                        {
-                            OrgTrainNotStarted = Simulator.Trains.CheckTrainNotStartedByNumber(playerTrainOriginalTrain);
-                            OrgTrain = Simulator.Trains.GetAITrainByNumber(playerTrainOriginalTrain) as TTTrain;
-                            playerTrainStarted = (!OrgTrainNotStarted && OrgTrain == null);
-                        }
-                        else if (playerTrainOriginalTrain > 0 && playerTrainFormedOfType == TTTrain.FormCommand.Detached)
-                        {
-                            PlayTrain = Simulator.Trains.GetAITrainByNumber(0) as TTTrain;
-                            // train exists - set as player train
-                            playerTrainStarted = (PlayTrain != null);
-                        }
-                        else
-                        {
-                            playerTrain.CalculateInitialTrainPosition(ref playerTrainStarted);
-                        }
-                    }
-
-                    if (playerTrain.LeadLocomotive == null)
-                    {
-                        playerTrainStarted = false;
-                    }
-
-                    TimeSpan delayedStart = new TimeSpan((long)(Math.Pow(10, 7) * (clockTime - Simulator.ClockTime)));
-                    Trace.TraceInformation("Start delayed by : {0}", delayedStart.ToString());
-                    TTTrain playerTTTrain = playerTrain as TTTrain;
-                    playerTTTrain.InitalizePlayerTrain();
-                    Simulator.ClockTime = runTime;
-                }
-                else
-                {
-                    // remove player train from start list
-                    StartList.RemovePlayerTrain();
-
-                    Trace.TraceInformation("Player train started on time");
-                    TTTrain playerTTTrain = playerTrain as TTTrain;
-                    playerTTTrain.InitalizePlayerTrain();
-                }
-            }
-
-            // no AI trains ahead of player train 
-            else
-            {
-                // remove player train from start list
-                StartList.RemovePlayerTrain();
-
-                Trace.TraceInformation("Player train started on time");
-                TTTrain playerTTTrain = playerTrain as TTTrain;
-                playerTTTrain.InitalizePlayerTrain();
-                
-                clockTime = Simulator.ClockTime = playerTTTrain.StartTime.Value;
-            }
-
-            Trace.Write("\n");
-            PreUpdate = false;
-
-        }
-
-        /// <summary>
-        /// Updates AI train information - activity mode
-        /// Creates any AI trains that are scheduled to appear.
-        /// Moves all active AI trains by calling their Update method.
-        /// And finally, removes any AI trains that have reached the end of their path.
-        /// </summary>
-        public void ActivityUpdate(float elapsedClockSeconds)
-        {
-            AIUpdate(elapsedClockSeconds, false);
-        }
-
-        public void AIUpdate(float elapsedClockSeconds, bool preUpdate)
-        {
-            // update clock
-
-            if (!localTime)
-            {
-                clockTime = Simulator.ClockTime;
-            }
-
-            // check to see if any train to be added
-
-            float nextTrainTime = StartList.GetNextTime();
-            if (nextTrainTime > 0 && nextTrainTime < clockTime)
-            {
-                List<AITrain> newTrains = StartList.GetTrains((float)clockTime);
-                foreach (AITrain thisTrain in newTrains)
-                {
-                    Simulator.StartReference.Remove(thisTrain.Number);
-                    var validPosition = AddToWorld(thisTrain);
-                    if (thisTrain.InitialSpeed > 0 && validPosition)
-                    // Add extra run to allow setting signals
-                    {
-                        thisTrain.AIPreUpdate(0);
-                    }
-                }
-            }
-            foreach (AITrain train in AITrains)
-            {
-                if (train.TrainType != Train.TRAINTYPE.AI_INCORPORATED && (train.Cars.Count == 0 && train.TrainType != Train.TRAINTYPE.AI_INCORPORATED || train.Cars[0].Train != train))
-                    TrainsToRemove.Add(train);
-                else
-                    train.AIUpdate(elapsedClockSeconds, clockTime, preUpdate);
-            }
-
-            RemoveTrains();
-            RemoveFromAITrains();
-            AddTrains();
-        }
-
-        // used in timetable mode
-        public void TimetableUpdate(float elapsedClockSeconds)
-        {
-            bool dummy = true; // dummy for activeTrains boolean
-            AITTUpdate(elapsedClockSeconds, false, ref dummy);
-        }
-
-        public bool AITTUpdate(float elapsedClockSeconds, bool preUpdate, ref bool activeTrains)
-        {
-            bool endPreRun = false;
-            // update clock
-
-            if (!localTime)
-            {
-                clockTime = Simulator.ClockTime;
-            }
-
-            // check to see if any train to be added
-
-            float nextTrainTime = StartList.GetNextTime();
-            if (nextTrainTime > 0 && nextTrainTime < clockTime)
-            {
-                List<TTTrain> newTrains = StartList.GetTTTrains((float)clockTime);
-
-                foreach (TTTrain thisTrain in newTrains)
-                {
-                    Simulator.StartReference.Remove(thisTrain.Number);
-                    if (thisTrain.TrainType == Train.TRAINTYPE.AI_NOTSTARTED) thisTrain.TrainType = Train.TRAINTYPE.AI;
-                    endPreRun = AddToWorldTT(thisTrain, newTrains);
-                    if (endPreRun) break;
-                }
-            }
-
-            // check if any active trains
-
-            if (!activeTrains)
-            {
-                foreach (AITrain acttrain in AITrains)
-                {
-                    TTTrain actTTTrain = acttrain as TTTrain;
-                    if (acttrain.MovementState != AITrain.AI_MOVEMENT_STATE.AI_STATIC && acttrain.TrainType != Train.TRAINTYPE.PLAYER)
-                    {
-                        activeTrains = true;
-                        break;
-                    }
-                    else if (acttrain.MovementState == AITrain.AI_MOVEMENT_STATE.AI_STATIC && actTTTrain.ActivateTime < clockTime)
-                    {
-                        activeTrains = true;
-                        break;
-                    }
-                }
-            }
-
-            if (activeTrains)
-            {
-                if (preUpdate)
-                {
-                    float intervalTime = 0.5f;
-
-                    for (float trainUpdateTime = 0; trainUpdateTime < elapsedClockSeconds && !endPreRun; trainUpdateTime += intervalTime)
-                    {
-                        clockTime += intervalTime;
-                        nextTrainTime = StartList.GetNextTime();
-                        if (nextTrainTime > 0 && nextTrainTime < clockTime)
-                        {
-                            List<TTTrain> newTrains = StartList.GetTTTrains((float)clockTime);
-
-                            foreach (TTTrain thisTrain in newTrains)
-                            {
-                                Simulator.StartReference.Remove(thisTrain.Number);
-                                if (thisTrain.TrainType == Train.TRAINTYPE.AI_NOTSTARTED) thisTrain.TrainType = Train.TRAINTYPE.AI;
-                                endPreRun = AddToWorldTT(thisTrain, newTrains);
-                                if (endPreRun) break;
-                            }
-                        }
-
-                        foreach (var train in AITrains)
-                        {
-                            if (train.TrainType != Train.TRAINTYPE.PLAYER && train.TrainType != Train.TRAINTYPE.INTENDED_PLAYER)
-                            {
-                                if (train.Cars.Count == 0 || train.Cars[0].Train != train)
-                                {
-                                    TrainsToRemove.Add(train);
-                                }
-                                else
-                                {
-                                    train.AIUpdate(intervalTime, clockTime, preUpdate);
-                                }
-                            }
-                            else if (train.TrainType == Train.TRAINTYPE.INTENDED_PLAYER && train.MovementState == AITrain.AI_MOVEMENT_STATE.AI_STATIC)
-                            {
-                                TTTrain trainTT = train as TTTrain;
-                                int presentTime = Convert.ToInt32(Math.Floor(clockTime));
-                                trainTT.UpdateAIStaticState(presentTime);
-                            }
-                        }
-
-                        RemoveTrains();
-                        RemoveFromAITrains();
-                        AddTTTrains();
-                    }
-                }
-                else
-                {
-                    foreach (var train in AITrains)
-                    {
-                        if (train.TrainType != Train.TRAINTYPE.PLAYER)
-                        {
-                            if (train.Cars.Count == 0 || train.Cars[0].Train != train)
-                            {
-                                TrainsToRemove.Add(train);
-                            }
-                            else
-                            {
-                                train.AIUpdate(elapsedClockSeconds, clockTime, preUpdate);
-                            }
-                        }
-                    }
-                    RemoveTrains();
-                    RemoveFromAITrains();
-                    AddTTTrains();
-                }
-            }
-            return (endPreRun);
-        }
-
-        /// <summary>
-        /// Creates an AI train
-        /// </summary>
-        private AITrain CreateAITrain(Service_Definition sd, Traffic_Traffic_Definition trd, bool isTimetableMode)
-        {
-            // set up a new AI train
-            // first extract the service definition from the activity file
-            // this gives the consist and path
-
-            // find related traffic definition
-
-            Traffic_Service_Definition trfDef = null;
-            foreach (Traffic_Service_Definition thisDef in trd.TrafficItems)
-            {
-                if (String.Compare(thisDef.Service_Definition, sd.Name) == 0 &&
-                thisDef.Time == sd.Time)
-                {
-                    trfDef = thisDef;
-                    break;
-                }
-            }
-            ServiceFile srvFile = new ServiceFile(Simulator.RoutePath + @"\SERVICES\" + sd.Name + ".SRV");  // read service file
-            AITrain train = CreateAITrainDetail(sd, trfDef, srvFile, isTimetableMode, false);
-            if (train != null)
-            {
-                // insert in start list
-
-                StartList.InsertTrain(train);
-                Simulator.StartReference.Add(train.Number);
-            }
-            return train;
-        }
-
-        /// <summary>
-        /// Creates the detail of an AI train
-        /// Moves the models down 1000M to make them invisible.
-        /// called also in case of autopilot mode
-        /// </summary>
-        public AITrain CreateAITrainDetail(Service_Definition sd, Traffic_Service_Definition trfDef, ServiceFile srvFile, bool isTimetableMode, bool isInitialPlayerTrain)
-        {
-            // read consist file
-
-            string consistFileName = Simulator.BasePath + @"\TRAINS\CONSISTS\" + srvFile.Train_Config + ".CON";
-            ConsistFile conFile = new ConsistFile(consistFileName);
-            string pathFileName = Simulator.RoutePath + @"\PATHS\" + srvFile.PathID + ".PAT";
-
-            // Patch Placingproblem - JeroenP
-            // 
-#if ACTIVITY_EDITOR
-            AIPath aiPath = new AIPath(Simulator.TDB, Simulator.TSectionDat, pathFileName, isTimetableMode, Simulator.orRouteConfig);
-#else
-            AIPath aiPath = new AIPath(Simulator.TDB, Simulator.TSectionDat, pathFileName);
-#endif
-            // End patch
-
-            if (aiPath.Nodes == null)
-            {
-                Trace.TraceWarning("Invalid path " + pathFileName + " for AI train : " + srvFile.Name + " ; train not started\n");
-                return null;
-            }
-
-            float maxVelocityA = conFile.Train.TrainCfg.MaxVelocity.A;
-            // sd.Name is the name of the service file.
-            // srvFile.Name points to the name of the service within the Name() category such as Name ( "Eastbound Freight Train" ) in the service file.
-            AITrain train = new AITrain(Simulator, sd, this, aiPath, srvFile.Efficiency, srvFile.Name, trfDef, maxVelocityA);
-            Simulator.TrainDictionary.Add(train.Number, train);
-
-            if (!Simulator.NameDictionary.ContainsKey(train.Name.ToLower()))
-                Simulator.NameDictionary.Add(train.Name.ToLower(), train);
-
-            if (consistFileName.Contains("tilted")) train.IsTilting = true;
-
-            // also set Route max speed for speedpost-processing in train.cs
-            train.TrainMaxSpeedMpS = (float)Simulator.TRK.Tr_RouteFile.SpeedLimit;
-
-            train.InitialSpeed = srvFile.TimeTable.InitialSpeed;
-
-            if (maxVelocityA > 0 && train.Efficiency > 0)
-            {
-                // <CScomment> this is overridden if there are station stops
-                train.TrainMaxSpeedMpS = Math.Min(train.TrainMaxSpeedMpS, maxVelocityA * train.Efficiency);
-            }
-
-            // add wagons
-            train.Length = 0.0f;
-            foreach (Wagon wagon in conFile.Train.TrainCfg.WagonList)
-            {
-
-                string wagonFolder = Simulator.BasePath + @"\trains\trainset\" + wagon.Folder;
-                string wagonFilePath = wagonFolder + @"\" + wagon.Name + ".wag";
-                ;
-                if (wagon.IsEngine)
-                    wagonFilePath = Path.ChangeExtension(wagonFilePath, ".eng");
-
-                if (!File.Exists(wagonFilePath))
-                {
-                    Trace.TraceWarning("Ignored missing wagon {0} in consist {1}", wagonFilePath, consistFileName);
-                    continue;
-                }
-
-                try
-                {
-                    TrainCar car = RollingStock.Load(Simulator, wagonFilePath);
-                    car.Flipped = wagon.Flip;
-                    train.Cars.Add(car);
-                    car.Train = train;
-                    train.Length += car.CarLengthM;
-                    car.UiD = wagon.UiD;
-                    if (isInitialPlayerTrain)
-                    {
-                        Simulator.PathName = aiPath.pathName;
-                        if (MPManager.IsMultiPlayer()) car.CarID = MPManager.GetUserName() + " - " + car.UiD; //player's train is always named train 0.
-                        else car.CarID = "0 - " + car.UiD; //player's train is always named train 0.
-                        var mstsDieselLocomotive = car as MSTSDieselLocomotive;
-                        if (Simulator.Activity != null && mstsDieselLocomotive != null)
-                            mstsDieselLocomotive.DieselLevelL = mstsDieselLocomotive.MaxDieselLevelL * Simulator.Activity.Tr_Activity.Tr_Activity_Header.FuelDiesel / 100.0f;
-
-                        var mstsSteamLocomotive = car as MSTSSteamLocomotive;
-                        if (Simulator.Activity != null && mstsSteamLocomotive != null)
-                        {
-                            mstsSteamLocomotive.CombinedTenderWaterVolumeUKG = (ORTS.Common.Kg.ToLb(mstsSteamLocomotive.MaxLocoTenderWaterMassKG) / 10.0f) * Simulator.Activity.Tr_Activity.Tr_Activity_Header.FuelWater / 100.0f;
-                            mstsSteamLocomotive.TenderCoalMassKG = mstsSteamLocomotive.MaxTenderCoalMassKG * Simulator.Activity.Tr_Activity.Tr_Activity_Header.FuelCoal / 100.0f;
-                        }
-                        if (train.InitialSpeed != 0)
-                            car.SignalEvent(PowerSupplyEvent.RaisePantograph, 1);
-                    }
-                    else
-                    {
-                        car.SignalEvent(PowerSupplyEvent.RaisePantograph, 1);
-                        car.CarID = "AI" + train.Number.ToString() + " - " + (train.Cars.Count - 1).ToString();
-                    }
-
-                }
-                catch (Exception error)
-                {
-                    Trace.WriteLine(new FileLoadException(wagonFilePath, error));
-                }
-
-            }// for each rail car
-
-            if (train.Cars.Count <= 0)
-            {
-                Trace.TraceInformation("Empty consists for AI train - train removed");
-                return null;
-            }
-
-            train.Cars[0].Headlight = 2;//AI train always has light on
-
-            // Patch placingproblem JeroenP (1 line)
-            train.RearTDBTraveller = new Traveller(Simulator.TSectionDat, Simulator.TDB.TrackDB.TrackNodes, aiPath); // create traveller
-#if WITH_PATH_DEBUG
-            File.AppendAllText(@"C:\temp\checkpath.txt", "-----  New AI Train  -----\n");
-#endif
-            train.CreateRoute(false);  // create route without use of FrontTDBtraveller
-            train.CheckFreight(); // check if train is freight or passenger
-            if (!isInitialPlayerTrain || train.InitialSpeed != 0) train.AITrainDirectionForward = true;
-            train.BrakeLine3PressurePSI = 0;
-
-            // Compute length of path to evaluate possibility of activity randomization
-            if (Simulator.Settings.Autopilot && Simulator.Settings.ActRandomizationLevel > 0 && Simulator.ActivityRun != null)
-                train.PathLength = train.ComputePathLength();
-
-            return train;
-        }
-
-        /// <summary>
-        /// Add train to world : 
-        /// place train on required position
-        /// initialize signals and movement
-        /// </summary>
-
-        private bool AddToWorld(AITrain thisTrain)
-        {
-            // clear track and align switches - check state
-
-            bool validPosition = true;
-            Train.TCSubpathRoute tempRoute = thisTrain.CalculateInitialTrainPosition(ref validPosition);
-
-            if (validPosition)
-            {
-                thisTrain.SetInitialTrainRoute(tempRoute);
-                thisTrain.CalculatePositionOfCars();
-                for (int i = 0; i < thisTrain.Cars.Count; i++)
-                    thisTrain.Cars[i].WorldPosition.XNAMatrix.M42 -= 1000;
-                thisTrain.ResetInitialTrainRoute(tempRoute);
-                validPosition = thisTrain.PostInit();
-            }
-
-            if (validPosition)
-            {
-                thisTrain.actualWaitTimeS = 0; // reset wait counter //
-                thisTrain.TrainType = Train.TRAINTYPE.AI;
-                AITrains.Add(thisTrain);
-                aiListChanged = true;
-                Simulator.Trains.Add(thisTrain);
-                if (Simulator.TrainDictionary.ContainsKey(thisTrain.Number)) Simulator.TrainDictionary.Remove(thisTrain.Number); // clear existing entry
-                Simulator.TrainDictionary.Add(thisTrain.Number, thisTrain);
-                if (Simulator.NameDictionary.ContainsKey(thisTrain.Name.ToLower())) Simulator.NameDictionary.Remove(thisTrain.Name.ToLower());
-                Simulator.NameDictionary.Add(thisTrain.Name.ToLower(), thisTrain);
-                if (thisTrain.InitialSpeed > 0 && thisTrain.MovementState != AITrain.AI_MOVEMENT_STATE.STATION_STOP)
-                {
-                    thisTrain.InitializeMoving();
-                    thisTrain.MovementState = AITrain.AI_MOVEMENT_STATE.BRAKING;
-                }
-                else if (thisTrain.InitialSpeed == 0)
-                {
-                    thisTrain.InitializeBrakes();
-                    thisTrain.AdjustControlsBrakeFull();
-                }
-
-                if (MPManager.IsServer())
-                {
-                    MPManager.BroadCast((new MSGTrain(thisTrain, thisTrain.Number)).ToString());
-                }
-            }
-            else
-            {
-                thisTrain.StartTime += 30;    // try again in half a minute
-                thisTrain.actualWaitTimeS += 30;
-                if (thisTrain.actualWaitTimeS > 900)   // tried for 15 mins
-                {
-                    TimeSpan timeStart = new TimeSpan((long)(Math.Pow(10, 7) * thisTrain.StartTime.Value));
-                    Trace.TraceWarning("Cannot place AI train {0} ({1}) at time {2}", thisTrain.Name, thisTrain.Number, timeStart.ToString());
-                }
-                else
-                {
-                    StartList.InsertTrain(thisTrain);
-                    Simulator.StartReference.Add(thisTrain.Number);
-                }
-            }
-
-#if DEBUG_DEADLOCK
-            File.AppendAllText(@"C:\Temp\deadlock.txt", "Added Train : " + thisTrain.Number.ToString() + " , accepted : " + validPosition.ToString()+"\n");
-
-            foreach (TrackCircuitSection thisSection in Simulator.Signals.TrackCircuitList)
-            {
-                if (thisSection.DeadlockTraps.Count > 0)
-                {
-                    File.AppendAllText(@"C:\Temp\deadlock.txt", "Section : " + thisSection.Index.ToString() + "\n");
-                    foreach (KeyValuePair<int, List<int>> thisDeadlock in thisSection.DeadlockTraps)
-                    {
-                        File.AppendAllText(@"C:\Temp\deadlock.txt", "    Train : " + thisDeadlock.Key.ToString() + "\n");
-                        File.AppendAllText(@"C:\Temp\deadlock.txt", "       With : " + "\n");
-                        foreach (int otherTrain in thisDeadlock.Value)
-                        {
-                            File.AppendAllText(@"C:\Temp\deadlock.txt", "          " + otherTrain.ToString() + "\n");
-                        }
-                    }
-                }
-            }
-#endif
-
-            return validPosition;
-        }
-
-        private bool AddToWorldTT(TTTrain thisTrain, List<TTTrain> nextTrains)
-        {
-            bool endPreRun = false;
-            bool validPosition = true;
-            Train.TCSubpathRoute tempRoute = null;
-
-            // create from pool
-            if (!String.IsNullOrEmpty(thisTrain.CreateFromPool))
-            {
-                if (!Simulator.PoolHolder.Pools.ContainsKey(thisTrain.CreateFromPool))
-                {
-                    Trace.TraceInformation("Train {0} : unknown pool defininion : {1} \n", thisTrain.Name, thisTrain.CreateFromPool);
-                    thisTrain.CreateFromPool = String.Empty;
-                }
-            }
-
-            if (!String.IsNullOrEmpty(thisTrain.CreateFromPool))
-            {
-                int presentTime = Convert.ToInt32(Math.Floor(clockTime));
-
-                TimetablePool thisPool = Simulator.PoolHolder.Pools[thisTrain.CreateFromPool];
-                TimetablePool.TrainFromPool poolResult = thisPool.ExtractTrain(ref thisTrain, presentTime);
-
-                bool actionCompleted = false;
-
-                // switch on outcome
-                switch (poolResult)
-                {
-                    // train formed : no further action
-                    case TimetablePool.TrainFromPool.Formed:
-                        actionCompleted = true;
-                        break;
-
-                    // train creation delayed through incoming train
-                    case TimetablePool.TrainFromPool.Delayed:
-                        thisTrain.StartTime += 30;    // try again in half a minute
-                        StartList.InsertTrain(thisTrain);
-                        Simulator.StartReference.Add(thisTrain.Number);
-                        actionCompleted = true;
-                        break;
-
-                    // train creation failed : no need to try again (will fail again), so abandone
-                    case TimetablePool.TrainFromPool.Failed:
-                        actionCompleted = true;
-                        break;
-
-                    // not created but not failed : hold, try again in 30 secs.
-                    case TimetablePool.TrainFromPool.NotCreated:
-                        validPosition = false;
-                        actionCompleted = false;
-                        break;
-
-                    // forced created away from pool : create train
-                    case TimetablePool.TrainFromPool.ForceCreated:
-                        validPosition = true;
-                        actionCompleted = false;
-                        tempRoute = thisTrain.CalculateInitialTTTrainPosition(ref validPosition, nextTrains);
-                        break;
-                }
-
-                //Trace.TraceInformation("Train {0} from pool {1} : {2} \n", thisTrain.Name, thisPool.PoolName, poolResult.ToString());
-
-                if (actionCompleted) return (endPreRun);
-            }
-
-            // create in pool
-            // note : train is placed in pool in outbound direction
-
-            else if (!String.IsNullOrEmpty(thisTrain.CreateInPool))
-            {
-                // find place in pool
-                int presentTime = Convert.ToInt32(Math.Floor(clockTime));
-                TimetablePool thisPool = Simulator.PoolHolder.Pools[thisTrain.CreateInPool];
-
-                thisTrain.TCRoute.TCRouteSubpaths[0] = thisPool.SetPoolExit(thisTrain, out thisTrain.PoolIndex, false);
-                thisTrain.ValidRoute[0] = new Train.TCSubpathRoute(thisTrain.TCRoute.TCRouteSubpaths[0]);
-                thisTrain.TCRoute.activeSubpath = 0;
-
-                // if no storage available - abondone train
-                if (thisTrain.PoolIndex < 0)
-                {
-                    Trace.TraceInformation("Train : " + thisTrain.Name + " : no storage room available in pool : " + thisPool.PoolName + " ; engine not created");
-                    return (endPreRun);
-                }
-
-                // use stored traveller
-                thisTrain.RearTDBTraveller = new Traveller(thisPool.StoragePool[thisTrain.PoolIndex].StoragePathTraveller);
-
-                // if storage available check for other engines on storage track
-                if (thisPool.StoragePool[thisTrain.PoolIndex].StoredUnits.Count > 0)
-                {
-                    int lastTrainNumber = thisPool.StoragePool[thisTrain.PoolIndex].StoredUnits[thisPool.StoragePool[thisTrain.PoolIndex].StoredUnits.Count - 1];
-                    TTTrain lastTrain = thisTrain.GetOtherTTTrainByNumber(lastTrainNumber);
-                    if (lastTrain == null)
-                    {
-                        lastTrain = thisTrain.Simulator.GetAutoGenTTTrainByNumber(lastTrainNumber);
-                    }
-                    if (lastTrain != null)
-                    {
-                        thisTrain.CreateAhead = String.Copy(lastTrain.Name).ToLower();
-                    }
-                }
-
-                tempRoute = thisTrain.CalculateInitialTTTrainPosition(ref validPosition, nextTrains);
-
-                if (validPosition)
-                {
-                    thisTrain.SetInitialTrainRoute(tempRoute);
-                    thisTrain.CalculatePositionOfCars();
-                    for (int i = 0; i < thisTrain.Cars.Count; i++)
-                        thisTrain.Cars[i].WorldPosition.XNAMatrix.M42 -= 1000;
-                    thisTrain.ResetInitialTrainRoute(tempRoute);
-
-                    // set train route and position so proper position in pool can be calculated
-                    thisTrain.UpdateTrainPosition();
-
-                    // add unit to pool
-                    thisPool.AddUnit(thisTrain);
-                    validPosition = thisTrain.PostInit(false); // post init train but do not activate
-                }
-            }
-
-            // clear track and align switches - check state
-
-            else
-            {
-                tempRoute = thisTrain.CalculateInitialTTTrainPosition(ref validPosition, nextTrains);
-                if (validPosition)
-                {
-                    thisTrain.SetInitialTrainRoute(tempRoute);
-                    thisTrain.CalculatePositionOfCars();
-                    for (int i = 0; i < thisTrain.Cars.Count; i++)
-                        thisTrain.Cars[i].WorldPosition.XNAMatrix.M42 -= 1000;
-                    thisTrain.ResetInitialTrainRoute(tempRoute);
-
-                    validPosition = thisTrain.PostInit(false); // post init train but do not activate
-                }
-            }
-
-
-            if (validPosition)
-            {
-                if (thisTrain.CheckTrain)
-                {
-                    File.AppendAllText(@"C:\temp\checktrain.txt", "Train added to world : " + thisTrain.Number + " ; type = " + thisTrain.TrainType + "\n");
-                }
-
-                thisTrain.actualWaitTimeS = 0; // reset wait counter //
-
-                if (!AITrains.Contains(thisTrain))
-                {
-                    AITrains.Add(thisTrain);
-                }
-
-                if (thisTrain.TrainType != Train.TRAINTYPE.INTENDED_PLAYER && thisTrain.TrainType != Train.TRAINTYPE.PLAYER) // player train allready exists
-                {
-                    Simulator.Trains.Add(thisTrain);
-                }
-
-                if (thisTrain.TrainType == Train.TRAINTYPE.INTENDED_PLAYER)
-                {
-                    thisTrain.TrainType = Train.TRAINTYPE.PLAYER;
-                }
-
-                if (Simulator.TrainDictionary.ContainsKey(thisTrain.Number)) Simulator.TrainDictionary.Remove(thisTrain.Number); // clear existing entry
-                Simulator.TrainDictionary.Add(thisTrain.Number, thisTrain);
-                if (Simulator.NameDictionary.ContainsKey(thisTrain.Name.ToLower())) Simulator.NameDictionary.Remove(thisTrain.Name.ToLower());
-                Simulator.NameDictionary.Add(thisTrain.Name.ToLower(), thisTrain);
-            }
-            else
-            {
-                TimeSpan timeStart = new TimeSpan((long)(Math.Pow(10, 7) * thisTrain.StartTime.Value));
-#if DEBUG_TRACEINFO
-                Trace.TraceWarning("Delay to placing AI train {0} ({1}) at time {2}", thisTrain.Number, thisTrain.Name, timeStart.ToString());
-#endif
-                thisTrain.StartTime += 30;    // try again in half a minute
-                thisTrain.actualWaitTimeS += 30;
-                if (thisTrain.actualWaitTimeS > 900)   // tried for 15 mins
-                {
-                    timeStart = new TimeSpan((long)(Math.Pow(10, 7) * thisTrain.StartTime.Value));
-                    Trace.TraceWarning("Cannot place AI train {0} ({1}) at time {2}", thisTrain.Number, thisTrain.Name, timeStart.ToString());
-                }
-                else
-                {
-                    StartList.InsertTrain(thisTrain);
-                    Simulator.StartReference.Add(thisTrain.Number);
-                }
-            }
-#if DEBUG_DEADLOCK
-            File.AppendAllText(@"C:\Temp\deadlock.txt", "Added Train : " + thisTrain.Number.ToString() + " , accepted : " + validPosition.ToString() + "\n");
-
-            foreach (TrackCircuitSection thisSection in Simulator.Signals.TrackCircuitList)
-            {
-                if (thisSection.DeadlockTraps.Count > 0)
-                {
-                    File.AppendAllText(@"C:\Temp\deadlock.txt", "Section : " + thisSection.Index.ToString() + "\n");
-                    foreach (KeyValuePair<int, List<int>> thisDeadlock in thisSection.DeadlockTraps)
-                    {
-                        File.AppendAllText(@"C:\Temp\deadlock.txt", "    Train : " + thisDeadlock.Key.ToString() + "\n");
-                        File.AppendAllText(@"C:\Temp\deadlock.txt", "       With : " + "\n");
-                        foreach (int otherTrain in thisDeadlock.Value)
-                        {
-                            File.AppendAllText(@"C:\Temp\deadlock.txt", "          " + otherTrain.ToString() + "\n");
-                        }
-                    }
-                }
-            }
-#endif
-            return (endPreRun);
-        }
-
-        /// <summary>
-        /// Removes AI trains that have reached the end of their path or
-        /// have been coupled onto by the player train.
-        /// Moves the models down 1000M to make them invisible.
-        /// </summary>
-        private void RemoveTrains()
-        {
-            List<Train> removeList = new List<Train>();
-
-            foreach (AITrain train in TrainsToRemove)
-            {
-                // check if train is actually still waiting to be added
-                if (TrainsToAdd.Contains(train))
-                {
-                    TrainsToAdd.Remove(train);
-                }
-                else
-                {
-                    Simulator.TrainDictionary.Remove(train.Number);
-                    Simulator.NameDictionary.Remove(train.Name.ToLower());
-                    AITrains.Remove(train);
-                    Simulator.Trains.Remove(train);
-                    removeList.Add(train);
-                    aiListChanged = true;
-                    if (train.Cars.Count > 0 && train.Cars[0].Train == train)
-                    {
-                        foreach (TrainCar car in train.Cars)
-                        {
-                            car.Train = null; // WorldPosition.XNAMatrix.M42 -= 1000;
-                            car.IsPartOfActiveTrain = false;  // to stop sounds
-                        }
-                    }
-                }
-            }
-
-            if (MPManager.IsServer() && removeList.Count > 0)
-            {
-                MPManager.BroadCast((new MSGRemoveTrain(removeList)).ToString());
-            }
-
-            TrainsToRemove.Clear();
-        }
-
-        /// <summary>
-        /// Removes an AI train only from the AI train list, but leaves it in the train lists
-
-        /// </summary>
-        private void RemoveFromAITrains()
-        {
-
-            foreach (AITrain train in TrainsToRemoveFromAI)
-            {
-                AITrains.Remove(train);
-                aiListChanged = true;
-            }
-
-            TrainsToRemoveFromAI.Clear();
-        }
-
-        private void AddTrains()
-        {
-            foreach (AITrain train in TrainsToAdd)
-            {
-                if (Simulator.TrainDictionary.ContainsKey(train.Number)) Simulator.TrainDictionary.Remove(train.Number); // clear existing entry
-                Simulator.TrainDictionary.Add(train.Number, train);
-                if (Simulator.NameDictionary.ContainsKey(train.Name.ToLower())) Simulator.NameDictionary.Remove(train.Name.ToLower());
-                Simulator.NameDictionary.Add(train.Name.ToLower(), train);
-                AITrains.Add(train);
-                aiListChanged = true;
-                if (train.TrainType != Train.TRAINTYPE.INTENDED_PLAYER && train.TrainType != Train.TRAINTYPE.PLAYER) Simulator.Trains.Add(train);
-            }
-            TrainsToAdd.Clear();
-        }
-
-        private void AddTTTrains()
-        {
-            foreach (TTTrain train in TrainsToAdd)
-            {
-                if (Simulator.TrainDictionary.ContainsKey(train.Number)) Simulator.TrainDictionary.Remove(train.Number); // clear existing entry
-                Simulator.TrainDictionary.Add(train.Number, train);
-                if (Simulator.NameDictionary.ContainsKey(train.Name.ToLower())) Simulator.NameDictionary.Remove(train.Name.ToLower());
-                Simulator.NameDictionary.Add(train.Name.ToLower(), train);
-                if (train.TrainType == Train.TRAINTYPE.PLAYER || train.TrainType == Train.TRAINTYPE.INTENDED_PLAYER)
-                {
-                    AITrains.Insert(0, train);
-                }
-                else
-                {
-                    AITrains.Add(train);
-                    Simulator.Trains.Add(train);
-                }
-            }
-            TrainsToAdd.Clear();
-        }
-
-    }
-
-    public class StartTrains : LinkedList<AITrain>
-    {
-
-        //================================================================================================//
-        //
-        // Insert item on correct time
-        //
-
-        public void InsertTrain(AITrain thisTrain)
-        {
-            if (this.Count == 0)
-            {
-                this.AddFirst(thisTrain);
-            }
-            else
-            {
-                LinkedListNode<AITrain> nextNode = this.First;
-                AITrain nextTrain = nextNode.Value;
-                bool inserted = false;
-                while (!inserted)
-                {
-                    if (nextTrain.StartTime.Value > thisTrain.StartTime.Value)
-                    {
-                        this.AddBefore(nextNode, thisTrain);
-                        inserted = true;
-                    }
-                    else if (nextNode.Next == null)
-                    {
-                        this.AddAfter(nextNode, thisTrain);
-                        inserted = true;
-                    }
-                    else
-                    {
-                        nextNode = nextNode.Next;
-                        nextTrain = nextNode.Value;
-                    }
-                }
-            }
-        }
-
-        //================================================================================================//
-        //
-        // Get next time
-        //
-
-        public float GetNextTime()
-        {
-            if (this.Count == 0)
-            {
-                return (-1.0f);
-            }
-            else
-            {
-                LinkedListNode<AITrain> nextNode = this.First;
-                AITrain nextTrain = nextNode.Value;
-                return (nextTrain.StartTime.Value);
-            }
-        }
-
-        //================================================================================================//
-        //
-        // Get all trains with time < present time and remove these from list
-        // Skip trains which have a valid 'formedof' set
-        //
-
-        public List<AITrain> GetTrains(float reqTime)
-        {
-            List<AITrain> itemList = new List<AITrain>();
-
-            bool itemsCollected = false;
-            LinkedListNode<AITrain> nextNode = this.First;
-            LinkedListNode<AITrain> prevNode;
-
-            while (!itemsCollected && nextNode != null)
-            {
-                if (nextNode.Value.StartTime.Value <= reqTime)
-                {
-                    itemList.Add(nextNode.Value);
-                    prevNode = nextNode;
-                    nextNode = prevNode.Next;
-                    this.Remove(prevNode);
-                }
-                else
-                {
-                    itemsCollected = true;
-                }
-            }
-            return (itemList);
-        }
-
-        public List<TTTrain> GetTTTrains(float reqTime)
-        {
-            List<TTTrain> itemList = new List<TTTrain>();
-
-            bool itemsCollected = false;
-            LinkedListNode<AITrain> nextNode = this.First;
-            LinkedListNode<AITrain> prevNode;
-
-            while (!itemsCollected && nextNode != null)
-            {
-                if (nextNode.Value.StartTime.Value <= reqTime)
-                {
-                    TTTrain nextTrain = nextNode.Value as TTTrain;
-                    if (nextTrain.FormedOf < 0 && nextTrain.TrainType != Train.TRAINTYPE.PLAYER)
-                    {
-                        itemList.Add(nextTrain);
-                        prevNode = nextNode;
-                        nextNode = prevNode.Next;
-                        this.Remove(prevNode);
-                    }
-                    else
-                    {
-                        nextNode = nextNode.Next;
-                    }
-                }
-                else
-                {
-                    itemsCollected = true;
-                }
-            }
-
-            return (itemList);
-        }
-
-        public void RemovePlayerTrain()
-        {
-            LinkedListNode<AITrain> nextNode = this.First;
-            LinkedListNode<AITrain> prevNode;
-            bool playerFound = false;
-
-            while (nextNode != null && !playerFound)
-            {
-                if (nextNode.Value.TrainType == Train.TRAINTYPE.PLAYER || nextNode.Value.TrainType == Train.TRAINTYPE.INTENDED_PLAYER)
-                {
-                    prevNode = nextNode;
-                    nextNode = prevNode.Next;
-                    this.Remove(prevNode);
-                    playerFound = true;
-                }
-                else
-                {
-                    nextNode = nextNode.Next;
-                }
-            }
-        }
-
-        //================================================================================================//
-        //
-        // Get unstarted train by number and remove it from startlist if required
-        //
-
-        public TTTrain GetNotStartedTTTrainByNumber(int reqNumber, bool remove)
-        {
-            LinkedListNode<AITrain> AITrainNode = First;
-            while (AITrainNode != null)
-            {
-                if (AITrainNode.Value.Number == reqNumber)
-                {
-                    TTTrain reqTrain = AITrainNode.Value as TTTrain;
-                    if (remove) Remove(AITrainNode);
-                    return (reqTrain);
-                }
-                else
-                {
-                    AITrainNode = AITrainNode.Next;
-                }
-            }
-            return (null);
-        }
-
-        //================================================================================================//
-        //
-        // Get unstarted train by number and remove it from startlist if required
-        //
-
-        public TTTrain GetNotStartedTTTrainByName(string reqName, bool remove)
-        {
-            LinkedListNode<AITrain> AITrainNode = First;
-            while (AITrainNode != null)
-            {
-                if (String.Equals(AITrainNode.Value.Name.ToLower(), reqName))
-                {
-                    TTTrain reqTrain = AITrainNode.Value as TTTrain;
-                    if (remove) Remove(AITrainNode);
-                    return (reqTrain);
-                }
-                else
-                {
-                    AITrainNode = AITrainNode.Next;
-                }
-            }
-            return (null);
-        }
-
-    }
-}
-=======
-﻿// COPYRIGHT 2009, 2010, 2011, 2012, 2013 by the Open Rails project.
-// 
-// This file is part of Open Rails.
-// 
-// Open Rails is free software: you can redistribute it and/or modify
-// it under the terms of the GNU General Public License as published by
-// the Free Software Foundation, either version 3 of the License, or
-// (at your option) any later version.
-// 
-// Open Rails is distributed in the hope that it will be useful,
-// but WITHOUT ANY WARRANTY; without even the implied warranty of
-// MERCHANTABILITY or FITNESS FOR A PARTICULAR PURPOSE.  See the
-// GNU General Public License for more details.
-// 
-// You should have received a copy of the GNU General Public License
-// along with Open Rails.  If not, see <http://www.gnu.org/licenses/>.
-
-/* AI
- * 
- * Contains code to initialize and control AI trains.
- * Currently, AI trains are created at startup and moved down 1000 meters to make them
- * invisible.  This is done so the rendering code can discover the model it needs to draw.
- * 
- * 
- */
-
-// 
-// Flag to print deadlock info
-// #define DEBUG_DEADLOCK
-// #define DEBUG_TRACEINFO
-//
-
-using Orts.Formats.Msts;
-using Orts.MultiPlayer;
-using Orts.Simulation.Physics;
-using Orts.Simulation.RollingStocks;
-using Orts.Simulation.Timetables;
-using Orts.Simulation.Signalling;
-using ORTS.Common;
-using ORTS.Scripting.Api;
-using System;
-using System.Collections.Generic;
-using System.Diagnostics;
-using System.IO;
-
-namespace Orts.Simulation.AIs
-{
-    public class AI
-    {
-        public readonly Simulator Simulator;
-        public List<AITrain> AITrains = new List<AITrain>();// active AI trains
-
-        public StartTrains StartList = new StartTrains(); // trains yet to be started
-        public List<AITrain> AutoGenTrains = new List<AITrain>(); // auto-generated trains
-        public double clockTime; // clock time : local time before activity start, common time from simulator after start
-        private bool localTime;  // if true : clockTime is local time
-        public bool PreUpdate; // if true : running in pre-update phase
-        public List<AITrain> TrainsToRemove = new List<AITrain>();
-        public List<AITrain> TrainsToAdd = new List<AITrain>();
-        public List<AITrain> TrainsToRemoveFromAI = new List<AITrain>();
-        public bool aiListChanged = true; // To indicate to TrainListWindow that the list has changed;
-
-        /// <summary>
-        /// Loads AI train information from activity file.
-        /// Creates a queue of AI trains in the order they should appear.
-        /// At the moment AI trains are also created off scene so the rendering code will know about them.
-        /// </summary>
-        public AI(Simulator simulator, CancellationToken cancellation, double activityStartTime)
-        {
-            Simulator = simulator;
-#if WITH_PATH_DEBUG
-
-            if (File.Exists(@"C:\temp\checkpath.txt"))
-            {
-                File.Delete(@"C:\temp\checkpath.txt");
-            }
-
-
-#endif
-            if (simulator.Activity != null && simulator.Activity.Tr_Activity.Tr_Activity_File.Traffic_Definition != null)
-            {
-                foreach (var sd in simulator.Activity.Tr_Activity.Tr_Activity_File.Traffic_Definition.ServiceDefinitionList)
-                {
-                    AITrain train = CreateAITrain(sd,
-                    simulator.Activity.Tr_Activity.Tr_Activity_File.Traffic_Definition.TrafficFile.TrafficDefinition, simulator.TimetableMode);
-                    if (cancellation.IsCancellationRequested) // ping loader watchdog
-                        return;
-                }
-            }
-
-            // prerun trains
-            PrerunAI(cancellation);
-
-            clockTime = Simulator.ClockTime;
-            localTime = false;
-        }
-
-        // constructor for Timetable trains
-        // trains allready have a number - must not be changed!
-        public AI(Simulator simulator, List<TTTrain> allTrains, ref double ClockTime, int playerTrainOriginalTrain, TTTrain.FormCommand playerTrainFormedOfType, TTTrain playerTrain, CancellationToken cancellation)
-        {
-            Simulator = simulator;
-
-            foreach (var train in allTrains)
-            {
-                if (train.TrainType == Train.TRAINTYPE.PLAYER)
-                {
-                    train.AI = this;
-                    AITrains.Add(train);
-                    aiListChanged = true;
-                }
-                else if (train.TrainType == Train.TRAINTYPE.INTENDED_PLAYER)
-                {
-                    train.AI = this;
-                    StartList.InsertTrain(train);
-                    Simulator.StartReference.Add(train.Number);
-                }
-                else if (train.TrainType == Train.TRAINTYPE.AI_AUTOGENERATE)
-                {
-                    train.AI = this;
-                    train.BrakeLine3PressurePSI = 0;
-                    AutoGenTrains.Add(train);
-                    Simulator.AutoGenDictionary.Add(train.Number, train);
-                }
-
-                // set train details
-                else
-                {
-                    train.TrainType = Train.TRAINTYPE.AI_NOTSTARTED;
-                    train.AI = this;
-
-                    if (train.Cars.Count > 0) train.Cars[0].Headlight = 2;//AI train always has light on
-                    train.BrakeLine3PressurePSI = 0;
-
-                    // insert in start list
-
-                    StartList.InsertTrain(train);
-                    Simulator.StartReference.Add(train.Number);
-                }
-            }
-
-            // clear dictionary (no trains yet exist)
-            Simulator.TrainDictionary.Clear();
-            Simulator.NameDictionary.Clear();
-
-            // prerun trains
-            PrerunAI(playerTrainOriginalTrain, playerTrainFormedOfType, playerTrain, cancellation);
-
-            ClockTime = clockTime;
-            localTime = false;
-        }
-
-        // restore game state
-        public AI(Simulator simulator, BinaryReader inf)
-        {
-            Debug.Assert(simulator.Trains != null, "Cannot restore AI without Simulator.Trains.");
-            Simulator = simulator;
-
-            int totalAITrains = inf.ReadInt32();
-
-            for (int iTrain = 0; iTrain < totalAITrains; iTrain++)
-            {
-                string trainType = inf.ReadString();
-
-                // activity mode trains
-                if (String.Equals(trainType, "AI"))
-                {
-                    AITrain aiTrain = new AITrain(Simulator, inf, this);
-                    AITrains.Add(aiTrain);
-                    Simulator.Trains.Add(aiTrain);
-                    simulator.TrainDictionary.Add(aiTrain.Number, aiTrain);
-                    if (!Simulator.NameDictionary.ContainsKey(aiTrain.Name.ToLower()))
-                        Simulator.NameDictionary.Add(aiTrain.Name.ToLower(), aiTrain);
-                }
-
-                // timetable mode trains
-                else {
-                    TTTrain aiTrain = new TTTrain(Simulator, inf, this);
-                    if (aiTrain.TrainType != Train.TRAINTYPE.PLAYER) // add to AITrains except when it is player train
-                    {
-                        AITrains.Add(aiTrain);
-                    }
-
-                    if (!Simulator.TrainDictionary.ContainsKey(aiTrain.Number))
-                    {
-                        Simulator.Trains.Add(aiTrain);
-                        simulator.TrainDictionary.Add(aiTrain.Number, aiTrain);
-                    }
-                    if (!Simulator.NameDictionary.ContainsKey(aiTrain.Name.ToLower()))
-                        Simulator.NameDictionary.Add(aiTrain.Name.ToLower(), aiTrain);
-                }
-            }
-
-            int totalStarting = inf.ReadInt32();
-
-            for (int iStarting = 0; iStarting < totalStarting; iStarting++)
-            {
-                string trainType = inf.ReadString();
-                if (String.Equals(trainType, "AI"))
-                {
-                    AITrain aiTrain = new AITrain(Simulator, inf, this);
-                    StartList.InsertTrain(aiTrain);
-                    Simulator.StartReference.Add(aiTrain.Number);
-                }
-                else
-                {
-                    TTTrain aiTrain = new TTTrain(Simulator, inf, this);
-                    StartList.InsertTrain(aiTrain);
-                    Simulator.StartReference.Add(aiTrain.Number);
-                }
-            }
-
-            int totalAutoGen = inf.ReadInt32();
-
-            for (int iAutoGen = 0; iAutoGen < totalAutoGen; iAutoGen++)
-            {
-                string trainType = inf.ReadString();
-                if (String.Equals(trainType, "AI"))
-                {
-                    AITrain aiTrain = new AITrain(Simulator, inf, this);
-                    AutoGenTrains.Add(aiTrain);
-                    Simulator.AutoGenDictionary.Add(aiTrain.Number, aiTrain);
-                }
-                else
-                {
-                    TTTrain aiTrain = new TTTrain(Simulator, inf, this);
-                    AutoGenTrains.Add(aiTrain);
-                    Simulator.AutoGenDictionary.Add(aiTrain.Number, aiTrain);
-                }
-            }
-
-            if (Simulator.PlayerLocomotive != null)
-            {
-                if (Simulator.PlayerLocomotive.Train is AITrain) ((AITrain)Simulator.PlayerLocomotive.Train).AI = this;
-            }
-
-            // in timetable mode : find player train and place it in Simulator.Trains on position 0.
-            if (Simulator.TimetableMode)
-            {
-                int playerindex = -1;
-                for (int tindex = 0; tindex < Simulator.Trains.Count && playerindex < 0; tindex++)
-                {
-                    if (Simulator.Trains[tindex].Number == 0)
-                    {
-                        playerindex = tindex;
-                    }
-                }
-
-                if (playerindex > 0)
-                {
-                    var tmptrain = Simulator.Trains[playerindex];
-                    Simulator.Trains[playerindex] = Simulator.Trains[0];
-                    Simulator.Trains[0] = tmptrain;
-                }
-
-                Simulator.PlayerLocomotive = Simulator.Trains[0].LeadLocomotive;
-            }
-        }
-
-        // Restore in autopilot mode
-
-        public AI(Simulator simulator, BinaryReader inf, bool autopilot)
-        {
-            Debug.Assert(simulator.Trains != null, "Cannot restore AI without Simulator.Trains.");
-            Simulator = simulator;
-            string trainType = inf.ReadString(); // may be ignored, can be AI only
-            AITrain aiTrain = new AITrain(Simulator, inf, this);
-            int PlayerLocomotiveIndex = inf.ReadInt32();
-            if (PlayerLocomotiveIndex >= 0) Simulator.PlayerLocomotive = aiTrain.Cars[PlayerLocomotiveIndex];
-            Simulator.Trains.Add(aiTrain);
-        }
-
-        public AI(Simulator simulator)
-        {
-            Simulator = simulator;
-        }
-
-        // save game state
-        public void Save(BinaryWriter outf)
-        {
-
-            RemoveTrains();   // remove trains waiting to be removed
-            AddTrains();      // add trains waiting to be added
-
-            // in timetable mode, include player train train[0]
-            if (Simulator.TimetableMode)
-            {
-                outf.Write(AITrains.Count + 1);
-                Simulator.Trains[0].Save(outf);
-            }
-            else
-            {
-                outf.Write(AITrains.Count);
-            }
-
-            foreach (AITrain train in AITrains)
-            {
-                train.Save(outf);
-            }
-
-            outf.Write(StartList.Count);
-            foreach (AITrain thisStartTrain in StartList)
-            {
-                thisStartTrain.Save(outf);
-            }
-
-            outf.Write(AutoGenTrains.Count);
-            foreach (AITrain train in AutoGenTrains)
-            {
-                train.Save(outf);
-            }
-        }
-
-        // Saves train in autopilot mode
-        public void SaveAutopil(Train train, BinaryWriter outf)
-        {
-            ((AITrain)train).Save(outf);
-            if (Simulator.PlayerLocomotive != null)
-            {
-                var j = 0;
-                int PlayerLocomotiveIndex = -1;
-                foreach (TrainCar car in train.Cars)
-                {
-                    if (car == Simulator.PlayerLocomotive) { PlayerLocomotiveIndex = j; break; }
-                    j++;
-                }
-                outf.Write(PlayerLocomotiveIndex);
-            }
-            else outf.Write(-1);
-        }
-
-        // prerun for activity mode
-        private void PrerunAI(CancellationToken cancellation)
-        {
-            float firstAITime = StartList.GetNextTime();
-            if (firstAITime > 0 && firstAITime < Simulator.ClockTime)
-            {
-                Trace.Write("\n Run AI : " + StartList.Count.ToString() + " ");
-
-                // perform update for AI trains upto actual start time
-
-                clockTime = firstAITime - 1.0f;
-                localTime = true;
-                PreUpdate = true;
-
-                for (double runTime = firstAITime; runTime < Simulator.ClockTime; runTime += 5.0) // update with 5 secs interval
-                {
-                    int fullsec = Convert.ToInt32(runTime);
-                    if (fullsec % 3600 == 0) Trace.Write(" " + (fullsec / 3600).ToString("00") + ":00 ");
-
-                    AIUpdate((float)(runTime - clockTime), PreUpdate);
-                    Simulator.Signals.Update(true);
-                    clockTime = runTime;
-                    if (cancellation.IsCancellationRequested) return; // ping watchdog process
-                }
-            }
-        }
-
-
-        // prerun for timetable mode
-        private void PrerunAI(int playerTrainOriginalTrain, TTTrain.FormCommand playerTrainFormedOfType, TTTrain playerTrain, CancellationToken cancellation)
-        {
-            bool endPreRun = false;
-
-            float firstAITime = StartList.GetNextTime();
-            if (firstAITime > 0 && firstAITime < Simulator.ClockTime)
-            {
-                Trace.Write("\n Run AI : " + StartList.Count.ToString() + " ");
-
-                // perform update for AI trains upto actual start time
-
-                clockTime = firstAITime - 1.0f;
-                localTime = true;
-                PreUpdate = true;
-                bool activeTrains = false;
-                for (double runTime = firstAITime; runTime < Simulator.ClockTime && !endPreRun; runTime += 5.0) // update with 5 secs interval
-                {
-                    int fullsec = Convert.ToInt32(runTime);
-                    if (fullsec % 3600 < 5) Trace.Write(" " + (fullsec / 3600).ToString("00") + ":00 ");
-
-                    endPreRun = AITTUpdate((float)(runTime - clockTime), PreUpdate, ref activeTrains);
-
-                    if (activeTrains)
-                    {
-                        Simulator.Signals.Update(true);
-                    }
-
-                    clockTime = runTime;
-                    if (cancellation.IsCancellationRequested) return; // ping watchdog process
-                }
-
-                // prerun finished - check if train from which player train originates has run and is finished
-                bool delayedrun = false;
-                bool OrgTrainNotStarted = false;
-                TTTrain OrgTrain = null;
-                TTTrain PlayTrain = null;
-
-                // player train is pre-created - check if it exists already
-                if (playerTrainFormedOfType == TTTrain.FormCommand.Created)
-                {
-                    PlayTrain = Simulator.Trains.GetAITrainByNumber(0) as TTTrain;
-                    // train exists - set as player train
-                    if (PlayTrain != null)
-                    {
-                        PlayTrain.TrainType = Train.TRAINTYPE.PLAYER;
-                        PlayTrain.MovementState = AITrain.AI_MOVEMENT_STATE.INIT;
-                    }
-                    else
-                    {
-                        Trace.TraceInformation("Player train start delayed as track is not clear");
-                        delayedrun = true;
-
-                        // reset formed state as train can now be started directly
-                        playerTrainOriginalTrain = -1;
-                    }
-                }
-
-                // player train is extracted from pool
-                else if (!String.IsNullOrEmpty(playerTrain.CreateFromPool))
-                {
-                    TimetablePool thisPool = Simulator.PoolHolder.Pools[playerTrain.CreateFromPool];
-                    int presentTime = Convert.ToInt32(Math.Floor(clockTime));
-                    TimetablePool.TrainFromPool extractResult = thisPool.ExtractTrain(ref playerTrain, presentTime);
-
-                    // switch on outcome
-                    switch (extractResult)
-                    {
-                        // train formed : no further action
-                        case TimetablePool.TrainFromPool.Formed:
-                            break;
-
-                        // train creation failed : no need to try again (will fail again), so abandone
-                        case TimetablePool.TrainFromPool.Failed:
-                            throw new InvalidDataException("Session aborted - cannot extract required engine from pool");
-
-                        // not created but not failed : hold, try again in 30 secs.
-                        case TimetablePool.TrainFromPool.NotCreated:
-                            delayedrun = true;
-                            break;
-
-                        // forced created away from pool : create train
-                        case TimetablePool.TrainFromPool.ForceCreated:
-                            break;
-                    }
-                }
-
-                // player train is formed out of other train
-                else if (playerTrainOriginalTrain > 0 && (playerTrainFormedOfType == TTTrain.FormCommand.TerminationFormed || playerTrainFormedOfType == TTTrain.FormCommand.TerminationTriggered))
-                {
-                    OrgTrainNotStarted = Simulator.Trains.CheckTrainNotStartedByNumber(playerTrainOriginalTrain);
-                    OrgTrain = Simulator.Trains.GetAITrainByNumber(playerTrainOriginalTrain) as TTTrain;
-                    if (OrgTrainNotStarted)
-                    {
-                        Trace.TraceInformation("Player train start delayed as incoming train has yet to start");
-                        delayedrun = true;
-                    }
-                    else if (OrgTrain != null)
-                    {
-                        Trace.TraceInformation("Player train start delayed as incoming train {0} has not yet arrived", OrgTrain.Name);
-                        if (OrgTrain.Delay.HasValue)
-                        {
-                            Trace.TraceInformation("Last Reported delay : {0}", OrgTrain.Delay.Value.ToString());
-                        }
-                        delayedrun = true;
-                    }
-                }
-
-                // if player train is detached from other train
-                else if (playerTrainOriginalTrain > 0 && playerTrainFormedOfType == TTTrain.FormCommand.Detached)
-                {
-                    PlayTrain = Simulator.Trains.GetAITrainByNumber(0) as TTTrain;
-                    // train exists - set as player train
-                    if (PlayTrain != null)
-                    {
-                        PlayTrain.TrainType = Train.TRAINTYPE.PLAYER;
-                        PlayTrain.MovementState = AITrain.AI_MOVEMENT_STATE.INIT;
-                    }
-                    else
-                    {
-                        OrgTrainNotStarted = Simulator.Trains.CheckTrainNotStartedByNumber(playerTrainOriginalTrain);
-                        PlayTrain = Simulator.Trains.GetAITrainByNumber(playerTrainOriginalTrain) as TTTrain;
-
-                        if (OrgTrainNotStarted || OrgTrain == null)
-                        {
-                            Trace.TraceInformation("Player train start delayed as original train has yet to start");
-                            delayedrun = true;
-                        }
-                        else
-                        {
-                            Trace.TraceInformation("Player train start delayed as original train has not yet arrived");
-                            delayedrun = true;
-                        }
-                    }
-                }
-
-                // if player train exists but cannot be placed or has no power 
-                else if (playerTrain != null)
-                {
-                    bool playerHasValidPosition = false;
-                    playerTrain.CalculateInitialTrainPosition(ref playerHasValidPosition);
-
-                    if (!playerHasValidPosition)
-                    {
-                        delayedrun = true;
-                        Trace.TraceInformation("Player train start delayed as track is not clear");
-                    }
-
-                    if (playerTrain.LeadLocomotive == null)
-                    {
-                        delayedrun = true;
-                        Trace.TraceInformation("Player train start delayed as train has no power");
-                    }
-                }
-
-                // if player train exists, also check if it has an engine
-                if (!delayedrun && playerTrain != null)
-                {
-                    if (Simulator.PlayerLocomotive == null)
-                    {
-                        delayedrun = true;
-                        Trace.TraceInformation("Player train start delayed as train has no power");
-                    }
-                }
-
-                // continue prerun until player train can be started
-                if (delayedrun)
-                {
-                    bool dummy = true;  // dummy boolead for ActiveTrains
-
-                    float deltaTime = 5.0f; // update with 1 sec. interval
-                    double runTime = Simulator.ClockTime - (double)deltaTime;
-                    bool playerTrainStarted = false;
-
-                    while (!playerTrainStarted)
-                    {
-                        endPreRun = AITTUpdate((float)(runTime - clockTime), PreUpdate, ref dummy);
-                        Simulator.Signals.Update(true);
-                        clockTime = runTime;
-                        runTime += deltaTime;
-
-                        int fullsec = Convert.ToInt32(runTime);
-                        if (fullsec % 3600 == 0) Trace.Write(" " + (fullsec / 3600).ToString("00") + ":00 ");
-
-                        if (runTime >= 24 * 3600) // end of day reached
-                        {
-                            if (playerTrainOriginalTrain > 0)
-                            {
-                                if (OrgTrainNotStarted)
-                                {
-                                    throw new InvalidDataException("Session aborted - incoming train has not run at all");
-                                }
-                                else
-                                {
-                                    throw new InvalidDataException("Session aborted - incoming train has not arrived before midnight");
-                                }
-                            }
-                            else
-                            {
-                                throw new InvalidDataException("Session aborted - track for player train not cleared before midnight");
-                            }
-                        }
-
-                        if (playerTrainOriginalTrain > 0 && (playerTrainFormedOfType == TTTrain.FormCommand.TerminationFormed || playerTrainFormedOfType == TTTrain.FormCommand.TerminationTriggered))
-                        {
-                            OrgTrainNotStarted = Simulator.Trains.CheckTrainNotStartedByNumber(playerTrainOriginalTrain);
-                            OrgTrain = Simulator.Trains.GetAITrainByNumber(playerTrainOriginalTrain) as TTTrain;
-                            playerTrainStarted = (!OrgTrainNotStarted && OrgTrain == null);
-                        }
-                        else if (playerTrainOriginalTrain > 0 && playerTrainFormedOfType == TTTrain.FormCommand.Detached)
-                        {
-                            PlayTrain = Simulator.Trains.GetAITrainByNumber(0) as TTTrain;
-                            // train exists - set as player train
-                            playerTrainStarted = (PlayTrain != null);
-                        }
-                        else
-                        {
-                            playerTrain.CalculateInitialTrainPosition(ref playerTrainStarted);
-                        }
-                    }
-
-                    if (playerTrain.LeadLocomotive == null)
-                    {
-                        playerTrainStarted = false;
-                    }
-
-                    TimeSpan delayedStart = new TimeSpan((long)(Math.Pow(10, 7) * (clockTime - Simulator.ClockTime)));
-                    Trace.TraceInformation("Start delayed by : {0}", delayedStart.ToString());
-                    TTTrain playerTTTrain = playerTrain as TTTrain;
-                    playerTTTrain.InitalizePlayerTrain();
-                    Simulator.ClockTime = runTime;
-                }
-                else
-                {
-                    // remove player train from start list
-                    StartList.RemovePlayerTrain();
-
-                    Trace.TraceInformation("Player train started on time");
-                    TTTrain playerTTTrain = playerTrain as TTTrain;
-                    playerTTTrain.InitalizePlayerTrain();
-                }
-            }
-
-            // no AI trains ahead of player train 
-            else
-            {
-                // remove player train from start list
-                StartList.RemovePlayerTrain();
-
-                Trace.TraceInformation("Player train started on time");
-                TTTrain playerTTTrain = playerTrain as TTTrain;
-                playerTTTrain.InitalizePlayerTrain();
-                
-                clockTime = Simulator.ClockTime = playerTTTrain.StartTime.Value;
-            }
-
-            Trace.Write("\n");
-            PreUpdate = false;
-
-        }
-
-        /// <summary>
-        /// Updates AI train information - activity mode
-        /// Creates any AI trains that are scheduled to appear.
-        /// Moves all active AI trains by calling their Update method.
-        /// And finally, removes any AI trains that have reached the end of their path.
-        /// </summary>
-        public void ActivityUpdate(float elapsedClockSeconds)
-        {
-            AIUpdate(elapsedClockSeconds, false);
-        }
-
-        public void AIUpdate(float elapsedClockSeconds, bool preUpdate)
-        {
-            // update clock
-
-            if (!localTime)
-            {
-                clockTime = Simulator.ClockTime;
-            }
-
-            // check to see if any train to be added
-
-            float nextTrainTime = StartList.GetNextTime();
-            if (nextTrainTime > 0 && nextTrainTime < clockTime)
-            {
-                List<AITrain> newTrains = StartList.GetTrains((float)clockTime);
-                foreach (AITrain thisTrain in newTrains)
-                {
-                    Simulator.StartReference.Remove(thisTrain.Number);
-                    var validPosition = AddToWorld(thisTrain);
-                    if (thisTrain.InitialSpeed > 0 && validPosition)
-                    // Add extra run to allow setting signals
-                    {
-                        thisTrain.AIPreUpdate(0);
-                    }
-                }
-            }
-            foreach (AITrain train in AITrains)
-            {
-                if (train.TrainType != Train.TRAINTYPE.AI_INCORPORATED && (train.Cars.Count == 0 && train.TrainType != Train.TRAINTYPE.AI_INCORPORATED || train.Cars[0].Train != train))
-                    TrainsToRemove.Add(train);
-                else
-                    train.AIUpdate(elapsedClockSeconds, clockTime, preUpdate);
-            }
-
-            RemoveTrains();
-            RemoveFromAITrains();
-            AddTrains();
-        }
-
-        // used in timetable mode
-        public void TimetableUpdate(float elapsedClockSeconds)
-        {
-            bool dummy = true; // dummy for activeTrains boolean
-            AITTUpdate(elapsedClockSeconds, false, ref dummy);
-        }
-
-        public bool AITTUpdate(float elapsedClockSeconds, bool preUpdate, ref bool activeTrains)
-        {
-            bool endPreRun = false;
-            // update clock
-
-            if (!localTime)
-            {
-                clockTime = Simulator.ClockTime;
-            }
-
-            // check to see if any train to be added
-
-            float nextTrainTime = StartList.GetNextTime();
-            if (nextTrainTime > 0 && nextTrainTime < clockTime)
-            {
-                List<TTTrain> newTrains = StartList.GetTTTrains((float)clockTime);
-
-                foreach (TTTrain thisTrain in newTrains)
-                {
-                    Simulator.StartReference.Remove(thisTrain.Number);
-                    if (thisTrain.TrainType == Train.TRAINTYPE.AI_NOTSTARTED) thisTrain.TrainType = Train.TRAINTYPE.AI;
-                    endPreRun = AddToWorldTT(thisTrain, newTrains);
-                    if (endPreRun) break;
-                }
-            }
-
-            // check if any active trains
-
-            if (!activeTrains)
-            {
-                foreach (AITrain acttrain in AITrains)
-                {
-                    TTTrain actTTTrain = acttrain as TTTrain;
-                    if (acttrain.MovementState != AITrain.AI_MOVEMENT_STATE.AI_STATIC && acttrain.TrainType != Train.TRAINTYPE.PLAYER)
-                    {
-                        activeTrains = true;
-                        break;
-                    }
-                    else if (acttrain.MovementState == AITrain.AI_MOVEMENT_STATE.AI_STATIC && actTTTrain.ActivateTime < clockTime)
-                    {
-                        activeTrains = true;
-                        break;
-                    }
-                }
-            }
-
-            if (activeTrains)
-            {
-                if (preUpdate)
-                {
-                    float intervalTime = 0.5f;
-
-                    for (float trainUpdateTime = 0; trainUpdateTime < elapsedClockSeconds && !endPreRun; trainUpdateTime += intervalTime)
-                    {
-                        clockTime += intervalTime;
-                        nextTrainTime = StartList.GetNextTime();
-                        if (nextTrainTime > 0 && nextTrainTime < clockTime)
-                        {
-                            List<TTTrain> newTrains = StartList.GetTTTrains((float)clockTime);
-
-                            foreach (TTTrain thisTrain in newTrains)
-                            {
-                                Simulator.StartReference.Remove(thisTrain.Number);
-                                if (thisTrain.TrainType == Train.TRAINTYPE.AI_NOTSTARTED) thisTrain.TrainType = Train.TRAINTYPE.AI;
-                                endPreRun = AddToWorldTT(thisTrain, newTrains);
-                                if (endPreRun) break;
-                            }
-                        }
-
-                        foreach (var train in AITrains)
-                        {
-                            if (train.TrainType != Train.TRAINTYPE.PLAYER && train.TrainType != Train.TRAINTYPE.INTENDED_PLAYER)
-                            {
-                                if (train.Cars.Count == 0 || train.Cars[0].Train != train)
-                                {
-                                    TrainsToRemove.Add(train);
-                                }
-                                else
-                                {
-                                    train.AIUpdate(intervalTime, clockTime, preUpdate);
-                                }
-                            }
-                            else if (train.TrainType == Train.TRAINTYPE.INTENDED_PLAYER && train.MovementState == AITrain.AI_MOVEMENT_STATE.AI_STATIC)
-                            {
-                                TTTrain trainTT = train as TTTrain;
-                                int presentTime = Convert.ToInt32(Math.Floor(clockTime));
-                                trainTT.UpdateAIStaticState(presentTime);
-                            }
-                        }
-
-                        RemoveTrains();
-                        RemoveFromAITrains();
-                        AddTTTrains();
-                    }
-                }
-                else
-                {
-                    foreach (var train in AITrains)
-                    {
-                        if (train.TrainType != Train.TRAINTYPE.PLAYER)
-                        {
-                            if (train.Cars.Count == 0 || train.Cars[0].Train != train)
-                            {
-                                TrainsToRemove.Add(train);
-                            }
-                            else
-                            {
-                                train.AIUpdate(elapsedClockSeconds, clockTime, preUpdate);
-                            }
-                        }
-                    }
-                    RemoveTrains();
-                    RemoveFromAITrains();
-                    AddTTTrains();
-                }
-            }
-            return (endPreRun);
-        }
-
-        /// <summary>
-        /// Creates an AI train
-        /// </summary>
-        private AITrain CreateAITrain(Service_Definition sd, Traffic_Traffic_Definition trd, bool isTimetableMode)
-        {
-            // set up a new AI train
-            // first extract the service definition from the activity file
-            // this gives the consist and path
-
-            // find related traffic definition
-
-            Traffic_Service_Definition trfDef = null;
-            foreach (Traffic_Service_Definition thisDef in trd.TrafficItems)
-            {
-                if (String.Compare(thisDef.Service_Definition, sd.Name) == 0 &&
-                thisDef.Time == sd.Time)
-                {
-                    trfDef = thisDef;
-                    break;
-                }
-            }
-            ServiceFile srvFile = new ServiceFile(Simulator.RoutePath + @"\SERVICES\" + sd.Name + ".SRV");  // read service file
-            AITrain train = CreateAITrainDetail(sd, trfDef, srvFile, isTimetableMode, false);
-            if (train != null)
-            {
-                // insert in start list
-
-                StartList.InsertTrain(train);
-                Simulator.StartReference.Add(train.Number);
-            }
-            return train;
-        }
-
-        /// <summary>
-        /// Creates the detail of an AI train
-        /// Moves the models down 1000M to make them invisible.
-        /// called also in case of autopilot mode
-        /// </summary>
-        public AITrain CreateAITrainDetail(Service_Definition sd, Traffic_Service_Definition trfDef, ServiceFile srvFile, bool isTimetableMode, bool isInitialPlayerTrain)
-        {
-            // read consist file
-
-            string consistFileName = Simulator.BasePath + @"\TRAINS\CONSISTS\" + srvFile.Train_Config + ".CON";
-            ConsistFile conFile = new ConsistFile(consistFileName);
-            string pathFileName = Simulator.RoutePath + @"\PATHS\" + srvFile.PathID + ".PAT";
-
-            // Patch Placingproblem - JeroenP
-            // 
-#if ACTIVITY_EDITOR
-            AIPath aiPath = new AIPath(Simulator.TDB, Simulator.TSectionDat, pathFileName, isTimetableMode, Simulator.orRouteConfig);
-#else
-            AIPath aiPath = new AIPath(Simulator.TDB, Simulator.TSectionDat, pathFileName);
-#endif
-            // End patch
-
-            if (aiPath.Nodes == null)
-            {
-                Trace.TraceWarning("Invalid path " + pathFileName + " for AI train : " + srvFile.Name + " ; train not started\n");
-                return null;
-            }
-
-            float maxVelocityA = conFile.Train.TrainCfg.MaxVelocity.A;
-            // sd.Name is the name of the service file.
-            // srvFile.Name points to the name of the service within the Name() category such as Name ( "Eastbound Freight Train" ) in the service file.
-            AITrain train = new AITrain(Simulator, sd, this, aiPath, srvFile.Efficiency, srvFile.Name, trfDef, maxVelocityA);
-            Simulator.TrainDictionary.Add(train.Number, train);
-
-            if (!Simulator.NameDictionary.ContainsKey(train.Name.ToLower()))
-                Simulator.NameDictionary.Add(train.Name.ToLower(), train);
-
-            if (consistFileName.Contains("tilted")) train.IsTilting = true;
-
-            // also set Route max speed for speedpost-processing in train.cs
-            train.TrainMaxSpeedMpS = (float)Simulator.TRK.Tr_RouteFile.SpeedLimit;
-
-            train.InitialSpeed = srvFile.TimeTable.InitialSpeed;
-
-            if (maxVelocityA > 0 && train.Efficiency > 0)
-            {
-                // <CScomment> this is overridden if there are station stops
-                train.TrainMaxSpeedMpS = Math.Min(train.TrainMaxSpeedMpS, maxVelocityA * train.Efficiency);
-            }
-
-            // add wagons
-            train.Length = 0.0f;
-            foreach (Wagon wagon in conFile.Train.TrainCfg.WagonList)
-            {
-
-                string wagonFolder = Simulator.BasePath + @"\trains\trainset\" + wagon.Folder;
-                string wagonFilePath = wagonFolder + @"\" + wagon.Name + ".wag";
-                ;
-                if (wagon.IsEngine)
-                    wagonFilePath = Path.ChangeExtension(wagonFilePath, ".eng");
-
-                if (!File.Exists(wagonFilePath))
-                {
-                    Trace.TraceWarning("Ignored missing wagon {0} in consist {1}", wagonFilePath, consistFileName);
-                    continue;
-                }
-
-                try
-                {
-                    TrainCar car = RollingStock.Load(Simulator, wagonFilePath);
-                    car.Flipped = wagon.Flip;
-                    train.Cars.Add(car);
-                    car.Train = train;
-                    train.Length += car.CarLengthM;
-                    car.UiD = wagon.UiD;
-                    if (isInitialPlayerTrain)
-                    {
-                        Simulator.PathName = aiPath.pathName;
-                        if (MPManager.IsMultiPlayer()) car.CarID = MPManager.GetUserName() + " - " + car.UiD; //player's train is always named train 0.
-                        else car.CarID = "0 - " + car.UiD; //player's train is always named train 0.
-                        var mstsDieselLocomotive = car as MSTSDieselLocomotive;
-                        if (Simulator.Activity != null && mstsDieselLocomotive != null)
-                            mstsDieselLocomotive.DieselLevelL = mstsDieselLocomotive.MaxDieselLevelL * Simulator.Activity.Tr_Activity.Tr_Activity_Header.FuelDiesel / 100.0f;
-
-                        var mstsSteamLocomotive = car as MSTSSteamLocomotive;
-                        if (Simulator.Activity != null && mstsSteamLocomotive != null)
-                        {
-                            mstsSteamLocomotive.CombinedTenderWaterVolumeUKG = (ORTS.Common.Kg.ToLb(mstsSteamLocomotive.MaxLocoTenderWaterMassKG) / 10.0f) * Simulator.Activity.Tr_Activity.Tr_Activity_Header.FuelWater / 100.0f;
-                            mstsSteamLocomotive.TenderCoalMassKG = mstsSteamLocomotive.MaxTenderCoalMassKG * Simulator.Activity.Tr_Activity.Tr_Activity_Header.FuelCoal / 100.0f;
-                        }
-                        if (train.InitialSpeed != 0)
-                            car.SignalEvent(PowerSupplyEvent.RaisePantograph, 1);
-                    }
-                    else
-                    {
-                        car.SignalEvent(PowerSupplyEvent.RaisePantograph, 1);
-                        car.CarID = "AI" + train.Number.ToString() + " - " + (train.Cars.Count - 1).ToString();
-                    }
-                    // associate location events
-                    Simulator.ActivityRun.AssociateEvents(train);
-                }
-                catch (Exception error)
-                {
-                    Trace.WriteLine(new FileLoadException(wagonFilePath, error));
-                }
-
-            }// for each rail car
-
-            if (train.Cars.Count <= 0)
-            {
-                Trace.TraceInformation("Empty consists for AI train - train removed");
-                return null;
-            }
-
-            train.Cars[0].Headlight = 2;//AI train always has light on
-
-            // Patch placingproblem JeroenP (1 line)
-            train.RearTDBTraveller = new Traveller(Simulator.TSectionDat, Simulator.TDB.TrackDB.TrackNodes, aiPath); // create traveller
-#if WITH_PATH_DEBUG
-            File.AppendAllText(@"C:\temp\checkpath.txt", "-----  New AI Train  -----\n");
-#endif
-            train.CreateRoute(false);  // create route without use of FrontTDBtraveller
-            train.CheckFreight(); // check if train is freight or passenger
-            if (!isInitialPlayerTrain || train.InitialSpeed != 0) train.AITrainDirectionForward = true;
-            train.BrakeLine3PressurePSI = 0;
-
-            // Compute length of path to evaluate possibility of activity randomization
-            if (Simulator.Settings.Autopilot && Simulator.Settings.ActRandomizationLevel > 0 && Simulator.ActivityRun != null)
-                train.PathLength = train.ComputePathLength();
-
-            return train;
-        }
-
-        /// <summary>
-        /// Add train to world : 
-        /// place train on required position
-        /// initialize signals and movement
-        /// </summary>
-
-        private bool AddToWorld(AITrain thisTrain)
-        {
-            // clear track and align switches - check state
-
-            bool validPosition = true;
-            Train.TCSubpathRoute tempRoute = thisTrain.CalculateInitialTrainPosition(ref validPosition);
-
-            if (validPosition)
-            {
-                thisTrain.SetInitialTrainRoute(tempRoute);
-                thisTrain.CalculatePositionOfCars();
-                for (int i = 0; i < thisTrain.Cars.Count; i++)
-                    thisTrain.Cars[i].WorldPosition.XNAMatrix.M42 -= 1000;
-                thisTrain.ResetInitialTrainRoute(tempRoute);
-                validPosition = thisTrain.PostInit();
-            }
-
-            if (validPosition)
-            {
-                thisTrain.actualWaitTimeS = 0; // reset wait counter //
-                thisTrain.TrainType = Train.TRAINTYPE.AI;
-                AITrains.Add(thisTrain);
-                aiListChanged = true;
-                Simulator.Trains.Add(thisTrain);
-                if (Simulator.TrainDictionary.ContainsKey(thisTrain.Number)) Simulator.TrainDictionary.Remove(thisTrain.Number); // clear existing entry
-                Simulator.TrainDictionary.Add(thisTrain.Number, thisTrain);
-                if (Simulator.NameDictionary.ContainsKey(thisTrain.Name.ToLower())) Simulator.NameDictionary.Remove(thisTrain.Name.ToLower());
-                Simulator.NameDictionary.Add(thisTrain.Name.ToLower(), thisTrain);
-                if (thisTrain.InitialSpeed > 0 && thisTrain.MovementState != AITrain.AI_MOVEMENT_STATE.STATION_STOP)
-                {
-                    thisTrain.InitializeMoving();
-                    thisTrain.MovementState = AITrain.AI_MOVEMENT_STATE.BRAKING;
-                }
-                else if (thisTrain.InitialSpeed == 0)
-                {
-                    thisTrain.InitializeBrakes();
-                    thisTrain.AdjustControlsBrakeFull();
-                }
-
-                if (MPManager.IsServer())
-                {
-                    MPManager.BroadCast((new MSGTrain(thisTrain, thisTrain.Number)).ToString());
-                }
-            }
-            else
-            {
-                thisTrain.StartTime += 30;    // try again in half a minute
-                thisTrain.actualWaitTimeS += 30;
-                if (thisTrain.actualWaitTimeS > 900)   // tried for 15 mins
-                {
-                    TimeSpan timeStart = new TimeSpan((long)(Math.Pow(10, 7) * thisTrain.StartTime.Value));
-                    Trace.TraceWarning("Cannot place AI train {0} ({1}) at time {2}", thisTrain.Name, thisTrain.Number, timeStart.ToString());
-                }
-                else
-                {
-                    StartList.InsertTrain(thisTrain);
-                    Simulator.StartReference.Add(thisTrain.Number);
-                }
-            }
-
-#if DEBUG_DEADLOCK
-            File.AppendAllText(@"C:\Temp\deadlock.txt", "Added Train : " + thisTrain.Number.ToString() + " , accepted : " + validPosition.ToString()+"\n");
-
-            foreach (TrackCircuitSection thisSection in Simulator.Signals.TrackCircuitList)
-            {
-                if (thisSection.DeadlockTraps.Count > 0)
-                {
-                    File.AppendAllText(@"C:\Temp\deadlock.txt", "Section : " + thisSection.Index.ToString() + "\n");
-                    foreach (KeyValuePair<int, List<int>> thisDeadlock in thisSection.DeadlockTraps)
-                    {
-                        File.AppendAllText(@"C:\Temp\deadlock.txt", "    Train : " + thisDeadlock.Key.ToString() + "\n");
-                        File.AppendAllText(@"C:\Temp\deadlock.txt", "       With : " + "\n");
-                        foreach (int otherTrain in thisDeadlock.Value)
-                        {
-                            File.AppendAllText(@"C:\Temp\deadlock.txt", "          " + otherTrain.ToString() + "\n");
-                        }
-                    }
-                }
-            }
-#endif
-
-            return validPosition;
-        }
-
-        private bool AddToWorldTT(TTTrain thisTrain, List<TTTrain> nextTrains)
-        {
-            bool endPreRun = false;
-            bool validPosition = true;
-            Train.TCSubpathRoute tempRoute = null;
-
-            // create from pool
-            if (!String.IsNullOrEmpty(thisTrain.CreateFromPool))
-            {
-                if (!Simulator.PoolHolder.Pools.ContainsKey(thisTrain.CreateFromPool))
-                {
-                    Trace.TraceInformation("Train {0} : unknown pool defininion : {1} \n", thisTrain.Name, thisTrain.CreateFromPool);
-                    thisTrain.CreateFromPool = String.Empty;
-                }
-            }
-
-            if (!String.IsNullOrEmpty(thisTrain.CreateFromPool))
-            {
-                int presentTime = Convert.ToInt32(Math.Floor(clockTime));
-
-                TimetablePool thisPool = Simulator.PoolHolder.Pools[thisTrain.CreateFromPool];
-                TimetablePool.TrainFromPool poolResult = thisPool.ExtractTrain(ref thisTrain, presentTime);
-
-                bool actionCompleted = false;
-
-                // switch on outcome
-                switch (poolResult)
-                {
-                    // train formed : no further action
-                    case TimetablePool.TrainFromPool.Formed:
-                        actionCompleted = true;
-                        break;
-
-                    // train creation delayed through incoming train
-                    case TimetablePool.TrainFromPool.Delayed:
-                        thisTrain.StartTime += 30;    // try again in half a minute
-                        StartList.InsertTrain(thisTrain);
-                        Simulator.StartReference.Add(thisTrain.Number);
-                        actionCompleted = true;
-                        break;
-
-                    // train creation failed : no need to try again (will fail again), so abandone
-                    case TimetablePool.TrainFromPool.Failed:
-                        actionCompleted = true;
-                        break;
-
-                    // not created but not failed : hold, try again in 30 secs.
-                    case TimetablePool.TrainFromPool.NotCreated:
-                        validPosition = false;
-                        actionCompleted = false;
-                        break;
-
-                    // forced created away from pool : create train
-                    case TimetablePool.TrainFromPool.ForceCreated:
-                        validPosition = true;
-                        actionCompleted = false;
-                        tempRoute = thisTrain.CalculateInitialTTTrainPosition(ref validPosition, nextTrains);
-                        break;
-                }
-
-                //Trace.TraceInformation("Train {0} from pool {1} : {2} \n", thisTrain.Name, thisPool.PoolName, poolResult.ToString());
-
-                if (actionCompleted) return (endPreRun);
-            }
-
-            // create in pool
-            // note : train is placed in pool in outbound direction
-
-            else if (!String.IsNullOrEmpty(thisTrain.CreateInPool))
-            {
-                // find place in pool
-                int presentTime = Convert.ToInt32(Math.Floor(clockTime));
-                TimetablePool thisPool = Simulator.PoolHolder.Pools[thisTrain.CreateInPool];
-
-                thisTrain.TCRoute.TCRouteSubpaths[0] = thisPool.SetPoolExit(thisTrain, out thisTrain.PoolIndex, false);
-                thisTrain.ValidRoute[0] = new Train.TCSubpathRoute(thisTrain.TCRoute.TCRouteSubpaths[0]);
-                thisTrain.TCRoute.activeSubpath = 0;
-
-                // if no storage available - abondone train
-                if (thisTrain.PoolIndex < 0)
-                {
-                    Trace.TraceInformation("Train : " + thisTrain.Name + " : no storage room available in pool : " + thisPool.PoolName + " ; engine not created");
-                    return (endPreRun);
-                }
-
-                // use stored traveller
-                thisTrain.RearTDBTraveller = new Traveller(thisPool.StoragePool[thisTrain.PoolIndex].StoragePathTraveller);
-
-                // if storage available check for other engines on storage track
-                if (thisPool.StoragePool[thisTrain.PoolIndex].StoredUnits.Count > 0)
-                {
-                    int lastTrainNumber = thisPool.StoragePool[thisTrain.PoolIndex].StoredUnits[thisPool.StoragePool[thisTrain.PoolIndex].StoredUnits.Count - 1];
-                    TTTrain lastTrain = thisTrain.GetOtherTTTrainByNumber(lastTrainNumber);
-                    if (lastTrain == null)
-                    {
-                        lastTrain = thisTrain.Simulator.GetAutoGenTTTrainByNumber(lastTrainNumber);
-                    }
-                    if (lastTrain != null)
-                    {
-                        thisTrain.CreateAhead = String.Copy(lastTrain.Name).ToLower();
-                    }
-                }
-
-                tempRoute = thisTrain.CalculateInitialTTTrainPosition(ref validPosition, nextTrains);
-
-                if (validPosition)
-                {
-                    thisTrain.SetInitialTrainRoute(tempRoute);
-                    thisTrain.CalculatePositionOfCars();
-                    for (int i = 0; i < thisTrain.Cars.Count; i++)
-                        thisTrain.Cars[i].WorldPosition.XNAMatrix.M42 -= 1000;
-                    thisTrain.ResetInitialTrainRoute(tempRoute);
-
-                    // set train route and position so proper position in pool can be calculated
-                    thisTrain.UpdateTrainPosition();
-
-                    // add unit to pool
-                    thisPool.AddUnit(thisTrain);
-                    validPosition = thisTrain.PostInit(false); // post init train but do not activate
-                }
-            }
-
-            // clear track and align switches - check state
-
-            else
-            {
-                tempRoute = thisTrain.CalculateInitialTTTrainPosition(ref validPosition, nextTrains);
-                if (validPosition)
-                {
-                    thisTrain.SetInitialTrainRoute(tempRoute);
-                    thisTrain.CalculatePositionOfCars();
-                    for (int i = 0; i < thisTrain.Cars.Count; i++)
-                        thisTrain.Cars[i].WorldPosition.XNAMatrix.M42 -= 1000;
-                    thisTrain.ResetInitialTrainRoute(tempRoute);
-
-                    validPosition = thisTrain.PostInit(false); // post init train but do not activate
-                }
-            }
-
-
-            if (validPosition)
-            {
-                if (thisTrain.CheckTrain)
-                {
-                    File.AppendAllText(@"C:\temp\checktrain.txt", "Train added to world : " + thisTrain.Number + " ; type = " + thisTrain.TrainType + "\n");
-                }
-
-                thisTrain.actualWaitTimeS = 0; // reset wait counter //
-
-                if (!AITrains.Contains(thisTrain))
-                {
-                    AITrains.Add(thisTrain);
-                }
-
-                if (thisTrain.TrainType != Train.TRAINTYPE.INTENDED_PLAYER && thisTrain.TrainType != Train.TRAINTYPE.PLAYER) // player train allready exists
-                {
-                    Simulator.Trains.Add(thisTrain);
-                }
-
-                if (thisTrain.TrainType == Train.TRAINTYPE.INTENDED_PLAYER)
-                {
-                    thisTrain.TrainType = Train.TRAINTYPE.PLAYER;
-                }
-
-                if (Simulator.TrainDictionary.ContainsKey(thisTrain.Number)) Simulator.TrainDictionary.Remove(thisTrain.Number); // clear existing entry
-                Simulator.TrainDictionary.Add(thisTrain.Number, thisTrain);
-                if (Simulator.NameDictionary.ContainsKey(thisTrain.Name.ToLower())) Simulator.NameDictionary.Remove(thisTrain.Name.ToLower());
-                Simulator.NameDictionary.Add(thisTrain.Name.ToLower(), thisTrain);
-            }
-            else
-            {
-                TimeSpan timeStart = new TimeSpan((long)(Math.Pow(10, 7) * thisTrain.StartTime.Value));
-#if DEBUG_TRACEINFO
-                Trace.TraceWarning("Delay to placing AI train {0} ({1}) at time {2}", thisTrain.Number, thisTrain.Name, timeStart.ToString());
-#endif
-                thisTrain.StartTime += 30;    // try again in half a minute
-                thisTrain.actualWaitTimeS += 30;
-                if (thisTrain.actualWaitTimeS > 900)   // tried for 15 mins
-                {
-                    timeStart = new TimeSpan((long)(Math.Pow(10, 7) * thisTrain.StartTime.Value));
-                    Trace.TraceWarning("Cannot place AI train {0} ({1}) at time {2}", thisTrain.Number, thisTrain.Name, timeStart.ToString());
-                }
-                else
-                {
-                    StartList.InsertTrain(thisTrain);
-                    Simulator.StartReference.Add(thisTrain.Number);
-                }
-            }
-#if DEBUG_DEADLOCK
-            File.AppendAllText(@"C:\Temp\deadlock.txt", "Added Train : " + thisTrain.Number.ToString() + " , accepted : " + validPosition.ToString() + "\n");
-
-            foreach (TrackCircuitSection thisSection in Simulator.Signals.TrackCircuitList)
-            {
-                if (thisSection.DeadlockTraps.Count > 0)
-                {
-                    File.AppendAllText(@"C:\Temp\deadlock.txt", "Section : " + thisSection.Index.ToString() + "\n");
-                    foreach (KeyValuePair<int, List<int>> thisDeadlock in thisSection.DeadlockTraps)
-                    {
-                        File.AppendAllText(@"C:\Temp\deadlock.txt", "    Train : " + thisDeadlock.Key.ToString() + "\n");
-                        File.AppendAllText(@"C:\Temp\deadlock.txt", "       With : " + "\n");
-                        foreach (int otherTrain in thisDeadlock.Value)
-                        {
-                            File.AppendAllText(@"C:\Temp\deadlock.txt", "          " + otherTrain.ToString() + "\n");
-                        }
-                    }
-                }
-            }
-#endif
-            return (endPreRun);
-        }
-
-        /// <summary>
-        /// Removes AI trains that have reached the end of their path or
-        /// have been coupled onto by the player train.
-        /// Moves the models down 1000M to make them invisible.
-        /// </summary>
-        private void RemoveTrains()
-        {
-            List<Train> removeList = new List<Train>();
-
-            foreach (AITrain train in TrainsToRemove)
-            {
-                // check if train is actually still waiting to be added
-                if (TrainsToAdd.Contains(train))
-                {
-                    TrainsToAdd.Remove(train);
-                }
-                else
-                {
-                    Simulator.TrainDictionary.Remove(train.Number);
-                    Simulator.NameDictionary.Remove(train.Name.ToLower());
-                    AITrains.Remove(train);
-                    Simulator.Trains.Remove(train);
-                    removeList.Add(train);
-                    aiListChanged = true;
-                    if (train.Cars.Count > 0 && train.Cars[0].Train == train)
-                    {
-                        foreach (TrainCar car in train.Cars)
-                        {
-                            car.Train = null; // WorldPosition.XNAMatrix.M42 -= 1000;
-                            car.IsPartOfActiveTrain = false;  // to stop sounds
-                        }
-                    }
-                }
-            }
-
-            if (MPManager.IsServer() && removeList.Count > 0)
-            {
-                MPManager.BroadCast((new MSGRemoveTrain(removeList)).ToString());
-            }
-
-            TrainsToRemove.Clear();
-        }
-
-        /// <summary>
-        /// Removes an AI train only from the AI train list, but leaves it in the train lists
-
-        /// </summary>
-        private void RemoveFromAITrains()
-        {
-
-            foreach (AITrain train in TrainsToRemoveFromAI)
-            {
-                AITrains.Remove(train);
-                aiListChanged = true;
-            }
-
-            TrainsToRemoveFromAI.Clear();
-        }
-
-        private void AddTrains()
-        {
-            foreach (AITrain train in TrainsToAdd)
-            {
-                if (Simulator.TrainDictionary.ContainsKey(train.Number)) Simulator.TrainDictionary.Remove(train.Number); // clear existing entry
-                Simulator.TrainDictionary.Add(train.Number, train);
-                if (Simulator.NameDictionary.ContainsKey(train.Name.ToLower())) Simulator.NameDictionary.Remove(train.Name.ToLower());
-                Simulator.NameDictionary.Add(train.Name.ToLower(), train);
-                AITrains.Add(train);
-                aiListChanged = true;
-                if (train.TrainType != Train.TRAINTYPE.INTENDED_PLAYER && train.TrainType != Train.TRAINTYPE.PLAYER) Simulator.Trains.Add(train);
-            }
-            TrainsToAdd.Clear();
-        }
-
-        private void AddTTTrains()
-        {
-            foreach (TTTrain train in TrainsToAdd)
-            {
-                if (Simulator.TrainDictionary.ContainsKey(train.Number)) Simulator.TrainDictionary.Remove(train.Number); // clear existing entry
-                Simulator.TrainDictionary.Add(train.Number, train);
-                if (Simulator.NameDictionary.ContainsKey(train.Name.ToLower())) Simulator.NameDictionary.Remove(train.Name.ToLower());
-                Simulator.NameDictionary.Add(train.Name.ToLower(), train);
-                if (train.TrainType == Train.TRAINTYPE.PLAYER || train.TrainType == Train.TRAINTYPE.INTENDED_PLAYER)
-                {
-                    AITrains.Insert(0, train);
-                }
-                else
-                {
-                    AITrains.Add(train);
-                    Simulator.Trains.Add(train);
-                }
-            }
-            TrainsToAdd.Clear();
-        }
-
-    }
-
-    public class StartTrains : LinkedList<AITrain>
-    {
-
-        //================================================================================================//
-        //
-        // Insert item on correct time
-        //
-
-        public void InsertTrain(AITrain thisTrain)
-        {
-            if (this.Count == 0)
-            {
-                this.AddFirst(thisTrain);
-            }
-            else
-            {
-                LinkedListNode<AITrain> nextNode = this.First;
-                AITrain nextTrain = nextNode.Value;
-                bool inserted = false;
-                while (!inserted)
-                {
-                    if (nextTrain.StartTime.Value > thisTrain.StartTime.Value)
-                    {
-                        this.AddBefore(nextNode, thisTrain);
-                        inserted = true;
-                    }
-                    else if (nextNode.Next == null)
-                    {
-                        this.AddAfter(nextNode, thisTrain);
-                        inserted = true;
-                    }
-                    else
-                    {
-                        nextNode = nextNode.Next;
-                        nextTrain = nextNode.Value;
-                    }
-                }
-            }
-        }
-
-        //================================================================================================//
-        //
-        // Get next time
-        //
-
-        public float GetNextTime()
-        {
-            if (this.Count == 0)
-            {
-                return (-1.0f);
-            }
-            else
-            {
-                LinkedListNode<AITrain> nextNode = this.First;
-                AITrain nextTrain = nextNode.Value;
-                return (nextTrain.StartTime.Value);
-            }
-        }
-
-        //================================================================================================//
-        //
-        // Get all trains with time < present time and remove these from list
-        // Skip trains which have a valid 'formedof' set
-        //
-
-        public List<AITrain> GetTrains(float reqTime)
-        {
-            List<AITrain> itemList = new List<AITrain>();
-
-            bool itemsCollected = false;
-            LinkedListNode<AITrain> nextNode = this.First;
-            LinkedListNode<AITrain> prevNode;
-
-            while (!itemsCollected && nextNode != null)
-            {
-                if (nextNode.Value.StartTime.Value <= reqTime)
-                {
-                    itemList.Add(nextNode.Value);
-                    prevNode = nextNode;
-                    nextNode = prevNode.Next;
-                    this.Remove(prevNode);
-                }
-                else
-                {
-                    itemsCollected = true;
-                }
-            }
-            return (itemList);
-        }
-
-        public List<TTTrain> GetTTTrains(float reqTime)
-        {
-            List<TTTrain> itemList = new List<TTTrain>();
-
-            bool itemsCollected = false;
-            LinkedListNode<AITrain> nextNode = this.First;
-            LinkedListNode<AITrain> prevNode;
-
-            while (!itemsCollected && nextNode != null)
-            {
-                if (nextNode.Value.StartTime.Value <= reqTime)
-                {
-                    TTTrain nextTrain = nextNode.Value as TTTrain;
-                    if (nextTrain.FormedOf < 0 && nextTrain.TrainType != Train.TRAINTYPE.PLAYER)
-                    {
-                        itemList.Add(nextTrain);
-                        prevNode = nextNode;
-                        nextNode = prevNode.Next;
-                        this.Remove(prevNode);
-                    }
-                    else
-                    {
-                        nextNode = nextNode.Next;
-                    }
-                }
-                else
-                {
-                    itemsCollected = true;
-                }
-            }
-
-            return (itemList);
-        }
-
-        public void RemovePlayerTrain()
-        {
-            LinkedListNode<AITrain> nextNode = this.First;
-            LinkedListNode<AITrain> prevNode;
-            bool playerFound = false;
-
-            while (nextNode != null && !playerFound)
-            {
-                if (nextNode.Value.TrainType == Train.TRAINTYPE.PLAYER || nextNode.Value.TrainType == Train.TRAINTYPE.INTENDED_PLAYER)
-                {
-                    prevNode = nextNode;
-                    nextNode = prevNode.Next;
-                    this.Remove(prevNode);
-                    playerFound = true;
-                }
-                else
-                {
-                    nextNode = nextNode.Next;
-                }
-            }
-        }
-
-        //================================================================================================//
-        //
-        // Get unstarted train by number and remove it from startlist if required
-        //
-
-        public TTTrain GetNotStartedTTTrainByNumber(int reqNumber, bool remove)
-        {
-            LinkedListNode<AITrain> AITrainNode = First;
-            while (AITrainNode != null)
-            {
-                if (AITrainNode.Value.Number == reqNumber)
-                {
-                    TTTrain reqTrain = AITrainNode.Value as TTTrain;
-                    if (remove) Remove(AITrainNode);
-                    return (reqTrain);
-                }
-                else
-                {
-                    AITrainNode = AITrainNode.Next;
-                }
-            }
-            return (null);
-        }
-
-        //================================================================================================//
-        //
-        // Get unstarted train by number and remove it from startlist if required
-        //
-
-        public TTTrain GetNotStartedTTTrainByName(string reqName, bool remove)
-        {
-            LinkedListNode<AITrain> AITrainNode = First;
-            while (AITrainNode != null)
-            {
-                if (String.Equals(AITrainNode.Value.Name.ToLower(), reqName))
-                {
-                    TTTrain reqTrain = AITrainNode.Value as TTTrain;
-                    if (remove) Remove(AITrainNode);
-                    return (reqTrain);
-                }
-                else
-                {
-                    AITrainNode = AITrainNode.Next;
-                }
-            }
-            return (null);
-        }
-
-    }
-}
->>>>>>> c19b5fe6
+﻿// COPYRIGHT 2009, 2010, 2011, 2012, 2013 by the Open Rails project.
+// 
+// This file is part of Open Rails.
+// 
+// Open Rails is free software: you can redistribute it and/or modify
+// it under the terms of the GNU General Public License as published by
+// the Free Software Foundation, either version 3 of the License, or
+// (at your option) any later version.
+// 
+// Open Rails is distributed in the hope that it will be useful,
+// but WITHOUT ANY WARRANTY; without even the implied warranty of
+// MERCHANTABILITY or FITNESS FOR A PARTICULAR PURPOSE.  See the
+// GNU General Public License for more details.
+// 
+// You should have received a copy of the GNU General Public License
+// along with Open Rails.  If not, see <http://www.gnu.org/licenses/>.
+
+/* AI
+ * 
+ * Contains code to initialize and control AI trains.
+ * Currently, AI trains are created at startup and moved down 1000 meters to make them
+ * invisible.  This is done so the rendering code can discover the model it needs to draw.
+ * 
+ * 
+ */
+
+// 
+// Flag to print deadlock info
+// #define DEBUG_DEADLOCK
+// #define DEBUG_TRACEINFO
+//
+
+using Orts.Formats.Msts;
+using Orts.MultiPlayer;
+using Orts.Simulation.Physics;
+using Orts.Simulation.RollingStocks;
+using Orts.Simulation.Timetables;
+using Orts.Simulation.Signalling;
+using ORTS.Common;
+using ORTS.Scripting.Api;
+using System;
+using System.Collections.Generic;
+using System.Diagnostics;
+using System.IO;
+
+namespace Orts.Simulation.AIs
+{
+    public class AI
+    {
+        public readonly Simulator Simulator;
+        public List<AITrain> AITrains = new List<AITrain>();// active AI trains
+
+        public StartTrains StartList = new StartTrains(); // trains yet to be started
+        public List<AITrain> AutoGenTrains = new List<AITrain>(); // auto-generated trains
+        public double clockTime; // clock time : local time before activity start, common time from simulator after start
+        private bool localTime;  // if true : clockTime is local time
+        public bool PreUpdate; // if true : running in pre-update phase
+        public List<AITrain> TrainsToRemove = new List<AITrain>();
+        public List<AITrain> TrainsToAdd = new List<AITrain>();
+        public List<AITrain> TrainsToRemoveFromAI = new List<AITrain>();
+        public bool aiListChanged = true; // To indicate to TrainListWindow that the list has changed;
+
+        /// <summary>
+        /// Loads AI train information from activity file.
+        /// Creates a queue of AI trains in the order they should appear.
+        /// At the moment AI trains are also created off scene so the rendering code will know about them.
+        /// </summary>
+        public AI(Simulator simulator, CancellationToken cancellation, double activityStartTime)
+        {
+            Simulator = simulator;
+#if WITH_PATH_DEBUG
+
+            if (File.Exists(@"C:\temp\checkpath.txt"))
+            {
+                File.Delete(@"C:\temp\checkpath.txt");
+            }
+
+
+#endif
+            if (simulator.Activity != null && simulator.Activity.Tr_Activity.Tr_Activity_File.Traffic_Definition != null)
+            {
+                foreach (var sd in simulator.Activity.Tr_Activity.Tr_Activity_File.Traffic_Definition.ServiceDefinitionList)
+                {
+                    AITrain train = CreateAITrain(sd,
+                    simulator.Activity.Tr_Activity.Tr_Activity_File.Traffic_Definition.TrafficFile.TrafficDefinition, simulator.TimetableMode);
+                    if (cancellation.IsCancellationRequested) // ping loader watchdog
+                        return;
+                }
+            }
+
+            // prerun trains
+            PrerunAI(cancellation);
+
+            clockTime = Simulator.ClockTime;
+            localTime = false;
+        }
+
+        // constructor for Timetable trains
+        // trains allready have a number - must not be changed!
+        public AI(Simulator simulator, List<TTTrain> allTrains, ref double ClockTime, int playerTrainOriginalTrain, TTTrain.FormCommand playerTrainFormedOfType, TTTrain playerTrain, CancellationToken cancellation)
+        {
+            Simulator = simulator;
+
+            foreach (var train in allTrains)
+            {
+                if (train.TrainType == Train.TRAINTYPE.PLAYER)
+                {
+                    train.AI = this;
+                    AITrains.Add(train);
+                    aiListChanged = true;
+                }
+                else if (train.TrainType == Train.TRAINTYPE.INTENDED_PLAYER)
+                {
+                    train.AI = this;
+                    StartList.InsertTrain(train);
+                    Simulator.StartReference.Add(train.Number);
+                }
+                else if (train.TrainType == Train.TRAINTYPE.AI_AUTOGENERATE)
+                {
+                    train.AI = this;
+                    train.BrakeLine3PressurePSI = 0;
+                    AutoGenTrains.Add(train);
+                    Simulator.AutoGenDictionary.Add(train.Number, train);
+                }
+
+                // set train details
+                else
+                {
+                    train.TrainType = Train.TRAINTYPE.AI_NOTSTARTED;
+                    train.AI = this;
+
+                    if (train.Cars.Count > 0) train.Cars[0].Headlight = 2;//AI train always has light on
+                    train.BrakeLine3PressurePSI = 0;
+
+                    // insert in start list
+
+                    StartList.InsertTrain(train);
+                    Simulator.StartReference.Add(train.Number);
+                }
+            }
+
+            // clear dictionary (no trains yet exist)
+            Simulator.TrainDictionary.Clear();
+            Simulator.NameDictionary.Clear();
+
+            // prerun trains
+            PrerunAI(playerTrainOriginalTrain, playerTrainFormedOfType, playerTrain, cancellation);
+
+            ClockTime = clockTime;
+            localTime = false;
+        }
+
+        // restore game state
+        public AI(Simulator simulator, BinaryReader inf)
+        {
+            Debug.Assert(simulator.Trains != null, "Cannot restore AI without Simulator.Trains.");
+            Simulator = simulator;
+
+            int totalAITrains = inf.ReadInt32();
+
+            for (int iTrain = 0; iTrain < totalAITrains; iTrain++)
+            {
+                string trainType = inf.ReadString();
+
+                // activity mode trains
+                if (String.Equals(trainType, "AI"))
+                {
+                    AITrain aiTrain = new AITrain(Simulator, inf, this);
+                    AITrains.Add(aiTrain);
+                    Simulator.Trains.Add(aiTrain);
+                    simulator.TrainDictionary.Add(aiTrain.Number, aiTrain);
+                    if (!Simulator.NameDictionary.ContainsKey(aiTrain.Name.ToLower()))
+                        Simulator.NameDictionary.Add(aiTrain.Name.ToLower(), aiTrain);
+                }
+
+                // timetable mode trains
+                else {
+                    TTTrain aiTrain = new TTTrain(Simulator, inf, this);
+                    if (aiTrain.TrainType != Train.TRAINTYPE.PLAYER) // add to AITrains except when it is player train
+                    {
+                        AITrains.Add(aiTrain);
+                    }
+
+                    if (!Simulator.TrainDictionary.ContainsKey(aiTrain.Number))
+                    {
+                        Simulator.Trains.Add(aiTrain);
+                        simulator.TrainDictionary.Add(aiTrain.Number, aiTrain);
+                    }
+                    if (!Simulator.NameDictionary.ContainsKey(aiTrain.Name.ToLower()))
+                        Simulator.NameDictionary.Add(aiTrain.Name.ToLower(), aiTrain);
+                }
+            }
+
+            int totalStarting = inf.ReadInt32();
+
+            for (int iStarting = 0; iStarting < totalStarting; iStarting++)
+            {
+                string trainType = inf.ReadString();
+                if (String.Equals(trainType, "AI"))
+                {
+                    AITrain aiTrain = new AITrain(Simulator, inf, this);
+                    StartList.InsertTrain(aiTrain);
+                    Simulator.StartReference.Add(aiTrain.Number);
+                }
+                else
+                {
+                    TTTrain aiTrain = new TTTrain(Simulator, inf, this);
+                    StartList.InsertTrain(aiTrain);
+                    Simulator.StartReference.Add(aiTrain.Number);
+                }
+            }
+
+            int totalAutoGen = inf.ReadInt32();
+
+            for (int iAutoGen = 0; iAutoGen < totalAutoGen; iAutoGen++)
+            {
+                string trainType = inf.ReadString();
+                if (String.Equals(trainType, "AI"))
+                {
+                    AITrain aiTrain = new AITrain(Simulator, inf, this);
+                    AutoGenTrains.Add(aiTrain);
+                    Simulator.AutoGenDictionary.Add(aiTrain.Number, aiTrain);
+                }
+                else
+                {
+                    TTTrain aiTrain = new TTTrain(Simulator, inf, this);
+                    AutoGenTrains.Add(aiTrain);
+                    Simulator.AutoGenDictionary.Add(aiTrain.Number, aiTrain);
+                }
+            }
+
+            if (Simulator.PlayerLocomotive != null)
+            {
+                if (Simulator.PlayerLocomotive.Train is AITrain) ((AITrain)Simulator.PlayerLocomotive.Train).AI = this;
+            }
+
+            // in timetable mode : find player train and place it in Simulator.Trains on position 0.
+            if (Simulator.TimetableMode)
+            {
+                int playerindex = -1;
+                for (int tindex = 0; tindex < Simulator.Trains.Count && playerindex < 0; tindex++)
+                {
+                    if (Simulator.Trains[tindex].Number == 0)
+                    {
+                        playerindex = tindex;
+                    }
+                }
+
+                if (playerindex > 0)
+                {
+                    var tmptrain = Simulator.Trains[playerindex];
+                    Simulator.Trains[playerindex] = Simulator.Trains[0];
+                    Simulator.Trains[0] = tmptrain;
+                }
+
+                Simulator.PlayerLocomotive = Simulator.Trains[0].LeadLocomotive;
+            }
+        }
+
+        // Restore in autopilot mode
+
+        public AI(Simulator simulator, BinaryReader inf, bool autopilot)
+        {
+            Debug.Assert(simulator.Trains != null, "Cannot restore AI without Simulator.Trains.");
+            Simulator = simulator;
+            string trainType = inf.ReadString(); // may be ignored, can be AI only
+            AITrain aiTrain = new AITrain(Simulator, inf, this);
+            int PlayerLocomotiveIndex = inf.ReadInt32();
+            if (PlayerLocomotiveIndex >= 0) Simulator.PlayerLocomotive = aiTrain.Cars[PlayerLocomotiveIndex];
+            Simulator.Trains.Add(aiTrain);
+        }
+
+        public AI(Simulator simulator)
+        {
+            Simulator = simulator;
+        }
+
+        // save game state
+        public void Save(BinaryWriter outf)
+        {
+
+            RemoveTrains();   // remove trains waiting to be removed
+            AddTrains();      // add trains waiting to be added
+
+            // in timetable mode, include player train train[0]
+            if (Simulator.TimetableMode)
+            {
+                outf.Write(AITrains.Count + 1);
+                Simulator.Trains[0].Save(outf);
+            }
+            else
+            {
+                outf.Write(AITrains.Count);
+            }
+
+            foreach (AITrain train in AITrains)
+            {
+                train.Save(outf);
+            }
+
+            outf.Write(StartList.Count);
+            foreach (AITrain thisStartTrain in StartList)
+            {
+                thisStartTrain.Save(outf);
+            }
+
+            outf.Write(AutoGenTrains.Count);
+            foreach (AITrain train in AutoGenTrains)
+            {
+                train.Save(outf);
+            }
+        }
+
+        // Saves train in autopilot mode
+        public void SaveAutopil(Train train, BinaryWriter outf)
+        {
+            ((AITrain)train).Save(outf);
+            if (Simulator.PlayerLocomotive != null)
+            {
+                var j = 0;
+                int PlayerLocomotiveIndex = -1;
+                foreach (TrainCar car in train.Cars)
+                {
+                    if (car == Simulator.PlayerLocomotive) { PlayerLocomotiveIndex = j; break; }
+                    j++;
+                }
+                outf.Write(PlayerLocomotiveIndex);
+            }
+            else outf.Write(-1);
+        }
+
+        // prerun for activity mode
+        private void PrerunAI(CancellationToken cancellation)
+        {
+            float firstAITime = StartList.GetNextTime();
+            if (firstAITime > 0 && firstAITime < Simulator.ClockTime)
+            {
+                Trace.Write("\n Run AI : " + StartList.Count.ToString() + " ");
+
+                // perform update for AI trains upto actual start time
+
+                clockTime = firstAITime - 1.0f;
+                localTime = true;
+                PreUpdate = true;
+
+                for (double runTime = firstAITime; runTime < Simulator.ClockTime; runTime += 5.0) // update with 5 secs interval
+                {
+                    int fullsec = Convert.ToInt32(runTime);
+                    if (fullsec % 3600 == 0) Trace.Write(" " + (fullsec / 3600).ToString("00") + ":00 ");
+
+                    AIUpdate((float)(runTime - clockTime), PreUpdate);
+                    Simulator.Signals.Update(true);
+                    clockTime = runTime;
+                    if (cancellation.IsCancellationRequested) return; // ping watchdog process
+                }
+            }
+        }
+
+
+        // prerun for timetable mode
+        private void PrerunAI(int playerTrainOriginalTrain, TTTrain.FormCommand playerTrainFormedOfType, TTTrain playerTrain, CancellationToken cancellation)
+        {
+            bool endPreRun = false;
+
+            float firstAITime = StartList.GetNextTime();
+            if (firstAITime > 0 && firstAITime < Simulator.ClockTime)
+            {
+                Trace.Write("\n Run AI : " + StartList.Count.ToString() + " ");
+
+                // perform update for AI trains upto actual start time
+
+                clockTime = firstAITime - 1.0f;
+                localTime = true;
+                PreUpdate = true;
+                bool activeTrains = false;
+                for (double runTime = firstAITime; runTime < Simulator.ClockTime && !endPreRun; runTime += 5.0) // update with 5 secs interval
+                {
+                    int fullsec = Convert.ToInt32(runTime);
+                    if (fullsec % 3600 < 5) Trace.Write(" " + (fullsec / 3600).ToString("00") + ":00 ");
+
+                    endPreRun = AITTUpdate((float)(runTime - clockTime), PreUpdate, ref activeTrains);
+
+                    if (activeTrains)
+                    {
+                        Simulator.Signals.Update(true);
+                    }
+
+                    clockTime = runTime;
+                    if (cancellation.IsCancellationRequested) return; // ping watchdog process
+                }
+
+                // prerun finished - check if train from which player train originates has run and is finished
+                bool delayedrun = false;
+                bool OrgTrainNotStarted = false;
+                TTTrain OrgTrain = null;
+                TTTrain PlayTrain = null;
+
+                // player train is pre-created - check if it exists already
+                if (playerTrainFormedOfType == TTTrain.FormCommand.Created)
+                {
+                    PlayTrain = Simulator.Trains.GetAITrainByNumber(0) as TTTrain;
+                    // train exists - set as player train
+                    if (PlayTrain != null)
+                    {
+                        PlayTrain.TrainType = Train.TRAINTYPE.PLAYER;
+                        PlayTrain.MovementState = AITrain.AI_MOVEMENT_STATE.INIT;
+                    }
+                    else
+                    {
+                        Trace.TraceInformation("Player train start delayed as track is not clear");
+                        delayedrun = true;
+
+                        // reset formed state as train can now be started directly
+                        playerTrainOriginalTrain = -1;
+                    }
+                }
+
+                // player train is extracted from pool
+                else if (!String.IsNullOrEmpty(playerTrain.CreateFromPool))
+                {
+                    TimetablePool thisPool = Simulator.PoolHolder.Pools[playerTrain.CreateFromPool];
+                    int presentTime = Convert.ToInt32(Math.Floor(clockTime));
+                    TimetablePool.TrainFromPool extractResult = thisPool.ExtractTrain(ref playerTrain, presentTime);
+
+                    // switch on outcome
+                    switch (extractResult)
+                    {
+                        // train formed : no further action
+                        case TimetablePool.TrainFromPool.Formed:
+                            break;
+
+                        // train creation failed : no need to try again (will fail again), so abandone
+                        case TimetablePool.TrainFromPool.Failed:
+                            throw new InvalidDataException("Session aborted - cannot extract required engine from pool");
+
+                        // not created but not failed : hold, try again in 30 secs.
+                        case TimetablePool.TrainFromPool.NotCreated:
+                            delayedrun = true;
+                            break;
+
+                        // forced created away from pool : create train
+                        case TimetablePool.TrainFromPool.ForceCreated:
+                            break;
+                    }
+                }
+
+                // player train is formed out of other train
+                else if (playerTrainOriginalTrain > 0 && (playerTrainFormedOfType == TTTrain.FormCommand.TerminationFormed || playerTrainFormedOfType == TTTrain.FormCommand.TerminationTriggered))
+                {
+                    OrgTrainNotStarted = Simulator.Trains.CheckTrainNotStartedByNumber(playerTrainOriginalTrain);
+                    OrgTrain = Simulator.Trains.GetAITrainByNumber(playerTrainOriginalTrain) as TTTrain;
+                    if (OrgTrainNotStarted)
+                    {
+                        Trace.TraceInformation("Player train start delayed as incoming train has yet to start");
+                        delayedrun = true;
+                    }
+                    else if (OrgTrain != null)
+                    {
+                        Trace.TraceInformation("Player train start delayed as incoming train {0} has not yet arrived", OrgTrain.Name);
+                        if (OrgTrain.Delay.HasValue)
+                        {
+                            Trace.TraceInformation("Last Reported delay : {0}", OrgTrain.Delay.Value.ToString());
+                        }
+                        delayedrun = true;
+                    }
+                }
+
+                // if player train is detached from other train
+                else if (playerTrainOriginalTrain > 0 && playerTrainFormedOfType == TTTrain.FormCommand.Detached)
+                {
+                    PlayTrain = Simulator.Trains.GetAITrainByNumber(0) as TTTrain;
+                    // train exists - set as player train
+                    if (PlayTrain != null)
+                    {
+                        PlayTrain.TrainType = Train.TRAINTYPE.PLAYER;
+                        PlayTrain.MovementState = AITrain.AI_MOVEMENT_STATE.INIT;
+                    }
+                    else
+                    {
+                        OrgTrainNotStarted = Simulator.Trains.CheckTrainNotStartedByNumber(playerTrainOriginalTrain);
+                        PlayTrain = Simulator.Trains.GetAITrainByNumber(playerTrainOriginalTrain) as TTTrain;
+
+                        if (OrgTrainNotStarted || OrgTrain == null)
+                        {
+                            Trace.TraceInformation("Player train start delayed as original train has yet to start");
+                            delayedrun = true;
+                        }
+                        else
+                        {
+                            Trace.TraceInformation("Player train start delayed as original train has not yet arrived");
+                            delayedrun = true;
+                        }
+                    }
+                }
+
+                // if player train exists but cannot be placed or has no power 
+                else if (playerTrain != null)
+                {
+                    bool playerHasValidPosition = false;
+                    playerTrain.CalculateInitialTrainPosition(ref playerHasValidPosition);
+
+                    if (!playerHasValidPosition)
+                    {
+                        delayedrun = true;
+                        Trace.TraceInformation("Player train start delayed as track is not clear");
+                    }
+
+                    if (playerTrain.LeadLocomotive == null)
+                    {
+                        delayedrun = true;
+                        Trace.TraceInformation("Player train start delayed as train has no power");
+                    }
+                }
+
+                // if player train exists, also check if it has an engine
+                if (!delayedrun && playerTrain != null)
+                {
+                    if (Simulator.PlayerLocomotive == null)
+                    {
+                        delayedrun = true;
+                        Trace.TraceInformation("Player train start delayed as train has no power");
+                    }
+                }
+
+                // continue prerun until player train can be started
+                if (delayedrun)
+                {
+                    bool dummy = true;  // dummy boolead for ActiveTrains
+
+                    float deltaTime = 5.0f; // update with 1 sec. interval
+                    double runTime = Simulator.ClockTime - (double)deltaTime;
+                    bool playerTrainStarted = false;
+
+                    while (!playerTrainStarted)
+                    {
+                        endPreRun = AITTUpdate((float)(runTime - clockTime), PreUpdate, ref dummy);
+                        Simulator.Signals.Update(true);
+                        clockTime = runTime;
+                        runTime += deltaTime;
+
+                        int fullsec = Convert.ToInt32(runTime);
+                        if (fullsec % 3600 == 0) Trace.Write(" " + (fullsec / 3600).ToString("00") + ":00 ");
+
+                        if (runTime >= 24 * 3600) // end of day reached
+                        {
+                            if (playerTrainOriginalTrain > 0)
+                            {
+                                if (OrgTrainNotStarted)
+                                {
+                                    throw new InvalidDataException("Session aborted - incoming train has not run at all");
+                                }
+                                else
+                                {
+                                    throw new InvalidDataException("Session aborted - incoming train has not arrived before midnight");
+                                }
+                            }
+                            else
+                            {
+                                throw new InvalidDataException("Session aborted - track for player train not cleared before midnight");
+                            }
+                        }
+
+                        if (playerTrainOriginalTrain > 0 && (playerTrainFormedOfType == TTTrain.FormCommand.TerminationFormed || playerTrainFormedOfType == TTTrain.FormCommand.TerminationTriggered))
+                        {
+                            OrgTrainNotStarted = Simulator.Trains.CheckTrainNotStartedByNumber(playerTrainOriginalTrain);
+                            OrgTrain = Simulator.Trains.GetAITrainByNumber(playerTrainOriginalTrain) as TTTrain;
+                            playerTrainStarted = (!OrgTrainNotStarted && OrgTrain == null);
+                        }
+                        else if (playerTrainOriginalTrain > 0 && playerTrainFormedOfType == TTTrain.FormCommand.Detached)
+                        {
+                            PlayTrain = Simulator.Trains.GetAITrainByNumber(0) as TTTrain;
+                            // train exists - set as player train
+                            playerTrainStarted = (PlayTrain != null);
+                        }
+                        else
+                        {
+                            playerTrain.CalculateInitialTrainPosition(ref playerTrainStarted);
+                        }
+                    }
+
+                    if (playerTrain.LeadLocomotive == null)
+                    {
+                        playerTrainStarted = false;
+                    }
+
+                    TimeSpan delayedStart = new TimeSpan((long)(Math.Pow(10, 7) * (clockTime - Simulator.ClockTime)));
+                    Trace.TraceInformation("Start delayed by : {0}", delayedStart.ToString());
+                    TTTrain playerTTTrain = playerTrain as TTTrain;
+                    playerTTTrain.InitalizePlayerTrain();
+                    Simulator.ClockTime = runTime;
+                }
+                else
+                {
+                    // remove player train from start list
+                    StartList.RemovePlayerTrain();
+
+                    Trace.TraceInformation("Player train started on time");
+                    TTTrain playerTTTrain = playerTrain as TTTrain;
+                    playerTTTrain.InitalizePlayerTrain();
+                }
+            }
+
+            // no AI trains ahead of player train 
+            else
+            {
+                // remove player train from start list
+                StartList.RemovePlayerTrain();
+
+                Trace.TraceInformation("Player train started on time");
+                TTTrain playerTTTrain = playerTrain as TTTrain;
+                playerTTTrain.InitalizePlayerTrain();
+                
+                clockTime = Simulator.ClockTime = playerTTTrain.StartTime.Value;
+            }
+
+            Trace.Write("\n");
+            PreUpdate = false;
+
+        }
+
+        /// <summary>
+        /// Updates AI train information - activity mode
+        /// Creates any AI trains that are scheduled to appear.
+        /// Moves all active AI trains by calling their Update method.
+        /// And finally, removes any AI trains that have reached the end of their path.
+        /// </summary>
+        public void ActivityUpdate(float elapsedClockSeconds)
+        {
+            AIUpdate(elapsedClockSeconds, false);
+        }
+
+        public void AIUpdate(float elapsedClockSeconds, bool preUpdate)
+        {
+            // update clock
+
+            if (!localTime)
+            {
+                clockTime = Simulator.ClockTime;
+            }
+
+            // check to see if any train to be added
+
+            float nextTrainTime = StartList.GetNextTime();
+            if (nextTrainTime > 0 && nextTrainTime < clockTime)
+            {
+                List<AITrain> newTrains = StartList.GetTrains((float)clockTime);
+                foreach (AITrain thisTrain in newTrains)
+                {
+                    Simulator.StartReference.Remove(thisTrain.Number);
+                    var validPosition = AddToWorld(thisTrain);
+                    if (thisTrain.InitialSpeed > 0 && validPosition)
+                    // Add extra run to allow setting signals
+                    {
+                        thisTrain.AIPreUpdate(0);
+                    }
+                }
+            }
+            foreach (AITrain train in AITrains)
+            {
+                if (train.TrainType != Train.TRAINTYPE.AI_INCORPORATED && (train.Cars.Count == 0 && train.TrainType != Train.TRAINTYPE.AI_INCORPORATED || train.Cars[0].Train != train))
+                    TrainsToRemove.Add(train);
+                else
+                    train.AIUpdate(elapsedClockSeconds, clockTime, preUpdate);
+            }
+
+            RemoveTrains();
+            RemoveFromAITrains();
+            AddTrains();
+        }
+
+        // used in timetable mode
+        public void TimetableUpdate(float elapsedClockSeconds)
+        {
+            bool dummy = true; // dummy for activeTrains boolean
+            AITTUpdate(elapsedClockSeconds, false, ref dummy);
+        }
+
+        public bool AITTUpdate(float elapsedClockSeconds, bool preUpdate, ref bool activeTrains)
+        {
+            bool endPreRun = false;
+            // update clock
+
+            if (!localTime)
+            {
+                clockTime = Simulator.ClockTime;
+            }
+
+            // check to see if any train to be added
+
+            float nextTrainTime = StartList.GetNextTime();
+            if (nextTrainTime > 0 && nextTrainTime < clockTime)
+            {
+                List<TTTrain> newTrains = StartList.GetTTTrains((float)clockTime);
+
+                foreach (TTTrain thisTrain in newTrains)
+                {
+                    Simulator.StartReference.Remove(thisTrain.Number);
+                    if (thisTrain.TrainType == Train.TRAINTYPE.AI_NOTSTARTED) thisTrain.TrainType = Train.TRAINTYPE.AI;
+                    endPreRun = AddToWorldTT(thisTrain, newTrains);
+                    if (endPreRun) break;
+                }
+            }
+
+            // check if any active trains
+
+            if (!activeTrains)
+            {
+                foreach (AITrain acttrain in AITrains)
+                {
+                    TTTrain actTTTrain = acttrain as TTTrain;
+                    if (acttrain.MovementState != AITrain.AI_MOVEMENT_STATE.AI_STATIC && acttrain.TrainType != Train.TRAINTYPE.PLAYER)
+                    {
+                        activeTrains = true;
+                        break;
+                    }
+                    else if (acttrain.MovementState == AITrain.AI_MOVEMENT_STATE.AI_STATIC && actTTTrain.ActivateTime < clockTime)
+                    {
+                        activeTrains = true;
+                        break;
+                    }
+                }
+            }
+
+            if (activeTrains)
+            {
+                if (preUpdate)
+                {
+                    float intervalTime = 0.5f;
+
+                    for (float trainUpdateTime = 0; trainUpdateTime < elapsedClockSeconds && !endPreRun; trainUpdateTime += intervalTime)
+                    {
+                        clockTime += intervalTime;
+                        nextTrainTime = StartList.GetNextTime();
+                        if (nextTrainTime > 0 && nextTrainTime < clockTime)
+                        {
+                            List<TTTrain> newTrains = StartList.GetTTTrains((float)clockTime);
+
+                            foreach (TTTrain thisTrain in newTrains)
+                            {
+                                Simulator.StartReference.Remove(thisTrain.Number);
+                                if (thisTrain.TrainType == Train.TRAINTYPE.AI_NOTSTARTED) thisTrain.TrainType = Train.TRAINTYPE.AI;
+                                endPreRun = AddToWorldTT(thisTrain, newTrains);
+                                if (endPreRun) break;
+                            }
+                        }
+
+                        foreach (var train in AITrains)
+                        {
+                            if (train.TrainType != Train.TRAINTYPE.PLAYER && train.TrainType != Train.TRAINTYPE.INTENDED_PLAYER)
+                            {
+                                if (train.Cars.Count == 0 || train.Cars[0].Train != train)
+                                {
+                                    TrainsToRemove.Add(train);
+                                }
+                                else
+                                {
+                                    train.AIUpdate(intervalTime, clockTime, preUpdate);
+                                }
+                            }
+                            else if (train.TrainType == Train.TRAINTYPE.INTENDED_PLAYER && train.MovementState == AITrain.AI_MOVEMENT_STATE.AI_STATIC)
+                            {
+                                TTTrain trainTT = train as TTTrain;
+                                int presentTime = Convert.ToInt32(Math.Floor(clockTime));
+                                trainTT.UpdateAIStaticState(presentTime);
+                            }
+                        }
+
+                        RemoveTrains();
+                        RemoveFromAITrains();
+                        AddTTTrains();
+                    }
+                }
+                else
+                {
+                    foreach (var train in AITrains)
+                    {
+                        if (train.TrainType != Train.TRAINTYPE.PLAYER)
+                        {
+                            if (train.Cars.Count == 0 || train.Cars[0].Train != train)
+                            {
+                                TrainsToRemove.Add(train);
+                            }
+                            else
+                            {
+                                train.AIUpdate(elapsedClockSeconds, clockTime, preUpdate);
+                            }
+                        }
+                    }
+                    RemoveTrains();
+                    RemoveFromAITrains();
+                    AddTTTrains();
+                }
+            }
+            return (endPreRun);
+        }
+
+        /// <summary>
+        /// Creates an AI train
+        /// </summary>
+        private AITrain CreateAITrain(Service_Definition sd, Traffic_Traffic_Definition trd, bool isTimetableMode)
+        {
+            // set up a new AI train
+            // first extract the service definition from the activity file
+            // this gives the consist and path
+
+            // find related traffic definition
+
+            Traffic_Service_Definition trfDef = null;
+            foreach (Traffic_Service_Definition thisDef in trd.TrafficItems)
+            {
+                if (String.Compare(thisDef.Service_Definition, sd.Name) == 0 &&
+                thisDef.Time == sd.Time)
+                {
+                    trfDef = thisDef;
+                    break;
+                }
+            }
+            ServiceFile srvFile = new ServiceFile(Simulator.RoutePath + @"\SERVICES\" + sd.Name + ".SRV");  // read service file
+            AITrain train = CreateAITrainDetail(sd, trfDef, srvFile, isTimetableMode, false);
+            if (train != null)
+            {
+                // insert in start list
+
+                StartList.InsertTrain(train);
+                Simulator.StartReference.Add(train.Number);
+            }
+            return train;
+        }
+
+        /// <summary>
+        /// Creates the detail of an AI train
+        /// Moves the models down 1000M to make them invisible.
+        /// called also in case of autopilot mode
+        /// </summary>
+        public AITrain CreateAITrainDetail(Service_Definition sd, Traffic_Service_Definition trfDef, ServiceFile srvFile, bool isTimetableMode, bool isInitialPlayerTrain)
+        {
+            // read consist file
+
+            string consistFileName = Simulator.BasePath + @"\TRAINS\CONSISTS\" + srvFile.Train_Config + ".CON";
+            ConsistFile conFile = new ConsistFile(consistFileName);
+            string pathFileName = Simulator.RoutePath + @"\PATHS\" + srvFile.PathID + ".PAT";
+
+            // Patch Placingproblem - JeroenP
+            // 
+#if ACTIVITY_EDITOR
+            AIPath aiPath = new AIPath(Simulator.TDB, Simulator.TSectionDat, pathFileName, isTimetableMode, Simulator.orRouteConfig);
+#else
+            AIPath aiPath = new AIPath(Simulator.TDB, Simulator.TSectionDat, pathFileName);
+#endif
+            // End patch
+
+            if (aiPath.Nodes == null)
+            {
+                Trace.TraceWarning("Invalid path " + pathFileName + " for AI train : " + srvFile.Name + " ; train not started\n");
+                return null;
+            }
+
+            float maxVelocityA = conFile.Train.TrainCfg.MaxVelocity.A;
+            // sd.Name is the name of the service file.
+            // srvFile.Name points to the name of the service within the Name() category such as Name ( "Eastbound Freight Train" ) in the service file.
+            AITrain train = new AITrain(Simulator, sd, this, aiPath, srvFile.Efficiency, srvFile.Name, trfDef, maxVelocityA);
+            Simulator.TrainDictionary.Add(train.Number, train);
+
+            if (!Simulator.NameDictionary.ContainsKey(train.Name.ToLower()))
+                Simulator.NameDictionary.Add(train.Name.ToLower(), train);
+
+            if (consistFileName.Contains("tilted")) train.IsTilting = true;
+
+            // also set Route max speed for speedpost-processing in train.cs
+            train.TrainMaxSpeedMpS = (float)Simulator.TRK.Tr_RouteFile.SpeedLimit;
+
+            train.InitialSpeed = srvFile.TimeTable.InitialSpeed;
+
+            if (maxVelocityA > 0 && train.Efficiency > 0)
+            {
+                // <CScomment> this is overridden if there are station stops
+                train.TrainMaxSpeedMpS = Math.Min(train.TrainMaxSpeedMpS, maxVelocityA * train.Efficiency);
+            }
+
+            // add wagons
+            train.Length = 0.0f;
+            foreach (Wagon wagon in conFile.Train.TrainCfg.WagonList)
+            {
+
+                string wagonFolder = Simulator.BasePath + @"\trains\trainset\" + wagon.Folder;
+                string wagonFilePath = wagonFolder + @"\" + wagon.Name + ".wag";
+                ;
+                if (wagon.IsEngine)
+                    wagonFilePath = Path.ChangeExtension(wagonFilePath, ".eng");
+
+                if (!File.Exists(wagonFilePath))
+                {
+                    Trace.TraceWarning("Ignored missing wagon {0} in consist {1}", wagonFilePath, consistFileName);
+                    continue;
+                }
+
+                try
+                {
+                    TrainCar car = RollingStock.Load(Simulator, wagonFilePath);
+                    car.Flipped = wagon.Flip;
+                    train.Cars.Add(car);
+                    car.Train = train;
+                    train.Length += car.CarLengthM;
+                    car.UiD = wagon.UiD;
+                    if (isInitialPlayerTrain)
+                    {
+                        Simulator.PathName = aiPath.pathName;
+                        if (MPManager.IsMultiPlayer()) car.CarID = MPManager.GetUserName() + " - " + car.UiD; //player's train is always named train 0.
+                        else car.CarID = "0 - " + car.UiD; //player's train is always named train 0.
+                        var mstsDieselLocomotive = car as MSTSDieselLocomotive;
+                        if (Simulator.Activity != null && mstsDieselLocomotive != null)
+                            mstsDieselLocomotive.DieselLevelL = mstsDieselLocomotive.MaxDieselLevelL * Simulator.Activity.Tr_Activity.Tr_Activity_Header.FuelDiesel / 100.0f;
+
+                        var mstsSteamLocomotive = car as MSTSSteamLocomotive;
+                        if (Simulator.Activity != null && mstsSteamLocomotive != null)
+                        {
+                            mstsSteamLocomotive.CombinedTenderWaterVolumeUKG = (ORTS.Common.Kg.ToLb(mstsSteamLocomotive.MaxLocoTenderWaterMassKG) / 10.0f) * Simulator.Activity.Tr_Activity.Tr_Activity_Header.FuelWater / 100.0f;
+                            mstsSteamLocomotive.TenderCoalMassKG = mstsSteamLocomotive.MaxTenderCoalMassKG * Simulator.Activity.Tr_Activity.Tr_Activity_Header.FuelCoal / 100.0f;
+                        }
+                        if (train.InitialSpeed != 0)
+                            car.SignalEvent(PowerSupplyEvent.RaisePantograph, 1);
+                    }
+                    else
+                    {
+                        car.SignalEvent(PowerSupplyEvent.RaisePantograph, 1);
+                        car.CarID = "AI" + train.Number.ToString() + " - " + (train.Cars.Count - 1).ToString();
+                    }
+                    // associate location events
+                    Simulator.ActivityRun.AssociateEvents(train);
+                }
+                catch (Exception error)
+                {
+                    Trace.WriteLine(new FileLoadException(wagonFilePath, error));
+                }
+
+            }// for each rail car
+
+            if (train.Cars.Count <= 0)
+            {
+                Trace.TraceInformation("Empty consists for AI train - train removed");
+                return null;
+            }
+
+            train.Cars[0].Headlight = 2;//AI train always has light on
+
+            // Patch placingproblem JeroenP (1 line)
+            train.RearTDBTraveller = new Traveller(Simulator.TSectionDat, Simulator.TDB.TrackDB.TrackNodes, aiPath); // create traveller
+#if WITH_PATH_DEBUG
+            File.AppendAllText(@"C:\temp\checkpath.txt", "-----  New AI Train  -----\n");
+#endif
+            train.CreateRoute(false);  // create route without use of FrontTDBtraveller
+            train.CheckFreight(); // check if train is freight or passenger
+            if (!isInitialPlayerTrain || train.InitialSpeed != 0) train.AITrainDirectionForward = true;
+            train.BrakeLine3PressurePSI = 0;
+
+            // Compute length of path to evaluate possibility of activity randomization
+            if (Simulator.Settings.Autopilot && Simulator.Settings.ActRandomizationLevel > 0 && Simulator.ActivityRun != null)
+                train.PathLength = train.ComputePathLength();
+
+            return train;
+        }
+
+        /// <summary>
+        /// Add train to world : 
+        /// place train on required position
+        /// initialize signals and movement
+        /// </summary>
+
+        private bool AddToWorld(AITrain thisTrain)
+        {
+            // clear track and align switches - check state
+
+            bool validPosition = true;
+            Train.TCSubpathRoute tempRoute = thisTrain.CalculateInitialTrainPosition(ref validPosition);
+
+            if (validPosition)
+            {
+                thisTrain.SetInitialTrainRoute(tempRoute);
+                thisTrain.CalculatePositionOfCars();
+                for (int i = 0; i < thisTrain.Cars.Count; i++)
+                    thisTrain.Cars[i].WorldPosition.XNAMatrix.M42 -= 1000;
+                thisTrain.ResetInitialTrainRoute(tempRoute);
+                validPosition = thisTrain.PostInit();
+            }
+
+            if (validPosition)
+            {
+                thisTrain.actualWaitTimeS = 0; // reset wait counter //
+                thisTrain.TrainType = Train.TRAINTYPE.AI;
+                AITrains.Add(thisTrain);
+                aiListChanged = true;
+                Simulator.Trains.Add(thisTrain);
+                if (Simulator.TrainDictionary.ContainsKey(thisTrain.Number)) Simulator.TrainDictionary.Remove(thisTrain.Number); // clear existing entry
+                Simulator.TrainDictionary.Add(thisTrain.Number, thisTrain);
+                if (Simulator.NameDictionary.ContainsKey(thisTrain.Name.ToLower())) Simulator.NameDictionary.Remove(thisTrain.Name.ToLower());
+                Simulator.NameDictionary.Add(thisTrain.Name.ToLower(), thisTrain);
+                if (thisTrain.InitialSpeed > 0 && thisTrain.MovementState != AITrain.AI_MOVEMENT_STATE.STATION_STOP)
+                {
+                    thisTrain.InitializeMoving();
+                    thisTrain.MovementState = AITrain.AI_MOVEMENT_STATE.BRAKING;
+                }
+                else if (thisTrain.InitialSpeed == 0)
+                {
+                    thisTrain.InitializeBrakes();
+                    thisTrain.AdjustControlsBrakeFull();
+                }
+
+                if (MPManager.IsServer())
+                {
+                    MPManager.BroadCast((new MSGTrain(thisTrain, thisTrain.Number)).ToString());
+                }
+            }
+            else
+            {
+                thisTrain.StartTime += 30;    // try again in half a minute
+                thisTrain.actualWaitTimeS += 30;
+                if (thisTrain.actualWaitTimeS > 900)   // tried for 15 mins
+                {
+                    TimeSpan timeStart = new TimeSpan((long)(Math.Pow(10, 7) * thisTrain.StartTime.Value));
+                    Trace.TraceWarning("Cannot place AI train {0} ({1}) at time {2}", thisTrain.Name, thisTrain.Number, timeStart.ToString());
+                }
+                else
+                {
+                    StartList.InsertTrain(thisTrain);
+                    Simulator.StartReference.Add(thisTrain.Number);
+                }
+            }
+
+#if DEBUG_DEADLOCK
+            File.AppendAllText(@"C:\Temp\deadlock.txt", "Added Train : " + thisTrain.Number.ToString() + " , accepted : " + validPosition.ToString()+"\n");
+
+            foreach (TrackCircuitSection thisSection in Simulator.Signals.TrackCircuitList)
+            {
+                if (thisSection.DeadlockTraps.Count > 0)
+                {
+                    File.AppendAllText(@"C:\Temp\deadlock.txt", "Section : " + thisSection.Index.ToString() + "\n");
+                    foreach (KeyValuePair<int, List<int>> thisDeadlock in thisSection.DeadlockTraps)
+                    {
+                        File.AppendAllText(@"C:\Temp\deadlock.txt", "    Train : " + thisDeadlock.Key.ToString() + "\n");
+                        File.AppendAllText(@"C:\Temp\deadlock.txt", "       With : " + "\n");
+                        foreach (int otherTrain in thisDeadlock.Value)
+                        {
+                            File.AppendAllText(@"C:\Temp\deadlock.txt", "          " + otherTrain.ToString() + "\n");
+                        }
+                    }
+                }
+            }
+#endif
+
+            return validPosition;
+        }
+
+        private bool AddToWorldTT(TTTrain thisTrain, List<TTTrain> nextTrains)
+        {
+            bool endPreRun = false;
+            bool validPosition = true;
+            Train.TCSubpathRoute tempRoute = null;
+
+            // create from pool
+            if (!String.IsNullOrEmpty(thisTrain.CreateFromPool))
+            {
+                if (!Simulator.PoolHolder.Pools.ContainsKey(thisTrain.CreateFromPool))
+                {
+                    Trace.TraceInformation("Train {0} : unknown pool defininion : {1} \n", thisTrain.Name, thisTrain.CreateFromPool);
+                    thisTrain.CreateFromPool = String.Empty;
+                }
+            }
+
+            if (!String.IsNullOrEmpty(thisTrain.CreateFromPool))
+            {
+                int presentTime = Convert.ToInt32(Math.Floor(clockTime));
+
+                TimetablePool thisPool = Simulator.PoolHolder.Pools[thisTrain.CreateFromPool];
+                TimetablePool.TrainFromPool poolResult = thisPool.ExtractTrain(ref thisTrain, presentTime);
+
+                bool actionCompleted = false;
+
+                // switch on outcome
+                switch (poolResult)
+                {
+                    // train formed : no further action
+                    case TimetablePool.TrainFromPool.Formed:
+                        actionCompleted = true;
+                        break;
+
+                    // train creation delayed through incoming train
+                    case TimetablePool.TrainFromPool.Delayed:
+                        thisTrain.StartTime += 30;    // try again in half a minute
+                        StartList.InsertTrain(thisTrain);
+                        Simulator.StartReference.Add(thisTrain.Number);
+                        actionCompleted = true;
+                        break;
+
+                    // train creation failed : no need to try again (will fail again), so abandone
+                    case TimetablePool.TrainFromPool.Failed:
+                        actionCompleted = true;
+                        break;
+
+                    // not created but not failed : hold, try again in 30 secs.
+                    case TimetablePool.TrainFromPool.NotCreated:
+                        validPosition = false;
+                        actionCompleted = false;
+                        break;
+
+                    // forced created away from pool : create train
+                    case TimetablePool.TrainFromPool.ForceCreated:
+                        validPosition = true;
+                        actionCompleted = false;
+                        tempRoute = thisTrain.CalculateInitialTTTrainPosition(ref validPosition, nextTrains);
+                        break;
+                }
+
+                //Trace.TraceInformation("Train {0} from pool {1} : {2} \n", thisTrain.Name, thisPool.PoolName, poolResult.ToString());
+
+                if (actionCompleted) return (endPreRun);
+            }
+
+            // create in pool
+            // note : train is placed in pool in outbound direction
+
+            else if (!String.IsNullOrEmpty(thisTrain.CreateInPool))
+            {
+                // find place in pool
+                int presentTime = Convert.ToInt32(Math.Floor(clockTime));
+                TimetablePool thisPool = Simulator.PoolHolder.Pools[thisTrain.CreateInPool];
+
+                thisTrain.TCRoute.TCRouteSubpaths[0] = thisPool.SetPoolExit(thisTrain, out thisTrain.PoolIndex, false);
+                thisTrain.ValidRoute[0] = new Train.TCSubpathRoute(thisTrain.TCRoute.TCRouteSubpaths[0]);
+                thisTrain.TCRoute.activeSubpath = 0;
+
+                // if no storage available - abondone train
+                if (thisTrain.PoolIndex < 0)
+                {
+                    Trace.TraceInformation("Train : " + thisTrain.Name + " : no storage room available in pool : " + thisPool.PoolName + " ; engine not created");
+                    return (endPreRun);
+                }
+
+                // use stored traveller
+                thisTrain.RearTDBTraveller = new Traveller(thisPool.StoragePool[thisTrain.PoolIndex].StoragePathTraveller);
+
+                // if storage available check for other engines on storage track
+                if (thisPool.StoragePool[thisTrain.PoolIndex].StoredUnits.Count > 0)
+                {
+                    int lastTrainNumber = thisPool.StoragePool[thisTrain.PoolIndex].StoredUnits[thisPool.StoragePool[thisTrain.PoolIndex].StoredUnits.Count - 1];
+                    TTTrain lastTrain = thisTrain.GetOtherTTTrainByNumber(lastTrainNumber);
+                    if (lastTrain == null)
+                    {
+                        lastTrain = thisTrain.Simulator.GetAutoGenTTTrainByNumber(lastTrainNumber);
+                    }
+                    if (lastTrain != null)
+                    {
+                        thisTrain.CreateAhead = String.Copy(lastTrain.Name).ToLower();
+                    }
+                }
+
+                tempRoute = thisTrain.CalculateInitialTTTrainPosition(ref validPosition, nextTrains);
+
+                if (validPosition)
+                {
+                    thisTrain.SetInitialTrainRoute(tempRoute);
+                    thisTrain.CalculatePositionOfCars();
+                    for (int i = 0; i < thisTrain.Cars.Count; i++)
+                        thisTrain.Cars[i].WorldPosition.XNAMatrix.M42 -= 1000;
+                    thisTrain.ResetInitialTrainRoute(tempRoute);
+
+                    // set train route and position so proper position in pool can be calculated
+                    thisTrain.UpdateTrainPosition();
+
+                    // add unit to pool
+                    thisPool.AddUnit(thisTrain);
+                    validPosition = thisTrain.PostInit(false); // post init train but do not activate
+                }
+            }
+
+            // clear track and align switches - check state
+
+            else
+            {
+                tempRoute = thisTrain.CalculateInitialTTTrainPosition(ref validPosition, nextTrains);
+                if (validPosition)
+                {
+                    thisTrain.SetInitialTrainRoute(tempRoute);
+                    thisTrain.CalculatePositionOfCars();
+                    for (int i = 0; i < thisTrain.Cars.Count; i++)
+                        thisTrain.Cars[i].WorldPosition.XNAMatrix.M42 -= 1000;
+                    thisTrain.ResetInitialTrainRoute(tempRoute);
+
+                    validPosition = thisTrain.PostInit(false); // post init train but do not activate
+                }
+            }
+
+
+            if (validPosition)
+            {
+                if (thisTrain.CheckTrain)
+                {
+                    File.AppendAllText(@"C:\temp\checktrain.txt", "Train added to world : " + thisTrain.Number + " ; type = " + thisTrain.TrainType + "\n");
+                }
+
+                thisTrain.actualWaitTimeS = 0; // reset wait counter //
+
+                if (!AITrains.Contains(thisTrain))
+                {
+                    AITrains.Add(thisTrain);
+                }
+
+                if (thisTrain.TrainType != Train.TRAINTYPE.INTENDED_PLAYER && thisTrain.TrainType != Train.TRAINTYPE.PLAYER) // player train allready exists
+                {
+                    Simulator.Trains.Add(thisTrain);
+                }
+
+                if (thisTrain.TrainType == Train.TRAINTYPE.INTENDED_PLAYER)
+                {
+                    thisTrain.TrainType = Train.TRAINTYPE.PLAYER;
+                }
+
+                if (Simulator.TrainDictionary.ContainsKey(thisTrain.Number)) Simulator.TrainDictionary.Remove(thisTrain.Number); // clear existing entry
+                Simulator.TrainDictionary.Add(thisTrain.Number, thisTrain);
+                if (Simulator.NameDictionary.ContainsKey(thisTrain.Name.ToLower())) Simulator.NameDictionary.Remove(thisTrain.Name.ToLower());
+                Simulator.NameDictionary.Add(thisTrain.Name.ToLower(), thisTrain);
+            }
+            else
+            {
+                TimeSpan timeStart = new TimeSpan((long)(Math.Pow(10, 7) * thisTrain.StartTime.Value));
+#if DEBUG_TRACEINFO
+                Trace.TraceWarning("Delay to placing AI train {0} ({1}) at time {2}", thisTrain.Number, thisTrain.Name, timeStart.ToString());
+#endif
+                thisTrain.StartTime += 30;    // try again in half a minute
+                thisTrain.actualWaitTimeS += 30;
+                if (thisTrain.actualWaitTimeS > 900)   // tried for 15 mins
+                {
+                    timeStart = new TimeSpan((long)(Math.Pow(10, 7) * thisTrain.StartTime.Value));
+                    Trace.TraceWarning("Cannot place AI train {0} ({1}) at time {2}", thisTrain.Number, thisTrain.Name, timeStart.ToString());
+                }
+                else
+                {
+                    StartList.InsertTrain(thisTrain);
+                    Simulator.StartReference.Add(thisTrain.Number);
+                }
+            }
+#if DEBUG_DEADLOCK
+            File.AppendAllText(@"C:\Temp\deadlock.txt", "Added Train : " + thisTrain.Number.ToString() + " , accepted : " + validPosition.ToString() + "\n");
+
+            foreach (TrackCircuitSection thisSection in Simulator.Signals.TrackCircuitList)
+            {
+                if (thisSection.DeadlockTraps.Count > 0)
+                {
+                    File.AppendAllText(@"C:\Temp\deadlock.txt", "Section : " + thisSection.Index.ToString() + "\n");
+                    foreach (KeyValuePair<int, List<int>> thisDeadlock in thisSection.DeadlockTraps)
+                    {
+                        File.AppendAllText(@"C:\Temp\deadlock.txt", "    Train : " + thisDeadlock.Key.ToString() + "\n");
+                        File.AppendAllText(@"C:\Temp\deadlock.txt", "       With : " + "\n");
+                        foreach (int otherTrain in thisDeadlock.Value)
+                        {
+                            File.AppendAllText(@"C:\Temp\deadlock.txt", "          " + otherTrain.ToString() + "\n");
+                        }
+                    }
+                }
+            }
+#endif
+            return (endPreRun);
+        }
+
+        /// <summary>
+        /// Removes AI trains that have reached the end of their path or
+        /// have been coupled onto by the player train.
+        /// Moves the models down 1000M to make them invisible.
+        /// </summary>
+        private void RemoveTrains()
+        {
+            List<Train> removeList = new List<Train>();
+
+            foreach (AITrain train in TrainsToRemove)
+            {
+                // check if train is actually still waiting to be added
+                if (TrainsToAdd.Contains(train))
+                {
+                    TrainsToAdd.Remove(train);
+                }
+                else
+                {
+                    Simulator.TrainDictionary.Remove(train.Number);
+                    Simulator.NameDictionary.Remove(train.Name.ToLower());
+                    AITrains.Remove(train);
+                    Simulator.Trains.Remove(train);
+                    removeList.Add(train);
+                    aiListChanged = true;
+                    if (train.Cars.Count > 0 && train.Cars[0].Train == train)
+                    {
+                        foreach (TrainCar car in train.Cars)
+                        {
+                            car.Train = null; // WorldPosition.XNAMatrix.M42 -= 1000;
+                            car.IsPartOfActiveTrain = false;  // to stop sounds
+                        }
+                    }
+                }
+            }
+
+            if (MPManager.IsServer() && removeList.Count > 0)
+            {
+                MPManager.BroadCast((new MSGRemoveTrain(removeList)).ToString());
+            }
+
+            TrainsToRemove.Clear();
+        }
+
+        /// <summary>
+        /// Removes an AI train only from the AI train list, but leaves it in the train lists
+
+        /// </summary>
+        private void RemoveFromAITrains()
+        {
+
+            foreach (AITrain train in TrainsToRemoveFromAI)
+            {
+                AITrains.Remove(train);
+                aiListChanged = true;
+            }
+
+            TrainsToRemoveFromAI.Clear();
+        }
+
+        private void AddTrains()
+        {
+            foreach (AITrain train in TrainsToAdd)
+            {
+                if (Simulator.TrainDictionary.ContainsKey(train.Number)) Simulator.TrainDictionary.Remove(train.Number); // clear existing entry
+                Simulator.TrainDictionary.Add(train.Number, train);
+                if (Simulator.NameDictionary.ContainsKey(train.Name.ToLower())) Simulator.NameDictionary.Remove(train.Name.ToLower());
+                Simulator.NameDictionary.Add(train.Name.ToLower(), train);
+                AITrains.Add(train);
+                aiListChanged = true;
+                if (train.TrainType != Train.TRAINTYPE.INTENDED_PLAYER && train.TrainType != Train.TRAINTYPE.PLAYER) Simulator.Trains.Add(train);
+            }
+            TrainsToAdd.Clear();
+        }
+
+        private void AddTTTrains()
+        {
+            foreach (TTTrain train in TrainsToAdd)
+            {
+                if (Simulator.TrainDictionary.ContainsKey(train.Number)) Simulator.TrainDictionary.Remove(train.Number); // clear existing entry
+                Simulator.TrainDictionary.Add(train.Number, train);
+                if (Simulator.NameDictionary.ContainsKey(train.Name.ToLower())) Simulator.NameDictionary.Remove(train.Name.ToLower());
+                Simulator.NameDictionary.Add(train.Name.ToLower(), train);
+                if (train.TrainType == Train.TRAINTYPE.PLAYER || train.TrainType == Train.TRAINTYPE.INTENDED_PLAYER)
+                {
+                    AITrains.Insert(0, train);
+                }
+                else
+                {
+                    AITrains.Add(train);
+                    Simulator.Trains.Add(train);
+                }
+            }
+            TrainsToAdd.Clear();
+        }
+
+    }
+
+    public class StartTrains : LinkedList<AITrain>
+    {
+
+        //================================================================================================//
+        //
+        // Insert item on correct time
+        //
+
+        public void InsertTrain(AITrain thisTrain)
+        {
+            if (this.Count == 0)
+            {
+                this.AddFirst(thisTrain);
+            }
+            else
+            {
+                LinkedListNode<AITrain> nextNode = this.First;
+                AITrain nextTrain = nextNode.Value;
+                bool inserted = false;
+                while (!inserted)
+                {
+                    if (nextTrain.StartTime.Value > thisTrain.StartTime.Value)
+                    {
+                        this.AddBefore(nextNode, thisTrain);
+                        inserted = true;
+                    }
+                    else if (nextNode.Next == null)
+                    {
+                        this.AddAfter(nextNode, thisTrain);
+                        inserted = true;
+                    }
+                    else
+                    {
+                        nextNode = nextNode.Next;
+                        nextTrain = nextNode.Value;
+                    }
+                }
+            }
+        }
+
+        //================================================================================================//
+        //
+        // Get next time
+        //
+
+        public float GetNextTime()
+        {
+            if (this.Count == 0)
+            {
+                return (-1.0f);
+            }
+            else
+            {
+                LinkedListNode<AITrain> nextNode = this.First;
+                AITrain nextTrain = nextNode.Value;
+                return (nextTrain.StartTime.Value);
+            }
+        }
+
+        //================================================================================================//
+        //
+        // Get all trains with time < present time and remove these from list
+        // Skip trains which have a valid 'formedof' set
+        //
+
+        public List<AITrain> GetTrains(float reqTime)
+        {
+            List<AITrain> itemList = new List<AITrain>();
+
+            bool itemsCollected = false;
+            LinkedListNode<AITrain> nextNode = this.First;
+            LinkedListNode<AITrain> prevNode;
+
+            while (!itemsCollected && nextNode != null)
+            {
+                if (nextNode.Value.StartTime.Value <= reqTime)
+                {
+                    itemList.Add(nextNode.Value);
+                    prevNode = nextNode;
+                    nextNode = prevNode.Next;
+                    this.Remove(prevNode);
+                }
+                else
+                {
+                    itemsCollected = true;
+                }
+            }
+            return (itemList);
+        }
+
+        public List<TTTrain> GetTTTrains(float reqTime)
+        {
+            List<TTTrain> itemList = new List<TTTrain>();
+
+            bool itemsCollected = false;
+            LinkedListNode<AITrain> nextNode = this.First;
+            LinkedListNode<AITrain> prevNode;
+
+            while (!itemsCollected && nextNode != null)
+            {
+                if (nextNode.Value.StartTime.Value <= reqTime)
+                {
+                    TTTrain nextTrain = nextNode.Value as TTTrain;
+                    if (nextTrain.FormedOf < 0 && nextTrain.TrainType != Train.TRAINTYPE.PLAYER)
+                    {
+                        itemList.Add(nextTrain);
+                        prevNode = nextNode;
+                        nextNode = prevNode.Next;
+                        this.Remove(prevNode);
+                    }
+                    else
+                    {
+                        nextNode = nextNode.Next;
+                    }
+                }
+                else
+                {
+                    itemsCollected = true;
+                }
+            }
+
+            return (itemList);
+        }
+
+        public void RemovePlayerTrain()
+        {
+            LinkedListNode<AITrain> nextNode = this.First;
+            LinkedListNode<AITrain> prevNode;
+            bool playerFound = false;
+
+            while (nextNode != null && !playerFound)
+            {
+                if (nextNode.Value.TrainType == Train.TRAINTYPE.PLAYER || nextNode.Value.TrainType == Train.TRAINTYPE.INTENDED_PLAYER)
+                {
+                    prevNode = nextNode;
+                    nextNode = prevNode.Next;
+                    this.Remove(prevNode);
+                    playerFound = true;
+                }
+                else
+                {
+                    nextNode = nextNode.Next;
+                }
+            }
+        }
+
+        //================================================================================================//
+        //
+        // Get unstarted train by number and remove it from startlist if required
+        //
+
+        public TTTrain GetNotStartedTTTrainByNumber(int reqNumber, bool remove)
+        {
+            LinkedListNode<AITrain> AITrainNode = First;
+            while (AITrainNode != null)
+            {
+                if (AITrainNode.Value.Number == reqNumber)
+                {
+                    TTTrain reqTrain = AITrainNode.Value as TTTrain;
+                    if (remove) Remove(AITrainNode);
+                    return (reqTrain);
+                }
+                else
+                {
+                    AITrainNode = AITrainNode.Next;
+                }
+            }
+            return (null);
+        }
+
+        //================================================================================================//
+        //
+        // Get unstarted train by number and remove it from startlist if required
+        //
+
+        public TTTrain GetNotStartedTTTrainByName(string reqName, bool remove)
+        {
+            LinkedListNode<AITrain> AITrainNode = First;
+            while (AITrainNode != null)
+            {
+                if (String.Equals(AITrainNode.Value.Name.ToLower(), reqName))
+                {
+                    TTTrain reqTrain = AITrainNode.Value as TTTrain;
+                    if (remove) Remove(AITrainNode);
+                    return (reqTrain);
+                }
+                else
+                {
+                    AITrainNode = AITrainNode.Next;
+                }
+            }
+            return (null);
+        }
+
+    }
+}