--- conflicted
+++ resolved
@@ -1,4583 +1,1849 @@
-<<<<<<< HEAD
-﻿// COPYRIGHT 2013 by the Open Rails project.
-// 
-// This file is part of Open Rails.
-// 
-// Open Rails is free software: you can redistribute it and/or modify
-// it under the terms of the GNU General Public License as published by
-// the Free Software Foundation, either version 3 of the License, or
-// (at your option) any later version.
-// 
-// Open Rails is distributed in the hope that it will be useful,
-// but WITHOUT ANY WARRANTY; without even the implied warranty of
-// MERCHANTABILITY or FITNESS FOR A PARTICULAR PURPOSE.  See the
-// GNU General Public License for more details.
-// 
-// You should have received a copy of the GNU General Public License
-// along with Open Rails.  If not, see <http://www.gnu.org/licenses/>.
-
-/* AI
- * 
- * Contains code to initialize and control AI trains.
- * 
- */
-
-using System;
-using System.Collections.Generic;
-using System.Diagnostics;
-using System.IO;
-using Orts.Common;
-using Orts.Common.Position;
-using Orts.Formats.Msts;
-using Orts.Formats.OR;
-using Orts.Simulation.Physics;
-using Orts.Simulation.RollingStocks;
-using Orts.Simulation.Signalling;
-
-namespace Orts.Simulation.AIs
-{
-    #region AuxActionsContainer
-
-    //================================================================================================//
-    /// <summary>
-    /// AuxActionsContainer
-    /// Used to manage all the action ref object.
-    /// </summary>
-
-    public class AuxActionsContainer
-    {
-        public List<AuxActionRef> SpecAuxActions = new List<AuxActionRef>();          // Actions To Do during activity, like WP with specific location
-        protected List<KeyValuePair<System.Type, AuxActionRef>> GenFunctions = new List<KeyValuePair<Type, AuxActionRef>>();
-
-        public Train.DistanceTravelledActions genRequiredActions = new Train.DistanceTravelledActions(); // distance travelled Generic action list for AITrain
-        public Train.DistanceTravelledActions specRequiredActions = new Train.DistanceTravelledActions();
-
-       Train ThisTrain;
-
-        public AuxActionsContainer(Train thisTrain)
-        {
-
-            if (thisTrain is AITrain)
-            {
-                SetGenAuxActions((AITrain)thisTrain);
-            }
-            ThisTrain = thisTrain;
-        }
-
-        public AuxActionsContainer(Train thisTrain, BinaryReader inf, string routePath)
-        {
-            ThisTrain = thisTrain;
-            if (thisTrain is AITrain)
-            {
-                SetGenAuxActions((AITrain)thisTrain);
-            }
-
-            int cntAuxActionSpec = inf.ReadInt32();
-            for (int idx = 0; idx < cntAuxActionSpec; idx++)
-            {
-                int cntAction = inf.ReadInt32();
-                AuxActionRef action;
-                string actionRef = inf.ReadString();
-                AuxActionRef.AuxiliaryAction nextAction = (AuxActionRef.AuxiliaryAction)Enum.Parse(typeof(AuxActionRef.AuxiliaryAction), actionRef);
-                switch (nextAction)
-                {
-                    case AuxActionRef.AuxiliaryAction.WaitingPoint:
-                        action = new AIActionWPRef(thisTrain, inf);
-                        SpecAuxActions.Add(action);
-                        break;
-                    case AuxActionRef.AuxiliaryAction.SoundHorn:
-                        action = new AIActionHornRef(thisTrain, inf);
-                        SpecAuxActions.Add(action);
-                        break;
-                    case AuxActionRef.AuxiliaryAction.SignalDelegate:
-                        action = new AIActSigDelegateRef(thisTrain, inf);
-                        var hasWPActionAssociated = inf.ReadBoolean();
-                        if (hasWPActionAssociated && SpecAuxActions.Count > 0)
-                        {
-                            var candidateAssociate = SpecAuxActions[SpecAuxActions.Count - 1];
-                            if (candidateAssociate is AIActionWPRef && (candidateAssociate as AIActionWPRef).TCSectionIndex == (action as AIActSigDelegateRef).TCSectionIndex)
-                            {
-                                (action as AIActSigDelegateRef).AssociatedWPAction = candidateAssociate as AIActionWPRef;
-                            }
-                        }
-                        SpecAuxActions.Add(action);
-                        break;
-                    default:
-                        break;
-                }
-            }
-        }
-
-        public void Save(BinaryWriter outf, int currentClock)
-        {
-            int cnt = 0;
-            outf.Write(SpecAuxActions.Count);
-#if WITH_PATH_DEBUG
-            File.AppendAllText(@"C:\temp\checkpath.txt", "SaveAuxContainer, count :" + SpecAuxActions.Count + 
-                "Position in file: " + outf.BaseStream.Position + "\n");
-#endif
-            AITrain aiTrain = ThisTrain as AITrain;
-            if (SpecAuxActions.Count > 0 && SpecAuxActions[0] != null &&
-                    specRequiredActions.First != null && specRequiredActions.First.Value is AuxActSigDelegate)
-
-                // SigDelegate WP is running
-
-                if (((AuxActSigDelegate)specRequiredActions.First.Value).currentMvmtState == AITrain.AI_MOVEMENT_STATE.HANDLE_ACTION &&
-                    !(((AuxActSigDelegate)specRequiredActions.First.Value).ActionRef as AIActSigDelegateRef).IsAbsolute)
-                {
-                    int remainingDelay = ((AuxActSigDelegate)specRequiredActions.First.Value).ActualDepart - currentClock;
-                    AIActSigDelegateRef actionRef = ((AuxActSigDelegate)specRequiredActions.First.Value).ActionRef as AIActSigDelegateRef;
-                    if (actionRef.AssociatedWPAction != null) actionRef.AssociatedWPAction.SetDelay(remainingDelay);
-                    actionRef.Delay = remainingDelay;
-                }
-            if (!(ThisTrain == ThisTrain.Simulator.OriginalPlayerTrain && (ThisTrain.TrainType == Train.TRAINTYPE.AI_PLAYERDRIVEN ||
-                ThisTrain.TrainType == Train.TRAINTYPE.AI_PLAYERHOSTING || ThisTrain.TrainType == Train.TRAINTYPE.PLAYER || ThisTrain.TrainType == Train.TRAINTYPE.AI)))
-            {
-
-                if (ThisTrain is AITrain && ((aiTrain.MovementState == AITrain.AI_MOVEMENT_STATE.HANDLE_ACTION && aiTrain.nextActionInfo != null &&
-                aiTrain.nextActionInfo.NextAction == AIActionItem.AI_ACTION_TYPE.AUX_ACTION && aiTrain.nextActionInfo is AuxActionWPItem)
-                || ( aiTrain.AuxActionsContain.SpecAuxActions.Count > 0 &&
-                aiTrain.AuxActionsContain.SpecAuxActions[0] is AIActionWPRef && (aiTrain.AuxActionsContain.SpecAuxActions[0] as AIActionWPRef).keepIt != null &&
-                (aiTrain.AuxActionsContain.SpecAuxActions[0] as AIActionWPRef).keepIt.currentMvmtState == AITrain.AI_MOVEMENT_STATE.HANDLE_ACTION)))
-                // WP is running
-                {
-                    // Do nothing if it is an absolute WP
-                    if (!(aiTrain.AuxActionsContain.SpecAuxActions.Count > 0 && aiTrain.AuxActionsContain.SpecAuxActions[0] is AIActionWPRef && 
-                        ((aiTrain.AuxActionsContain.SpecAuxActions[0] as AIActionWPRef).Delay >= 30000 || (aiTrain.AuxActionsContain.SpecAuxActions[0] as AIActionWPRef).Delay < 40000)))
-                    {
-                        int remainingDelay;
-                        if (aiTrain.nextActionInfo != null && aiTrain.nextActionInfo is AuxActionWPItem) remainingDelay = ((AuxActionWPItem)aiTrain.nextActionInfo).ActualDepart - currentClock;
-                        else remainingDelay = ((AIActionWPRef)SpecAuxActions[0]).keepIt.ActualDepart - currentClock;
-                        ((AIActionWPRef)SpecAuxActions[0]).SetDelay(remainingDelay);
-                    }
-                }
-            }
-            foreach (var action in SpecAuxActions)
-            {
-                ((AIAuxActionsRef)action).save(outf, cnt);
-                cnt++;
-            }
-        }
-#if false
-            int cnt = 0;
-            outf.Write(AuxActions.Count);
-#if WITH_PATH_DEBUG
-            File.AppendAllText(@"C:\temp\checkpath.txt", "SaveAIAuxActions, count :" + AuxActions.Count + 
-                "Position in file: " + outf.BaseStream.Position + "\n");
-#endif
-
-            foreach (var action in AuxActions)
-            {
-                action.save(outf, cnt);
-                cnt++;
-            }
-
-#endif
-        protected void SetGenAuxActions(AITrain thisTrain)  //  Add here the new Generic Action
-        {
-            if (!thisTrain.Simulator.TimetableMode && thisTrain.Simulator.Activity.Activity.AIHornAtCrossings > 0 && SpecAuxActions.Count == 0)
-            {
-                AuxActionHorn auxActionHorn = new AuxActionHorn(true);
-                AIActionHornRef horn = new AIActionHornRef(thisTrain, auxActionHorn, 0);
-                List<KeyValuePair<System.Type, AuxActionRef>> listInfo = horn.GetCallFunction();
-                foreach (var function in listInfo)
-                    GenFunctions.Add(function);
-            }
-        }
-
-        //public bool CheckGenActions(System.Type typeSource, float rearDist, float frontDist, WorldLocation location, uint trackNodeIndex)
-        public bool CheckGenActions(System.Type typeSource, in WorldLocation location, params object[] list)
-        {
-            if (ThisTrain is AITrain)
-            {
-                AITrain aiTrain = ThisTrain as AITrain;
-                foreach (var fonction in GenFunctions)
-                {
-                    if (typeSource == fonction.Key)   //  Caller object is a LevelCrossing
-                    {
-#if WITH_PATH_DEBUG
-                        File.AppendAllText(@"C:\temp\checkpath.txt", "GenFunctions registered for train " + ThisTrain.Number + "\n");
-#endif
-                        AIAuxActionsRef called = (AIAuxActionsRef)fonction.Value;
-                        if (called.HasAction(ThisTrain.Number, location))
-                            return false;
-                        AIActionItem newAction = called.CheckGenActions(location, aiTrain, list);
-                        if (newAction != null)
-                        {
-                            if (newAction is AuxActionWPItem)
-                                specRequiredActions.InsertAction(newAction);
-                            else
-                                genRequiredActions.InsertAction(newAction);
-                        }
-                    }
-                }
-            }
-            return false;
-        }
-
-        public void RemoveSpecReqAction(AuxActionItem thisAction)
-        {
-            if (thisAction.CanRemove(ThisTrain))
-            {
-                Train.DistanceTravelledItem thisItem = thisAction;
-                specRequiredActions.Remove(thisItem);
-            }
-        }
-
-        public void ProcessGenAction(AITrain thisTrain, int presentTime, double elapsedClockSeconds, AITrain.AI_MOVEMENT_STATE movementState)
-        {
-            if (genRequiredActions.Count <= 0 || !(ThisTrain is AITrain))
-                return;
-            AITrain aiTrain = ThisTrain as AITrain;
-            List<Train.DistanceTravelledItem> itemList = new List<Train.DistanceTravelledItem>();
-            foreach (var action in genRequiredActions)
-            {
-                AIActionItem actionItem = action as AIActionItem; 
-                if (actionItem.RequiredDistance <= ThisTrain.DistanceTravelledM)
-                {
-                    itemList.Add(actionItem);
-                }
-            }
-            foreach (var action in itemList)
-            {
-                AIActionItem actionItem = action as AIActionItem;
-                actionItem.ProcessAction(aiTrain, presentTime, elapsedClockSeconds, movementState);
-            }
-        }
-
-        public AITrain.AI_MOVEMENT_STATE ProcessSpecAction(AITrain thisTrain, int presentTime, double elapsedClockSeconds, AITrain.AI_MOVEMENT_STATE movementState)
-        {
-            AITrain.AI_MOVEMENT_STATE MvtState = movementState;
-            if (specRequiredActions.Count <= 0 || !(ThisTrain is AITrain))
-                return MvtState;
-            AITrain aiTrain = ThisTrain as AITrain;
-            List<Train.DistanceTravelledItem> itemList = new List<Train.DistanceTravelledItem>();
-            foreach (var action in specRequiredActions)
-            {
-                AIActionItem actionItem = action as AIActionItem;
-                if (actionItem.RequiredDistance >= ThisTrain.DistanceTravelledM)
-                     continue;
-                if (actionItem is AuxActSigDelegate)
-                {
-                    var actionRef = (actionItem as AuxActSigDelegate).ActionRef;
-                    if ((actionRef as AIActSigDelegateRef).IsAbsolute)
-                        continue;
-                }
-                itemList.Add(actionItem);
-            }
-            foreach (var action in itemList)
-            {
-                AITrain.AI_MOVEMENT_STATE tmpMvt;
-                AIActionItem actionItem = action as AIActionItem;
-                tmpMvt = actionItem.ProcessAction(aiTrain, presentTime, elapsedClockSeconds, movementState);
-                if (tmpMvt != movementState)
-                    MvtState = tmpMvt;  //  Try to avoid override of changed state of previous action
-            }
-            return MvtState;
-        }
-
-        public void Remove(AuxActionItem action)
-        {
-            bool ret = false;
-            bool remove = true;
-            if (action.ActionRef.IsGeneric)
-            {
-                if (genRequiredActions.Count > 0)
-                    ret = genRequiredActions.Remove(action);
-                if (!ret && specRequiredActions.Count > 0)
-                {
-                    if (((AIAuxActionsRef)action.ActionRef).CallFreeAction(ThisTrain))
-                        RemoveSpecReqAction(action);
-                }
-            }
-            if (action.ActionRef.ActionType == AuxActionRef.AuxiliaryAction.SoundHorn)
-            {
-                if (specRequiredActions.Contains(action)) RemoveSpecReqAction(action);
-                else remove = false;
-            }
-            if (CountSpec() > 0 && remove == true)
-                SpecAuxActions.Remove(action.ActionRef);
-            if (ThisTrain is AITrain)
-                ((AITrain)ThisTrain).ResetActions(true);
-        }
-
-        public void RemoveAt(int posit)
-        {
-            SpecAuxActions.RemoveAt(posit);
-        }
-
-        public AuxActionRef this[int key]
-        {
-            get
-            {
-                if (key >= SpecAuxActions.Count)
-                    return null;
-                return SpecAuxActions[key];
-            }
-            set
-            {
-                
-            }
-        }
-
-        public int Count()
-        {
-            return CountSpec();
-        }
-
-        public int CountSpec()
-        {
-            return SpecAuxActions.Count;
-        }
-
-        //================================================================================================//
-        //  SPA:    Added for use with new AIActionItems
-        /// <summary>
-        /// Create Specific Auxiliary Action, like WP
-        /// <\summary>
-        public void SetAuxAction(Train thisTrain)
-        {
-            if (SpecAuxActions.Count <= 0)
-                return;
-            AIAuxActionsRef thisAction;
-            int specAuxActionsIndex = 0;
-            bool requiredActionsInserted = false;
-            while (specAuxActionsIndex <= SpecAuxActions.Count-1)
-            {
-                while (SpecAuxActions.Count > 0)
-                {
-                    thisAction = (AIAuxActionsRef)SpecAuxActions[specAuxActionsIndex];
-
-                    if (thisAction.SubrouteIndex > thisTrain.TCRoute.activeSubpath)
-                    {
-                        return;
-                    }
-                    if (thisAction.SubrouteIndex == thisTrain.TCRoute.activeSubpath)
-                        break;
-                    else
-                    {
-                        SpecAuxActions.RemoveAt(0);
-                        if (SpecAuxActions.Count <= 0) return;
-                    }
-                }
-
-                thisAction = (AIAuxActionsRef)SpecAuxActions[specAuxActionsIndex];
-                bool validAction = false;
-                float[] distancesM;
-                while (!validAction)
-                {
-                    if (thisTrain is AITrain && thisTrain.TrainType != Train.TRAINTYPE.AI_PLAYERDRIVEN)
-                    {
-                        AITrain aiTrain = thisTrain as AITrain;
-                        distancesM = thisAction.CalculateDistancesToNextAction(aiTrain, ((AITrain)aiTrain).TrainMaxSpeedMpS, true);
-                    }
-                    else
-                    {
-                        distancesM = thisAction.CalculateDistancesToNextAction(thisTrain, thisTrain.SpeedMpS, true);
-                    }
-                    //<CSComment> Next block does not seem useful. distancesM[0] includes distanceTravelledM, so it practically can be 0 only at start of game
-                    /*                if (distancesM[0]< 0f)
-                                    {
-                                        SpecAuxActions.RemoveAt(0);
-                                        if (SpecAuxActions.Count == 0)
-                                        {
-                                            return;
-                                        }
-
-                                        thisAction = (AIAuxActionsRef)SpecAuxActions[0];
-                                        if (thisAction.SubrouteIndex > thisTrain.TCRoute.activeSubpath) return;
-                                    }
-                                    else */
-                    {
-                        float requiredSpeedMpS = 0;
-                        if (requiredActionsInserted && ((thisAction is AIActSigDelegateRef && !((AIActSigDelegateRef)thisAction).IsAbsolute))) return;
-                        validAction = true;
-                        AIActionItem newAction = ((AIAuxActionsRef)SpecAuxActions[specAuxActionsIndex]).Handler(distancesM[1], requiredSpeedMpS, distancesM[0], thisTrain.DistanceTravelledM);
-                        if (newAction != null)
-                        {
-                            if (thisTrain is AITrain && newAction is AuxActionWPItem)   // Put only the WP for AI into the requiredAction, other are on the container
-                            {
-                                bool found = false;
-                                requiredActionsInserted = true;
-                                if ((thisTrain.TrainType == Train.TRAINTYPE.AI_PLAYERDRIVEN || thisTrain.TrainType == Train.TRAINTYPE.AI_PLAYERHOSTING) && thisTrain.requiredActions.Count > 0)
-                                {
-                                    // check if action already inserted
-                                    foreach (Train.DistanceTravelledItem item in thisTrain.requiredActions)
-                                    {
-                                        if (item is AuxActionWPItem)
-                                        {
-                                            found = true;
-                                            continue;
-                                        }
-                                    }
-                                }
-                                if (!found)
-                                {
-                                    thisTrain.requiredActions.InsertAction(newAction);
-                                    continue;
-                                    //                              ((AITrain)thisTrain).nextActionInfo = newAction; // action must be restored through required actions only
-                                }
-                            }
-                            else
-                            {
-                                specRequiredActions.InsertAction(newAction);
-                                if (newAction is AuxActionWPItem || newAction is AuxActSigDelegate)
-                                    return;
-                            }
-                        }
-                    }
-                }
-                specAuxActionsIndex++;
-            }
-        }
-
-        //================================================================================================//
-        //  
-        /// <summary>
-        /// Reset WP Aux Action, if any
-        /// <\summary>
-
-        public void ResetAuxAction(Train thisTrain)
-        {
-            if (SpecAuxActions.Count <= 0)
-                return;
-            AIAuxActionsRef thisAction;
-            thisAction = (AIAuxActionsRef)SpecAuxActions[0];
-            if (thisAction.SubrouteIndex != thisTrain.TCRoute.activeSubpath) return;
-            thisAction.LinkedAuxAction = false;
-            return;
-         }
-
-        //================================================================================================//
-        //  
-        /// <summary>
-        /// Move next Aux Action, if in same section, under train in case of decoupling
-        /// <\summary>
-        public void MoveAuxAction(Train thisTrain)
-        {
-            AITrain thisAITrain = (AITrain)thisTrain;
-            if (SpecAuxActions.Count <= 0)
-                return;
-            AIAuxActionsRef thisAction;
-            thisAction = (AIAuxActionsRef)SpecAuxActions[0];
-            if (thisAction is AIActionWPRef && thisAction.SubrouteIndex == thisTrain.TCRoute.activeSubpath && thisAction.TCSectionIndex == thisTrain.PresentPosition[0].TCSectionIndex)
-            // Waiting point is just in the same section where the train is; move it under the train
-            {
-                AuxActionWPItem thisWPItem;
-                if (thisAITrain.nextActionInfo != null && thisAITrain.nextActionInfo is AuxActionWPItem)
-                {
-                    thisWPItem = (AuxActionWPItem)thisAITrain.nextActionInfo;
-                    if (thisWPItem.ActionRef == thisAction)
-                    {
-                        thisWPItem.ActivateDistanceM = thisTrain.PresentPosition[0].DistanceTravelledM - 5;
-                        thisAction.LinkedAuxAction = true;
-                    }
-                 }
-                thisAction.RequiredDistance = thisTrain.PresentPosition[0].TCOffset - 5;
-            }
-        }
-
-        //================================================================================================//
-        //  
-        /// <summary>
-        /// Move next Aux Action, if in same section and in next subpath (reversal in between), under train in case of decoupling
-        /// <\summary>
-        public void MoveAuxActionAfterReversal(Train thisTrain)
-        {
-            if (SpecAuxActions.Count <= 0)
-                return;
-            AIAuxActionsRef thisAction;
-            thisAction = (AIAuxActionsRef)SpecAuxActions[0];
-            if (thisAction is AIActionWPRef && thisAction.SubrouteIndex == thisTrain.TCRoute.activeSubpath+1 && thisAction.TCSectionIndex == thisTrain.PresentPosition[1].TCSectionIndex)
-                // Waiting point is just in the same section where the train is; move it under the train
-            {
-                int thisSectionIndex = thisTrain.PresentPosition[1].TCSectionIndex;
-                TrackCircuitSection thisSection = thisTrain.signalRef.TrackCircuitList[thisSectionIndex];
-                thisAction.RequiredDistance = thisSection.Length - thisTrain.PresentPosition[1].TCOffset - 5;
-            }
-        }
-
-        public void Add(AuxActionRef action)
-        {
-            SpecAuxActions.Add(action);
-        }
-    }
-
-    #endregion
-    #region AuxActionRef
-
-    ////================================================================================================//
-    ///// <summary>
-    ///// AuxActionRef
-    ///// info used to figure out one auxiliary action along the route.  It's a reference data, not a run data.
-    ///// </summary>
-
-    public class AIAuxActionsRef : AuxActionRef
-    {
-        public int SubrouteIndex;
-        public int RouteIndex;
-        public int TCSectionIndex;
-        public int Direction;
-        protected int TriggerDistance = 0;
-        public bool LinkedAuxAction = false;
-        protected List<KeyValuePair<int, WorldLocation>> AskingTrain;
-        public Signal SignalReferenced = null;
-        public float RequiredSpeedMpS;
-        public float RequiredDistance;
-        public int Delay;
-        public int EndSignalIndex { get; protected set; }
-
-        public AuxiliaryAction NextAction = AuxiliaryAction.None;
-
-        //================================================================================================//
-        /// <summary>
-        /// AIAuxActionsRef: Generic Constructor
-        /// The specific datas are used to fire the Action.
-        /// </summary>
-
-        public AIAuxActionsRef(float requiredSpeedMps, in WorldLocation location)
-        {
-        }
-
-        public AIAuxActionsRef(Train thisTrain, float distance, float requiredSpeedMpS, int subrouteIdx, int routeIdx, int sectionIdx, int dir, AuxActionRef.AuxiliaryAction actionType = AuxActionRef.AuxiliaryAction.None) :
-            base(actionType, false)                 //null, requiredSpeedMpS, , -1, )
-        {
-            RequiredDistance = distance;
-            RequiredSpeedMpS = requiredSpeedMpS;
-            SubrouteIndex = subrouteIdx;
-            RouteIndex = routeIdx;
-            TCSectionIndex = sectionIdx;
-            Direction = dir;
-            AskingTrain = new List<KeyValuePair<int, WorldLocation>>();
-            IsGeneric = false;
-            EndSignalIndex = -1;
-        }
-
-        public AIAuxActionsRef(Train thisTrain, BinaryReader inf, AuxActionRef.AuxiliaryAction actionType = AuxActionRef.AuxiliaryAction.None)
-        {
-            RequiredSpeedMpS = inf.ReadSingle();
-            RequiredDistance = inf.ReadSingle();
-            SubrouteIndex = inf.ReadInt32();
-            RouteIndex = inf.ReadInt32();
-            TCSectionIndex = inf.ReadInt32();
-            Direction = inf.ReadInt32();
-            TriggerDistance = inf.ReadInt32();
-            IsGeneric = inf.ReadBoolean();
-            AskingTrain = new List<KeyValuePair<int, WorldLocation>>();
-            EndSignalIndex = inf.ReadInt32();
-            if (EndSignalIndex >= 0)
-                SetSignalObject(thisTrain.signalRef.SignalObjects[EndSignalIndex]);
-            else
-                SetSignalObject(null);
-            ActionType = actionType;
-        }
-
-        public virtual List<KeyValuePair<System.Type, AuxActionRef>> GetCallFunction()
-        {
-            return default(List<KeyValuePair<System.Type, AuxActionRef>>);
-        }
-
-        //================================================================================================//
-        /// <summary>
-        /// Handler
-        /// Like a fabric, if other informations are needed, please define specific function that can be called on the new object
-        /// </summary>
-
-
-        public virtual AIActionItem Handler(params object[] list)
-        {
-            AIActionItem info = null;
-            if (!LinkedAuxAction || IsGeneric)
-            {
-                info = new AuxActionItem(this, AIActionItem.AI_ACTION_TYPE.AUX_ACTION);
-                info.SetParam((float)list[0], (float)list[1], (float)list[2], (float)list[3]);
-
-                //info = new AuxActionItem(distance, speed, activateDistance, insertedDistance,
-                //                this, AIActionItem.AI_ACTION_TYPE.AUX_ACTION);
-            }
-            return info;
-        }
-
-        //================================================================================================//
-        /// <summary>
-        /// CalculateDistancesToNextAction
-        /// PLease, don't use the default function, redefine it.
-        /// </summary>
-
-        public virtual float[] CalculateDistancesToNextAction(Train thisTrain, float presentSpeedMpS, bool reschedule)
-        {
-            float[] distancesM = new float[2];
-            distancesM[1] = 0.0f;
-            distancesM[0] = thisTrain.PresentPosition[0].DistanceTravelledM;
-
-            return (distancesM);
-        }
-
-        public virtual float[] GetActivationDistances(Train thisTrain)
-        {
-            float[] distancesM = new float[2];
-            distancesM[1] = float.MaxValue;
-            distancesM[0] = float.MaxValue;
-
-            return (distancesM);
-        }
-        //================================================================================================//
-        //
-        // Save
-        //
-
-        public virtual void save(BinaryWriter outf, int cnt)
-        {
-            outf.Write(cnt);
-            string info = NextAction.ToString();
-            outf.Write(NextAction.ToString());
-            outf.Write(RequiredSpeedMpS);
-            outf.Write(RequiredDistance);
-            outf.Write(SubrouteIndex);
-            outf.Write(RouteIndex);
-            outf.Write(TCSectionIndex);
-            outf.Write(Direction);
-            outf.Write(TriggerDistance);
-            outf.Write(IsGeneric);
-            outf.Write(EndSignalIndex);
-
-            //if (LinkedAuxAction != null)
-            //    outf.Write(LinkedAuxAction.NextAction.ToString());
-            //else
-            //    outf.Write(AI_AUX_ACTION.NONE.ToString());
-        }
-
-        //================================================================================================//
-        //
-        // Restore
-        //
-
-        public void Register(int trainNumber, in WorldLocation location)
-        {
-            AskingTrain.Add(new KeyValuePair<int, WorldLocation>(trainNumber, location));
-        }
-
-        //public bool CheckGenActions(System.Type typeSource, float rearDist, float frontDist, WorldLocation location, uint trackNodeIndex)
-        public virtual AIActionItem CheckGenActions(in WorldLocation location, AITrain thisTrain, params object[] list)
-        {
-            return null;
-        }
-
-        public bool HasAction(int trainNumber, in WorldLocation location)
-        {
-            foreach (var info in AskingTrain)
-            {
-                int number = (int)info.Key;
-                if (number == trainNumber)
-                {
-                    WorldLocation locationRegistered = info.Value;
-                    if (location == locationRegistered)
-                        return true;
-                }
-            }
-            return false;
-        }
-
-        public virtual bool CallFreeAction(Train ThisTrain)
-        {
-            return true;
-        }
-
-        public void SetSignalObject(Signal signal)
-        {
-            SignalReferenced = signal;
-        }
-    }
-
-    //================================================================================================//
-    /// <summary>
-    /// AIActionWPRef
-    /// info used to figure out a Waiting Point along the route.
-    /// </summary>
-
-    public class AIActionWPRef : AIAuxActionsRef
-    {
-        public AuxActionWPItem keepIt = null;
-
-        public AIActionWPRef(Train thisTrain, float distance, float requiredSpeedMpS, int subrouteIdx, int routeIdx, int sectionIdx, int dir)
-            : base(thisTrain, distance, requiredSpeedMpS, subrouteIdx, routeIdx, sectionIdx, dir, AuxActionRef.AuxiliaryAction.WaitingPoint)
-        {
-#if WITH_PATH_DEBUG
-            File.AppendAllText(@"C:\temp\checkpath.txt", "New AIAuxActionRef (WP) for train " + thisTrain.Number +
-                " Required Distance " + distance + ", speed " + requiredSpeedMpS + ", and dir " + dir + "\n");
-            File.AppendAllText(@"C:\temp\checkpath.txt", "\t\tSection id: " + subrouteIdx + "." + routeIdx + "." + sectionIdx 
-                + "\n"); 
-#endif
-            NextAction = AuxiliaryAction.WaitingPoint;
-        }
-
-        public AIActionWPRef(Train thisTrain, BinaryReader inf)
-            : base (thisTrain, inf)
-        {
-            Delay = inf.ReadInt32();
-            NextAction = AuxiliaryAction.WaitingPoint;
-#if WITH_PATH_DEBUG
-            File.AppendAllText(@"C:\temp\checkpath.txt", "\tRestore one WPAuxAction" +
-                "Position in file: " + inf.BaseStream.Position +
-                " type Action: " + NextAction.ToString() +
-                " Delay: " + Delay + "\n");
-#endif
-        }
-
-        public override void save(BinaryWriter outf, int cnt)
-        {
-#if WITH_PATH_DEBUG
-            File.AppendAllText(@"C:\temp\checkpath.txt", "\tSave one WPAuxAction, count :" + cnt +
-                "Position in file: " + outf.BaseStream.Position +
-                " type Action: " + NextAction.ToString() +
-                " Delay: " + Delay + "\n");
-#endif
-            base.save(outf, cnt);
-            outf.Write(Delay);
-        }
-
-        public override AIActionItem Handler(params object[] list)
-        {
-            AIActionItem info = null;
-            if (!LinkedAuxAction || IsGeneric)
-            {
-                LinkedAuxAction = true;
-                info = new AuxActionWPItem(this, AIActionItem.AI_ACTION_TYPE.AUX_ACTION);
-                info.SetParam((float)list[0], (float)list[1], (float)list[2], (float)list[3]);
-                ((AuxActionWPItem)info).SetDelay(Delay);
-                keepIt = (AuxActionWPItem)info;
-#if WITH_PATH_DEBUG
-                File.AppendAllText(@"C:\temp\checkpath.txt", "New action item, type WP with distance " + distance + ", speed " + speed + ", activate distance  " + activateDistance +
-                    " and inserted distance " + insertedDistance + " (delay " + Delay + ")\n");
-#endif
-            }
-            else if (LinkedAuxAction)
-            {
-                info = keepIt;
-            }
-            return (AIActionItem)info;
-        }
-
-        public override AIActionItem CheckGenActions(in WorldLocation location, AITrain thisTrain, params object[] list)
-        {
-            AIActionItem newAction = null;
-            int SpeedMps = (int)thisTrain.SpeedMpS;
-            TrainCar locomotive = thisTrain.FindLeadLocomotive();
-            if (SpeedMps == 0)   //  We call the handler to generate an actionRef
-            {
-                newAction = Handler(0f, 0f, thisTrain.DistanceTravelledM, thisTrain.DistanceTravelledM);
-
-                Register(thisTrain.Number, location);
-#if WITH_PATH_DEBUG
-            File.AppendAllText(@"C:\temp\checkpath.txt", "Caller registered for\n");
-#endif
-            }
-            return newAction;
-        }
-
-
-        //================================================================================================//
-        /// <summary>
-        /// SetDelay
-        /// To fullfill the waiting delay.
-        /// </summary>
-
-        public void SetDelay(int delay)
-        {
-#if WITH_PATH_DEBUG
-            File.AppendAllText(@"C:\temp\checkpath.txt", "\tDelay set to: " + delay + "\n");
-#endif
-            Delay = delay;
-        }
-
-        public override float[] CalculateDistancesToNextAction(Train thisTrain, float presentSpeedMpS, bool reschedule)
-        {
-            float[] distancesM = new float[2];
-
-            int thisSectionIndex = thisTrain.PresentPosition[0].TCSectionIndex;
-            TrackCircuitSection thisSection = thisTrain.signalRef.TrackCircuitList[thisSectionIndex];
-            float leftInSectionM = thisSection.Length - thisTrain.PresentPosition[0].TCOffset;
-
-            // get action route index - if not found, return distances < 0
-
-            int actionIndex0 = thisTrain.PresentPosition[0].RouteListIndex;
-            int actionRouteIndex = thisTrain.ValidRoute[0].GetRouteIndex(TCSectionIndex, actionIndex0);
-            float activateDistanceTravelledM = thisTrain.PresentPosition[0].DistanceTravelledM + thisTrain.ValidRoute[0].GetDistanceAlongRoute(actionIndex0, leftInSectionM, actionRouteIndex, this.RequiredDistance, thisTrain.AITrainDirectionForward, thisTrain.signalRef);
-
-
-            // if reschedule, use actual speed
-
-            float triggerDistanceM = TriggerDistance;
-
-            if (thisTrain.TrainType != Train.TRAINTYPE.AI_PLAYERDRIVEN)
-            {
-
-                if (thisTrain is AITrain)
-                {
-                    AITrain aiTrain = thisTrain as AITrain;
-                    if (reschedule)
-                    {
-                        float firstPartTime = 0.0f;
-                        float firstPartRangeM = 0.0f;
-                        float secndPartRangeM = 0.0f;
-                        float remainingRangeM = activateDistanceTravelledM - thisTrain.PresentPosition[0].DistanceTravelledM;
-
-                        firstPartTime = presentSpeedMpS / (0.25f * aiTrain.MaxDecelMpSS);
-                        firstPartRangeM = 0.25f * aiTrain.MaxDecelMpSS * (firstPartTime * firstPartTime);
-
-                        if (firstPartRangeM < remainingRangeM && thisTrain.SpeedMpS < thisTrain.TrainMaxSpeedMpS) // if distance left and not at max speed
-                        // split remaining distance based on relation between acceleration and deceleration
-                        {
-                            secndPartRangeM = (remainingRangeM - firstPartRangeM) * (2.0f * aiTrain.MaxDecelMpSS) / (aiTrain.MaxDecelMpSS + aiTrain.MaxAccelMpSS);
-                        }
-
-                        triggerDistanceM = activateDistanceTravelledM - (firstPartRangeM + secndPartRangeM);
-                    }
-                    else
-
-                    // use maximum speed
-                    {
-                        float deltaTime = thisTrain.TrainMaxSpeedMpS / aiTrain.MaxDecelMpSS;
-                        float brakingDistanceM = (thisTrain.TrainMaxSpeedMpS * deltaTime) + (0.5f * aiTrain.MaxDecelMpSS * deltaTime * deltaTime);
-                        triggerDistanceM = activateDistanceTravelledM - brakingDistanceM;
-                    }
-                }
-                else
-                {
-                    activateDistanceTravelledM = thisTrain.PresentPosition[0].DistanceTravelledM + thisTrain.ValidRoute[0].GetDistanceAlongRoute(actionIndex0, leftInSectionM, actionRouteIndex, this.RequiredDistance, true, thisTrain.signalRef);
-                    triggerDistanceM = activateDistanceTravelledM;
-                }
-
-                distancesM[1] = triggerDistanceM;
-                if (activateDistanceTravelledM < thisTrain.PresentPosition[0].DistanceTravelledM &&
-                    thisTrain.PresentPosition[0].DistanceTravelledM - activateDistanceTravelledM < thisTrain.Length)
-                    activateDistanceTravelledM = thisTrain.PresentPosition[0].DistanceTravelledM;
-                distancesM[0] = activateDistanceTravelledM;
-
-                return (distancesM);
-            }
-            else
-            {
-                activateDistanceTravelledM = thisTrain.PresentPosition[0].DistanceTravelledM + thisTrain.ValidRoute[0].GetDistanceAlongRoute(actionIndex0, leftInSectionM, actionRouteIndex, this.RequiredDistance, true, thisTrain.signalRef);
-                triggerDistanceM = activateDistanceTravelledM - Math.Min(this.RequiredDistance, 300); 
-
-                if (activateDistanceTravelledM < thisTrain.PresentPosition[0].DistanceTravelledM &&
-                    thisTrain.PresentPosition[0].DistanceTravelledM - activateDistanceTravelledM < thisTrain.Length)
-                {
-                    activateDistanceTravelledM = thisTrain.PresentPosition[0].DistanceTravelledM;
-                    triggerDistanceM = activateDistanceTravelledM;
-                }
-                distancesM[1] = triggerDistanceM;
-                distancesM[0] = activateDistanceTravelledM;
-
-                return (distancesM);
-            }
-        }
-
-
-        public override List<KeyValuePair<System.Type, AuxActionRef>> GetCallFunction()
-        {
-            List<KeyValuePair<System.Type, AuxActionRef>> listInfo = new List<KeyValuePair<System.Type, AuxActionRef>>();
-
-            System.Type managed  = typeof(Signal);
-            KeyValuePair<System.Type, AuxActionRef> info = new KeyValuePair<System.Type, AuxActionRef>(managed, this);
-            listInfo.Add(info);
-            return listInfo;
-        }
-
-    }
-    //================================================================================================//
-    /// <summary>
-    /// AIActionHornRef
-    /// Start and Stop the horn
-    /// </summary>
-
-    public class AIActionHornRef : AIAuxActionsRef
-    {
-        public AIActionHornRef(Train thisTrain, float distance, float requiredSpeedMpS, int subrouteIdx, int routeIdx, int sectionIdx, int dir)
-            : base(thisTrain, distance, requiredSpeedMpS, subrouteIdx, routeIdx, sectionIdx, dir, AuxiliaryAction.SoundHorn)
-        {
-            NextAction = AuxiliaryAction.SoundHorn;
-        }
-
-        public AIActionHornRef(Train thisTrain, BinaryReader inf)
-            : base(thisTrain, inf, AuxiliaryAction.SoundHorn)
-        {
-            Delay = inf.ReadInt32();
-            NextAction = AuxiliaryAction.SoundHorn;
-#if WITH_PATH_DEBUG
-            File.AppendAllText(@"C:\temp\checkpath.txt", "\tRestore one WPAuxAction" +
-                "Position in file: " + inf.BaseStream.Position +
-                " type Action: " + NextAction.ToString() +
-                " Delay: " + Delay + "\n");
-#endif
-        }
-
-        public AIActionHornRef(Train thisTrain, AuxActionHorn myBase, int nop = 0)
-            : base(thisTrain, 0f, 0f, 0, 0, 0, 0, myBase.ActionType)
-        {
-            Delay = myBase.Delay;
-            NextAction = AuxiliaryAction.SoundHorn;
-            IsGeneric = myBase.IsGeneric;
-            RequiredDistance = myBase.RequiredDistance;
-        }
-
-        public override void save(BinaryWriter outf, int cnt)
-        {
-#if WITH_PATH_DEBUG
-            File.AppendAllText(@"C:\temp\checkpath.txt", "\tSave one HornAuxAction, count :" + cnt +
-                "Position in file: " + outf.BaseStream.Position +
-                " type Action: " + NextAction.ToString() + 
-                " Delay: " + Delay + "\n");
-#endif
-            base.save(outf, cnt);
-            outf.Write(Delay);
-        }
-
-
-        public override AIActionItem Handler(params object[] list)
-        {
-            AIActionItem info = null;
-            if (!LinkedAuxAction || IsGeneric)
-            {
-                LinkedAuxAction = true;
-                info = new AuxActionHornItem(this, AIActionItem.AI_ACTION_TYPE.AUX_ACTION);
-                info.SetParam((float)list[0], (float)list[1], (float)list[2], (float)list[3]);
-                ((AuxActionHornItem)info).SetDelay(Delay);
-            }
-            return (AIActionItem)info;
-        }
-
-        //public bool CheckGenActions(System.Type typeSource, float rearDist, float frontDist, WorldLocation location, uint trackNodeIndex)
-        public override AIActionItem CheckGenActions(in WorldLocation location, AITrain thisTrain, params object[] list)
-        {
-            AIActionItem newAction = null;
-            float rearDist = (float)list[0];
-            float frontDist = (float)list[1];
-            uint trackNodeIndex = (uint)list[2];
-            float minDist = Math.Min(Math.Abs(rearDist), frontDist);
-
-            float[] distances = GetActivationDistances(thisTrain);
-            
-#if WITH_PATH_DEBUG
-            File.AppendAllText(@"C:\temp\checkpath.txt", "GenFunctions not yet defined for train:" + thisTrain.Number + 
-                " Activation Distance: " + distances[0] + " & train distance: " + (-minDist) + "\n");
-#endif
-            if (distances[0] >= -minDist)   //  We call the handler to generate an actionRef
-            {
-                //Pseudorandom value between 2 and 5
-                int Rand = (DateTime.UtcNow.Millisecond % 10) / 3 + 2;
-                this.Delay = Rand;
-                newAction = Handler(distances[0] + thisTrain.DistanceTravelledM, thisTrain.SpeedMpS, distances[0] + thisTrain.DistanceTravelledM, thisTrain.DistanceTravelledM);
-                Register(thisTrain.Number, location);
-#if WITH_PATH_DEBUG
-            File.AppendAllText(@"C:\temp\checkpath.txt", "Caller registered for\n");
-#endif
-            }
-            return newAction;
-        }
-
-        public override List<KeyValuePair<System.Type, AuxActionRef>> GetCallFunction()
-        {
-            System.Type managed = typeof(LevelCrossings);
-            KeyValuePair<System.Type, AuxActionRef> info = new KeyValuePair<System.Type, AuxActionRef>(managed, this);
-            List<KeyValuePair<System.Type, AuxActionRef>> listInfo = new List<KeyValuePair<System.Type, AuxActionRef>>();
-            listInfo.Add(info);
-            return listInfo;
-        }
-
-        //================================================================================================//
-        /// <summary>
-        /// SetDelay
-        /// To fullfill the waiting delay.
-        /// </summary>
-
-        public void SetDelay(int delay)
-        {
-            Delay = delay;
-        }
-
-        //  Start horn whatever the speed.
-
-        public override float[] CalculateDistancesToNextAction(Train thisTrain, float presentSpeedMpS, bool reschedule)
-        {
-            int thisSectionIndex = thisTrain.PresentPosition[0].TCSectionIndex;
-            TrackCircuitSection thisSection = thisTrain.signalRef.TrackCircuitList[thisSectionIndex];
-            float leftInSectionM = thisSection.Length - thisTrain.PresentPosition[0].TCOffset;
-
-            // get action route index - if not found, return distances < 0
-
-            int actionIndex0 = thisTrain.PresentPosition[0].RouteListIndex;
-            int actionRouteIndex = thisTrain.ValidRoute[0].GetRouteIndex(TCSectionIndex, actionIndex0);
-            float activateDistanceTravelledM = thisTrain.PresentPosition[0].DistanceTravelledM + thisTrain.ValidRoute[0].GetDistanceAlongRoute(actionIndex0, leftInSectionM, actionRouteIndex, this.RequiredDistance, thisTrain.AITrainDirectionForward, thisTrain.signalRef);
-            float[] distancesM = new float[2];
-            distancesM[1] = activateDistanceTravelledM;
-            distancesM[0] = activateDistanceTravelledM;
-
-            return (distancesM);
-        }
-
-        //  SPA:    We use this fonction and not the one from Train in order to leave control to the AuxAction
-        public override float[] GetActivationDistances(Train thisTrain)
-        {
-            float[] distancesM = new float[2];
-            distancesM[0] = this.RequiredDistance;   // 
-            distancesM[1] = this.RequiredDistance + thisTrain.Length;
-            return (distancesM);
-        }
-
-    }
-
-    //================================================================================================//
-    /// <summary>
-    /// AIActSigDelegateRef
-    /// An action to delegate the Signal management from a WP
-    /// </summary>
-
-    public class AIActSigDelegateRef : AIAuxActionsRef
-    {
-        public bool IsAbsolute = false;
-        public AIActionWPRef AssociatedWPAction;
-        public float brakeSection;
-        protected AuxActSigDelegate AssociatedItem = null;  //  In order to Unlock the signal when removing Action Reference
-
-        public AIActSigDelegateRef(Train thisTrain, float distance, float requiredSpeedMpS, int subrouteIdx, int routeIdx, int sectionIdx, int dir, AIActionWPRef associatedWPAction = null)
-            : base(thisTrain, distance, requiredSpeedMpS, subrouteIdx, routeIdx, sectionIdx, dir, AuxiliaryAction.SignalDelegate)
-        {
-            AssociatedWPAction = associatedWPAction;
-            NextAction = AuxiliaryAction.SignalDelegate;
-            IsGeneric = true;
- 
-                brakeSection = distance; // Set to 1 later when applicable
-        }
-
-        public AIActSigDelegateRef(Train thisTrain, BinaryReader inf)
-            : base(thisTrain, inf, AuxiliaryAction.SignalDelegate)
-        {
-            Delay = inf.ReadInt32();
-            brakeSection = (float)inf.ReadSingle();
-            IsAbsolute = inf.ReadBoolean();
-            NextAction = AuxiliaryAction.SignalDelegate;
-#if WITH_PATH_DEBUG
-            File.AppendAllText(@"C:\temp\checkpath.txt", "\tRestore one WPAuxAction" +
-                "Position in file: " + inf.BaseStream.Position +
-                " type Action: " + NextAction.ToString() +
-                " Delay: " + Delay + "\n");
-#endif
-        }
-
-        public override void save(BinaryWriter outf, int cnt)
-        {
-#if WITH_PATH_DEBUG
-            File.AppendAllText(@"C:\temp\checkpath.txt", "\tSave one SigDelegate, count :" + cnt +
-                "Position in file: " + outf.BaseStream.Position +
-                " type Action: " + NextAction.ToString() +
-                " Delay: " + Delay + "\n");
-#endif
-            base.save(outf, cnt);
-            outf.Write(Delay);
-            outf.Write(brakeSection);
-            outf.Write(IsAbsolute);
-            var hasWPActionAssociated = false;
-            if (AssociatedWPAction != null) hasWPActionAssociated = true;
-            outf.Write(hasWPActionAssociated);
-        }
-
-        public override bool CallFreeAction(Train thisTrain)
-        {
-            if (AssociatedItem != null && AssociatedItem.SignalReferenced != null)
-            {
-                if (AssociatedItem.locked)
-                    AssociatedItem.SignalReferenced.UnlockForTrain(thisTrain.Number, thisTrain.TCRoute.activeSubpath);
-                AssociatedItem.SignalReferenced = null;
-                AssociatedItem = null;
-                return true;
-            }
-            else if (AssociatedItem == null)
-                return true;
-            return false;
-        }
-
-        public override AIActionItem Handler(params object[] list)
-        {
-            if (AssociatedItem != null)
-                return null;
-            AuxActSigDelegate info = new AuxActSigDelegate(this, AIActionItem.AI_ACTION_TYPE.AUX_ACTION);
-            info.SetParam((float)list[0], (float)list[1], (float)list[2], (float)list[3]);
-            AssociatedItem = info;  
-            return (AIActionItem)info;
-        }
-
-        //  SigDelegateRef.
-
-        public override float[] CalculateDistancesToNextAction(Train thisTrain, float presentSpeedMpS, bool reschedule)
-        {
-            int thisSectionIndex = thisTrain.PresentPosition[0].TCSectionIndex;
-            TrackCircuitSection thisSection = thisTrain.signalRef.TrackCircuitList[thisSectionIndex];
-            float leftInSectionM = thisSection.Length - thisTrain.PresentPosition[0].TCOffset;
-
-            // get action route index - if not found, return distances < 0
-
-            int actionIndex0 = thisTrain.PresentPosition[0].RouteListIndex;
-            int actionRouteIndex = thisTrain.ValidRoute[0].GetRouteIndex(TCSectionIndex, actionIndex0);
-            float activateDistanceTravelledM = -1;
-
-            if (actionIndex0 != -1 && actionRouteIndex != -1)
-                activateDistanceTravelledM = thisTrain.PresentPosition[0].DistanceTravelledM + thisTrain.ValidRoute[0].GetDistanceAlongRoute(actionIndex0, leftInSectionM, actionRouteIndex, this.RequiredDistance, true, thisTrain.signalRef);
-
-            var currBrakeSection = (thisTrain is AITrain && !(thisTrain.TrainType == Train.TRAINTYPE.AI_PLAYERDRIVEN)) ? 1 : brakeSection;
-            float triggerDistanceM = activateDistanceTravelledM - Math.Min(this.RequiredDistance, 300);   //  TODO, add the size of train
-
-            float[] distancesM = new float[2];
-            distancesM[1] = triggerDistanceM;
-            if (activateDistanceTravelledM < thisTrain.PresentPosition[0].DistanceTravelledM &&
-                thisTrain.PresentPosition[0].DistanceTravelledM - activateDistanceTravelledM < thisTrain.Length)
-                activateDistanceTravelledM = thisTrain.PresentPosition[0].DistanceTravelledM;
-            distancesM[0] = activateDistanceTravelledM;
-
-            return (distancesM);
-        }
-
-        public void SetEndSignalIndex(int idx)
-        {
-            EndSignalIndex = idx;
-        }
-
-        //================================================================================================//
-        /// <summary>
-        /// SetDelay
-        /// To fullfill the waiting delay.
-        /// </summary>
-
-        public void SetDelay(int delay)
-        {
-#if WITH_PATH_DEBUG
-            File.AppendAllText(@"C:\temp\checkpath.txt", "\tDelay set to: " + delay + "\n");
-#endif
-            Delay = delay;
-        }
-
-    }
-
-
-
-    #endregion
-
-    #region AuxActionData
-
-    //================================================================================================//
-    /// <summary>
-    /// AuxActionItem
-    /// A specific AIActionItem used at run time to manage a specific Auxiliary Action
-    /// </summary>
-
-    public class AuxActionItem : AIActionItem
-    {
-        public AuxActionRef ActionRef;
-        public bool Triggered = false;
-        public bool Processing = false;
-        public AITrain.AI_MOVEMENT_STATE currentMvmtState = AITrain.AI_MOVEMENT_STATE.INIT_ACTION;
-        public Signal SignalReferenced { get { return ((AIAuxActionsRef)ActionRef).SignalReferenced; } set {} }
-
-        //================================================================================================//
-        /// <summary>
-        /// AuxActionItem
-        /// The basic constructor
-        /// </summary>
-
-        public AuxActionItem(AuxActionRef thisItem, AI_ACTION_TYPE thisAction) :
-            base ( null, thisAction)
-        {
-            NextAction = AI_ACTION_TYPE.AUX_ACTION;
-            ActionRef = thisItem;
-        }
-
-        //================================================================================================//
-        //
-        // Restore
-        //
-
-        public AuxActionItem(BinaryReader inf, Signals signalRef)
-            : base(inf, signalRef)
-        {
-        }
-
-        public virtual bool CanActivate(Train thisTrain, float SpeedMpS, bool reschedule)
-        {
-            return false;
-        }
-
-        public virtual bool CanRemove(Train thisTrain)
-        {
-            return true;
-        }
-
-        public override AITrain.AI_MOVEMENT_STATE ProcessAction(Train thisTrain, int presentTime, double elapsedClockSeconds, AITrain.AI_MOVEMENT_STATE movementState)
-        {
-            AITrain.AI_MOVEMENT_STATE mvtState = movementState;
-            if (ActionRef.IsGeneric)
-                mvtState = currentMvmtState;
-            int correctedTime = presentTime;
-            switch (mvtState)
-            {
-                case AITrain.AI_MOVEMENT_STATE.INIT_ACTION:
-                    movementState = InitAction(thisTrain, presentTime, elapsedClockSeconds, mvtState);
-                    break;
-                case AITrain.AI_MOVEMENT_STATE.HANDLE_ACTION:
-                    movementState = HandleAction(thisTrain, presentTime, elapsedClockSeconds, mvtState);
-                    break;
-                case AITrain.AI_MOVEMENT_STATE.BRAKING:
-                    break;
-                case AITrain.AI_MOVEMENT_STATE.STOPPED:
-                    break;
-                default:
-                    break;
-            }
-            currentMvmtState = movementState;
-            return movementState;
-        }
-
-        public override AITrain.AI_MOVEMENT_STATE ProcessAction(Train thisTrain, int presentTime)
-        {
-            int correctedTime = presentTime;
-            switch (currentMvmtState)
-            {
-                case AITrain.AI_MOVEMENT_STATE.INIT_ACTION:
-                case AITrain.AI_MOVEMENT_STATE.STOPPED:
-                    currentMvmtState = InitAction(thisTrain, presentTime, 0f, currentMvmtState);
-                    break;
-                case AITrain.AI_MOVEMENT_STATE.HANDLE_ACTION:
-                    currentMvmtState = HandleAction(thisTrain, presentTime, 0f, currentMvmtState);
-                    break;
-                default:
-                    break;
-            }
-            return currentMvmtState;
-        }
-
-
-
-#if WITH_PATH_DEBUG
-        public override string AsString(AITrain thisTrain)
-        {
-            return " AUX(";
-        }
-#endif
-    }
-
-    //================================================================================================//
-    /// <summary>
-    /// AuxActionWPItem
-    /// A specific class used at run time to manage a Waiting Point Action
-    /// </summary>
-
-    public class AuxActionWPItem : AuxActionItem
-    {
-        int Delay;
-        public int ActualDepart;
-
-        //================================================================================================//
-        /// <summary>
-        /// AuxActionWPItem
-        /// The specific constructor for WP action
-        /// </summary>
-
-        public AuxActionWPItem(AuxActionRef thisItem, AI_ACTION_TYPE thisAction) :
-            base(thisItem, thisAction)
-        {
-            ActualDepart = 0;
-        }
-
-        //================================================================================================//
-        /// <summary>
-        /// AsString
-        /// Used by debugging in HUDWindows.
-        /// </summary>
-
-        public override string AsString(AITrain thisTrain)
-        {
-            return " WP(";
-        }
-
-        public override bool CanActivate(Train thisTrain, float SpeedMpS, bool reschedule)
-        {
-            if (ActionRef == null || thisTrain.PresentPosition[0].RouteListIndex == -1)
-                return false;
-            float[] distancesM = ((AIAuxActionsRef)ActionRef).CalculateDistancesToNextAction(thisTrain, SpeedMpS, reschedule);
-            if (thisTrain.TrainType != Train.TRAINTYPE.AI_PLAYERDRIVEN)
-            {
-                if (RequiredDistance < thisTrain.DistanceTravelledM) // trigger point
-                {
-                    return true;
-                }
-
-                RequiredDistance = distancesM[1];
-                ActivateDistanceM = distancesM[0];
-                return false;
-            }
-            else
-            {
-                if (thisTrain.SpeedMpS == 0f && distancesM[1] <= thisTrain.DistanceTravelledM)
-                {
-                    return true;
-                }
-                return false;
-            }
-        }
-
-        public void SetDelay(int delay)
-        {
-            Delay = delay;
-        }
-
-        public override bool ValidAction(Train thisTrain)
-        {
-            bool actionValid = false;
-
-            actionValid = CanActivate(thisTrain, thisTrain.SpeedMpS, true);
-            if (thisTrain is AITrain && thisTrain.TrainType != Train.TRAINTYPE.AI_PLAYERDRIVEN)
-            {
-                AITrain aiTrain = thisTrain as AITrain;
-                if (!actionValid)
-                {
-                    aiTrain.requiredActions.InsertAction(this);
-                }
-                aiTrain.EndProcessAction(actionValid, this, false);
-            }
-            return actionValid;
-        }
-
-        public override AITrain.AI_MOVEMENT_STATE InitAction(Train thisTrain, int presentTime, double elapsedClockSeconds, AITrain.AI_MOVEMENT_STATE movementState)
-        {
-            if (thisTrain is AITrain)
-            {
-                AITrain aiTrain = thisTrain as AITrain;
-
-                // repeat stopping of train, because it could have been moved by UpdateBrakingState after ProcessAction
-                if (aiTrain.TrainType != Train.TRAINTYPE.AI_PLAYERDRIVEN)
-                {
-                    aiTrain.AdjustControlsBrakeMore(aiTrain.MaxDecelMpSS, elapsedClockSeconds, 100);
-                    aiTrain.SpeedMpS = 0;
-                }
-                int correctedTime = presentTime;
-                // If delay between 40000 and 60000 an uncoupling is performed and delay is returned with the two lowest digits of the original one
-                aiTrain.TestUncouple( ref Delay);
-                // If delay between 30000 and 40000 it is considered an absolute delay in the form 3HHMM, where HH and MM are hour and minute where the delay ends
-                thisTrain.TestAbsDelay(ref Delay, correctedTime);
-                // If delay equal to 60001 it is considered as a command to unconditionally attach to the nearby train;
-                aiTrain.TestUncondAttach(ref Delay);
-                // If delay equal to 60002 it is considered as a request for permission to pass signal;
-                aiTrain.TestPermission(ref Delay);
-                ActualDepart = correctedTime + Delay;
-                aiTrain.AuxActionsContain.CheckGenActions(this.GetType(), aiTrain.RearTDBTraveller.WorldLocation, Delay);
-
-#if WITH_PATH_DEBUG
-                File.AppendAllText(@"C:\temp\checkpath.txt", "WP, init action for train " + aiTrain.Number + " at " + correctedTime + " to " + ActualDepart + "(HANDLE_ACTION)\n");
-#endif
-            }
-
-            return AITrain.AI_MOVEMENT_STATE.HANDLE_ACTION;
-        }
-
-        public override AITrain.AI_MOVEMENT_STATE HandleAction(Train thisTrain, int presentTime, double elapsedClockSeconds, AITrain.AI_MOVEMENT_STATE movementState)
-        {
-            if (thisTrain is AITrain)
-            {
-                if (thisTrain.TrainType != Train.TRAINTYPE.AI_PLAYERDRIVEN)
-                {
-                     thisTrain.SpeedMpS = 0;
-                }
-                AITrain aiTrain = thisTrain as AITrain;
-
-                thisTrain.AuxActionsContain.CheckGenActions(this.GetType(), aiTrain.RearTDBTraveller.WorldLocation, ActualDepart - presentTime);
-
-                if (ActualDepart > presentTime)
-                {
-                    movementState = AITrain.AI_MOVEMENT_STATE.HANDLE_ACTION;
-                }
-                else
-                {
-#if WITH_PATH_DEBUG
-                    File.AppendAllText(@"C:\temp\checkpath.txt", "WP, End Handle action for train " + aiTrain.Number + " at " + presentTime + "(END_ACTION)\n");
-#endif
-#if WITH_PATH_DEBUG
-            File.AppendAllText(@"C:\temp\checkpath.txt", "WP, Action ended for train " + thisTrain.Number + " at " + presentTime + "(STOPPED)\n");
-#endif
-                    if (thisTrain.AuxActionsContain.CountSpec() > 0)
-                        thisTrain.AuxActionsContain.Remove(this);
-                    return AITrain.AI_MOVEMENT_STATE.STOPPED;
-                }
-            }
-            else
-            {
-#if WITH_PATH_DEBUG
-            File.AppendAllText(@"C:\temp\checkpath.txt", "WP, Action ended for train " + thisTrain.Number + " at " + presentTime + "(STOPPED)\n");
-#endif
-                if (thisTrain.AuxActionsContain.CountSpec() > 0)
-                    thisTrain.AuxActionsContain.Remove(this);
-                return AITrain.AI_MOVEMENT_STATE.STOPPED;
-            }
-            return movementState;
-        }
-
-        public override AITrain.AI_MOVEMENT_STATE ProcessAction(Train thisTrain, int presentTime, double elapsedClockSeconds, AITrain.AI_MOVEMENT_STATE movementState)
-        {
-            //int correctedTime = presentTime;
-            //switch (movementState)
-            //{
-            AITrain.AI_MOVEMENT_STATE mvtState = movementState;
-            if (ActionRef.IsGeneric)
-                mvtState = currentMvmtState;
-            int correctedTime = presentTime;
-            switch (mvtState)
-            {
-                case AITrain.AI_MOVEMENT_STATE.INIT_ACTION:
-                    movementState = InitAction(thisTrain, presentTime, elapsedClockSeconds, movementState);
-                    break;
-                case AITrain.AI_MOVEMENT_STATE.HANDLE_ACTION:
-                    movementState = HandleAction(thisTrain, presentTime, elapsedClockSeconds, movementState);
-                    break;
-                case AITrain.AI_MOVEMENT_STATE.BRAKING:
-                    if (thisTrain is AITrain)
-                    {
-                        AITrain aiTrain = thisTrain as AITrain;
-                        float distanceToGoM = thisTrain.activityClearingDistanceM;
-                        distanceToGoM = ActivateDistanceM - aiTrain.PresentPosition[0].DistanceTravelledM;
-                        float NextStopDistanceM = distanceToGoM;
-                        if (distanceToGoM <= 0f)
-                        {
-                            aiTrain.AdjustControlsBrakeMore(aiTrain.MaxDecelMpSS, elapsedClockSeconds, 100);
-                            aiTrain.AITrainThrottlePercent = 0;
-
-                            if (aiTrain.SpeedMpS < 0.001)
-                            {
-                                aiTrain.SpeedMpS = 0f;
-                                movementState = AITrain.AI_MOVEMENT_STATE.INIT_ACTION;
-                            }
-                        }
-                        else if (distanceToGoM < AITrain.signalApproachDistanceM && aiTrain.SpeedMpS == 0)
-                        {
-                            aiTrain.AdjustControlsBrakeMore(aiTrain.MaxDecelMpSS, elapsedClockSeconds, 100);
-                            movementState = AITrain.AI_MOVEMENT_STATE.INIT_ACTION;
-                        }
-                    }
-                    else
-                    {
-                        if (thisTrain.AuxActionsContain.CountSpec() > 0)
-                            thisTrain.AuxActionsContain.RemoveAt(0);
-                    }
-                    break;
-                case AITrain.AI_MOVEMENT_STATE.STOPPED:
-                    if (!(thisTrain is AITrain))
-                        if (thisTrain.AuxActionsContain.CountSpec() > 0)
-                            thisTrain.AuxActionsContain.Remove(this);
-
-
- #if WITH_PATH_DEBUG
-                    else
-                    {
-                        File.AppendAllText(@"C:\temp\checkpath.txt", "AITRain " + thisTrain.Number + "!  No more AuxActions...\n");
-                    }
-#endif
-                    if (thisTrain is AITrain)
-                    {
-                        AITrain aiTrain = thisTrain as AITrain;
-
-                        //movementState = thisTrain.UpdateStoppedState();   // Don't call UpdateStoppedState(), WP can't touch Signal
-                         movementState = AITrain.AI_MOVEMENT_STATE.BRAKING;
-                        aiTrain.ResetActions(true);
-#if WITH_PATH_DEBUG
-                        File.AppendAllText(@"C:\temp\checkpath.txt", "AITRain " + aiTrain.Number + " is " + movementState.ToString() + " at " + presentTime + "\n");
-#endif
-                    }
-                    break;
-                default:
-                    break; 
-            }
-            if (ActionRef.IsGeneric)
-                currentMvmtState = movementState;
-            return movementState;
-        }
-
-    }
-
-
-
-
-    //================================================================================================//
-    /// <summary>
-    /// AuxActionHornItem
-    /// A specific class used at run time to manage a Horn Action
-    /// </summary>
-
-    public class AuxActionHornItem : AuxActionItem
-    {
-        int Delay;
-        public int ActualDepart;
-        
-
-        //================================================================================================//
-        /// <summary>
-        /// AuxActionhornItem
-        /// The specific constructor for horn action
-        /// </summary>
-
-        public AuxActionHornItem(AuxActionRef thisItem, AI_ACTION_TYPE thisAction) :
-            base(thisItem, thisAction)
-        {
-            ActualDepart = 0;
-        }
-
-        //================================================================================================//
-        /// <summary>
-        /// AsString
-        /// Used by debugging in HUDWindows.
-        /// </summary>
-
-        public override string AsString(AITrain thisTrain)
-        {
-            return " Horn(";
-        }
-
-        public override bool CanActivate(Train thisTrain, float SpeedMpS, bool reschedule)
-        {
-            if (ActionRef == null)
-                return false;
-            float[] distancesM = ((AIAuxActionsRef)ActionRef).CalculateDistancesToNextAction(thisTrain, SpeedMpS, reschedule);
-
-
-            if (RequiredDistance < thisTrain.DistanceTravelledM) // trigger point
-            {
-                return true;
-            }
-
-            RequiredDistance = distancesM[1];
-            ActivateDistanceM = distancesM[0];
-            return false;
-        }
-
-        public void SetDelay(int delay)
-        {
-            Delay = delay;
-        }
-
-        public override bool ValidAction(Train thisTrain)
-        {
-            bool actionValid = CanActivate(thisTrain, thisTrain.SpeedMpS, true);
-            if (!(thisTrain is AITrain))
-            {
-                AITrain aiTrain = thisTrain as AITrain;
-
-                if (!actionValid)
-                {
-                    aiTrain.requiredActions.InsertAction(this);
-                }
-                aiTrain.EndProcessAction(actionValid, this, false);
-            }
-            return actionValid;
-        }
-
-        public override AITrain.AI_MOVEMENT_STATE InitAction(Train thisTrain, int presentTime, double elapsedClockSeconds, AITrain.AI_MOVEMENT_STATE movementState)
-        {
-#if WITH_PATH_DEBUG
-            File.AppendAllText(@"C:\temp\checkpath.txt", "AITRain " + thisTrain.Number + " is " + movementState.ToString() + " at " + presentTime + "\n");
-#endif
-            Processing = true;
-            int correctedTime = presentTime;
-            ActualDepart = correctedTime + Delay;
-            return AITrain.AI_MOVEMENT_STATE.HANDLE_ACTION;
-        }
-
-        public override AITrain.AI_MOVEMENT_STATE HandleAction(Train thisTrain, int presentTime, double elapsedClockSeconds, AITrain.AI_MOVEMENT_STATE movementState)
-        {
-            if (ActualDepart >= presentTime)
-            {
-                if (!Triggered)
-                {
-#if WITH_PATH_DEBUG
-                    File.AppendAllText(@"C:\temp\checkpath.txt", "Do Horn for AITRain " + thisTrain.Number + " , mvt state " + movementState.ToString() + " at " + presentTime + "\n");
-#endif
-                    TrainCar locomotive = thisTrain.FindLeadLocomotive();
-                    ((MSTSLocomotive)locomotive).ManualHorn = true;
-                    Triggered = true;
-                }
-                movementState = AITrain.AI_MOVEMENT_STATE.HANDLE_ACTION;
-            }
-            else
-            {
-                thisTrain.AuxActionsContain.Remove(this);
-
-                if (Triggered)
-                {
-#if WITH_PATH_DEBUG
-                File.AppendAllText(@"C:\temp\checkpath.txt", "Stop Horn for AITRain " + thisTrain.Number + " : mvt state " + movementState.ToString() + " at " + presentTime + "\n");
-#endif
-                    TrainCar locomotive = thisTrain.FindLeadLocomotive();
-                    ((MSTSLocomotive)locomotive).ManualHorn = false;
-                }
-                return currentMvmtState;    //  Restore previous MovementState
-            }
-            return movementState;
-        }
-
-        public override AITrain.AI_MOVEMENT_STATE ProcessAction(Train thisTrain, int presentTime, double elapsedClockSeconds, AITrain.AI_MOVEMENT_STATE movementState)
-        {
-            AITrain.AI_MOVEMENT_STATE mvtState = movementState;
-            if (ActionRef.IsGeneric)
-                mvtState = currentMvmtState;
-            int correctedTime = presentTime;
-            switch (mvtState)
-            {
-                case AITrain.AI_MOVEMENT_STATE.INIT_ACTION:
-                    movementState = InitAction(thisTrain, presentTime, elapsedClockSeconds, mvtState);
-                    break;
-                case AITrain.AI_MOVEMENT_STATE.HANDLE_ACTION:
-                    movementState = HandleAction(thisTrain, presentTime, elapsedClockSeconds, mvtState);
-                    break;
-                case AITrain.AI_MOVEMENT_STATE.BRAKING:
-                    if (this.ActionRef.ActionType != AuxActionRef.AuxiliaryAction.SoundHorn)
-                    {
-                        float distanceToGoM = thisTrain.activityClearingDistanceM;
-                        distanceToGoM = ActivateDistanceM - thisTrain.PresentPosition[0].DistanceTravelledM;
-                        float NextStopDistanceM = distanceToGoM;
-                        if (distanceToGoM < 0f)
-                        {
-                            currentMvmtState = movementState;
-                            movementState = AITrain.AI_MOVEMENT_STATE.INIT_ACTION;
-                        }
-                    }
-                    break;
-                case AITrain.AI_MOVEMENT_STATE.STOPPED:
-                    if (thisTrain is AITrain)
-                        movementState = ((AITrain)thisTrain).UpdateStoppedState(elapsedClockSeconds);
-                    break;
-                default:
-                    break;
-            }
-            if (ActionRef.IsGeneric)
-                currentMvmtState = movementState;
-
-            return movementState;
-        }
-
-    }
-
-    //================================================================================================//
-    /// <summary>
-    /// AuxActSigDelegate
-    /// Used to postpone the signal clear after WP
-    /// </summary>
-
-    public class AuxActSigDelegate : AuxActionItem
-    {
-        public int ActualDepart;
-        public bool locked = true;
-
-        //================================================================================================//
-        /// <summary>
-        /// AuxActSigDelegate Item
-        /// The specific constructor for AuxActSigDelegate action
-        /// </summary>
-
-        public AuxActSigDelegate(AuxActionRef thisItem, AI_ACTION_TYPE thisAction) :
-            base(thisItem, thisAction)
-        {
-            ActualDepart = 0;
-        }
-
-        //================================================================================================//
-        /// <summary>
-        /// AsString
-        /// Used by debugging in HUDWindows.
-        /// </summary>
-
-        public override string AsString(AITrain thisTrain)
-        {
-            return " SigDlgt(";
-        }
-
-        public bool ClearSignal(Train thisTrain)
-        {
-            if (SignalReferenced != null)
-            {
-                bool ret = SignalReferenced.requestClearSignal(thisTrain.ValidRoute[0], thisTrain.routedForward, 0, false, null);
-                return ret;
-            }
-            return true;
-        }
-
-        public override bool CanActivate(Train thisTrain, float SpeedMpS, bool reschedule)
-        {
-            if (ActionRef == null || SignalReferenced == null)
-            {
-                thisTrain.AuxActionsContain.RemoveSpecReqAction(this);
-                return false;
-            }
-            if (ActionRef != null && ((AIAuxActionsRef)ActionRef).LinkedAuxAction)
-                return false;
-            float[] distancesM = ((AIAuxActionsRef)ActionRef).CalculateDistancesToNextAction(thisTrain, SpeedMpS, reschedule);
-            if (distancesM[0] < thisTrain.DistanceTravelledM && !((AIActSigDelegateRef)ActionRef).IsAbsolute) // trigger point
-            {
-                if (thisTrain.SpeedMpS > 0f)
-                {
-                    if (thisTrain is AITrain && thisTrain.TrainType != Train.TRAINTYPE.AI_PLAYERDRIVEN)
-                    {
-                        thisTrain.SetTrainOutOfControl(Train.OUTOFCONTROL.OUT_OF_PATH);
-                        return true;
-                    }
-                    else return false;
-                }
-            }
-
-            if (!reschedule && distancesM[1] < thisTrain.DistanceTravelledM && (thisTrain.SpeedMpS == 0f ||
-                (thisTrain.IsPlayerDriven && currentMvmtState == AITrain.AI_MOVEMENT_STATE.HANDLE_ACTION)))
-            {
-                return true;
-            }
-
-            if (!reschedule && ((AIActSigDelegateRef)ActionRef).IsAbsolute)
-            {
-                TrackCircuitSection thisSection = thisTrain.signalRef.TrackCircuitList[((AIActSigDelegateRef)ActionRef).TCSectionIndex];
-                if (((thisSection.CircuitState.TrainReserved != null && thisSection.CircuitState.TrainReserved.Train == thisTrain) || thisSection.CircuitState.ThisTrainOccupying(thisTrain) ) && 
-                    ((AIActSigDelegateRef)ActionRef).EndSignalIndex != -1)
-                    return true;
-            }
-
-            //RequiredDistance = distancesM[1];
-            //ActivateDistanceM = distancesM[0];
-            return false;
-        }
-
-        public override bool CanRemove(Train thisTrain)
-        {
-            if (Processing && (currentMvmtState == AITrain.AI_MOVEMENT_STATE.STOPPED || currentMvmtState == AITrain.AI_MOVEMENT_STATE.HANDLE_ACTION))
-                return true;
-            if (SignalReferenced == null)
-                return true;
-            return false;
-        }
-
-
-        public override bool ValidAction(Train thisTrain)
-        {
-            bool actionValid = CanActivate(thisTrain, thisTrain.SpeedMpS, true);
-            if (!actionValid)
-            {
-                //thisTrain.requiredActions.InsertAction(this);
-            }
-            return actionValid;
-        }
-
-        public override AITrain.AI_MOVEMENT_STATE InitAction(Train thisTrain, int presentTime, double elapsedClockSeconds, AITrain.AI_MOVEMENT_STATE movementState)
-        {
-            int delay = ((AIActSigDelegateRef)ActionRef).Delay;
-            // If delay between 30000 and 40000 it is considered an absolute delay in the form 3HHMM, where HH and MM are hour and minute where the delay ends
-            thisTrain.TestAbsDelay(ref delay, presentTime);
-            ActualDepart = presentTime + delay;
-#if WITH_PATH_DEBUG
-            File.AppendAllText(@"C:\temp\checkpath.txt", "SigDelegate, init action for train " + thisTrain.Number + " at " + 
-                presentTime + "(HANDLE_ACTION)\n");
-#endif
-            Processing = true;
-            return AITrain.AI_MOVEMENT_STATE.HANDLE_ACTION;
-        }
-
-        public override AITrain.AI_MOVEMENT_STATE HandleAction(Train thisTrain, int presentTime, double elapsedClockSeconds, AITrain.AI_MOVEMENT_STATE movementState)
-        {
-#if WITH_PATH_DEBUG
-            File.AppendAllText(@"C:\temp\checkpath.txt", "WP, End Handle action for train " + thisTrain.Number + 
-                " at " + presentTime + "(END_ACTION)\n");
-#endif
-            if (ActualDepart >= presentTime)
-            {
-
-                return movementState;
-            }
-            if (locked && SignalReferenced != null)
-            {
-                locked = false;
-                if (SignalReferenced.HasLockForTrain(thisTrain.Number, thisTrain.TCRoute.activeSubpath))
-                    SignalReferenced.UnlockForTrain(thisTrain.Number, thisTrain.TCRoute.activeSubpath);
-                else
-                {
-//                    locked = true;
-                    Trace.TraceWarning("SignalObject trItem={0}, trackNode={1}, wasn't locked for train {2}.",
-                        SignalReferenced.trItem, SignalReferenced.trackNode, thisTrain.Number);
-                }
-            }
-            if (ClearSignal(thisTrain) || (thisTrain.NextSignalObject[0] != null && (thisTrain.NextSignalObject[0].this_sig_lr(SignalFunction.Normal) > SignalAspectState.Stop)) ||
-                thisTrain.NextSignalObject[0] == null || SignalReferenced != thisTrain.NextSignalObject[0] ||
-                thisTrain.PresentPosition[0].TCSectionIndex == thisTrain.ValidRoute[0][thisTrain.ValidRoute[0].Count - 1].TCSectionIndex)
-            {
-#if WITH_PATH_DEBUG
-            File.AppendAllText(@"C:\temp\checkpath.txt", "WP, Action ended for train " + thisTrain.Number + " at " + presentTime + "(STOPPED)\n");
-#endif
-                if (((AIActSigDelegateRef)ActionRef).AssociatedWPAction != null)
-                {
-                    var WPAction = ((AIActSigDelegateRef)ActionRef).AssociatedWPAction.keepIt;
-                    if (thisTrain.requiredActions.Contains(WPAction))
-                    {
-                        thisTrain.requiredActions.Remove(WPAction);
-                    }
-                    if (thisTrain.AuxActionsContain.specRequiredActions.Contains(WPAction))
-                        thisTrain.AuxActionsContain.specRequiredActions.Remove(WPAction);
-                    if (thisTrain.AuxActionsContain.SpecAuxActions.Contains(((AIActSigDelegateRef)ActionRef).AssociatedWPAction))
-                        thisTrain.AuxActionsContain.SpecAuxActions.Remove(((AIActSigDelegateRef)ActionRef).AssociatedWPAction);
-                }
-                if (thisTrain.AuxActionsContain.CountSpec() > 0)
-                {
-                    thisTrain.AuxActionsContain.Remove(this);
-                }
-#if WITH_PATH_DEBUG
-                else
-                {
-                    File.AppendAllText(@"C:\temp\checkpath.txt", "AITRain " + thisTrain.Number + "!  No more AuxActions...\n");
-                }
-#endif
-                return (thisTrain is AITrain && (thisTrain as AITrain).MovementState == AITrain.AI_MOVEMENT_STATE.STATION_STOP ? AITrain.AI_MOVEMENT_STATE.STATION_STOP : AITrain.AI_MOVEMENT_STATE.STOPPED);
-            }
-            return movementState;
-        }
-
-        public override AITrain.AI_MOVEMENT_STATE ProcessAction(Train thisTrain, int presentTime, double elapsedClockSeconds, AITrain.AI_MOVEMENT_STATE movementState)
-        {
-         movementState = base.ProcessAction(thisTrain, presentTime, elapsedClockSeconds, movementState);
-            return movementState;
-        }
-    }
-
-#endregion
-=======
-﻿// COPYRIGHT 2013 by the Open Rails project.
-// 
-// This file is part of Open Rails.
-// 
-// Open Rails is free software: you can redistribute it and/or modify
-// it under the terms of the GNU General Public License as published by
-// the Free Software Foundation, either version 3 of the License, or
-// (at your option) any later version.
-// 
-// Open Rails is distributed in the hope that it will be useful,
-// but WITHOUT ANY WARRANTY; without even the implied warranty of
-// MERCHANTABILITY or FITNESS FOR A PARTICULAR PURPOSE.  See the
-// GNU General Public License for more details.
-// 
-// You should have received a copy of the GNU General Public License
-// along with Open Rails.  If not, see <http://www.gnu.org/licenses/>.
-
-/* AI
- * 
- * Contains code to initialize and control AI trains.
- * 
- */
-
-using Newtonsoft.Json;
-using Orts.Formats.Msts;
-using Orts.Formats.OR;
-using Orts.Simulation.Physics;
-using Orts.Simulation.RollingStocks;
-using Orts.Simulation.RollingStocks.SubSystems.Controllers;
-using Orts.Simulation.Signalling;
-using ORTS.Common;
-using System;
-using System.Collections.Generic;
-using System.Diagnostics;
-using System.IO;
-using Event = Orts.Common.Event;
-
-namespace Orts.Simulation.AIs
-{
-    #region AuxActionsContainer
-
-    //================================================================================================//
-    /// <summary>
-    /// AuxActionsContainer
-    /// Used to manage all the action ref object.
-    /// </summary>
-
-    public class AuxActionsContainer : ActionContainer
-    {
-        public Train.DistanceTravelledActions genRequiredActions = new Train.DistanceTravelledActions(); // distance travelled Generic action list for AITrain
-        public Train.DistanceTravelledActions specRequiredActions = new Train.DistanceTravelledActions();
-
-       Train ThisTrain;
-
-        public AuxActionsContainer(Train thisTrain, ORRouteConfig orRouteConfig)
-        {
-
-            if (thisTrain is AITrain && orRouteConfig != null)
-            {
-                SetGenAuxActions((AITrain)thisTrain, orRouteConfig);
-            }
-            else
-            {
-                GenAuxActions = new List<KeyValuePair<string, AuxActionRef>>();
-            }
-            ThisTrain = thisTrain;
-        }
-
-        public AuxActionsContainer(Train thisTrain, BinaryReader inf, string routePath)
-        {
-            //SpecAuxActions = new List<AuxActionRef>();
-            ////GenAuxActions = new List<AuxActionRef>();
-            //GenFunctions = new List<KeyValuePair<System.Type, AuxActionRef>>();
-            //if (thisTrain is AITrain)
-            //{
-            //    GenAuxActions = SetGenAuxActions((AITrain)thisTrain, null);
-            //}
-            ThisTrain = thisTrain;
-            if (thisTrain is AITrain && thisTrain.Simulator.orRouteConfig != null)
-            {
-                SetGenAuxActions((AITrain)thisTrain, thisTrain.Simulator.orRouteConfig);
-            }
-
-            int cntAuxActionSpec = inf.ReadInt32();
-            for (int idx = 0; idx < cntAuxActionSpec; idx++)
-            {
-                int cntAction = inf.ReadInt32();
-                AuxActionRef action;
-                string actionRef = inf.ReadString();
-                AuxActionRef.AUX_ACTION nextAction = (AuxActionRef.AUX_ACTION)Enum.Parse(typeof(AuxActionRef.AUX_ACTION), actionRef);
-                switch (nextAction)
-                {
-                    case AuxActionRef.AUX_ACTION.WAITING_POINT:
-                        action = new AIActionWPRef(thisTrain, inf);
-                        SpecAuxActions.Add(action);
-                        break;
-                    case AuxActionRef.AUX_ACTION.SOUND_HORN:
-                        action = new AIActionHornRef(thisTrain, inf);
-                        SpecAuxActions.Add(action);
-                        break;
-                    case AuxActionRef.AUX_ACTION.SIGNAL_DELEGATE:
-                        action = new AIActSigDelegateRef(thisTrain, inf);
-                        var hasWPActionAssociated = inf.ReadBoolean();
-                        if (hasWPActionAssociated && SpecAuxActions.Count > 0)
-                        {
-                            var candidateAssociate = SpecAuxActions[SpecAuxActions.Count - 1];
-                            if (candidateAssociate is AIActionWPRef && (candidateAssociate as AIActionWPRef).TCSectionIndex == (action as AIActSigDelegateRef).TCSectionIndex)
-                            {
-                                (action as AIActSigDelegateRef).AssociatedWPAction = candidateAssociate as AIActionWPRef;
-                            }
-                        }
-                        SpecAuxActions.Add(action);
-                        break;
-                    default:
-                        break;
-                }
-            }
-        }
-
-        public void Save(BinaryWriter outf, int currentClock)
-        {
-            int cnt = 0;
-            outf.Write(SpecAuxActions.Count);
-#if WITH_PATH_DEBUG
-            File.AppendAllText(@"C:\temp\checkpath.txt", "SaveAuxContainer, count :" + SpecAuxActions.Count + 
-                "Position in file: " + outf.BaseStream.Position + "\n");
-#endif
-            AITrain aiTrain = ThisTrain as AITrain;
-            if (SpecAuxActions.Count > 0 && SpecAuxActions[0] != null &&
-                    specRequiredActions.First != null && specRequiredActions.First.Value is AuxActSigDelegate)
-
-                // SigDelegate WP is running
-
-                if (((AuxActSigDelegate)specRequiredActions.First.Value).currentMvmtState == AITrain.AI_MOVEMENT_STATE.HANDLE_ACTION &&
-                    !(((AuxActSigDelegate)specRequiredActions.First.Value).ActionRef as AIActSigDelegateRef).IsAbsolute)
-                {
-                    int remainingDelay = ((AuxActSigDelegate)specRequiredActions.First.Value).ActualDepart - currentClock;
-                    AIActSigDelegateRef actionRef = ((AuxActSigDelegate)specRequiredActions.First.Value).ActionRef as AIActSigDelegateRef;
-                    if (actionRef.AssociatedWPAction != null) actionRef.AssociatedWPAction.SetDelay(remainingDelay);
-                    actionRef.Delay = remainingDelay;
-                }
-            if (!(ThisTrain == ThisTrain.Simulator.OriginalPlayerTrain && (ThisTrain.TrainType == Train.TRAINTYPE.AI_PLAYERDRIVEN ||
-                ThisTrain.TrainType == Train.TRAINTYPE.AI_PLAYERHOSTING || ThisTrain.TrainType == Train.TRAINTYPE.PLAYER || ThisTrain.TrainType == Train.TRAINTYPE.AI)))
-            {
-
-                if (ThisTrain is AITrain && ((aiTrain.MovementState == AITrain.AI_MOVEMENT_STATE.HANDLE_ACTION && aiTrain.nextActionInfo != null &&
-                aiTrain.nextActionInfo.NextAction == AIActionItem.AI_ACTION_TYPE.AUX_ACTION && aiTrain.nextActionInfo is AuxActionWPItem)
-                || ( aiTrain.AuxActionsContain.SpecAuxActions.Count > 0 &&
-                aiTrain.AuxActionsContain.SpecAuxActions[0] is AIActionWPRef && (aiTrain.AuxActionsContain.SpecAuxActions[0] as AIActionWPRef).keepIt != null &&
-                (aiTrain.AuxActionsContain.SpecAuxActions[0] as AIActionWPRef).keepIt.currentMvmtState == AITrain.AI_MOVEMENT_STATE.HANDLE_ACTION)))
-                // WP is running
-                {
-                    // Do nothing if it is an absolute WP
-                    if (!(aiTrain.AuxActionsContain.SpecAuxActions.Count > 0 && aiTrain.AuxActionsContain.SpecAuxActions[0] is AIActionWPRef && 
-                        (aiTrain.AuxActionsContain.SpecAuxActions[0] as AIActionWPRef).Delay >= 30000 && (aiTrain.AuxActionsContain.SpecAuxActions[0] as AIActionWPRef).Delay < 40000))
-                    {
-                        int remainingDelay;
-                        if (aiTrain.nextActionInfo != null && aiTrain.nextActionInfo is AuxActionWPItem) remainingDelay = ((AuxActionWPItem)aiTrain.nextActionInfo).ActualDepart - currentClock;
-                        else remainingDelay = ((AIActionWPRef)SpecAuxActions[0]).keepIt.ActualDepart - currentClock;
-                        ((AIActionWPRef)SpecAuxActions[0]).SetDelay(remainingDelay);
-                    }
-                }
-            }
-            foreach (var action in SpecAuxActions)
-            {
-                ((AIAuxActionsRef)action).save(outf, cnt);
-                cnt++;
-            }
-        }
-#if false
-            int cnt = 0;
-            outf.Write(AuxActions.Count);
-#if WITH_PATH_DEBUG
-            File.AppendAllText(@"C:\temp\checkpath.txt", "SaveAIAuxActions, count :" + AuxActions.Count + 
-                "Position in file: " + outf.BaseStream.Position + "\n");
-#endif
-
-            foreach (var action in AuxActions)
-            {
-                action.save(outf, cnt);
-                cnt++;
-            }
-
-#endif
-        protected List<KeyValuePair<string, AuxActionRef>> ConvertActions(Train thisTrain, ActionContainer actionContainer)
-        {
-            List<KeyValuePair<string, AuxActionRef>> converted = new List<KeyValuePair<string, AuxActionRef>>();
-            foreach (var action in actionContainer.GenAuxActions)
-            {
-                if (action.Value.GetType() ==  typeof(AuxActionHorn))
-                {
-                    AIActionHornRef horn = new AIActionHornRef(thisTrain, (AuxActionHorn)action.Value, 0);
-                    List<KeyValuePair<System.Type, AuxActionRef>> listInfo = horn.GetCallFunction();
-                    foreach (var function in listInfo)
-                        GenFunctions.Add(function);
-                    KeyValuePair<string, AuxActionRef> info = new KeyValuePair<string, AuxActionRef>(action.Key, horn);
-                    converted.Add(info);
-                }
-                else if (action.Value.GetType() == typeof(AuxControlStart))
-                {
-                    AIActionControlStartRef controlStart = new AIActionControlStartRef(thisTrain, (AuxControlStart)action.Value, 0);
-                    List<KeyValuePair<System.Type, AuxActionRef>> listInfo = controlStart.GetCallFunction();
-                    foreach (var function in listInfo)
-                        GenFunctions.Add(function);
-                    KeyValuePair<string, AuxActionRef> info = new KeyValuePair<string, AuxActionRef>(action.Key, controlStart);
-                    converted.Add(info);
-                    //  If we use the ControllStart, then we must allow Generic WP to be created.
-                    AIActionWPRef wp = new AIActionWPRef(thisTrain, (AuxControlStart)action.Value, 0);
-                    listInfo = wp.GetCallFunction();
-                    foreach (var function in listInfo)
-                        GenFunctions.Add(function);
-                    info = new KeyValuePair<string, AuxActionRef>(action.Key, controlStart);
-                    converted.Add(info);
-                }
-            }
-            return converted;
-        }
-
-        protected List<KeyValuePair<string, AuxActionRef>> SetGenAuxActions(AITrain thisTrain, ORRouteConfig orRouteConfig)  //  Add here the new Generic Action
-         {
-            List<KeyValuePair<string, AuxActionRef>> loaded = null;
-#if WITH_GEN_ACTION
-            //AIActionSignalRef actionSignal = new AIActionSignalRef(thisTrain, 0f, 0f, 0, 0, 0, 0);
-            //actionSignal.SetDelay(10);
-            //actionSignal.IsGeneric = true;
-            //GenAuxActions.Add(actionSignal);
-            ////GenFunctions.Add(actionSignal.GetCallFunction());
-
-            AIActionHornRef actionHorn = new AIActionHornRef(thisTrain, 0f, 0f, 0, 0, 0, 0);
-            actionHorn.SetDelay(2);
-            actionHorn.IsGeneric = true;
-            GenAuxActions.Add(actionHorn);
-            GenFunctions.Add(actionHorn.GetCallFunction());
-
-            AIActionSteamRef actionSteam = new AIActionSteamRef(thisTrain, 0f, 0f, 0, 0, 0, 0);
-            actionSteam.SetDelay(2);
-            actionSteam.IsGeneric = true;
-            GenAuxActions.Add(actionSteam);
-            GenFunctions.Add(actionSteam.GetCallFunction());
-#endif
-            if (orRouteConfig == null)
-            {
-                loaded = new List<KeyValuePair<string, AuxActionRef>>();
-                return loaded;
-            }
-            else
-            {
-                loaded = ConvertActions(thisTrain, orRouteConfig.ActionContainer);
-            }
-            if (!thisTrain.Simulator.TimetableMode && thisTrain.Simulator.Activity.Tr_Activity.Tr_Activity_File.ORTSAIHornAtCrossings > 0 && SpecAuxActions.Count == 0)
-            {
-                AuxActionHorn auxActionHorn = new AuxActionHorn(true);
-                AIActionHornRef horn = new AIActionHornRef(thisTrain, auxActionHorn, 0);
-                List<KeyValuePair<System.Type, AuxActionRef>> listInfo = horn.GetCallFunction();
-                foreach (var function in listInfo)
-                    GenFunctions.Add(function);
-            }
-
-            //loaded = orRouteConfig.getGenAuxAction();
-            return loaded;
-        }
-
-        //public bool CheckGenActions(System.Type typeSource, float rearDist, float frontDist, WorldLocation location, uint trackNodeIndex)
-        public bool CheckGenActions(System.Type typeSource, WorldLocation location, params object[] list)
-        {
-            if (ThisTrain is AITrain)
-            {
-                AITrain aiTrain = ThisTrain as AITrain;
-                foreach (var fonction in GenFunctions)
-                {
-                    if (typeSource == fonction.Key)   //  Caller object is a LevelCrossing
-                    {
-#if WITH_PATH_DEBUG
-                        File.AppendAllText(@"C:\temp\checkpath.txt", "GenFunctions registered for train " + ThisTrain.Number + "\n");
-#endif
-                        AIAuxActionsRef called = (AIAuxActionsRef)fonction.Value;
-                        if (called.HasAction(ThisTrain.Number, location))
-                            return false;
-                        AIActionItem newAction = called.CheckGenActions(location, aiTrain, list);
-                        if (newAction != null)
-                        {
-                            if (newAction is AuxActionWPItem)
-                                specRequiredActions.InsertAction(newAction);
-                            else
-                                genRequiredActions.InsertAction(newAction);
-                        }
-                    }
-                }
-            }
-            return false;
-        }
-
-        public void RemoveGenActions(System.Type typeSource, WorldLocation location)
-        {
-#if WITH_PATH_DEBUG
-            File.AppendAllText(@"C:\temp\checkpath.txt", "Remove GenAction for train " + ThisTrain.Number + "\n");
-#endif
-            if ((ThisTrain is AITrain))
-            {
-                AITrain aiTrain = ThisTrain as AITrain;
-                foreach (var fonction in GenFunctions)
-                {
-                    if (typeSource == fonction.Key)   //  Caller object is a LevelCrossing
-                    {
-                        AIAuxActionsRef called = (AIAuxActionsRef)fonction.Value;
-                        if (called.HasAction(ThisTrain.Number, location))
-                        {
-                            called.RemoveReference(aiTrain.Number, location);
-                        }
-                    }
-                }
-            }
-        }
-
-        public void RemoveSpecReqAction(AuxActionItem thisAction)
-        {
-            if (thisAction.CanRemove(ThisTrain))
-            {
-                Train.DistanceTravelledItem thisItem = thisAction;
-                specRequiredActions.Remove(thisItem);
-            }
-        }
-
-        public void ProcessGenAction(AITrain thisTrain, int presentTime, float elapsedClockSeconds, AITrain.AI_MOVEMENT_STATE movementState)
-        {
-            if (genRequiredActions.Count <= 0 || !(ThisTrain is AITrain))
-                return;
-            AITrain aiTrain = ThisTrain as AITrain;
-            List<Train.DistanceTravelledItem> itemList = new List<Train.DistanceTravelledItem>();
-            foreach (var action in genRequiredActions)
-            {
-                AIActionItem actionItem = action as AIActionItem; 
-                if (actionItem.RequiredDistance <= ThisTrain.DistanceTravelledM)
-                {
-                    itemList.Add(actionItem);
-                }
-            }
-            foreach (var action in itemList)
-            {
-                AIActionItem actionItem = action as AIActionItem;
-                actionItem.ProcessAction(aiTrain, presentTime, elapsedClockSeconds, movementState);
-            }
-        }
-
-        public AITrain.AI_MOVEMENT_STATE ProcessSpecAction(AITrain thisTrain, int presentTime, float elapsedClockSeconds, AITrain.AI_MOVEMENT_STATE movementState)
-        {
-            AITrain.AI_MOVEMENT_STATE MvtState = movementState;
-            if (specRequiredActions.Count <= 0 || !(ThisTrain is AITrain))
-                return MvtState;
-            AITrain aiTrain = ThisTrain as AITrain;
-            List<Train.DistanceTravelledItem> itemList = new List<Train.DistanceTravelledItem>();
-            foreach (var action in specRequiredActions)
-            {
-                AIActionItem actionItem = action as AIActionItem;
-                if (actionItem.RequiredDistance >= ThisTrain.DistanceTravelledM)
-                     continue;
-                if (actionItem is AuxActSigDelegate)
-                {
-                    var actionRef = (actionItem as AuxActSigDelegate).ActionRef;
-                    if ((actionRef as AIActSigDelegateRef).IsAbsolute)
-                        continue;
-                }
-                itemList.Add(actionItem);
-            }
-            foreach (var action in itemList)
-            {
-                AITrain.AI_MOVEMENT_STATE tmpMvt;
-                AIActionItem actionItem = action as AIActionItem;
-                tmpMvt = actionItem.ProcessAction(aiTrain, presentTime, elapsedClockSeconds, movementState);
-                if (tmpMvt != movementState)
-                    MvtState = tmpMvt;  //  Try to avoid override of changed state of previous action
-            }
-            return MvtState;
-        }
-
-        public void Remove(AuxActionItem action)
-        {
-            bool ret = false;
-            bool remove = true;
-            if (action.ActionRef.IsGeneric)
-            {
-                if (genRequiredActions.Count > 0)
-                    ret = genRequiredActions.Remove(action);
-                if (!ret && specRequiredActions.Count > 0)
-                {
-                    if (((AIAuxActionsRef)action.ActionRef).CallFreeAction(ThisTrain))
-                        RemoveSpecReqAction(action);
-                }
-            }
-            if (action.ActionRef.ActionType == AuxActionRef.AUX_ACTION.SOUND_HORN)
-            {
-                if (specRequiredActions.Contains(action)) RemoveSpecReqAction(action);
-                else remove = false;
-            }
-            if (CountSpec() > 0 && remove == true)
-                SpecAuxActions.Remove(action.ActionRef);
-            if (ThisTrain is AITrain)
-                ((AITrain)ThisTrain).ResetActions(true);
-        }
-
-        public void RemoveAt(int posit)
-        {
-            SpecAuxActions.RemoveAt(posit);
-        }
-
-        public AuxActionRef this[int key]
-        {
-            get
-            {
-                if (key >= SpecAuxActions.Count)
-                    return null;
-                return SpecAuxActions[key];
-            }
-            set
-            {
-                
-            }
-        }
-
-        public int Count()
-        {
-            return CountSpec();
-        }
-
-        public int CountSpec()
-        {
-            return SpecAuxActions.Count;
-        }
-
-        //================================================================================================//
-        //  SPA:    Added for use with new AIActionItems
-        /// <summary>
-        /// Create Specific Auxiliary Action, like WP
-        /// <\summary>
-        public void SetAuxAction(Train thisTrain)
-        {
-            if (SpecAuxActions.Count <= 0)
-                return;
-            AIAuxActionsRef thisAction;
-            int specAuxActionsIndex = 0;
-            bool requiredActionsInserted = false;
-            while (specAuxActionsIndex <= SpecAuxActions.Count-1)
-            {
-                while (SpecAuxActions.Count > 0)
-                {
-                    thisAction = (AIAuxActionsRef)SpecAuxActions[specAuxActionsIndex];
-
-                    if (thisAction.SubrouteIndex > thisTrain.TCRoute.activeSubpath)
-                    {
-                        return;
-                    }
-                    if (thisAction.SubrouteIndex == thisTrain.TCRoute.activeSubpath)
-                        break;
-                    else
-                    {
-                        SpecAuxActions.RemoveAt(0);
-                        if (SpecAuxActions.Count <= 0) return;
-                    }
-                }
-
-                thisAction = (AIAuxActionsRef)SpecAuxActions[specAuxActionsIndex];
-                bool validAction = false;
-                float[] distancesM;
-                while (!validAction)
-                {
-                    if (thisTrain is AITrain && thisTrain.TrainType != Train.TRAINTYPE.AI_PLAYERDRIVEN)
-                    {
-                        AITrain aiTrain = thisTrain as AITrain;
-                        distancesM = thisAction.CalculateDistancesToNextAction(aiTrain, ((AITrain)aiTrain).TrainMaxSpeedMpS, true);
-                    }
-                    else
-                    {
-                        distancesM = thisAction.CalculateDistancesToNextAction(thisTrain, thisTrain.SpeedMpS, true);
-                    }
-                    //<CSComment> Next block does not seem useful. distancesM[0] includes distanceTravelledM, so it practically can be 0 only at start of game
-                    /*                if (distancesM[0]< 0f)
-                                    {
-                                        SpecAuxActions.RemoveAt(0);
-                                        if (SpecAuxActions.Count == 0)
-                                        {
-                                            return;
-                                        }
-
-                                        thisAction = (AIAuxActionsRef)SpecAuxActions[0];
-                                        if (thisAction.SubrouteIndex > thisTrain.TCRoute.activeSubpath) return;
-                                    }
-                                    else */
-                    {
-                        float requiredSpeedMpS = 0;
-                        if (requiredActionsInserted && ((thisAction is AIActSigDelegateRef && !((AIActSigDelegateRef)thisAction).IsAbsolute))) return;
-                        validAction = true;
-                        AIActionItem newAction = ((AIAuxActionsRef)SpecAuxActions[specAuxActionsIndex]).Handler(distancesM[1], requiredSpeedMpS, distancesM[0], thisTrain.DistanceTravelledM);
-                        if (newAction != null)
-                        {
-                            if (thisTrain is AITrain && newAction is AuxActionWPItem)   // Put only the WP for AI into the requiredAction, other are on the container
-                            {
-                                bool found = false;
-                                requiredActionsInserted = true;
-                                if ((thisTrain.TrainType == Train.TRAINTYPE.AI_PLAYERDRIVEN || thisTrain.TrainType == Train.TRAINTYPE.AI_PLAYERHOSTING) && thisTrain.requiredActions.Count > 0)
-                                {
-                                    // check if action already inserted
-                                    foreach (Train.DistanceTravelledItem item in thisTrain.requiredActions)
-                                    {
-                                        if (item is AuxActionWPItem)
-                                        {
-                                            found = true;
-                                            continue;
-                                        }
-                                    }
-                                }
-                                if (!found)
-                                {
-                                    thisTrain.requiredActions.InsertAction(newAction);
-                                    continue;
-                                    //                              ((AITrain)thisTrain).nextActionInfo = newAction; // action must be restored through required actions only
-                                }
-                            }
-                            else
-                            {
-                                specRequiredActions.InsertAction(newAction);
-                                if (newAction is AuxActionWPItem || newAction is AuxActSigDelegate)
-                                    return;
-                            }
-                        }
-                    }
-                }
-                specAuxActionsIndex++;
-            }
-        }
-
-        //================================================================================================//
-        //  
-        /// <summary>
-        /// Reset WP Aux Action, if any
-        /// <\summary>
-
-        public void ResetAuxAction(Train thisTrain)
-        {
-            if (SpecAuxActions.Count <= 0)
-                return;
-            AIAuxActionsRef thisAction;
-            thisAction = (AIAuxActionsRef)SpecAuxActions[0];
-            if (thisAction.SubrouteIndex != thisTrain.TCRoute.activeSubpath) return;
-            thisAction.LinkedAuxAction = false;
-            return;
-         }
-
-        //================================================================================================//
-        //  
-        /// <summary>
-        /// Move next Aux Action, if in same section, under train in case of decoupling
-        /// <\summary>
-        public void MoveAuxAction(Train thisTrain)
-        {
-            AITrain thisAITrain = (AITrain)thisTrain;
-            if (SpecAuxActions.Count <= 0)
-                return;
-            AIAuxActionsRef thisAction;
-            thisAction = (AIAuxActionsRef)SpecAuxActions[0];
-            if (thisAction is AIActionWPRef && thisAction.SubrouteIndex == thisTrain.TCRoute.activeSubpath && thisAction.TCSectionIndex == thisTrain.PresentPosition[0].TCSectionIndex)
-            // Waiting point is just in the same section where the train is; move it under the train
-            {
-                AuxActionWPItem thisWPItem;
-                if (thisAITrain.nextActionInfo != null && thisAITrain.nextActionInfo is AuxActionWPItem)
-                {
-                    thisWPItem = (AuxActionWPItem)thisAITrain.nextActionInfo;
-                    if (thisWPItem.ActionRef == thisAction)
-                    {
-                        thisWPItem.ActivateDistanceM = thisTrain.PresentPosition[0].DistanceTravelledM - 5;
-                        thisAction.LinkedAuxAction = true;
-                    }
-                 }
-                thisAction.RequiredDistance = thisTrain.PresentPosition[0].TCOffset - 5;
-            }
-        }
-
-        //================================================================================================//
-        //  
-        /// <summary>
-        /// Move next Aux Action, if in same section and in next subpath (reversal in between), under train in case of decoupling
-        /// <\summary>
-        public void MoveAuxActionAfterReversal(Train thisTrain)
-        {
-            if (SpecAuxActions.Count <= 0)
-                return;
-            AIAuxActionsRef thisAction;
-            thisAction = (AIAuxActionsRef)SpecAuxActions[0];
-            if (thisAction is AIActionWPRef && thisAction.SubrouteIndex == thisTrain.TCRoute.activeSubpath+1 && thisAction.TCSectionIndex == thisTrain.PresentPosition[1].TCSectionIndex)
-                // Waiting point is just in the same section where the train is; move it under the train
-            {
-                int thisSectionIndex = thisTrain.PresentPosition[1].TCSectionIndex;
-                TrackCircuitSection thisSection = thisTrain.signalRef.TrackCircuitList[thisSectionIndex];
-                thisAction.RequiredDistance = thisSection.Length - thisTrain.PresentPosition[1].TCOffset - 5;
-            }
-        }
-
-        public AuxActionRef GetGenericAuxAction(AuxActionRef.AUX_ACTION typeReq)
-        {
-            return GenAuxActions.GetGenericAuxAction(typeReq);
-        }
-
-        public void Add(AuxActionRef action)
-        {
-            SpecAuxActions.Add(action);
-        }
-    }
-
-    public static class AIAuxActionRefList
-    {
-        public static AuxActionRef GetGenericAuxAction(this List<KeyValuePair<string, AuxActionRef>> list, AuxActionRef.AUX_ACTION typeReq)
-        {
-            foreach (var AuxAction in list)
-            {
-                AIAuxActionsRef thisAction = AuxAction.Value as AIAuxActionsRef;
-                if (thisAction.NextAction == typeReq)
-                    return thisAction;
-            }
-            return null;
-        }
-
-        public static List<AuxActionRef> GetValidActions(this List<KeyValuePair<string, AuxActionRef>> list, AITrain thisTrain, float presentSpeedMpS, bool reschedule)
-        {
-            List<AuxActionRef> listAction = new List<AuxActionRef>();
-            if (list == null)
-                return listAction;
-            var previousList = list;
-            bool getFirst = false;
-            try
-            {
-                foreach (var action in previousList)
-                {
-                    AIAuxActionsRef thisAction = action.Value as AIAuxActionsRef;
-                    float[] distancesM = thisAction.CalculateDistancesToNextAction(thisTrain, presentSpeedMpS, reschedule);
-                    if (!thisAction.IsGeneric && !getFirst)
-                    {
-                        if (distancesM[0] < 0f)
-                        {
-                            previousList.RemoveAt(0);
-                            continue;
-                        }
-                        listAction.Insert(0, thisAction);
-                        getFirst = true;
-                    }
-                    if (distancesM[0] == 0f || distancesM[0] == float.MaxValue)
-                    {
-                        listAction.Add(thisAction);
-                    }
-                }
-            }
-            catch
-            {
-            }
-
-            return listAction;
-        }
-    }
-
-
-    #endregion
-    #region AuxActionRef
-
-    ////================================================================================================//
-    ///// <summary>
-    ///// AuxActionRef
-    ///// info used to figure out one auxiliary action along the route.  It's a reference data, not a run data.
-    ///// </summary>
-
-    public class AIAuxActionsRef : AuxActionRef
-    {
-        public int SubrouteIndex;
-        public int RouteIndex;
-        public int TCSectionIndex;
-        public int Direction;
-        protected int TriggerDistance = 0;
-        public bool LinkedAuxAction = false;
-        protected List<KeyValuePair<int, WorldLocation>> AskingTrain;
-        public SignalObject SignalReferenced = null;
-        public float RequiredSpeedMpS;
-        public float RequiredDistance;
-        public int Delay;
-        public int EndSignalIndex { get; protected set; }
-
-        public AUX_ACTION NextAction = AUX_ACTION.NONE;
-
-        //================================================================================================//
-        /// <summary>
-        /// AIAuxActionsRef: Generic Constructor
-        /// The specific datas are used to fire the Action.
-        /// </summary>
-
-        public AIAuxActionsRef(float requiredSpeedMps, WorldLocation location)
-        {
-        }
-
-        public AIAuxActionsRef(Train thisTrain, float distance, float requiredSpeedMpS, int subrouteIdx, int routeIdx, int sectionIdx, int dir, AuxActionRef.AUX_ACTION actionType = AuxActionRef.AUX_ACTION.NONE) :
-            base(actionType, false)                 //null, requiredSpeedMpS, , -1, )
-        {
-            RequiredDistance = distance;
-            RequiredSpeedMpS = requiredSpeedMpS;
-            SubrouteIndex = subrouteIdx;
-            RouteIndex = routeIdx;
-            TCSectionIndex = sectionIdx;
-            Direction = dir;
-            AskingTrain = new List<KeyValuePair<int, WorldLocation>>();
-            IsGeneric = false;
-            EndSignalIndex = -1;
-        }
-
-        public AIAuxActionsRef(Train thisTrain, BinaryReader inf, AuxActionRef.AUX_ACTION actionType = AuxActionRef.AUX_ACTION.NONE)
-        {
-            RequiredSpeedMpS = inf.ReadSingle();
-            RequiredDistance = inf.ReadSingle();
-            SubrouteIndex = inf.ReadInt32();
-            RouteIndex = inf.ReadInt32();
-            TCSectionIndex = inf.ReadInt32();
-            Direction = inf.ReadInt32();
-            TriggerDistance = inf.ReadInt32();
-            IsGeneric = inf.ReadBoolean();
-            AskingTrain = new List<KeyValuePair<int, WorldLocation>>();
-            EndSignalIndex = inf.ReadInt32();
-            if (EndSignalIndex >= 0)
-                SetSignalObject(thisTrain.signalRef.SignalObjects[EndSignalIndex]);
-            else
-                SetSignalObject(null);
-            ActionType = actionType;
-        }
-
-        public virtual List<KeyValuePair<System.Type, AuxActionRef>> GetCallFunction()
-        {
-            return default(List<KeyValuePair<System.Type, AuxActionRef>>);
-        }
-
-        //================================================================================================//
-        /// <summary>
-        /// Handler
-        /// Like a fabric, if other informations are needed, please define specific function that can be called on the new object
-        /// </summary>
-
-
-        public virtual AIActionItem Handler(params object[] list)
-        {
-            AIActionItem info = null;
-            if (!LinkedAuxAction || IsGeneric)
-            {
-                info = new AuxActionItem(this, AIActionItem.AI_ACTION_TYPE.AUX_ACTION);
-                info.SetParam((float)list[0], (float)list[1], (float)list[2], (float)list[3]);
-
-                //info = new AuxActionItem(distance, speed, activateDistance, insertedDistance,
-                //                this, AIActionItem.AI_ACTION_TYPE.AUX_ACTION);
-            }
-            return info;
-        }
-
-        //================================================================================================//
-        /// <summary>
-        /// CalculateDistancesToNextAction
-        /// PLease, don't use the default function, redefine it.
-        /// </summary>
-
-        public virtual float[] CalculateDistancesToNextAction(Train thisTrain, float presentSpeedMpS, bool reschedule)
-        {
-            float[] distancesM = new float[2];
-            distancesM[1] = 0.0f;
-            distancesM[0] = thisTrain.PresentPosition[0].DistanceTravelledM;
-
-            return (distancesM);
-        }
-
-        public virtual float[] GetActivationDistances(Train thisTrain, WorldLocation location)
-        {
-            float[] distancesM = new float[2];
-            distancesM[1] = float.MaxValue;
-            distancesM[0] = float.MaxValue;
-
-            return (distancesM);
-        }
-        //================================================================================================//
-        //
-        // Save
-        //
-
-        public virtual void save(BinaryWriter outf, int cnt)
-        {
-            outf.Write(cnt);
-            string info = NextAction.ToString();
-            outf.Write(NextAction.ToString());
-            outf.Write(RequiredSpeedMpS);
-            outf.Write(RequiredDistance);
-            outf.Write(SubrouteIndex);
-            outf.Write(RouteIndex);
-            outf.Write(TCSectionIndex);
-            outf.Write(Direction);
-            outf.Write(TriggerDistance);
-            outf.Write(IsGeneric);
-            outf.Write(EndSignalIndex);
-
-            //if (LinkedAuxAction != null)
-            //    outf.Write(LinkedAuxAction.NextAction.ToString());
-            //else
-            //    outf.Write(AI_AUX_ACTION.NONE.ToString());
-        }
-
-        //================================================================================================//
-        //
-        // Restore
-        //
-
-        public void Register(int trainNumber, WorldLocation location)
-        {
-            AskingTrain.Add(new KeyValuePair<int, WorldLocation>(trainNumber, location));
-        }
-
-        //public bool CheckGenActions(System.Type typeSource, float rearDist, float frontDist, WorldLocation location, uint trackNodeIndex)
-        public virtual AIActionItem CheckGenActions(WorldLocation location, AITrain thisTrain, params object[] list)
-        {
-            return null;
-        }
-
-        public bool HasAction(int trainNumber, WorldLocation location)
-        {
-            foreach (var info in AskingTrain)
-            {
-                int number = (int)info.Key;
-                if (number == trainNumber)
-                {
-                    WorldLocation locationRegistered = info.Value;
-                    if (location == locationRegistered)
-                        return true;
-                }
-            }
-            return false;
-        }
-
-        public virtual bool CallFreeAction(Train ThisTrain)
-        {
-            return true;
-        }
-
-        public void RemoveReference(int trainNumber, WorldLocation location)
-        {
-            //var info = default (KeyValuePair<int, WorldLocation>);
-            foreach (var info in AskingTrain)
-            {
-                int number = (int)info.Key;
-                if (number == trainNumber)
-                {
-                    WorldLocation locationRegistered = info.Value;
-                    if (location == locationRegistered)
-                    {
-                        AskingTrain.Remove(info);
-                        break;
-                    }
-                }
-            }
-        }
-
-        public void SetSignalObject(SignalObject signal)
-        {
-            SignalReferenced = signal;
-        }
-    }
-
-    //================================================================================================//
-    /// <summary>
-    /// AIActionWPRef
-    /// info used to figure out a Waiting Point along the route.
-    /// </summary>
-
-    public class AIActionWPRef : AIAuxActionsRef
-    {
-        public AuxActionWPItem keepIt = null;
-
-        public AIActionWPRef(Train thisTrain, float distance, float requiredSpeedMpS, int subrouteIdx, int routeIdx, int sectionIdx, int dir)
-            : base(thisTrain, distance, requiredSpeedMpS, subrouteIdx, routeIdx, sectionIdx, dir, AuxActionRef.AUX_ACTION.WAITING_POINT)
-        {
-#if WITH_PATH_DEBUG
-            File.AppendAllText(@"C:\temp\checkpath.txt", "New AIAuxActionRef (WP) for train " + thisTrain.Number +
-                " Required Distance " + distance + ", speed " + requiredSpeedMpS + ", and dir " + dir + "\n");
-            File.AppendAllText(@"C:\temp\checkpath.txt", "\t\tSection id: " + subrouteIdx + "." + routeIdx + "." + sectionIdx 
-                + "\n"); 
-#endif
-            NextAction = AUX_ACTION.WAITING_POINT;
-        }
-
-        public AIActionWPRef(Train thisTrain, BinaryReader inf)
-            : base (thisTrain, inf)
-        {
-            Delay = inf.ReadInt32();
-            NextAction = AUX_ACTION.WAITING_POINT;
-#if WITH_PATH_DEBUG
-            File.AppendAllText(@"C:\temp\checkpath.txt", "\tRestore one WPAuxAction" +
-                "Position in file: " + inf.BaseStream.Position +
-                " type Action: " + NextAction.ToString() +
-                " Delay: " + Delay + "\n");
-#endif
-        }
-
-        public AIActionWPRef(Train thisTrain, AuxControlStart myBase, int nop = 0)
-            : base(thisTrain, 0f, 0f, 0, 0, 0, 0, myBase.ActionType)
-        {
-            Delay = myBase.ActivationDelay;     //  Generic WP Delay will be the Control Start ActivationDelay
-            NextAction = AUX_ACTION.WAITING_POINT;
-            IsGeneric = myBase.IsGeneric;
-        }
-
-        public override void save(BinaryWriter outf, int cnt)
-        {
-#if WITH_PATH_DEBUG
-            File.AppendAllText(@"C:\temp\checkpath.txt", "\tSave one WPAuxAction, count :" + cnt +
-                "Position in file: " + outf.BaseStream.Position +
-                " type Action: " + NextAction.ToString() +
-                " Delay: " + Delay + "\n");
-#endif
-            base.save(outf, cnt);
-            outf.Write(Delay);
-        }
-
-        public override AIActionItem Handler(params object[] list)
-        {
-            AIActionItem info = null;
-            if (!LinkedAuxAction || IsGeneric)
-            {
-                LinkedAuxAction = true;
-                info = new AuxActionWPItem(this, AIActionItem.AI_ACTION_TYPE.AUX_ACTION);
-                info.SetParam((float)list[0], (float)list[1], (float)list[2], (float)list[3]);
-                ((AuxActionWPItem)info).SetDelay(Delay);
-                keepIt = (AuxActionWPItem)info;
-#if WITH_PATH_DEBUG
-                File.AppendAllText(@"C:\temp\checkpath.txt", "New action item, type WP with distance " + distance + ", speed " + speed + ", activate distance  " + activateDistance +
-                    " and inserted distance " + insertedDistance + " (delay " + Delay + ")\n");
-#endif
-            }
-            else if (LinkedAuxAction)
-            {
-                info = keepIt;
-            }
-            return (AIActionItem)info;
-        }
-
-        public override AIActionItem CheckGenActions(WorldLocation location, AITrain thisTrain, params object[] list)
-        {
-            AIActionItem newAction = null;
-            int SpeedMps = (int)thisTrain.SpeedMpS;
-            TrainCar locomotive = thisTrain.FindLeadLocomotive();
-            if (SpeedMps == 0)   //  We call the handler to generate an actionRef
-            {
-                newAction = Handler(0f, 0f, thisTrain.DistanceTravelledM, thisTrain.DistanceTravelledM);
-
-                Register(thisTrain.Number, location);
-#if WITH_PATH_DEBUG
-            File.AppendAllText(@"C:\temp\checkpath.txt", "Caller registered for\n");
-#endif
-            }
-            return newAction;
-        }
-
-
-        //================================================================================================//
-        /// <summary>
-        /// SetDelay
-        /// To fullfill the waiting delay.
-        /// </summary>
-
-        public void SetDelay(int delay)
-        {
-#if WITH_PATH_DEBUG
-            File.AppendAllText(@"C:\temp\checkpath.txt", "\tDelay set to: " + delay + "\n");
-#endif
-            Delay = delay;
-        }
-
-        public override float[] CalculateDistancesToNextAction(Train thisTrain, float presentSpeedMpS, bool reschedule)
-        {
-            float[] distancesM = new float[2];
-
-            int thisSectionIndex = thisTrain.PresentPosition[0].TCSectionIndex;
-            TrackCircuitSection thisSection = thisTrain.signalRef.TrackCircuitList[thisSectionIndex];
-            float leftInSectionM = thisSection.Length - thisTrain.PresentPosition[0].TCOffset;
-
-            // get action route index - if not found, return distances < 0
-
-            int actionIndex0 = thisTrain.PresentPosition[0].RouteListIndex;
-            int actionRouteIndex = thisTrain.ValidRoute[0].GetRouteIndex(TCSectionIndex, actionIndex0);
-            float activateDistanceTravelledM = thisTrain.PresentPosition[0].DistanceTravelledM + thisTrain.ValidRoute[0].GetDistanceAlongRoute(actionIndex0, leftInSectionM, actionRouteIndex, this.RequiredDistance, thisTrain.AITrainDirectionForward, thisTrain.signalRef);
-
-
-            // if reschedule, use actual speed
-
-            float triggerDistanceM = TriggerDistance;
-
-            if (thisTrain.TrainType != Train.TRAINTYPE.AI_PLAYERDRIVEN)
-            {
-
-                if (thisTrain is AITrain)
-                {
-                    AITrain aiTrain = thisTrain as AITrain;
-                    if (reschedule)
-                    {
-                        float firstPartTime = 0.0f;
-                        float firstPartRangeM = 0.0f;
-                        float secndPartRangeM = 0.0f;
-                        float remainingRangeM = activateDistanceTravelledM - thisTrain.PresentPosition[0].DistanceTravelledM;
-
-                        firstPartTime = presentSpeedMpS / (0.25f * aiTrain.MaxDecelMpSS);
-                        firstPartRangeM = 0.25f * aiTrain.MaxDecelMpSS * (firstPartTime * firstPartTime);
-
-                        if (firstPartRangeM < remainingRangeM && thisTrain.SpeedMpS < thisTrain.TrainMaxSpeedMpS) // if distance left and not at max speed
-                        // split remaining distance based on relation between acceleration and deceleration
-                        {
-                            secndPartRangeM = (remainingRangeM - firstPartRangeM) * (2.0f * aiTrain.MaxDecelMpSS) / (aiTrain.MaxDecelMpSS + aiTrain.MaxAccelMpSS);
-                        }
-
-                        triggerDistanceM = activateDistanceTravelledM - (firstPartRangeM + secndPartRangeM);
-                    }
-                    else
-
-                    // use maximum speed
-                    {
-                        float deltaTime = thisTrain.TrainMaxSpeedMpS / aiTrain.MaxDecelMpSS;
-                        float brakingDistanceM = (thisTrain.TrainMaxSpeedMpS * deltaTime) + (0.5f * aiTrain.MaxDecelMpSS * deltaTime * deltaTime);
-                        triggerDistanceM = activateDistanceTravelledM - brakingDistanceM;
-                    }
-                }
-                else
-                {
-                    activateDistanceTravelledM = thisTrain.PresentPosition[0].DistanceTravelledM + thisTrain.ValidRoute[0].GetDistanceAlongRoute(actionIndex0, leftInSectionM, actionRouteIndex, this.RequiredDistance, true, thisTrain.signalRef);
-                    triggerDistanceM = activateDistanceTravelledM;
-                }
-
-                distancesM[1] = triggerDistanceM;
-                if (activateDistanceTravelledM < thisTrain.PresentPosition[0].DistanceTravelledM &&
-                    thisTrain.PresentPosition[0].DistanceTravelledM - activateDistanceTravelledM < thisTrain.Length)
-                    activateDistanceTravelledM = thisTrain.PresentPosition[0].DistanceTravelledM;
-                distancesM[0] = activateDistanceTravelledM;
-
-                return (distancesM);
-            }
-            else
-            {
-                activateDistanceTravelledM = thisTrain.PresentPosition[0].DistanceTravelledM + thisTrain.ValidRoute[0].GetDistanceAlongRoute(actionIndex0, leftInSectionM, actionRouteIndex, this.RequiredDistance, true, thisTrain.signalRef);
-                triggerDistanceM = activateDistanceTravelledM - Math.Min(this.RequiredDistance, 300); 
-
-                if (activateDistanceTravelledM < thisTrain.PresentPosition[0].DistanceTravelledM &&
-                    thisTrain.PresentPosition[0].DistanceTravelledM - activateDistanceTravelledM < thisTrain.Length)
-                {
-                    activateDistanceTravelledM = thisTrain.PresentPosition[0].DistanceTravelledM;
-                    triggerDistanceM = activateDistanceTravelledM;
-                }
-                distancesM[1] = triggerDistanceM;
-                distancesM[0] = activateDistanceTravelledM;
-
-                return (distancesM);
-            }
-        }
-
-
-        public override List<KeyValuePair<System.Type, AuxActionRef>> GetCallFunction()
-        {
-            List<KeyValuePair<System.Type, AuxActionRef>> listInfo = new List<KeyValuePair<System.Type, AuxActionRef>>();
-
-            System.Type managed  = typeof(SignalObject);
-            KeyValuePair<System.Type, AuxActionRef> info = new KeyValuePair<System.Type, AuxActionRef>(managed, this);
-            listInfo.Add(info);
-            return listInfo;
-        }
-
-    }
-    //================================================================================================//
-    /// <summary>
-    /// AIActionHornRef
-    /// Start and Stop the horn
-    /// </summary>
-
-    public class AIActionHornRef : AIAuxActionsRef
-    {
-        public AIActionHornRef(Train thisTrain, float distance, float requiredSpeedMpS, int subrouteIdx, int routeIdx, int sectionIdx, int dir)
-            : base(thisTrain, distance, requiredSpeedMpS, subrouteIdx, routeIdx, sectionIdx, dir, AUX_ACTION.SOUND_HORN)
-        {
-            NextAction = AUX_ACTION.SOUND_HORN;
-        }
-
-        public AIActionHornRef(Train thisTrain, BinaryReader inf)
-            : base(thisTrain, inf, AUX_ACTION.SOUND_HORN)
-        {
-            Delay = inf.ReadInt32();
-            NextAction = AUX_ACTION.SOUND_HORN;
-#if WITH_PATH_DEBUG
-            File.AppendAllText(@"C:\temp\checkpath.txt", "\tRestore one WPAuxAction" +
-                "Position in file: " + inf.BaseStream.Position +
-                " type Action: " + NextAction.ToString() +
-                " Delay: " + Delay + "\n");
-#endif
-        }
-
-        public AIActionHornRef(Train thisTrain, AuxActionHorn myBase, int nop = 0)
-            : base(thisTrain, 0f, 0f, 0, 0, 0, 0, myBase.ActionType)
-        {
-            Delay = myBase.Delay;
-            NextAction = AUX_ACTION.SOUND_HORN;
-            IsGeneric = myBase.IsGeneric;
-            RequiredDistance = myBase.RequiredDistance;
-        }
-
-        public override void save(BinaryWriter outf, int cnt)
-        {
-#if WITH_PATH_DEBUG
-            File.AppendAllText(@"C:\temp\checkpath.txt", "\tSave one HornAuxAction, count :" + cnt +
-                "Position in file: " + outf.BaseStream.Position +
-                " type Action: " + NextAction.ToString() + 
-                " Delay: " + Delay + "\n");
-#endif
-            base.save(outf, cnt);
-            outf.Write(Delay);
-        }
-
-
-        public override AIActionItem Handler(params object[] list)
-        {
-            AIActionItem info = null;
-            if (!LinkedAuxAction || IsGeneric)
-            {
-                LinkedAuxAction = true;
-                info = new AuxActionHornItem(this, AIActionItem.AI_ACTION_TYPE.AUX_ACTION);
-                info.SetParam((float)list[0], (float)list[1], (float)list[2], (float)list[3]);
-                ((AuxActionHornItem)info).SetDelay(Delay);
-//                ((AuxActionHornItem)info).RequiredDistance = RequiredDistance;
-            }
-            return (AIActionItem)info;
-        }
-
-        //public bool CheckGenActions(System.Type typeSource, float rearDist, float frontDist, WorldLocation location, uint trackNodeIndex)
-        public override AIActionItem CheckGenActions(WorldLocation location, AITrain thisTrain, params object[] list)
-        {
-            AIActionItem newAction = null;
-            float rearDist = (float)list[0];
-            float frontDist = (float)list[1];
-            uint trackNodeIndex = (uint)list[2];
-            float minDist = Math.Min(Math.Abs(rearDist), frontDist);
-
-            float[] distances = GetActivationDistances(thisTrain, location);
-            
-#if WITH_PATH_DEBUG
-            File.AppendAllText(@"C:\temp\checkpath.txt", "GenFunctions not yet defined for train:" + thisTrain.Number + 
-                " Activation Distance: " + distances[0] + " & train distance: " + (-minDist) + "\n");
-#endif
-            if (distances[0] >= -minDist)   //  We call the handler to generate an actionRef
-            {
-                //Pseudorandom value between 2 and 5
-                int Rand = (DateTime.Now.Millisecond % 10) / 3 + 2;
-                this.Delay = Rand;
-                newAction = Handler(distances[0] + thisTrain.DistanceTravelledM, thisTrain.SpeedMpS, distances[0] + thisTrain.DistanceTravelledM, thisTrain.DistanceTravelledM);
-                Register(thisTrain.Number, location);
-#if WITH_PATH_DEBUG
-            File.AppendAllText(@"C:\temp\checkpath.txt", "Caller registered for\n");
-#endif
-            }
-            return newAction;
-        }
-
-        public override List<KeyValuePair<System.Type, AuxActionRef>> GetCallFunction()
-        {
-            System.Type managed = typeof(LevelCrossings);
-            KeyValuePair<System.Type, AuxActionRef> info = new KeyValuePair<System.Type, AuxActionRef>(managed, this);
-            List<KeyValuePair<System.Type, AuxActionRef>> listInfo = new List<KeyValuePair<System.Type, AuxActionRef>>();
-            listInfo.Add(info);
-            return listInfo;
-        }
-
-        //================================================================================================//
-        /// <summary>
-        /// SetDelay
-        /// To fullfill the waiting delay.
-        /// </summary>
-
-        public void SetDelay(int delay)
-        {
-            Delay = delay;
-        }
-
-        //  Start horn whatever the speed.
-
-        public override float[] CalculateDistancesToNextAction(Train thisTrain, float presentSpeedMpS, bool reschedule)
-        {
-            int thisSectionIndex = thisTrain.PresentPosition[0].TCSectionIndex;
-            TrackCircuitSection thisSection = thisTrain.signalRef.TrackCircuitList[thisSectionIndex];
-            float leftInSectionM = thisSection.Length - thisTrain.PresentPosition[0].TCOffset;
-
-            // get action route index - if not found, return distances < 0
-
-            int actionIndex0 = thisTrain.PresentPosition[0].RouteListIndex;
-            int actionRouteIndex = thisTrain.ValidRoute[0].GetRouteIndex(TCSectionIndex, actionIndex0);
-            float activateDistanceTravelledM = thisTrain.PresentPosition[0].DistanceTravelledM + thisTrain.ValidRoute[0].GetDistanceAlongRoute(actionIndex0, leftInSectionM, actionRouteIndex, this.RequiredDistance, thisTrain.AITrainDirectionForward, thisTrain.signalRef);
-            float[] distancesM = new float[2];
-            distancesM[1] = activateDistanceTravelledM;
-            distancesM[0] = activateDistanceTravelledM;
-
-            return (distancesM);
-        }
-
-        //  SPA:    We use this fonction and not the one from Train in order to leave control to the AuxAction
-        public override float[] GetActivationDistances(Train thisTrain, WorldLocation location)
-        {
-            float[] distancesM = new float[2];
-            distancesM[0] = this.RequiredDistance;   // 
-            distancesM[1] = this.RequiredDistance + thisTrain.Length;
-            return (distancesM);
-        }
-
-    }
-
-    //================================================================================================//
-    /// <summary>
-    /// AIActionControlledStartRef
-    /// Used to start a steam engine when it is  an Train
-    /// </summary>
-
-    public class AIActionControlStartRef : AIAuxActionsRef
-    {
-        public int ActionDuration;
-
-        public AIActionControlStartRef(Train thisTrain, float distance, float requiredSpeedMpS, int subrouteIdx, int routeIdx, int sectionIdx, int dir, AuxActionRef.AUX_ACTION actionType = AuxActionRef.AUX_ACTION.CONTROL_START, int duration = 10)
-            : base(thisTrain, distance, requiredSpeedMpS, subrouteIdx, routeIdx, sectionIdx, dir)
-        {
-            NextAction = AUX_ACTION.CONTROL_START;
-            ActionDuration = duration;
-        }
-
-        public AIActionControlStartRef(Train thisTrain, BinaryReader inf, AuxActionRef.AUX_ACTION actionType = AuxActionRef.AUX_ACTION.CONTROL_START)
-            : base(thisTrain, inf, actionType)
-        {
-            Delay = inf.ReadInt32();
-            NextAction = AUX_ACTION.CONTROL_START;
-#if WITH_PATH_DEBUG
-            File.AppendAllText(@"C:\temp\checkpath.txt", "\tRestore one WPAuxAction" +
-                "Position in file: " + inf.BaseStream.Position +
-                " type Action: " + NextAction.ToString() +
-                " Delay: " + Delay + "\n");
-#endif
-        }
-
-        public AIActionControlStartRef(Train thisTrain, AuxControlStart myBase, int nop = 0)
-            : base(thisTrain, 0f, 0f, 0, 0, 0, 0, myBase.ActionType)
-        {
-            Delay = myBase.ActivationDelay;
-            NextAction = AUX_ACTION.CONTROL_START;
-            IsGeneric = myBase.IsGeneric;
-            ActionDuration = myBase.ActionDuration;
-        }
-
-
-        public override void save(BinaryWriter outf, int cnt)
-        {
-#if WITH_PATH_DEBUG
-            File.AppendAllText(@"C:\temp\checkpath.txt", "\tSave one HornAuxAction, count :" + cnt +
-                "Position in file: " + outf.BaseStream.Position +
-                " type Action: " + NextAction.ToString() + 
-                " Delay: " + Delay + "\n");
-#endif
-            base.save(outf, cnt);
-            outf.Write(Delay);
-        }
-
-
-        public override AIActionItem Handler(params object[] list)
-        {
-            AIActionItem info = null;
-            if (!LinkedAuxAction || IsGeneric)
-            {
-                LinkedAuxAction = true;
-                info = new AuxActionControlStartItem(this, AIActionItem.AI_ACTION_TYPE.AUX_ACTION);
-                info.SetParam(1f, (float)list[0], 1f, 1f);
-                ((AuxActionControlStartItem)info).SetDelay((int)list[1]);
-                ((AuxActionControlStartItem)info).Duration = ActionDuration;
-                ((AuxActionControlStartItem)info).PreDelay = Delay;
-            }
-            return (AIActionItem)info;
-        }
-
-        public override AIActionItem CheckGenActions(WorldLocation location, AITrain thisTrain, params object[] list)
-        {
-            AIActionItem newAction = null;
-            int SpeedMps = (int)thisTrain.SpeedMpS;
-            TrainCar locomotive = thisTrain.FindLeadLocomotive();
-            if (!(locomotive is MSTSSteamLocomotive))
-            {
-                return null;
-            }
-            if (SpeedMps == 0 && (int)list[0] >= Delay)   //  We call the handler to generate an actionRef
-            {
-                newAction = Handler(thisTrain.SpeedMpS, (int)list[0]);
-                
-                Register(thisTrain.Number, location);
-#if WITH_PATH_DEBUG
-            File.AppendAllText(@"C:\temp\checkpath.txt", "Caller registered for\n");
-#endif
-            }
-            return newAction;
-        }
-
-        public override List<KeyValuePair<System.Type, AuxActionRef>> GetCallFunction()
-        {
-            List<KeyValuePair<System.Type, AuxActionRef>> listInfo = new List<KeyValuePair<System.Type, AuxActionRef>>();
-
-            System.Type managed = typeof(AuxActionWPItem);
-            KeyValuePair<System.Type, AuxActionRef> info = new KeyValuePair<System.Type, AuxActionRef>(managed, this);
-            listInfo.Add(info);
-            return listInfo;
-        }
-
-        //================================================================================================//
-        /// <summary>
-        /// SetDelay
-        /// To fullfill the waiting delay.
-        /// </summary>
-
-        public void SetDelay(int delay)
-        {
-            Delay = delay;
-        }
-
-        //  Start horn whatever the speed.
-
-        public override float[] CalculateDistancesToNextAction(Train thisTrain, float presentSpeedMpS, bool reschedule)
-        {
-            int thisSectionIndex = thisTrain.PresentPosition[0].TCSectionIndex;
-            TrackCircuitSection thisSection = thisTrain.signalRef.TrackCircuitList[thisSectionIndex];
-            float leftInSectionM = thisSection.Length - thisTrain.PresentPosition[0].TCOffset;
-
-            // get action route index - if not found, return distances < 0
-
-            int actionIndex0 = thisTrain.PresentPosition[0].RouteListIndex;
-            int actionRouteIndex = thisTrain.ValidRoute[0].GetRouteIndex(TCSectionIndex, actionIndex0);
-            float activateDistanceTravelledM = thisTrain.PresentPosition[0].DistanceTravelledM + thisTrain.ValidRoute[0].GetDistanceAlongRoute(actionIndex0, leftInSectionM, actionRouteIndex, this.RequiredDistance, thisTrain.AITrainDirectionForward, thisTrain.signalRef);
-            float[] distancesM = new float[2];
-            distancesM[1] = activateDistanceTravelledM;
-            distancesM[0] = activateDistanceTravelledM;
-
-            return (distancesM);
-        }
-
-        //  SPA:    We use this fonction and not the one from Train in order to leave control to the AuxAction
-        public override float[] GetActivationDistances(Train thisTrain, WorldLocation location)
-        {
-            float[] distancesM = new float[2];
-            distancesM[0] = 0f;   //  Dès 100m
-            distancesM[1] = 0f;
-            return (distancesM);
-        }
-
-    }
-
-
-    //================================================================================================//
-    /// <summary>
-    /// AIActionSignalRef
-    /// A single Reference object used to add some delay before starting at a Signal
-    /// </summary>
-
-    public class AIActionSignalRef : AIAuxActionsRef
-    {
-        public AIActionSignalRef(Train thisTrain, float distance, float requiredSpeedMpS, int subrouteIdx, int routeIdx, int sectionIdx, int dir)
-            : base(thisTrain, distance, requiredSpeedMpS, subrouteIdx, routeIdx, sectionIdx, dir, AUX_ACTION.CONTROL_START)
-        {
-            NextAction = AUX_ACTION.CONTROL_START;
-            IsGeneric = true;
-        }
-
-        public override AIActionItem Handler(params object[] list)
-        {
-            AIActionItem info = null;
-            if (!LinkedAuxAction || IsGeneric)
-            {
-                LinkedAuxAction = true;
-                info = new AuxActionSignalItem(this, AIActionItem.AI_ACTION_TYPE.AUX_ACTION);
-                info.SetParam((float)list[0], (float)list[1], (float)list[2], (float)list[3]);
-                ((AuxActionSignalItem)info).SetDelay(Delay);
-            }
-            return (AIActionItem)info;
-        }
-
-        //================================================================================================//
-        /// <summary>
-        /// SetDelay
-        /// To fullfill the waiting delay.
-        /// </summary>
-
-        public void SetDelay(int delay)
-        {
-            Delay = delay;
-        }
-
-        //  Start horn whatever the speed.
-
-        public override float[] CalculateDistancesToNextAction(Train thisTrain, float presentSpeedMpS, bool reschedule)
-        {
-            float activateDistanceTravelledM = float.MaxValue;
-            float[] distancesM = new float[2];
-
-            if (presentSpeedMpS > 0f)
-            {
-            }
-            else
-            {
-                activateDistanceTravelledM = 0f;
-            }
-            distancesM[1] = activateDistanceTravelledM;
-            distancesM[0] = activateDistanceTravelledM;
-
-            return (distancesM);
-        }
-    }
-    //================================================================================================//
-    /// <summary>
-    /// AIActSigDelegateRef
-    /// An action to delegate the Signal management from a WP
-    /// </summary>
-
-    public class AIActSigDelegateRef : AIAuxActionsRef
-    {
-        public bool IsAbsolute = false;
-        public AIActionWPRef AssociatedWPAction;
-        public float brakeSection;
-        protected AuxActSigDelegate AssociatedItem = null;  //  In order to Unlock the signal when removing Action Reference
-
-        public AIActSigDelegateRef(Train thisTrain, float distance, float requiredSpeedMpS, int subrouteIdx, int routeIdx, int sectionIdx, int dir, AIActionWPRef associatedWPAction = null)
-            : base(thisTrain, distance, requiredSpeedMpS, subrouteIdx, routeIdx, sectionIdx, dir, AUX_ACTION.SIGNAL_DELEGATE)
-        {
-            AssociatedWPAction = associatedWPAction;
-            NextAction = AUX_ACTION.SIGNAL_DELEGATE;
-            IsGeneric = true;
- 
-                brakeSection = distance; // Set to 1 later when applicable
-        }
-
-        public AIActSigDelegateRef(Train thisTrain, BinaryReader inf)
-            : base(thisTrain, inf, AUX_ACTION.SIGNAL_DELEGATE)
-        {
-            Delay = inf.ReadInt32();
-            brakeSection = (float)inf.ReadSingle();
-            IsAbsolute = inf.ReadBoolean();
-            NextAction = AUX_ACTION.SIGNAL_DELEGATE;
-#if WITH_PATH_DEBUG
-            File.AppendAllText(@"C:\temp\checkpath.txt", "\tRestore one WPAuxAction" +
-                "Position in file: " + inf.BaseStream.Position +
-                " type Action: " + NextAction.ToString() +
-                " Delay: " + Delay + "\n");
-#endif
-        }
-
-        public override void save(BinaryWriter outf, int cnt)
-        {
-#if WITH_PATH_DEBUG
-            File.AppendAllText(@"C:\temp\checkpath.txt", "\tSave one SigDelegate, count :" + cnt +
-                "Position in file: " + outf.BaseStream.Position +
-                " type Action: " + NextAction.ToString() +
-                " Delay: " + Delay + "\n");
-#endif
-            base.save(outf, cnt);
-            outf.Write(Delay);
-            outf.Write(brakeSection);
-            outf.Write(IsAbsolute);
-            var hasWPActionAssociated = false;
-            if (AssociatedWPAction != null) hasWPActionAssociated = true;
-            outf.Write(hasWPActionAssociated);
-        }
-
-        public override bool CallFreeAction(Train thisTrain)
-        {
-            if (AssociatedItem != null && AssociatedItem.SignalReferenced != null)
-            {
-                if (AssociatedItem.locked)
-                    AssociatedItem.SignalReferenced.UnlockForTrain(thisTrain.Number, thisTrain.TCRoute.activeSubpath);
-                AssociatedItem.SignalReferenced = null;
-                AssociatedItem = null;
-                return true;
-            }
-            else if (AssociatedItem == null)
-                return true;
-            return false;
-        }
-
-        public override AIActionItem Handler(params object[] list)
-        {
-            if (AssociatedItem != null)
-                return null;
-            AuxActSigDelegate info = new AuxActSigDelegate(this, AIActionItem.AI_ACTION_TYPE.AUX_ACTION);
-            info.SetParam((float)list[0], (float)list[1], (float)list[2], (float)list[3]);
-            AssociatedItem = info;  
-            return (AIActionItem)info;
-        }
-
-        //  SigDelegateRef.
-
-        public override float[] CalculateDistancesToNextAction(Train thisTrain, float presentSpeedMpS, bool reschedule)
-        {
-            int thisSectionIndex = thisTrain.PresentPosition[0].TCSectionIndex;
-            TrackCircuitSection thisSection = thisTrain.signalRef.TrackCircuitList[thisSectionIndex];
-            float leftInSectionM = thisSection.Length - thisTrain.PresentPosition[0].TCOffset;
-
-            // get action route index - if not found, return distances < 0
-
-            int actionIndex0 = thisTrain.PresentPosition[0].RouteListIndex;
-            int actionRouteIndex = thisTrain.ValidRoute[0].GetRouteIndex(TCSectionIndex, actionIndex0);
-            float activateDistanceTravelledM = -1;
-
-            if (actionIndex0 != -1 && actionRouteIndex != -1)
-                activateDistanceTravelledM = thisTrain.PresentPosition[0].DistanceTravelledM + thisTrain.ValidRoute[0].GetDistanceAlongRoute(actionIndex0, leftInSectionM, actionRouteIndex, this.RequiredDistance, true, thisTrain.signalRef);
-
-            var currBrakeSection = (thisTrain is AITrain && !(thisTrain.TrainType == Train.TRAINTYPE.AI_PLAYERDRIVEN)) ? 1 : brakeSection;
-            float triggerDistanceM = activateDistanceTravelledM - Math.Min(this.RequiredDistance, 300);   //  TODO, add the size of train
-
-            float[] distancesM = new float[2];
-            distancesM[1] = triggerDistanceM;
-            if (activateDistanceTravelledM < thisTrain.PresentPosition[0].DistanceTravelledM &&
-                thisTrain.PresentPosition[0].DistanceTravelledM - activateDistanceTravelledM < thisTrain.Length)
-                activateDistanceTravelledM = thisTrain.PresentPosition[0].DistanceTravelledM;
-            distancesM[0] = activateDistanceTravelledM;
-
-            return (distancesM);
-        }
-
-        public void SetEndSignalIndex(int idx)
-        {
-            EndSignalIndex = idx;
-        }
-
-        //================================================================================================//
-        /// <summary>
-        /// SetDelay
-        /// To fullfill the waiting delay.
-        /// </summary>
-
-        public void SetDelay(int delay)
-        {
-#if WITH_PATH_DEBUG
-            File.AppendAllText(@"C:\temp\checkpath.txt", "\tDelay set to: " + delay + "\n");
-#endif
-            Delay = delay;
-        }
-
-    }
-
-
-
-    #endregion
-
-    #region AuxActionData
-
-    //================================================================================================//
-    /// <summary>
-    /// AuxActionItem
-    /// A specific AIActionItem used at run time to manage a specific Auxiliary Action
-    /// </summary>
-
-    public class AuxActionItem : AIActionItem
-    {
-        public AuxActionRef ActionRef;
-        public bool Triggered = false;
-        public bool Processing = false;
-        public AITrain.AI_MOVEMENT_STATE currentMvmtState = AITrain.AI_MOVEMENT_STATE.INIT_ACTION;
-        public SignalObject SignalReferenced { get { return ((AIAuxActionsRef)ActionRef).SignalReferenced; } set {} }
-
-        //================================================================================================//
-        /// <summary>
-        /// AuxActionItem
-        /// The basic constructor
-        /// </summary>
-
-        public AuxActionItem(AuxActionRef thisItem, AI_ACTION_TYPE thisAction) :
-            base ( null, thisAction)
-        {
-            NextAction = AI_ACTION_TYPE.AUX_ACTION;
-            ActionRef = thisItem;
-        }
-
-        //================================================================================================//
-        //
-        // Restore
-        //
-
-        public AuxActionItem(BinaryReader inf, Signals signalRef)
-            : base(inf, signalRef)
-        {
-        }
-
-        public virtual bool CanActivate(Train thisTrain, float SpeedMpS, bool reschedule)
-        {
-            return false;
-        }
-
-        public virtual bool CanRemove(Train thisTrain)
-        {
-            return true;
-        }
-
-        public virtual Boolean ProcessingStarted()
-        {
-            return false;
-        }
-
-        public void SetLinked(AIActionItem linked)
-        {
-        }
-
-        public override AITrain.AI_MOVEMENT_STATE ProcessAction(Train thisTrain, int presentTime, float elapsedClockSeconds, AITrain.AI_MOVEMENT_STATE movementState)
-        {
-            AITrain.AI_MOVEMENT_STATE mvtState = movementState;
-            if (ActionRef.IsGeneric)
-                mvtState = currentMvmtState;
-            int correctedTime = presentTime;
-            switch (mvtState)
-            {
-                case AITrain.AI_MOVEMENT_STATE.INIT_ACTION:
-                    movementState = InitAction(thisTrain, presentTime, elapsedClockSeconds, mvtState);
-                    break;
-                case AITrain.AI_MOVEMENT_STATE.HANDLE_ACTION:
-                    movementState = HandleAction(thisTrain, presentTime, elapsedClockSeconds, mvtState);
-                    break;
-                case AITrain.AI_MOVEMENT_STATE.BRAKING:
-                    break;
-                case AITrain.AI_MOVEMENT_STATE.STOPPED:
-                    break;
-                default:
-                    break;
-            }
-            currentMvmtState = movementState;
-            return movementState;
-        }
-
-        public override AITrain.AI_MOVEMENT_STATE ProcessAction(Train thisTrain, int presentTime)
-        {
-            int correctedTime = presentTime;
-            switch (currentMvmtState)
-            {
-                case AITrain.AI_MOVEMENT_STATE.INIT_ACTION:
-                case AITrain.AI_MOVEMENT_STATE.STOPPED:
-                    currentMvmtState = InitAction(thisTrain, presentTime, 0f, currentMvmtState);
-                    break;
-                case AITrain.AI_MOVEMENT_STATE.HANDLE_ACTION:
-                    currentMvmtState = HandleAction(thisTrain, presentTime, 0f, currentMvmtState);
-                    break;
-                default:
-                    break;
-            }
-            return currentMvmtState;
-        }
-
-
-
-#if WITH_PATH_DEBUG
-        public override string AsString(AITrain thisTrain)
-        {
-            return " AUX(";
-        }
-#endif
-    }
-
-    //================================================================================================//
-    /// <summary>
-    /// AuxActionWPItem
-    /// A specific class used at run time to manage a Waiting Point Action
-    /// </summary>
-
-    public class AuxActionWPItem : AuxActionItem
-    {
-        int Delay;
-        public int ActualDepart;
-
-        //================================================================================================//
-        /// <summary>
-        /// AuxActionWPItem
-        /// The specific constructor for WP action
-        /// </summary>
-
-        public AuxActionWPItem(AuxActionRef thisItem, AI_ACTION_TYPE thisAction) :
-            base(thisItem, thisAction)
-        {
-            ActualDepart = 0;
-        }
-
-        //================================================================================================//
-        /// <summary>
-        /// AsString
-        /// Used by debugging in HUDWindows.
-        /// </summary>
-
-        public override string AsString(AITrain thisTrain)
-        {
-            return " WP(";
-        }
-
-        public override bool CanActivate(Train thisTrain, float SpeedMpS, bool reschedule)
-        {
-            if (ActionRef == null || thisTrain.PresentPosition[0].RouteListIndex == -1)
-                return false;
-            float[] distancesM = ((AIAuxActionsRef)ActionRef).CalculateDistancesToNextAction(thisTrain, SpeedMpS, reschedule);
-            if (thisTrain.TrainType != Train.TRAINTYPE.AI_PLAYERDRIVEN)
-            {
-                if (RequiredDistance < thisTrain.DistanceTravelledM) // trigger point
-                {
-                    return true;
-                }
-
-                RequiredDistance = distancesM[1];
-                ActivateDistanceM = distancesM[0];
-                return false;
-            }
-            else
-            {
-                if (thisTrain.SpeedMpS == 0f && distancesM[1] <= thisTrain.DistanceTravelledM)
-                {
-                    return true;
-                }
-                return false;
-            }
-        }
-
-        public void SetDelay(int delay)
-        {
-            Delay = delay;
-        }
-
-        public override bool ValidAction(Train thisTrain)
-        {
-            bool actionValid = false;
-
-            actionValid = CanActivate(thisTrain, thisTrain.SpeedMpS, true);
-            if (thisTrain is AITrain && thisTrain.TrainType != Train.TRAINTYPE.AI_PLAYERDRIVEN)
-            {
-                AITrain aiTrain = thisTrain as AITrain;
-                if (!actionValid)
-                {
-                    aiTrain.requiredActions.InsertAction(this);
-                }
-                aiTrain.EndProcessAction(actionValid, this, false);
-            }
-            return actionValid;
-        }
-
-        public override AITrain.AI_MOVEMENT_STATE InitAction(Train thisTrain, int presentTime, float elapsedClockSeconds, AITrain.AI_MOVEMENT_STATE movementState)
-        {
-            if (thisTrain is AITrain)
-            {
-                AITrain aiTrain = thisTrain as AITrain;
-
-                // repeat stopping of train, because it could have been moved by UpdateBrakingState after ProcessAction
-                if (aiTrain.TrainType != Train.TRAINTYPE.AI_PLAYERDRIVEN)
-                {
-                    aiTrain.AdjustControlsBrakeMore(aiTrain.MaxDecelMpSS, elapsedClockSeconds, 100);
-                    aiTrain.SpeedMpS = 0;
-                }
-                int correctedTime = presentTime;
-                // If delay between 40000 and 60000 an uncoupling is performed and delay is returned with the two lowest digits of the original one
-                aiTrain.TestUncouple( ref Delay);
-                // If delay between 30000 and 40000 it is considered an absolute delay in the form 3HHMM, where HH and MM are hour and minute where the delay ends
-                thisTrain.TestAbsDelay(ref Delay, correctedTime);
-                // If delay equal to 60001 it is considered as a command to unconditionally attach to the nearby train;
-                aiTrain.TestUncondAttach(ref Delay);
-                // If delay equal to 60002 it is considered as a request for permission to pass signal;
-                aiTrain.TestPermission(ref Delay);
-                ActualDepart = correctedTime + Delay;
-                aiTrain.AuxActionsContain.CheckGenActions(this.GetType(), aiTrain.RearTDBTraveller.WorldLocation, Delay);
-
-#if WITH_PATH_DEBUG
-                File.AppendAllText(@"C:\temp\checkpath.txt", "WP, init action for train " + aiTrain.Number + " at " + correctedTime + " to " + ActualDepart + "(HANDLE_ACTION)\n");
-#endif
-            }
-
-            return AITrain.AI_MOVEMENT_STATE.HANDLE_ACTION;
-        }
-
-        public override AITrain.AI_MOVEMENT_STATE HandleAction(Train thisTrain, int presentTime, float elapsedClockSeconds, AITrain.AI_MOVEMENT_STATE movementState)
-        {
-            if (thisTrain is AITrain)
-            {
-                if (thisTrain.TrainType != Train.TRAINTYPE.AI_PLAYERDRIVEN)
-                {
-                     thisTrain.SpeedMpS = 0;
-                }
-                AITrain aiTrain = thisTrain as AITrain;
-
-                thisTrain.AuxActionsContain.CheckGenActions(this.GetType(), aiTrain.RearTDBTraveller.WorldLocation, ActualDepart - presentTime);
-
-                if (ActualDepart > presentTime)
-                {
-                    movementState = AITrain.AI_MOVEMENT_STATE.HANDLE_ACTION;
-                }
-                else
-                {
-#if WITH_PATH_DEBUG
-                    File.AppendAllText(@"C:\temp\checkpath.txt", "WP, End Handle action for train " + aiTrain.Number + " at " + presentTime + "(END_ACTION)\n");
-#endif
-#if WITH_PATH_DEBUG
-            File.AppendAllText(@"C:\temp\checkpath.txt", "WP, Action ended for train " + thisTrain.Number + " at " + presentTime + "(STOPPED)\n");
-#endif
-                    if (thisTrain.AuxActionsContain.CountSpec() > 0)
-                        thisTrain.AuxActionsContain.Remove(this);
-                    return AITrain.AI_MOVEMENT_STATE.STOPPED;
-                }
-            }
-            else
-            {
-#if WITH_PATH_DEBUG
-            File.AppendAllText(@"C:\temp\checkpath.txt", "WP, Action ended for train " + thisTrain.Number + " at " + presentTime + "(STOPPED)\n");
-#endif
-                if (thisTrain.AuxActionsContain.CountSpec() > 0)
-                    thisTrain.AuxActionsContain.Remove(this);
-                return AITrain.AI_MOVEMENT_STATE.STOPPED;
-            }
-            return movementState;
-        }
-
-        public override AITrain.AI_MOVEMENT_STATE ProcessAction(Train thisTrain, int presentTime, float elapsedClockSeconds, AITrain.AI_MOVEMENT_STATE movementState)
-        {
-            //int correctedTime = presentTime;
-            //switch (movementState)
-            //{
-            AITrain.AI_MOVEMENT_STATE mvtState = movementState;
-            if (ActionRef.IsGeneric)
-                mvtState = currentMvmtState;
-            int correctedTime = presentTime;
-            switch (mvtState)
-            {
-                case AITrain.AI_MOVEMENT_STATE.INIT_ACTION:
-                    movementState = InitAction(thisTrain, presentTime, elapsedClockSeconds, movementState);
-                    break;
-                case AITrain.AI_MOVEMENT_STATE.HANDLE_ACTION:
-                    movementState = HandleAction(thisTrain, presentTime, elapsedClockSeconds, movementState);
-                    break;
-                case AITrain.AI_MOVEMENT_STATE.BRAKING:
-                    if (thisTrain is AITrain)
-                    {
-                        AITrain aiTrain = thisTrain as AITrain;
-                        float distanceToGoM = thisTrain.activityClearingDistanceM;
-                        distanceToGoM = ActivateDistanceM - aiTrain.PresentPosition[0].DistanceTravelledM;
-                        float NextStopDistanceM = distanceToGoM;
-                        if (distanceToGoM <= 0f)
-                        {
-                            aiTrain.AdjustControlsBrakeMore(aiTrain.MaxDecelMpSS, elapsedClockSeconds, 100);
-                            aiTrain.AITrainThrottlePercent = 0;
-
-                            if (aiTrain.SpeedMpS < 0.001)
-                            {
-                                aiTrain.SpeedMpS = 0f;
-                                movementState = AITrain.AI_MOVEMENT_STATE.INIT_ACTION;
-                            }
-                        }
-                        else if (distanceToGoM < AITrain.signalApproachDistanceM && aiTrain.SpeedMpS == 0)
-                        {
-                            aiTrain.AdjustControlsBrakeMore(aiTrain.MaxDecelMpSS, elapsedClockSeconds, 100);
-                            movementState = AITrain.AI_MOVEMENT_STATE.INIT_ACTION;
-                        }
-                    }
-                    else
-                    {
-                        if (thisTrain.AuxActionsContain.CountSpec() > 0)
-                            thisTrain.AuxActionsContain.RemoveAt(0);
-                    }
-                    break;
-                case AITrain.AI_MOVEMENT_STATE.STOPPED:
-                    if (!(thisTrain is AITrain))
-                        if (thisTrain.AuxActionsContain.CountSpec() > 0)
-                            thisTrain.AuxActionsContain.Remove(this);
-
-
- #if WITH_PATH_DEBUG
-                    else
-                    {
-                        File.AppendAllText(@"C:\temp\checkpath.txt", "AITRain " + thisTrain.Number + "!  No more AuxActions...\n");
-                    }
-#endif
-                    if (thisTrain is AITrain)
-                    {
-                        AITrain aiTrain = thisTrain as AITrain;
-
-                        //movementState = thisTrain.UpdateStoppedState();   // Don't call UpdateStoppedState(), WP can't touch Signal
-                         movementState = AITrain.AI_MOVEMENT_STATE.BRAKING;
-                        aiTrain.ResetActions(true);
-#if WITH_PATH_DEBUG
-                        File.AppendAllText(@"C:\temp\checkpath.txt", "AITRain " + aiTrain.Number + " is " + movementState.ToString() + " at " + presentTime + "\n");
-#endif
-                    }
-                    break;
-                default:
-                    break; 
-            }
-            if (ActionRef.IsGeneric)
-                currentMvmtState = movementState;
-            return movementState;
-        }
-
-    }
-
-
-
-
-    //================================================================================================//
-    /// <summary>
-    /// AuxActionHornItem
-    /// A specific class used at run time to manage a Horn Action
-    /// </summary>
-
-    public class AuxActionHornItem : AuxActionItem
-    {
-        [JsonProperty("Delay")]
-        int Delay;
-        [JsonIgnore]
-        public int ActualDepart;
-        
-
-        //================================================================================================//
-        /// <summary>
-        /// AuxActionhornItem
-        /// The specific constructor for horn action
-        /// </summary>
-
-        public AuxActionHornItem(AuxActionRef thisItem, AI_ACTION_TYPE thisAction) :
-            base(thisItem, thisAction)
-        {
-            ActualDepart = 0;
-        }
-
-        //================================================================================================//
-        /// <summary>
-        /// AsString
-        /// Used by debugging in HUDWindows.
-        /// </summary>
-
-        public override string AsString(AITrain thisTrain)
-        {
-            return " Horn(";
-        }
-
-        public override bool CanActivate(Train thisTrain, float SpeedMpS, bool reschedule)
-        {
-            if (ActionRef == null)
-                return false;
-            float[] distancesM = ((AIAuxActionsRef)ActionRef).CalculateDistancesToNextAction(thisTrain, SpeedMpS, reschedule);
-
-
-            if (RequiredDistance < thisTrain.DistanceTravelledM) // trigger point
-            {
-                return true;
-            }
-
-            RequiredDistance = distancesM[1];
-            ActivateDistanceM = distancesM[0];
-            return false;
-        }
-
-        public void SetDelay(int delay)
-        {
-            Delay = delay;
-        }
-
-        public override bool ValidAction(Train thisTrain)
-        {
-            bool actionValid = CanActivate(thisTrain, thisTrain.SpeedMpS, true);
-            if (!(thisTrain is AITrain))
-            {
-                AITrain aiTrain = thisTrain as AITrain;
-
-                if (!actionValid)
-                {
-                    aiTrain.requiredActions.InsertAction(this);
-                }
-                aiTrain.EndProcessAction(actionValid, this, false);
-            }
-            return actionValid;
-        }
-
-        public override Boolean ProcessingStarted()
-        {
-            return Processing;
-        }
-
-        public override AITrain.AI_MOVEMENT_STATE InitAction(Train thisTrain, int presentTime, float elapsedClockSeconds, AITrain.AI_MOVEMENT_STATE movementState)
-        {
-#if WITH_PATH_DEBUG
-            File.AppendAllText(@"C:\temp\checkpath.txt", "AITRain " + thisTrain.Number + " is " + movementState.ToString() + " at " + presentTime + "\n");
-#endif
-            Processing = true;
-            int correctedTime = presentTime;
-            ActualDepart = correctedTime + Delay;
-            return AITrain.AI_MOVEMENT_STATE.HANDLE_ACTION;
-        }
-
-        public override AITrain.AI_MOVEMENT_STATE HandleAction(Train thisTrain, int presentTime, float elapsedClockSeconds, AITrain.AI_MOVEMENT_STATE movementState)
-        {
-            if (ActualDepart >= presentTime)
-            {
-                if (!Triggered)
-                {
-#if WITH_PATH_DEBUG
-                    File.AppendAllText(@"C:\temp\checkpath.txt", "Do Horn for AITRain " + thisTrain.Number + " , mvt state " + movementState.ToString() + " at " + presentTime + "\n");
-#endif
-                    TrainCar locomotive = thisTrain.FindLeadLocomotive();
-                    ((MSTSLocomotive)locomotive).ManualHorn = true;
-                    Triggered = true;
-                }
-                movementState = AITrain.AI_MOVEMENT_STATE.HANDLE_ACTION;
-            }
-            else
-            {
-                thisTrain.AuxActionsContain.Remove(this);
-
-                if (Triggered)
-                {
-#if WITH_PATH_DEBUG
-                File.AppendAllText(@"C:\temp\checkpath.txt", "Stop Horn for AITRain " + thisTrain.Number + " : mvt state " + movementState.ToString() + " at " + presentTime + "\n");
-#endif
-                    TrainCar locomotive = thisTrain.FindLeadLocomotive();
-                    ((MSTSLocomotive)locomotive).ManualHorn = false;
-                }
-                return currentMvmtState;    //  Restore previous MovementState
-            }
-            return movementState;
-        }
-
-        public override AITrain.AI_MOVEMENT_STATE ProcessAction(Train thisTrain, int presentTime, float elapsedClockSeconds, AITrain.AI_MOVEMENT_STATE movementState)
-        {
-            AITrain.AI_MOVEMENT_STATE mvtState = movementState;
-            if (ActionRef.IsGeneric)
-                mvtState = currentMvmtState;
-            int correctedTime = presentTime;
-            switch (mvtState)
-            {
-                case AITrain.AI_MOVEMENT_STATE.INIT_ACTION:
-                    movementState = InitAction(thisTrain, presentTime, elapsedClockSeconds, mvtState);
-                    break;
-                case AITrain.AI_MOVEMENT_STATE.HANDLE_ACTION:
-                    movementState = HandleAction(thisTrain, presentTime, elapsedClockSeconds, mvtState);
-                    break;
-                case AITrain.AI_MOVEMENT_STATE.BRAKING:
-                    if (this.ActionRef.ActionType != AuxActionRef.AUX_ACTION.SOUND_HORN)
-                    {
-                        float distanceToGoM = thisTrain.activityClearingDistanceM;
-                        distanceToGoM = ActivateDistanceM - thisTrain.PresentPosition[0].DistanceTravelledM;
-                        float NextStopDistanceM = distanceToGoM;
-                        if (distanceToGoM < 0f)
-                        {
-                            currentMvmtState = movementState;
-                            movementState = AITrain.AI_MOVEMENT_STATE.INIT_ACTION;
-                        }
-                    }
-                    break;
-                case AITrain.AI_MOVEMENT_STATE.STOPPED:
-                    if (thisTrain is AITrain)
-                        movementState = ((AITrain)thisTrain).UpdateStoppedState(elapsedClockSeconds);
-                    break;
-                default:
-                    break;
-            }
-            if (ActionRef.IsGeneric)
-                currentMvmtState = movementState;
-
-            return movementState;
-        }
-
-    }
-
-    //================================================================================================//
-    /// <summary>
-    /// AuxActionControlledStartItem
-    /// A specific class used at run time to manage the starting of a steam train
-    /// </summary>
-
-    public class AuxActionControlStartItem : AuxActionItem
-    {
-        public enum LOCAL_ACTION
-        {
-            NOT_STARTED,
-            INIT_DONE,
-            STEP1,
-            STEP2,
-            END
-        }
-
-        public int PreDelay;       //  PreDelay gives the time in second before the action must take effect
-        public int Delay;           //  Delay is the delay of the caller
-        public int Duration;    //  ActionDuration gives how long it takes
-        public int ActualDepart;
-        LOCAL_ACTION localStep = LOCAL_ACTION.NOT_STARTED;
-
-        //================================================================================================//
-        /// <summary>
-        /// AuxActionControlStartItem
-        /// The specific constructor for Controlled Start action
-        /// </summary>
-
-        public AuxActionControlStartItem(AuxActionRef thisItem, AI_ACTION_TYPE thisAction) :
-            base(thisItem, thisAction)
-        {
-            ActualDepart = 0;
-        }
-
-        //================================================================================================//
-        /// <summary>
-        /// AsString
-        /// Used by debugging in HUDWindows.
-        /// </summary>
-
-        public override string AsString(AITrain thisTrain)
-        {
-            return " Steam(";
-        }
-
-        public override bool CanActivate(Train thisTrain, float SpeedMpS, bool reschedule)
-        {
-            if (ActionRef == null)
-                return false;
-            float[] distancesM = ((AIAuxActionsRef)ActionRef).CalculateDistancesToNextAction(thisTrain, SpeedMpS, reschedule);
-
-            if (RequiredDistance < thisTrain.DistanceTravelledM) // trigger point
-            {
-                return true;
-            }
-
-            RequiredDistance = distancesM[1];
-            ActivateDistanceM = distancesM[0];
-            return false;
-        }
-
-        public void SetDelay(int delay)
-        {
-            Delay = delay;
-        }
-
-        public override bool ValidAction(Train thisTrain)
-        {
-            bool actionValid = CanActivate(thisTrain, thisTrain.SpeedMpS, true);
-            if (!(thisTrain is AITrain))
-            {
-                AITrain aiTrain = thisTrain as AITrain;
-
-                if (!actionValid)
-                {
-                    aiTrain.requiredActions.InsertAction(this);
-                }
-                aiTrain.EndProcessAction(actionValid, this, false);
-            }
-            return actionValid;
-        }
-
-        public override Boolean ProcessingStarted()
-        {
-            return Processing;
-        }
-
-        public override AITrain.AI_MOVEMENT_STATE InitAction(Train thisTrain, int presentTime, float elapsedClockSeconds, AITrain.AI_MOVEMENT_STATE movementState)
-        {
-#if WITH_PATH_DEBUG
-            File.AppendAllText(@"C:\temp\checkpath.txt", "AITRain " + thisTrain.Number + " is " + movementState.ToString() + " at " + presentTime + "\n");
-#endif
-            TrainCar locomotive = thisTrain.FindLeadLocomotive();
-            if (!(locomotive is MSTSSteamLocomotive))
-            {
-                return currentMvmtState;    //  Restore previous MovementState
-            }
-            Processing = true;
-            int correctedTime = presentTime;
-            ActualDepart = correctedTime + (Delay - PreDelay);
-            localStep = LOCAL_ACTION.INIT_DONE; //  NOT_STARTED -> INIT_DONE
-            return AITrain.AI_MOVEMENT_STATE.HANDLE_ACTION;
-        }
-
-        public override AITrain.AI_MOVEMENT_STATE HandleAction(Train thisTrain, int presentTime, float elapsedClockSeconds, AITrain.AI_MOVEMENT_STATE movementState)
-        {
-            MSTSNotchController blowerControl;
-            float currentBlower = 0;
-            TrainCar locomotive = thisTrain.FindLeadLocomotive();
-            MSTSSteamLocomotive steamLocomotive = locomotive as MSTSSteamLocomotive;
-            blowerControl = steamLocomotive.BlowerController;
-            if (!Triggered && localStep == LOCAL_ACTION.INIT_DONE && ActualDepart < presentTime)
-            {
-                steamLocomotive.StartBlowerIncrease(100);
-                steamLocomotive.StartFiringRateIncrease(100.0f);
-                steamLocomotive.ToggleCylinderCocks();
-                Triggered = true;
-                localStep = LOCAL_ACTION.STEP1;
-                ActualDepart += Duration;
-                currentBlower = blowerControl.CurrentValue * 100;
-            }
-            else if (Triggered && localStep == LOCAL_ACTION.STEP1 && ActualDepart < presentTime)
-            {
-                steamLocomotive.StartBlowerDecrease(currentBlower);
-                steamLocomotive.StartFiringRateDecrease(0.0f);
-                localStep = LOCAL_ACTION.END;
-            }
-            else if (Triggered && localStep == LOCAL_ACTION.END)
-            {
-                thisTrain.AuxActionsContain.Remove(this);
-                if ((locomotive is MSTSSteamLocomotive))
-                {
-                    steamLocomotive.ToggleCylinderCocks();
-                }
-
-                if (Triggered)
-                {
-#if WITH_PATH_DEBUG
-                File.AppendAllText(@"C:\temp\checkpath.txt", "Stop Horn for AITRain " + thisTrain.Number + " : mvt state " + movementState.ToString() + " at " + presentTime + "\n");
-#endif
-                    locomotive = thisTrain.FindLeadLocomotive();
-                    ((MSTSLocomotive)locomotive).ManualHorn = false;
-                }
-                return currentMvmtState;    //  Restore previous MovementState
-            }
-            return movementState;
-        }
-
-        public override AITrain.AI_MOVEMENT_STATE ProcessAction(Train thisTrain, int presentTime, float elapsedClockSeconds, AITrain.AI_MOVEMENT_STATE movementState)
-        {
-            AITrain.AI_MOVEMENT_STATE mvtState = movementState;
-            if (ActionRef.IsGeneric)
-                mvtState = currentMvmtState;
-            int correctedTime = presentTime;
-            switch (mvtState)
-            {
-                case AITrain.AI_MOVEMENT_STATE.INIT_ACTION:
-                    movementState = InitAction(thisTrain, presentTime, elapsedClockSeconds, mvtState);
-                    break;
-                case AITrain.AI_MOVEMENT_STATE.HANDLE_ACTION:
-                    movementState = HandleAction(thisTrain, presentTime, elapsedClockSeconds, mvtState);
-                    break;
-                case AITrain.AI_MOVEMENT_STATE.BRAKING:
-                    float distanceToGoM = thisTrain.activityClearingDistanceM;
-                    distanceToGoM = ActivateDistanceM - thisTrain.PresentPosition[0].DistanceTravelledM;
-                    float NextStopDistanceM = distanceToGoM;
-                    if (distanceToGoM < 0f)
-                    {
-                        currentMvmtState = movementState;
-                        movementState = AITrain.AI_MOVEMENT_STATE.INIT_ACTION;
-                    }
-
-                    break;
-                case AITrain.AI_MOVEMENT_STATE.STOPPED:
-                    if (thisTrain is AITrain)
-                        movementState = ((AITrain)thisTrain).UpdateStoppedState(elapsedClockSeconds);
-                    break;
-                default:
-                    break;
-            }
-            if (ActionRef.IsGeneric)
-                currentMvmtState = movementState;
-
-            return movementState;
-        }
-
-    }
-
-    //================================================================================================//
-    /// <summary>
-    /// AuxActionControlStoppedItem
-    /// A specific class used at run time to manage the starting of a steam train
-    /// </summary>
-
-    public class AuxActionControlStoppedItem : AuxActionItem
-    {
-        public enum LOCAL_ACTION
-        {
-            NOT_STARTED,
-            INIT_DONE,
-            STEP1,
-            STEP2,
-            END
-        }
-
-        public int PreDelay;       //  PreDelay gives the time in second before the action must take effect
-        public int Delay;           //  Delay is the delay of the caller
-        public int Duration;    //  ActionDuration gives how long it takes
-        public int ActualDepart;
-        LOCAL_ACTION localStep = LOCAL_ACTION.NOT_STARTED;
-
-        //================================================================================================//
-        /// <summary>
-        /// AuxActionControlItem
-        /// The specific constructor for Control Stopped action
-        /// </summary>
-
-        public AuxActionControlStoppedItem(AuxActionRef thisItem, AI_ACTION_TYPE thisAction) :
-            base(thisItem, thisAction)
-        {
-            ActualDepart = 0;
-        }
-
-        //================================================================================================//
-        /// <summary>
-        /// AsString
-        /// Used by debugging in HUDWindows.
-        /// </summary>
-
-        public override string AsString(AITrain thisTrain)
-        {
-            return " Steam(";
-        }
-
-        public override bool CanActivate(Train thisTrain, float SpeedMpS, bool reschedule)
-        {
-            if (ActionRef == null)
-                return false;
-            float[] distancesM = ((AIAuxActionsRef)ActionRef).CalculateDistancesToNextAction(thisTrain, SpeedMpS, reschedule);
-
-            if (RequiredDistance < thisTrain.DistanceTravelledM) // trigger point
-            {
-                return true;
-            }
-
-            RequiredDistance = distancesM[1];
-            ActivateDistanceM = distancesM[0];
-            return false;
-        }
-
-        public void SetDelay(int delay)
-        {
-            Delay = delay;
-        }
-
-        public override bool ValidAction(Train thisTrain)
-        {
-            bool actionValid = CanActivate(thisTrain, thisTrain.SpeedMpS, true);
-            if (!(thisTrain is AITrain))
-            {
-                AITrain aiTrain = thisTrain as AITrain;
-
-                if (!actionValid)
-                {
-                    aiTrain.requiredActions.InsertAction(this);
-                }
-                aiTrain.EndProcessAction(actionValid, this, false);
-            }
-            return actionValid;
-        }
-
-        public override Boolean ProcessingStarted()
-        {
-            return Processing;
-        }
-
-        public override AITrain.AI_MOVEMENT_STATE InitAction(Train thisTrain, int presentTime, float elapsedClockSeconds, AITrain.AI_MOVEMENT_STATE movementState)
-        {
-#if WITH_PATH_DEBUG
-            File.AppendAllText(@"C:\temp\checkpath.txt", "AITRain " + thisTrain.Number + " is " + movementState.ToString() + " at " + presentTime + "\n");
-#endif
-            TrainCar locomotive = thisTrain.FindLeadLocomotive();
-            if (!(locomotive is MSTSSteamLocomotive))
-            {
-                return currentMvmtState;    //  Restore previous MovementState
-            }
-            Processing = true;
-            int correctedTime = presentTime;
-            ActualDepart = correctedTime + (Delay - PreDelay);
-            localStep = LOCAL_ACTION.INIT_DONE; //  NOT_STARTED -> INIT_DONE
-            return AITrain.AI_MOVEMENT_STATE.HANDLE_ACTION;
-        }
-
-        public override AITrain.AI_MOVEMENT_STATE HandleAction(Train thisTrain, int presentTime, float elapsedClockSeconds, AITrain.AI_MOVEMENT_STATE movementState)
-        {
-            MSTSNotchController blowerControl;
-            float currentBlower = 0;
-            TrainCar locomotive = thisTrain.FindLeadLocomotive();
-            MSTSSteamLocomotive steamLocomotive = locomotive as MSTSSteamLocomotive;
-            blowerControl = steamLocomotive.BlowerController;
-            if (!Triggered && localStep == LOCAL_ACTION.INIT_DONE && ActualDepart < presentTime)
-            {
-                steamLocomotive.StartBlowerIncrease(100);
-                steamLocomotive.StartFiringRateIncrease(100.0f);
-                steamLocomotive.ToggleCylinderCocks();
-                Triggered = true;
-                localStep = LOCAL_ACTION.STEP1;
-                ActualDepart += Duration;
-                currentBlower = blowerControl.CurrentValue * 100;
-            }
-            else if (Triggered && localStep == LOCAL_ACTION.STEP1 && ActualDepart < presentTime)
-            {
-                steamLocomotive.StartBlowerDecrease(currentBlower);
-                steamLocomotive.StartFiringRateDecrease(0.0f);
-                localStep = LOCAL_ACTION.END;
-            }
-            else if (Triggered && localStep == LOCAL_ACTION.END)
-            {
-                thisTrain.AuxActionsContain.Remove(this);
-                if ((locomotive is MSTSSteamLocomotive))
-                {
-                    steamLocomotive.ToggleCylinderCocks();
-                }
-
-                if (Triggered)
-                {
-#if WITH_PATH_DEBUG
-                File.AppendAllText(@"C:\temp\checkpath.txt", "Stop Horn for AITRain " + thisTrain.Number + " : mvt state " + movementState.ToString() + " at " + presentTime + "\n");
-#endif
-                    locomotive = thisTrain.FindLeadLocomotive();
-                    ((MSTSLocomotive)locomotive).ManualHorn = false;
-                }
-                return currentMvmtState;    //  Restore previous MovementState
-            }
-            return movementState;
-        }
-
-        public override AITrain.AI_MOVEMENT_STATE ProcessAction(Train thisTrain, int presentTime, float elapsedClockSeconds, AITrain.AI_MOVEMENT_STATE movementState)
-        {
-            AITrain.AI_MOVEMENT_STATE mvtState = movementState;
-            if (ActionRef.IsGeneric)
-                mvtState = currentMvmtState;
-            int correctedTime = presentTime;
-            switch (mvtState)
-            {
-                case AITrain.AI_MOVEMENT_STATE.INIT_ACTION:
-                    movementState = InitAction(thisTrain, presentTime, elapsedClockSeconds, mvtState);
-                    break;
-                case AITrain.AI_MOVEMENT_STATE.HANDLE_ACTION:
-                    movementState = HandleAction(thisTrain, presentTime, elapsedClockSeconds, mvtState);
-                    break;
-                case AITrain.AI_MOVEMENT_STATE.BRAKING:
-                    float distanceToGoM = thisTrain.activityClearingDistanceM;
-                    distanceToGoM = ActivateDistanceM - thisTrain.PresentPosition[0].DistanceTravelledM;
-                    float NextStopDistanceM = distanceToGoM;
-                    if (distanceToGoM < 0f)
-                    {
-                        currentMvmtState = movementState;
-                        movementState = AITrain.AI_MOVEMENT_STATE.INIT_ACTION;
-                    }
-
-                    break;
-                case AITrain.AI_MOVEMENT_STATE.STOPPED:
-                    if (thisTrain is AITrain)
-                        movementState = ((AITrain)thisTrain).UpdateStoppedState(elapsedClockSeconds);
-                    break;
-                default:
-                    break;
-            }
-            if (ActionRef.IsGeneric)
-                currentMvmtState = movementState;
-
-            return movementState;
-        }
-
-    }
-
-    //================================================================================================//
-    /// <summary>
-    /// AuxActionSignalItem
-    /// A specific class used at run time to manage a Signal Action
-    /// </summary>
-
-    public class AuxActionSignalItem : AuxActionItem
-    {
-        int Delay;
-        public int ActualDepart;
-        bool HornTriggered = false;
-
-        //================================================================================================//
-        /// <summary>
-        /// AuxActionSignalItem
-        /// The specific constructor for Signal action
-        /// </summary>
-
-        public AuxActionSignalItem(AuxActionRef thisItem, AI_ACTION_TYPE thisAction) :
-            base(thisItem, thisAction)
-        {
-            ActualDepart = 0;
-        }
-
-        //================================================================================================//
-        /// <summary>
-        /// AsString
-        /// Used by debugging in HUDWindows.
-        /// </summary>
-
-        public override string AsString(AITrain thisTrain)
-        {
-            return " SigH(";
-        }
-
-        public override bool CanActivate(Train thisTrain, float SpeedMpS, bool reschedule)
-        {
-            if (ActionRef == null)
-                return false;
-            float[] distancesM = ((AIAuxActionsRef)ActionRef).CalculateDistancesToNextAction(thisTrain, SpeedMpS, reschedule);
-
-            if (RequiredDistance < thisTrain.DistanceTravelledM) // trigger point
-            {
-                return true;
-            }
-
-            RequiredDistance = distancesM[1];
-            ActivateDistanceM = distancesM[0];
-            return false;
-        }
-
-        public void SetDelay(int delay)
-        {
-            Delay = delay;
-        }
-
-        public override bool ValidAction(Train thisTrain)
-        {
-            bool actionValid = CanActivate(thisTrain, thisTrain.SpeedMpS, true);
-            if (!(thisTrain is AITrain))
-            {
-                AITrain aiTrain = thisTrain as AITrain;
-                if (!actionValid)
-                {
-                    aiTrain.requiredActions.InsertAction(this);
-                }
-                aiTrain.EndProcessAction(actionValid, this, false);
-            }
-            return actionValid;
-        }
-
-        public override AITrain.AI_MOVEMENT_STATE InitAction(Train thisTrain, int presentTime, float elapsedClockSeconds, AITrain.AI_MOVEMENT_STATE movementState)
-        {
-            int correctedTime = presentTime;
-            ActualDepart = correctedTime + Delay;
-            return AITrain.AI_MOVEMENT_STATE.HANDLE_ACTION;
-        }
-
-        public override AITrain.AI_MOVEMENT_STATE HandleAction(Train thisTrain, int presentTime, float elapsedClockSeconds, AITrain.AI_MOVEMENT_STATE movementState)
-        {
-            if (ActualDepart >= presentTime)
-            {
-                if (!HornTriggered)
-                {
-                    TrainCar locomotive = thisTrain.FindLeadLocomotive();
-                    ((MSTSLocomotive)locomotive).ManualHorn = true;
-                    HornTriggered = true;
-                }
-                movementState = AITrain.AI_MOVEMENT_STATE.HANDLE_ACTION;
-            }
-            else
-            {
-                if (!ActionRef.IsGeneric)
-                    thisTrain.AuxActionsContain.RemoveAt(0);
-                //thisTrain.ResetActions(true);
-                if (HornTriggered)
-                {
-                    TrainCar locomotive = thisTrain.FindLeadLocomotive();
-                    ((MSTSLocomotive)locomotive).ManualHorn = false;
-                }
-                return currentMvmtState;    //  Restore previous MovementState
-            }
-            return movementState;
-        }
-
-    }
-
-    //================================================================================================//
-    /// <summary>
-    /// AuxActSigDelegate
-    /// Used to postpone the signal clear after WP
-    /// </summary>
-
-    public class AuxActSigDelegate : AuxActionItem
-    {
-        public int ActualDepart;
-        public bool locked = true;
-
-        //================================================================================================//
-        /// <summary>
-        /// AuxActSigDelegate Item
-        /// The specific constructor for AuxActSigDelegate action
-        /// </summary>
-
-        public AuxActSigDelegate(AuxActionRef thisItem, AI_ACTION_TYPE thisAction) :
-            base(thisItem, thisAction)
-        {
-            ActualDepart = 0;
-        }
-
-        //================================================================================================//
-        /// <summary>
-        /// AsString
-        /// Used by debugging in HUDWindows.
-        /// </summary>
-
-        public override string AsString(AITrain thisTrain)
-        {
-            return " SigDlgt(";
-        }
-
-        public bool ClearSignal(Train thisTrain)
-        {
-            if (SignalReferenced != null)
-            {
-                bool ret = SignalReferenced.requestClearSignal(thisTrain.ValidRoute[0], thisTrain.routedForward, 0, false, null);
-                return ret;
-            }
-            return true;
-        }
-
-        public override bool CanActivate(Train thisTrain, float SpeedMpS, bool reschedule)
-        {
-            if (ActionRef == null || SignalReferenced == null)
-            {
-                thisTrain.AuxActionsContain.RemoveSpecReqAction(this);
-                return false;
-            }
-            if (ActionRef != null && ((AIAuxActionsRef)ActionRef).LinkedAuxAction)
-                return false;
-            float[] distancesM = ((AIAuxActionsRef)ActionRef).CalculateDistancesToNextAction(thisTrain, SpeedMpS, reschedule);
-            if (distancesM[0] < thisTrain.DistanceTravelledM && !((AIActSigDelegateRef)ActionRef).IsAbsolute) // trigger point
-            {
-                if (thisTrain.SpeedMpS > 0f)
-                {
-                    if (thisTrain is AITrain && thisTrain.TrainType != Train.TRAINTYPE.AI_PLAYERDRIVEN)
-                    {
-                        thisTrain.SetTrainOutOfControl(Train.OUTOFCONTROL.OUT_OF_PATH);
-                        return true;
-                    }
-                    else return false;
-                }
-            }
-
-            if (!reschedule && distancesM[1] < thisTrain.DistanceTravelledM && (thisTrain.SpeedMpS == 0f ||
-                (thisTrain.IsPlayerDriven && currentMvmtState == AITrain.AI_MOVEMENT_STATE.HANDLE_ACTION)))
-            {
-                return true;
-            }
-
-            if (!reschedule && ((AIActSigDelegateRef)ActionRef).IsAbsolute)
-            {
-                TrackCircuitSection thisSection = thisTrain.signalRef.TrackCircuitList[((AIActSigDelegateRef)ActionRef).TCSectionIndex];
-                if (((thisSection.CircuitState.TrainReserved != null && thisSection.CircuitState.TrainReserved.Train == thisTrain) || thisSection.CircuitState.ThisTrainOccupying(thisTrain) ) && 
-                    ((AIActSigDelegateRef)ActionRef).EndSignalIndex != -1)
-                    return true;
-            }
-
-            //RequiredDistance = distancesM[1];
-            //ActivateDistanceM = distancesM[0];
-            return false;
-        }
-
-        public override bool CanRemove(Train thisTrain)
-        {
-            if (Processing && (currentMvmtState == AITrain.AI_MOVEMENT_STATE.STOPPED || currentMvmtState == AITrain.AI_MOVEMENT_STATE.HANDLE_ACTION))
-                return true;
-            if (SignalReferenced == null)
-                return true;
-            return false;
-        }
-
-
-        public override bool ValidAction(Train thisTrain)
-        {
-            bool actionValid = CanActivate(thisTrain, thisTrain.SpeedMpS, true);
-            if (!actionValid)
-            {
-                //thisTrain.requiredActions.InsertAction(this);
-            }
-            return actionValid;
-        }
-
-        public override AITrain.AI_MOVEMENT_STATE InitAction(Train thisTrain, int presentTime, float elapsedClockSeconds, AITrain.AI_MOVEMENT_STATE movementState)
-        {
-            int delay = ((AIActSigDelegateRef)ActionRef).Delay;
-            // If delay between 30000 and 40000 it is considered an absolute delay in the form 3HHMM, where HH and MM are hour and minute where the delay ends
-            thisTrain.TestAbsDelay(ref delay, presentTime);
-            ActualDepart = presentTime + delay;
-#if WITH_PATH_DEBUG
-            File.AppendAllText(@"C:\temp\checkpath.txt", "SigDelegate, init action for train " + thisTrain.Number + " at " + 
-                presentTime + "(HANDLE_ACTION)\n");
-#endif
-            Processing = true;
-            return AITrain.AI_MOVEMENT_STATE.HANDLE_ACTION;
-        }
-
-        public override AITrain.AI_MOVEMENT_STATE HandleAction(Train thisTrain, int presentTime, float elapsedClockSeconds, AITrain.AI_MOVEMENT_STATE movementState)
-        {
-#if WITH_PATH_DEBUG
-            File.AppendAllText(@"C:\temp\checkpath.txt", "WP, End Handle action for train " + thisTrain.Number + 
-                " at " + presentTime + "(END_ACTION)\n");
-#endif
-            if (ActualDepart >= presentTime)
-            {
-
-                return movementState;
-            }
-            if (locked && SignalReferenced != null)
-            {
-                locked = false;
-                if (SignalReferenced.HasLockForTrain(thisTrain.Number, thisTrain.TCRoute.activeSubpath))
-                    SignalReferenced.UnlockForTrain(thisTrain.Number, thisTrain.TCRoute.activeSubpath);
-                else
-                {
-//                    locked = true;
-                    Trace.TraceWarning("SignalObject trItem={0}, trackNode={1}, wasn't locked for train {2}.",
-                        SignalReferenced.trItem, SignalReferenced.trackNode, thisTrain.Number);
-                }
-            }
-            if (ClearSignal(thisTrain) || (thisTrain.NextSignalObject[0] != null && (thisTrain.NextSignalObject[0].this_sig_lr(MstsSignalFunction.NORMAL) > MstsSignalAspect.STOP)) ||
-                thisTrain.NextSignalObject[0] == null || SignalReferenced != thisTrain.NextSignalObject[0] ||
-                thisTrain.PresentPosition[0].TCSectionIndex == thisTrain.ValidRoute[0][thisTrain.ValidRoute[0].Count - 1].TCSectionIndex)
-            {
-#if WITH_PATH_DEBUG
-            File.AppendAllText(@"C:\temp\checkpath.txt", "WP, Action ended for train " + thisTrain.Number + " at " + presentTime + "(STOPPED)\n");
-#endif
-                if (((AIActSigDelegateRef)ActionRef).AssociatedWPAction != null)
-                {
-                    var WPAction = ((AIActSigDelegateRef)ActionRef).AssociatedWPAction.keepIt;
-                    if (thisTrain.requiredActions.Contains(WPAction))
-                    {
-                        thisTrain.requiredActions.Remove(WPAction);
-                    }
-                    if (thisTrain.AuxActionsContain.specRequiredActions.Contains(WPAction))
-                        thisTrain.AuxActionsContain.specRequiredActions.Remove(WPAction);
-                    if (thisTrain.AuxActionsContain.SpecAuxActions.Contains(((AIActSigDelegateRef)ActionRef).AssociatedWPAction))
-                        thisTrain.AuxActionsContain.SpecAuxActions.Remove(((AIActSigDelegateRef)ActionRef).AssociatedWPAction);
-                }
-                if (thisTrain.AuxActionsContain.CountSpec() > 0)
-                {
-                    thisTrain.AuxActionsContain.Remove(this);
-                }
-#if WITH_PATH_DEBUG
-                else
-                {
-                    File.AppendAllText(@"C:\temp\checkpath.txt", "AITRain " + thisTrain.Number + "!  No more AuxActions...\n");
-                }
-#endif
-                return (thisTrain is AITrain && (thisTrain as AITrain).MovementState == AITrain.AI_MOVEMENT_STATE.STATION_STOP ? AITrain.AI_MOVEMENT_STATE.STATION_STOP : AITrain.AI_MOVEMENT_STATE.STOPPED);
-            }
-            return movementState;
-        }
-
-        public override AITrain.AI_MOVEMENT_STATE ProcessAction(Train thisTrain, int presentTime, float elapsedClockSeconds, AITrain.AI_MOVEMENT_STATE movementState)
-        {
-         movementState = base.ProcessAction(thisTrain, presentTime, elapsedClockSeconds, movementState);
-            return movementState;
-        }
-    }
-
-#endregion
->>>>>>> 0b201d29
+﻿// COPYRIGHT 2013 by the Open Rails project.
+// 
+// This file is part of Open Rails.
+// 
+// Open Rails is free software: you can redistribute it and/or modify
+// it under the terms of the GNU General Public License as published by
+// the Free Software Foundation, either version 3 of the License, or
+// (at your option) any later version.
+// 
+// Open Rails is distributed in the hope that it will be useful,
+// but WITHOUT ANY WARRANTY; without even the implied warranty of
+// MERCHANTABILITY or FITNESS FOR A PARTICULAR PURPOSE.  See the
+// GNU General Public License for more details.
+// 
+// You should have received a copy of the GNU General Public License
+// along with Open Rails.  If not, see <http://www.gnu.org/licenses/>.
+
+/* AI
+ * 
+ * Contains code to initialize and control AI trains.
+ * 
+ */
+
+using System;
+using System.Collections.Generic;
+using System.Diagnostics;
+using System.IO;
+using Orts.Common;
+using Orts.Common.Position;
+using Orts.Formats.Msts;
+using Orts.Formats.OR;
+using Orts.Simulation.Physics;
+using Orts.Simulation.RollingStocks;
+using Orts.Simulation.Signalling;
+
+namespace Orts.Simulation.AIs
+{
+    #region AuxActionsContainer
+
+    //================================================================================================//
+    /// <summary>
+    /// AuxActionsContainer
+    /// Used to manage all the action ref object.
+    /// </summary>
+
+    public class AuxActionsContainer
+    {
+        public List<AuxActionRef> SpecAuxActions = new List<AuxActionRef>();          // Actions To Do during activity, like WP with specific location
+        protected List<KeyValuePair<System.Type, AuxActionRef>> GenFunctions = new List<KeyValuePair<Type, AuxActionRef>>();
+
+        public Train.DistanceTravelledActions genRequiredActions = new Train.DistanceTravelledActions(); // distance travelled Generic action list for AITrain
+        public Train.DistanceTravelledActions specRequiredActions = new Train.DistanceTravelledActions();
+
+       Train ThisTrain;
+
+        public AuxActionsContainer(Train thisTrain)
+        {
+
+            if (thisTrain is AITrain)
+            {
+                SetGenAuxActions((AITrain)thisTrain);
+            }
+            ThisTrain = thisTrain;
+        }
+
+        public AuxActionsContainer(Train thisTrain, BinaryReader inf, string routePath)
+        {
+            ThisTrain = thisTrain;
+            if (thisTrain is AITrain)
+            {
+                SetGenAuxActions((AITrain)thisTrain);
+            }
+
+            int cntAuxActionSpec = inf.ReadInt32();
+            for (int idx = 0; idx < cntAuxActionSpec; idx++)
+            {
+                int cntAction = inf.ReadInt32();
+                AuxActionRef action;
+                string actionRef = inf.ReadString();
+                AuxActionRef.AuxiliaryAction nextAction = (AuxActionRef.AuxiliaryAction)Enum.Parse(typeof(AuxActionRef.AuxiliaryAction), actionRef);
+                switch (nextAction)
+                {
+                    case AuxActionRef.AuxiliaryAction.WaitingPoint:
+                        action = new AIActionWPRef(thisTrain, inf);
+                        SpecAuxActions.Add(action);
+                        break;
+                    case AuxActionRef.AuxiliaryAction.SoundHorn:
+                        action = new AIActionHornRef(thisTrain, inf);
+                        SpecAuxActions.Add(action);
+                        break;
+                    case AuxActionRef.AuxiliaryAction.SignalDelegate:
+                        action = new AIActSigDelegateRef(thisTrain, inf);
+                        var hasWPActionAssociated = inf.ReadBoolean();
+                        if (hasWPActionAssociated && SpecAuxActions.Count > 0)
+                        {
+                            var candidateAssociate = SpecAuxActions[SpecAuxActions.Count - 1];
+                            if (candidateAssociate is AIActionWPRef && (candidateAssociate as AIActionWPRef).TCSectionIndex == (action as AIActSigDelegateRef).TCSectionIndex)
+                            {
+                                (action as AIActSigDelegateRef).AssociatedWPAction = candidateAssociate as AIActionWPRef;
+                            }
+                        }
+                        SpecAuxActions.Add(action);
+                        break;
+                    default:
+                        break;
+                }
+            }
+        }
+
+        public void Save(BinaryWriter outf, int currentClock)
+        {
+            int cnt = 0;
+            outf.Write(SpecAuxActions.Count);
+#if WITH_PATH_DEBUG
+            File.AppendAllText(@"C:\temp\checkpath.txt", "SaveAuxContainer, count :" + SpecAuxActions.Count + 
+                "Position in file: " + outf.BaseStream.Position + "\n");
+#endif
+            AITrain aiTrain = ThisTrain as AITrain;
+            if (SpecAuxActions.Count > 0 && SpecAuxActions[0] != null &&
+                    specRequiredActions.First != null && specRequiredActions.First.Value is AuxActSigDelegate)
+
+                // SigDelegate WP is running
+
+                if (((AuxActSigDelegate)specRequiredActions.First.Value).currentMvmtState == AITrain.AI_MOVEMENT_STATE.HANDLE_ACTION &&
+                    !(((AuxActSigDelegate)specRequiredActions.First.Value).ActionRef as AIActSigDelegateRef).IsAbsolute)
+                {
+                    int remainingDelay = ((AuxActSigDelegate)specRequiredActions.First.Value).ActualDepart - currentClock;
+                    AIActSigDelegateRef actionRef = ((AuxActSigDelegate)specRequiredActions.First.Value).ActionRef as AIActSigDelegateRef;
+                    if (actionRef.AssociatedWPAction != null) actionRef.AssociatedWPAction.SetDelay(remainingDelay);
+                    actionRef.Delay = remainingDelay;
+                }
+            if (!(ThisTrain == ThisTrain.Simulator.OriginalPlayerTrain && (ThisTrain.TrainType == Train.TRAINTYPE.AI_PLAYERDRIVEN ||
+                ThisTrain.TrainType == Train.TRAINTYPE.AI_PLAYERHOSTING || ThisTrain.TrainType == Train.TRAINTYPE.PLAYER || ThisTrain.TrainType == Train.TRAINTYPE.AI)))
+            {
+
+                if (ThisTrain is AITrain && ((aiTrain.MovementState == AITrain.AI_MOVEMENT_STATE.HANDLE_ACTION && aiTrain.nextActionInfo != null &&
+                aiTrain.nextActionInfo.NextAction == AIActionItem.AI_ACTION_TYPE.AUX_ACTION && aiTrain.nextActionInfo is AuxActionWPItem)
+                || ( aiTrain.AuxActionsContain.SpecAuxActions.Count > 0 &&
+                aiTrain.AuxActionsContain.SpecAuxActions[0] is AIActionWPRef && (aiTrain.AuxActionsContain.SpecAuxActions[0] as AIActionWPRef).keepIt != null &&
+                (aiTrain.AuxActionsContain.SpecAuxActions[0] as AIActionWPRef).keepIt.currentMvmtState == AITrain.AI_MOVEMENT_STATE.HANDLE_ACTION)))
+                // WP is running
+                {
+                    // Do nothing if it is an absolute WP
+                    if (!(aiTrain.AuxActionsContain.SpecAuxActions.Count > 0 && aiTrain.AuxActionsContain.SpecAuxActions[0] is AIActionWPRef && 
+                        (aiTrain.AuxActionsContain.SpecAuxActions[0] as AIActionWPRef).Delay >= 30000 && (aiTrain.AuxActionsContain.SpecAuxActions[0] as AIActionWPRef).Delay < 40000))
+                    {
+                        int remainingDelay;
+                        if (aiTrain.nextActionInfo != null && aiTrain.nextActionInfo is AuxActionWPItem) remainingDelay = ((AuxActionWPItem)aiTrain.nextActionInfo).ActualDepart - currentClock;
+                        else remainingDelay = ((AIActionWPRef)SpecAuxActions[0]).keepIt.ActualDepart - currentClock;
+                        ((AIActionWPRef)SpecAuxActions[0]).SetDelay(remainingDelay);
+                    }
+                }
+            }
+            foreach (var action in SpecAuxActions)
+            {
+                ((AIAuxActionsRef)action).save(outf, cnt);
+                cnt++;
+            }
+        }
+#if false
+            int cnt = 0;
+            outf.Write(AuxActions.Count);
+#if WITH_PATH_DEBUG
+            File.AppendAllText(@"C:\temp\checkpath.txt", "SaveAIAuxActions, count :" + AuxActions.Count + 
+                "Position in file: " + outf.BaseStream.Position + "\n");
+#endif
+
+            foreach (var action in AuxActions)
+            {
+                action.save(outf, cnt);
+                cnt++;
+            }
+
+#endif
+        protected void SetGenAuxActions(AITrain thisTrain)  //  Add here the new Generic Action
+        {
+            if (!thisTrain.Simulator.TimetableMode && thisTrain.Simulator.Activity.Activity.AIHornAtCrossings > 0 && SpecAuxActions.Count == 0)
+            {
+                AuxActionHorn auxActionHorn = new AuxActionHorn(true);
+                AIActionHornRef horn = new AIActionHornRef(thisTrain, auxActionHorn, 0);
+                List<KeyValuePair<System.Type, AuxActionRef>> listInfo = horn.GetCallFunction();
+                foreach (var function in listInfo)
+                    GenFunctions.Add(function);
+            }
+        }
+
+        //public bool CheckGenActions(System.Type typeSource, float rearDist, float frontDist, WorldLocation location, uint trackNodeIndex)
+        public bool CheckGenActions(System.Type typeSource, in WorldLocation location, params object[] list)
+        {
+            if (ThisTrain is AITrain)
+            {
+                AITrain aiTrain = ThisTrain as AITrain;
+                foreach (var fonction in GenFunctions)
+                {
+                    if (typeSource == fonction.Key)   //  Caller object is a LevelCrossing
+                    {
+#if WITH_PATH_DEBUG
+                        File.AppendAllText(@"C:\temp\checkpath.txt", "GenFunctions registered for train " + ThisTrain.Number + "\n");
+#endif
+                        AIAuxActionsRef called = (AIAuxActionsRef)fonction.Value;
+                        if (called.HasAction(ThisTrain.Number, location))
+                            return false;
+                        AIActionItem newAction = called.CheckGenActions(location, aiTrain, list);
+                        if (newAction != null)
+                        {
+                            if (newAction is AuxActionWPItem)
+                                specRequiredActions.InsertAction(newAction);
+                            else
+                                genRequiredActions.InsertAction(newAction);
+                        }
+                    }
+                }
+            }
+            return false;
+        }
+
+        public void RemoveSpecReqAction(AuxActionItem thisAction)
+        {
+            if (thisAction.CanRemove(ThisTrain))
+            {
+                Train.DistanceTravelledItem thisItem = thisAction;
+                specRequiredActions.Remove(thisItem);
+            }
+        }
+
+        public void ProcessGenAction(AITrain thisTrain, int presentTime, double elapsedClockSeconds, AITrain.AI_MOVEMENT_STATE movementState)
+        {
+            if (genRequiredActions.Count <= 0 || !(ThisTrain is AITrain))
+                return;
+            AITrain aiTrain = ThisTrain as AITrain;
+            List<Train.DistanceTravelledItem> itemList = new List<Train.DistanceTravelledItem>();
+            foreach (var action in genRequiredActions)
+            {
+                AIActionItem actionItem = action as AIActionItem; 
+                if (actionItem.RequiredDistance <= ThisTrain.DistanceTravelledM)
+                {
+                    itemList.Add(actionItem);
+                }
+            }
+            foreach (var action in itemList)
+            {
+                AIActionItem actionItem = action as AIActionItem;
+                actionItem.ProcessAction(aiTrain, presentTime, elapsedClockSeconds, movementState);
+            }
+        }
+
+        public AITrain.AI_MOVEMENT_STATE ProcessSpecAction(AITrain thisTrain, int presentTime, double elapsedClockSeconds, AITrain.AI_MOVEMENT_STATE movementState)
+        {
+            AITrain.AI_MOVEMENT_STATE MvtState = movementState;
+            if (specRequiredActions.Count <= 0 || !(ThisTrain is AITrain))
+                return MvtState;
+            AITrain aiTrain = ThisTrain as AITrain;
+            List<Train.DistanceTravelledItem> itemList = new List<Train.DistanceTravelledItem>();
+            foreach (var action in specRequiredActions)
+            {
+                AIActionItem actionItem = action as AIActionItem;
+                if (actionItem.RequiredDistance >= ThisTrain.DistanceTravelledM)
+                     continue;
+                if (actionItem is AuxActSigDelegate)
+                {
+                    var actionRef = (actionItem as AuxActSigDelegate).ActionRef;
+                    if ((actionRef as AIActSigDelegateRef).IsAbsolute)
+                        continue;
+                }
+                itemList.Add(actionItem);
+            }
+            foreach (var action in itemList)
+            {
+                AITrain.AI_MOVEMENT_STATE tmpMvt;
+                AIActionItem actionItem = action as AIActionItem;
+                tmpMvt = actionItem.ProcessAction(aiTrain, presentTime, elapsedClockSeconds, movementState);
+                if (tmpMvt != movementState)
+                    MvtState = tmpMvt;  //  Try to avoid override of changed state of previous action
+            }
+            return MvtState;
+        }
+
+        public void Remove(AuxActionItem action)
+        {
+            bool ret = false;
+            bool remove = true;
+            if (action.ActionRef.IsGeneric)
+            {
+                if (genRequiredActions.Count > 0)
+                    ret = genRequiredActions.Remove(action);
+                if (!ret && specRequiredActions.Count > 0)
+                {
+                    if (((AIAuxActionsRef)action.ActionRef).CallFreeAction(ThisTrain))
+                        RemoveSpecReqAction(action);
+                }
+            }
+            if (action.ActionRef.ActionType == AuxActionRef.AuxiliaryAction.SoundHorn)
+            {
+                if (specRequiredActions.Contains(action)) RemoveSpecReqAction(action);
+                else remove = false;
+            }
+            if (CountSpec() > 0 && remove == true)
+                SpecAuxActions.Remove(action.ActionRef);
+            if (ThisTrain is AITrain)
+                ((AITrain)ThisTrain).ResetActions(true);
+        }
+
+        public void RemoveAt(int posit)
+        {
+            SpecAuxActions.RemoveAt(posit);
+        }
+
+        public AuxActionRef this[int key]
+        {
+            get
+            {
+                if (key >= SpecAuxActions.Count)
+                    return null;
+                return SpecAuxActions[key];
+            }
+            set
+            {
+                
+            }
+        }
+
+        public int Count()
+        {
+            return CountSpec();
+        }
+
+        public int CountSpec()
+        {
+            return SpecAuxActions.Count;
+        }
+
+        //================================================================================================//
+        //  SPA:    Added for use with new AIActionItems
+        /// <summary>
+        /// Create Specific Auxiliary Action, like WP
+        /// <\summary>
+        public void SetAuxAction(Train thisTrain)
+        {
+            if (SpecAuxActions.Count <= 0)
+                return;
+            AIAuxActionsRef thisAction;
+            int specAuxActionsIndex = 0;
+            bool requiredActionsInserted = false;
+            while (specAuxActionsIndex <= SpecAuxActions.Count-1)
+            {
+                while (SpecAuxActions.Count > 0)
+                {
+                    thisAction = (AIAuxActionsRef)SpecAuxActions[specAuxActionsIndex];
+
+                    if (thisAction.SubrouteIndex > thisTrain.TCRoute.activeSubpath)
+                    {
+                        return;
+                    }
+                    if (thisAction.SubrouteIndex == thisTrain.TCRoute.activeSubpath)
+                        break;
+                    else
+                    {
+                        SpecAuxActions.RemoveAt(0);
+                        if (SpecAuxActions.Count <= 0) return;
+                    }
+                }
+
+                thisAction = (AIAuxActionsRef)SpecAuxActions[specAuxActionsIndex];
+                bool validAction = false;
+                float[] distancesM;
+                while (!validAction)
+                {
+                    if (thisTrain is AITrain && thisTrain.TrainType != Train.TRAINTYPE.AI_PLAYERDRIVEN)
+                    {
+                        AITrain aiTrain = thisTrain as AITrain;
+                        distancesM = thisAction.CalculateDistancesToNextAction(aiTrain, ((AITrain)aiTrain).TrainMaxSpeedMpS, true);
+                    }
+                    else
+                    {
+                        distancesM = thisAction.CalculateDistancesToNextAction(thisTrain, thisTrain.SpeedMpS, true);
+                    }
+                    //<CSComment> Next block does not seem useful. distancesM[0] includes distanceTravelledM, so it practically can be 0 only at start of game
+                    /*                if (distancesM[0]< 0f)
+                                    {
+                                        SpecAuxActions.RemoveAt(0);
+                                        if (SpecAuxActions.Count == 0)
+                                        {
+                                            return;
+                                        }
+
+                                        thisAction = (AIAuxActionsRef)SpecAuxActions[0];
+                                        if (thisAction.SubrouteIndex > thisTrain.TCRoute.activeSubpath) return;
+                                    }
+                                    else */
+                    {
+                        float requiredSpeedMpS = 0;
+                        if (requiredActionsInserted && ((thisAction is AIActSigDelegateRef && !((AIActSigDelegateRef)thisAction).IsAbsolute))) return;
+                        validAction = true;
+                        AIActionItem newAction = ((AIAuxActionsRef)SpecAuxActions[specAuxActionsIndex]).Handler(distancesM[1], requiredSpeedMpS, distancesM[0], thisTrain.DistanceTravelledM);
+                        if (newAction != null)
+                        {
+                            if (thisTrain is AITrain && newAction is AuxActionWPItem)   // Put only the WP for AI into the requiredAction, other are on the container
+                            {
+                                bool found = false;
+                                requiredActionsInserted = true;
+                                if ((thisTrain.TrainType == Train.TRAINTYPE.AI_PLAYERDRIVEN || thisTrain.TrainType == Train.TRAINTYPE.AI_PLAYERHOSTING) && thisTrain.requiredActions.Count > 0)
+                                {
+                                    // check if action already inserted
+                                    foreach (Train.DistanceTravelledItem item in thisTrain.requiredActions)
+                                    {
+                                        if (item is AuxActionWPItem)
+                                        {
+                                            found = true;
+                                            continue;
+                                        }
+                                    }
+                                }
+                                if (!found)
+                                {
+                                    thisTrain.requiredActions.InsertAction(newAction);
+                                    continue;
+                                    //                              ((AITrain)thisTrain).nextActionInfo = newAction; // action must be restored through required actions only
+                                }
+                            }
+                            else
+                            {
+                                specRequiredActions.InsertAction(newAction);
+                                if (newAction is AuxActionWPItem || newAction is AuxActSigDelegate)
+                                    return;
+                            }
+                        }
+                    }
+                }
+                specAuxActionsIndex++;
+            }
+        }
+
+        //================================================================================================//
+        //  
+        /// <summary>
+        /// Reset WP Aux Action, if any
+        /// <\summary>
+
+        public void ResetAuxAction(Train thisTrain)
+        {
+            if (SpecAuxActions.Count <= 0)
+                return;
+            AIAuxActionsRef thisAction;
+            thisAction = (AIAuxActionsRef)SpecAuxActions[0];
+            if (thisAction.SubrouteIndex != thisTrain.TCRoute.activeSubpath) return;
+            thisAction.LinkedAuxAction = false;
+            return;
+         }
+
+        //================================================================================================//
+        //  
+        /// <summary>
+        /// Move next Aux Action, if in same section, under train in case of decoupling
+        /// <\summary>
+        public void MoveAuxAction(Train thisTrain)
+        {
+            AITrain thisAITrain = (AITrain)thisTrain;
+            if (SpecAuxActions.Count <= 0)
+                return;
+            AIAuxActionsRef thisAction;
+            thisAction = (AIAuxActionsRef)SpecAuxActions[0];
+            if (thisAction is AIActionWPRef && thisAction.SubrouteIndex == thisTrain.TCRoute.activeSubpath && thisAction.TCSectionIndex == thisTrain.PresentPosition[0].TCSectionIndex)
+            // Waiting point is just in the same section where the train is; move it under the train
+            {
+                AuxActionWPItem thisWPItem;
+                if (thisAITrain.nextActionInfo != null && thisAITrain.nextActionInfo is AuxActionWPItem)
+                {
+                    thisWPItem = (AuxActionWPItem)thisAITrain.nextActionInfo;
+                    if (thisWPItem.ActionRef == thisAction)
+                    {
+                        thisWPItem.ActivateDistanceM = thisTrain.PresentPosition[0].DistanceTravelledM - 5;
+                        thisAction.LinkedAuxAction = true;
+                    }
+                 }
+                thisAction.RequiredDistance = thisTrain.PresentPosition[0].TCOffset - 5;
+            }
+        }
+
+        //================================================================================================//
+        //  
+        /// <summary>
+        /// Move next Aux Action, if in same section and in next subpath (reversal in between), under train in case of decoupling
+        /// <\summary>
+        public void MoveAuxActionAfterReversal(Train thisTrain)
+        {
+            if (SpecAuxActions.Count <= 0)
+                return;
+            AIAuxActionsRef thisAction;
+            thisAction = (AIAuxActionsRef)SpecAuxActions[0];
+            if (thisAction is AIActionWPRef && thisAction.SubrouteIndex == thisTrain.TCRoute.activeSubpath+1 && thisAction.TCSectionIndex == thisTrain.PresentPosition[1].TCSectionIndex)
+                // Waiting point is just in the same section where the train is; move it under the train
+            {
+                int thisSectionIndex = thisTrain.PresentPosition[1].TCSectionIndex;
+                TrackCircuitSection thisSection = thisTrain.signalRef.TrackCircuitList[thisSectionIndex];
+                thisAction.RequiredDistance = thisSection.Length - thisTrain.PresentPosition[1].TCOffset - 5;
+            }
+        }
+
+        public void Add(AuxActionRef action)
+        {
+            SpecAuxActions.Add(action);
+        }
+    }
+
+    #endregion
+    #region AuxActionRef
+
+    ////================================================================================================//
+    ///// <summary>
+    ///// AuxActionRef
+    ///// info used to figure out one auxiliary action along the route.  It's a reference data, not a run data.
+    ///// </summary>
+
+    public class AIAuxActionsRef : AuxActionRef
+    {
+        public int SubrouteIndex;
+        public int RouteIndex;
+        public int TCSectionIndex;
+        public int Direction;
+        protected int TriggerDistance = 0;
+        public bool LinkedAuxAction = false;
+        protected List<KeyValuePair<int, WorldLocation>> AskingTrain;
+        public Signal SignalReferenced = null;
+        public float RequiredSpeedMpS;
+        public float RequiredDistance;
+        public int Delay;
+        public int EndSignalIndex { get; protected set; }
+
+        public AuxiliaryAction NextAction = AuxiliaryAction.None;
+
+        //================================================================================================//
+        /// <summary>
+        /// AIAuxActionsRef: Generic Constructor
+        /// The specific datas are used to fire the Action.
+        /// </summary>
+
+        public AIAuxActionsRef(float requiredSpeedMps, in WorldLocation location)
+        {
+        }
+
+        public AIAuxActionsRef(Train thisTrain, float distance, float requiredSpeedMpS, int subrouteIdx, int routeIdx, int sectionIdx, int dir, AuxActionRef.AuxiliaryAction actionType = AuxActionRef.AuxiliaryAction.None) :
+            base(actionType, false)                 //null, requiredSpeedMpS, , -1, )
+        {
+            RequiredDistance = distance;
+            RequiredSpeedMpS = requiredSpeedMpS;
+            SubrouteIndex = subrouteIdx;
+            RouteIndex = routeIdx;
+            TCSectionIndex = sectionIdx;
+            Direction = dir;
+            AskingTrain = new List<KeyValuePair<int, WorldLocation>>();
+            IsGeneric = false;
+            EndSignalIndex = -1;
+        }
+
+        public AIAuxActionsRef(Train thisTrain, BinaryReader inf, AuxActionRef.AuxiliaryAction actionType = AuxActionRef.AuxiliaryAction.None)
+        {
+            RequiredSpeedMpS = inf.ReadSingle();
+            RequiredDistance = inf.ReadSingle();
+            SubrouteIndex = inf.ReadInt32();
+            RouteIndex = inf.ReadInt32();
+            TCSectionIndex = inf.ReadInt32();
+            Direction = inf.ReadInt32();
+            TriggerDistance = inf.ReadInt32();
+            IsGeneric = inf.ReadBoolean();
+            AskingTrain = new List<KeyValuePair<int, WorldLocation>>();
+            EndSignalIndex = inf.ReadInt32();
+            if (EndSignalIndex >= 0)
+                SetSignalObject(thisTrain.signalRef.SignalObjects[EndSignalIndex]);
+            else
+                SetSignalObject(null);
+            ActionType = actionType;
+        }
+
+        public virtual List<KeyValuePair<System.Type, AuxActionRef>> GetCallFunction()
+        {
+            return default(List<KeyValuePair<System.Type, AuxActionRef>>);
+        }
+
+        //================================================================================================//
+        /// <summary>
+        /// Handler
+        /// Like a fabric, if other informations are needed, please define specific function that can be called on the new object
+        /// </summary>
+
+
+        public virtual AIActionItem Handler(params object[] list)
+        {
+            AIActionItem info = null;
+            if (!LinkedAuxAction || IsGeneric)
+            {
+                info = new AuxActionItem(this, AIActionItem.AI_ACTION_TYPE.AUX_ACTION);
+                info.SetParam((float)list[0], (float)list[1], (float)list[2], (float)list[3]);
+
+                //info = new AuxActionItem(distance, speed, activateDistance, insertedDistance,
+                //                this, AIActionItem.AI_ACTION_TYPE.AUX_ACTION);
+            }
+            return info;
+        }
+
+        //================================================================================================//
+        /// <summary>
+        /// CalculateDistancesToNextAction
+        /// PLease, don't use the default function, redefine it.
+        /// </summary>
+
+        public virtual float[] CalculateDistancesToNextAction(Train thisTrain, float presentSpeedMpS, bool reschedule)
+        {
+            float[] distancesM = new float[2];
+            distancesM[1] = 0.0f;
+            distancesM[0] = thisTrain.PresentPosition[0].DistanceTravelledM;
+
+            return (distancesM);
+        }
+
+        public virtual float[] GetActivationDistances(Train thisTrain)
+        {
+            float[] distancesM = new float[2];
+            distancesM[1] = float.MaxValue;
+            distancesM[0] = float.MaxValue;
+
+            return (distancesM);
+        }
+        //================================================================================================//
+        //
+        // Save
+        //
+
+        public virtual void save(BinaryWriter outf, int cnt)
+        {
+            outf.Write(cnt);
+            string info = NextAction.ToString();
+            outf.Write(NextAction.ToString());
+            outf.Write(RequiredSpeedMpS);
+            outf.Write(RequiredDistance);
+            outf.Write(SubrouteIndex);
+            outf.Write(RouteIndex);
+            outf.Write(TCSectionIndex);
+            outf.Write(Direction);
+            outf.Write(TriggerDistance);
+            outf.Write(IsGeneric);
+            outf.Write(EndSignalIndex);
+
+            //if (LinkedAuxAction != null)
+            //    outf.Write(LinkedAuxAction.NextAction.ToString());
+            //else
+            //    outf.Write(AI_AUX_ACTION.NONE.ToString());
+        }
+
+        //================================================================================================//
+        //
+        // Restore
+        //
+
+        public void Register(int trainNumber, in WorldLocation location)
+        {
+            AskingTrain.Add(new KeyValuePair<int, WorldLocation>(trainNumber, location));
+        }
+
+        //public bool CheckGenActions(System.Type typeSource, float rearDist, float frontDist, WorldLocation location, uint trackNodeIndex)
+        public virtual AIActionItem CheckGenActions(in WorldLocation location, AITrain thisTrain, params object[] list)
+        {
+            return null;
+        }
+
+        public bool HasAction(int trainNumber, in WorldLocation location)
+        {
+            foreach (var info in AskingTrain)
+            {
+                int number = (int)info.Key;
+                if (number == trainNumber)
+                {
+                    WorldLocation locationRegistered = info.Value;
+                    if (location == locationRegistered)
+                        return true;
+                }
+            }
+            return false;
+        }
+
+        public virtual bool CallFreeAction(Train ThisTrain)
+        {
+            return true;
+        }
+
+        public void SetSignalObject(Signal signal)
+        {
+            SignalReferenced = signal;
+        }
+    }
+
+    //================================================================================================//
+    /// <summary>
+    /// AIActionWPRef
+    /// info used to figure out a Waiting Point along the route.
+    /// </summary>
+
+    public class AIActionWPRef : AIAuxActionsRef
+    {
+        public AuxActionWPItem keepIt = null;
+
+        public AIActionWPRef(Train thisTrain, float distance, float requiredSpeedMpS, int subrouteIdx, int routeIdx, int sectionIdx, int dir)
+            : base(thisTrain, distance, requiredSpeedMpS, subrouteIdx, routeIdx, sectionIdx, dir, AuxActionRef.AuxiliaryAction.WaitingPoint)
+        {
+#if WITH_PATH_DEBUG
+            File.AppendAllText(@"C:\temp\checkpath.txt", "New AIAuxActionRef (WP) for train " + thisTrain.Number +
+                " Required Distance " + distance + ", speed " + requiredSpeedMpS + ", and dir " + dir + "\n");
+            File.AppendAllText(@"C:\temp\checkpath.txt", "\t\tSection id: " + subrouteIdx + "." + routeIdx + "." + sectionIdx 
+                + "\n"); 
+#endif
+            NextAction = AuxiliaryAction.WaitingPoint;
+        }
+
+        public AIActionWPRef(Train thisTrain, BinaryReader inf)
+            : base (thisTrain, inf)
+        {
+            Delay = inf.ReadInt32();
+            NextAction = AuxiliaryAction.WaitingPoint;
+#if WITH_PATH_DEBUG
+            File.AppendAllText(@"C:\temp\checkpath.txt", "\tRestore one WPAuxAction" +
+                "Position in file: " + inf.BaseStream.Position +
+                " type Action: " + NextAction.ToString() +
+                " Delay: " + Delay + "\n");
+#endif
+        }
+
+        public override void save(BinaryWriter outf, int cnt)
+        {
+#if WITH_PATH_DEBUG
+            File.AppendAllText(@"C:\temp\checkpath.txt", "\tSave one WPAuxAction, count :" + cnt +
+                "Position in file: " + outf.BaseStream.Position +
+                " type Action: " + NextAction.ToString() +
+                " Delay: " + Delay + "\n");
+#endif
+            base.save(outf, cnt);
+            outf.Write(Delay);
+        }
+
+        public override AIActionItem Handler(params object[] list)
+        {
+            AIActionItem info = null;
+            if (!LinkedAuxAction || IsGeneric)
+            {
+                LinkedAuxAction = true;
+                info = new AuxActionWPItem(this, AIActionItem.AI_ACTION_TYPE.AUX_ACTION);
+                info.SetParam((float)list[0], (float)list[1], (float)list[2], (float)list[3]);
+                ((AuxActionWPItem)info).SetDelay(Delay);
+                keepIt = (AuxActionWPItem)info;
+#if WITH_PATH_DEBUG
+                File.AppendAllText(@"C:\temp\checkpath.txt", "New action item, type WP with distance " + distance + ", speed " + speed + ", activate distance  " + activateDistance +
+                    " and inserted distance " + insertedDistance + " (delay " + Delay + ")\n");
+#endif
+            }
+            else if (LinkedAuxAction)
+            {
+                info = keepIt;
+            }
+            return (AIActionItem)info;
+        }
+
+        public override AIActionItem CheckGenActions(in WorldLocation location, AITrain thisTrain, params object[] list)
+        {
+            AIActionItem newAction = null;
+            int SpeedMps = (int)thisTrain.SpeedMpS;
+            TrainCar locomotive = thisTrain.FindLeadLocomotive();
+            if (SpeedMps == 0)   //  We call the handler to generate an actionRef
+            {
+                newAction = Handler(0f, 0f, thisTrain.DistanceTravelledM, thisTrain.DistanceTravelledM);
+
+                Register(thisTrain.Number, location);
+#if WITH_PATH_DEBUG
+            File.AppendAllText(@"C:\temp\checkpath.txt", "Caller registered for\n");
+#endif
+            }
+            return newAction;
+        }
+
+
+        //================================================================================================//
+        /// <summary>
+        /// SetDelay
+        /// To fullfill the waiting delay.
+        /// </summary>
+
+        public void SetDelay(int delay)
+        {
+#if WITH_PATH_DEBUG
+            File.AppendAllText(@"C:\temp\checkpath.txt", "\tDelay set to: " + delay + "\n");
+#endif
+            Delay = delay;
+        }
+
+        public override float[] CalculateDistancesToNextAction(Train thisTrain, float presentSpeedMpS, bool reschedule)
+        {
+            float[] distancesM = new float[2];
+
+            int thisSectionIndex = thisTrain.PresentPosition[0].TCSectionIndex;
+            TrackCircuitSection thisSection = thisTrain.signalRef.TrackCircuitList[thisSectionIndex];
+            float leftInSectionM = thisSection.Length - thisTrain.PresentPosition[0].TCOffset;
+
+            // get action route index - if not found, return distances < 0
+
+            int actionIndex0 = thisTrain.PresentPosition[0].RouteListIndex;
+            int actionRouteIndex = thisTrain.ValidRoute[0].GetRouteIndex(TCSectionIndex, actionIndex0);
+            float activateDistanceTravelledM = thisTrain.PresentPosition[0].DistanceTravelledM + thisTrain.ValidRoute[0].GetDistanceAlongRoute(actionIndex0, leftInSectionM, actionRouteIndex, this.RequiredDistance, thisTrain.AITrainDirectionForward, thisTrain.signalRef);
+
+
+            // if reschedule, use actual speed
+
+            float triggerDistanceM = TriggerDistance;
+
+            if (thisTrain.TrainType != Train.TRAINTYPE.AI_PLAYERDRIVEN)
+            {
+
+                if (thisTrain is AITrain)
+                {
+                    AITrain aiTrain = thisTrain as AITrain;
+                    if (reschedule)
+                    {
+                        float firstPartTime = 0.0f;
+                        float firstPartRangeM = 0.0f;
+                        float secndPartRangeM = 0.0f;
+                        float remainingRangeM = activateDistanceTravelledM - thisTrain.PresentPosition[0].DistanceTravelledM;
+
+                        firstPartTime = presentSpeedMpS / (0.25f * aiTrain.MaxDecelMpSS);
+                        firstPartRangeM = 0.25f * aiTrain.MaxDecelMpSS * (firstPartTime * firstPartTime);
+
+                        if (firstPartRangeM < remainingRangeM && thisTrain.SpeedMpS < thisTrain.TrainMaxSpeedMpS) // if distance left and not at max speed
+                        // split remaining distance based on relation between acceleration and deceleration
+                        {
+                            secndPartRangeM = (remainingRangeM - firstPartRangeM) * (2.0f * aiTrain.MaxDecelMpSS) / (aiTrain.MaxDecelMpSS + aiTrain.MaxAccelMpSS);
+                        }
+
+                        triggerDistanceM = activateDistanceTravelledM - (firstPartRangeM + secndPartRangeM);
+                    }
+                    else
+
+                    // use maximum speed
+                    {
+                        float deltaTime = thisTrain.TrainMaxSpeedMpS / aiTrain.MaxDecelMpSS;
+                        float brakingDistanceM = (thisTrain.TrainMaxSpeedMpS * deltaTime) + (0.5f * aiTrain.MaxDecelMpSS * deltaTime * deltaTime);
+                        triggerDistanceM = activateDistanceTravelledM - brakingDistanceM;
+                    }
+                }
+                else
+                {
+                    activateDistanceTravelledM = thisTrain.PresentPosition[0].DistanceTravelledM + thisTrain.ValidRoute[0].GetDistanceAlongRoute(actionIndex0, leftInSectionM, actionRouteIndex, this.RequiredDistance, true, thisTrain.signalRef);
+                    triggerDistanceM = activateDistanceTravelledM;
+                }
+
+                distancesM[1] = triggerDistanceM;
+                if (activateDistanceTravelledM < thisTrain.PresentPosition[0].DistanceTravelledM &&
+                    thisTrain.PresentPosition[0].DistanceTravelledM - activateDistanceTravelledM < thisTrain.Length)
+                    activateDistanceTravelledM = thisTrain.PresentPosition[0].DistanceTravelledM;
+                distancesM[0] = activateDistanceTravelledM;
+
+                return (distancesM);
+            }
+            else
+            {
+                activateDistanceTravelledM = thisTrain.PresentPosition[0].DistanceTravelledM + thisTrain.ValidRoute[0].GetDistanceAlongRoute(actionIndex0, leftInSectionM, actionRouteIndex, this.RequiredDistance, true, thisTrain.signalRef);
+                triggerDistanceM = activateDistanceTravelledM - Math.Min(this.RequiredDistance, 300); 
+
+                if (activateDistanceTravelledM < thisTrain.PresentPosition[0].DistanceTravelledM &&
+                    thisTrain.PresentPosition[0].DistanceTravelledM - activateDistanceTravelledM < thisTrain.Length)
+                {
+                    activateDistanceTravelledM = thisTrain.PresentPosition[0].DistanceTravelledM;
+                    triggerDistanceM = activateDistanceTravelledM;
+                }
+                distancesM[1] = triggerDistanceM;
+                distancesM[0] = activateDistanceTravelledM;
+
+                return (distancesM);
+            }
+        }
+
+
+        public override List<KeyValuePair<System.Type, AuxActionRef>> GetCallFunction()
+        {
+            List<KeyValuePair<System.Type, AuxActionRef>> listInfo = new List<KeyValuePair<System.Type, AuxActionRef>>();
+
+            System.Type managed  = typeof(Signal);
+            KeyValuePair<System.Type, AuxActionRef> info = new KeyValuePair<System.Type, AuxActionRef>(managed, this);
+            listInfo.Add(info);
+            return listInfo;
+        }
+
+    }
+    //================================================================================================//
+    /// <summary>
+    /// AIActionHornRef
+    /// Start and Stop the horn
+    /// </summary>
+
+    public class AIActionHornRef : AIAuxActionsRef
+    {
+        public AIActionHornRef(Train thisTrain, float distance, float requiredSpeedMpS, int subrouteIdx, int routeIdx, int sectionIdx, int dir)
+            : base(thisTrain, distance, requiredSpeedMpS, subrouteIdx, routeIdx, sectionIdx, dir, AuxiliaryAction.SoundHorn)
+        {
+            NextAction = AuxiliaryAction.SoundHorn;
+        }
+
+        public AIActionHornRef(Train thisTrain, BinaryReader inf)
+            : base(thisTrain, inf, AuxiliaryAction.SoundHorn)
+        {
+            Delay = inf.ReadInt32();
+            NextAction = AuxiliaryAction.SoundHorn;
+#if WITH_PATH_DEBUG
+            File.AppendAllText(@"C:\temp\checkpath.txt", "\tRestore one WPAuxAction" +
+                "Position in file: " + inf.BaseStream.Position +
+                " type Action: " + NextAction.ToString() +
+                " Delay: " + Delay + "\n");
+#endif
+        }
+
+        public AIActionHornRef(Train thisTrain, AuxActionHorn myBase, int nop = 0)
+            : base(thisTrain, 0f, 0f, 0, 0, 0, 0, myBase.ActionType)
+        {
+            Delay = myBase.Delay;
+            NextAction = AuxiliaryAction.SoundHorn;
+            IsGeneric = myBase.IsGeneric;
+            RequiredDistance = myBase.RequiredDistance;
+        }
+
+        public override void save(BinaryWriter outf, int cnt)
+        {
+#if WITH_PATH_DEBUG
+            File.AppendAllText(@"C:\temp\checkpath.txt", "\tSave one HornAuxAction, count :" + cnt +
+                "Position in file: " + outf.BaseStream.Position +
+                " type Action: " + NextAction.ToString() + 
+                " Delay: " + Delay + "\n");
+#endif
+            base.save(outf, cnt);
+            outf.Write(Delay);
+        }
+
+
+        public override AIActionItem Handler(params object[] list)
+        {
+            AIActionItem info = null;
+            if (!LinkedAuxAction || IsGeneric)
+            {
+                LinkedAuxAction = true;
+                info = new AuxActionHornItem(this, AIActionItem.AI_ACTION_TYPE.AUX_ACTION);
+                info.SetParam((float)list[0], (float)list[1], (float)list[2], (float)list[3]);
+                ((AuxActionHornItem)info).SetDelay(Delay);
+            }
+            return (AIActionItem)info;
+        }
+
+        //public bool CheckGenActions(System.Type typeSource, float rearDist, float frontDist, WorldLocation location, uint trackNodeIndex)
+        public override AIActionItem CheckGenActions(in WorldLocation location, AITrain thisTrain, params object[] list)
+        {
+            AIActionItem newAction = null;
+            float rearDist = (float)list[0];
+            float frontDist = (float)list[1];
+            uint trackNodeIndex = (uint)list[2];
+            float minDist = Math.Min(Math.Abs(rearDist), frontDist);
+
+            float[] distances = GetActivationDistances(thisTrain);
+            
+#if WITH_PATH_DEBUG
+            File.AppendAllText(@"C:\temp\checkpath.txt", "GenFunctions not yet defined for train:" + thisTrain.Number + 
+                " Activation Distance: " + distances[0] + " & train distance: " + (-minDist) + "\n");
+#endif
+            if (distances[0] >= -minDist)   //  We call the handler to generate an actionRef
+            {
+                //Pseudorandom value between 2 and 5
+                int Rand = (DateTime.UtcNow.Millisecond % 10) / 3 + 2;
+                this.Delay = Rand;
+                newAction = Handler(distances[0] + thisTrain.DistanceTravelledM, thisTrain.SpeedMpS, distances[0] + thisTrain.DistanceTravelledM, thisTrain.DistanceTravelledM);
+                Register(thisTrain.Number, location);
+#if WITH_PATH_DEBUG
+            File.AppendAllText(@"C:\temp\checkpath.txt", "Caller registered for\n");
+#endif
+            }
+            return newAction;
+        }
+
+        public override List<KeyValuePair<System.Type, AuxActionRef>> GetCallFunction()
+        {
+            System.Type managed = typeof(LevelCrossings);
+            KeyValuePair<System.Type, AuxActionRef> info = new KeyValuePair<System.Type, AuxActionRef>(managed, this);
+            List<KeyValuePair<System.Type, AuxActionRef>> listInfo = new List<KeyValuePair<System.Type, AuxActionRef>>();
+            listInfo.Add(info);
+            return listInfo;
+        }
+
+        //================================================================================================//
+        /// <summary>
+        /// SetDelay
+        /// To fullfill the waiting delay.
+        /// </summary>
+
+        public void SetDelay(int delay)
+        {
+            Delay = delay;
+        }
+
+        //  Start horn whatever the speed.
+
+        public override float[] CalculateDistancesToNextAction(Train thisTrain, float presentSpeedMpS, bool reschedule)
+        {
+            int thisSectionIndex = thisTrain.PresentPosition[0].TCSectionIndex;
+            TrackCircuitSection thisSection = thisTrain.signalRef.TrackCircuitList[thisSectionIndex];
+            float leftInSectionM = thisSection.Length - thisTrain.PresentPosition[0].TCOffset;
+
+            // get action route index - if not found, return distances < 0
+
+            int actionIndex0 = thisTrain.PresentPosition[0].RouteListIndex;
+            int actionRouteIndex = thisTrain.ValidRoute[0].GetRouteIndex(TCSectionIndex, actionIndex0);
+            float activateDistanceTravelledM = thisTrain.PresentPosition[0].DistanceTravelledM + thisTrain.ValidRoute[0].GetDistanceAlongRoute(actionIndex0, leftInSectionM, actionRouteIndex, this.RequiredDistance, thisTrain.AITrainDirectionForward, thisTrain.signalRef);
+            float[] distancesM = new float[2];
+            distancesM[1] = activateDistanceTravelledM;
+            distancesM[0] = activateDistanceTravelledM;
+
+            return (distancesM);
+        }
+
+        //  SPA:    We use this fonction and not the one from Train in order to leave control to the AuxAction
+        public override float[] GetActivationDistances(Train thisTrain)
+        {
+            float[] distancesM = new float[2];
+            distancesM[0] = this.RequiredDistance;   // 
+            distancesM[1] = this.RequiredDistance + thisTrain.Length;
+            return (distancesM);
+        }
+
+    }
+
+    //================================================================================================//
+    /// <summary>
+    /// AIActSigDelegateRef
+    /// An action to delegate the Signal management from a WP
+    /// </summary>
+
+    public class AIActSigDelegateRef : AIAuxActionsRef
+    {
+        public bool IsAbsolute = false;
+        public AIActionWPRef AssociatedWPAction;
+        public float brakeSection;
+        protected AuxActSigDelegate AssociatedItem = null;  //  In order to Unlock the signal when removing Action Reference
+
+        public AIActSigDelegateRef(Train thisTrain, float distance, float requiredSpeedMpS, int subrouteIdx, int routeIdx, int sectionIdx, int dir, AIActionWPRef associatedWPAction = null)
+            : base(thisTrain, distance, requiredSpeedMpS, subrouteIdx, routeIdx, sectionIdx, dir, AuxiliaryAction.SignalDelegate)
+        {
+            AssociatedWPAction = associatedWPAction;
+            NextAction = AuxiliaryAction.SignalDelegate;
+            IsGeneric = true;
+ 
+                brakeSection = distance; // Set to 1 later when applicable
+        }
+
+        public AIActSigDelegateRef(Train thisTrain, BinaryReader inf)
+            : base(thisTrain, inf, AuxiliaryAction.SignalDelegate)
+        {
+            Delay = inf.ReadInt32();
+            brakeSection = (float)inf.ReadSingle();
+            IsAbsolute = inf.ReadBoolean();
+            NextAction = AuxiliaryAction.SignalDelegate;
+#if WITH_PATH_DEBUG
+            File.AppendAllText(@"C:\temp\checkpath.txt", "\tRestore one WPAuxAction" +
+                "Position in file: " + inf.BaseStream.Position +
+                " type Action: " + NextAction.ToString() +
+                " Delay: " + Delay + "\n");
+#endif
+        }
+
+        public override void save(BinaryWriter outf, int cnt)
+        {
+#if WITH_PATH_DEBUG
+            File.AppendAllText(@"C:\temp\checkpath.txt", "\tSave one SigDelegate, count :" + cnt +
+                "Position in file: " + outf.BaseStream.Position +
+                " type Action: " + NextAction.ToString() +
+                " Delay: " + Delay + "\n");
+#endif
+            base.save(outf, cnt);
+            outf.Write(Delay);
+            outf.Write(brakeSection);
+            outf.Write(IsAbsolute);
+            var hasWPActionAssociated = false;
+            if (AssociatedWPAction != null) hasWPActionAssociated = true;
+            outf.Write(hasWPActionAssociated);
+        }
+
+        public override bool CallFreeAction(Train thisTrain)
+        {
+            if (AssociatedItem != null && AssociatedItem.SignalReferenced != null)
+            {
+                if (AssociatedItem.locked)
+                    AssociatedItem.SignalReferenced.UnlockForTrain(thisTrain.Number, thisTrain.TCRoute.activeSubpath);
+                AssociatedItem.SignalReferenced = null;
+                AssociatedItem = null;
+                return true;
+            }
+            else if (AssociatedItem == null)
+                return true;
+            return false;
+        }
+
+        public override AIActionItem Handler(params object[] list)
+        {
+            if (AssociatedItem != null)
+                return null;
+            AuxActSigDelegate info = new AuxActSigDelegate(this, AIActionItem.AI_ACTION_TYPE.AUX_ACTION);
+            info.SetParam((float)list[0], (float)list[1], (float)list[2], (float)list[3]);
+            AssociatedItem = info;  
+            return (AIActionItem)info;
+        }
+
+        //  SigDelegateRef.
+
+        public override float[] CalculateDistancesToNextAction(Train thisTrain, float presentSpeedMpS, bool reschedule)
+        {
+            int thisSectionIndex = thisTrain.PresentPosition[0].TCSectionIndex;
+            TrackCircuitSection thisSection = thisTrain.signalRef.TrackCircuitList[thisSectionIndex];
+            float leftInSectionM = thisSection.Length - thisTrain.PresentPosition[0].TCOffset;
+
+            // get action route index - if not found, return distances < 0
+
+            int actionIndex0 = thisTrain.PresentPosition[0].RouteListIndex;
+            int actionRouteIndex = thisTrain.ValidRoute[0].GetRouteIndex(TCSectionIndex, actionIndex0);
+            float activateDistanceTravelledM = -1;
+
+            if (actionIndex0 != -1 && actionRouteIndex != -1)
+                activateDistanceTravelledM = thisTrain.PresentPosition[0].DistanceTravelledM + thisTrain.ValidRoute[0].GetDistanceAlongRoute(actionIndex0, leftInSectionM, actionRouteIndex, this.RequiredDistance, true, thisTrain.signalRef);
+
+            var currBrakeSection = (thisTrain is AITrain && !(thisTrain.TrainType == Train.TRAINTYPE.AI_PLAYERDRIVEN)) ? 1 : brakeSection;
+            float triggerDistanceM = activateDistanceTravelledM - Math.Min(this.RequiredDistance, 300);   //  TODO, add the size of train
+
+            float[] distancesM = new float[2];
+            distancesM[1] = triggerDistanceM;
+            if (activateDistanceTravelledM < thisTrain.PresentPosition[0].DistanceTravelledM &&
+                thisTrain.PresentPosition[0].DistanceTravelledM - activateDistanceTravelledM < thisTrain.Length)
+                activateDistanceTravelledM = thisTrain.PresentPosition[0].DistanceTravelledM;
+            distancesM[0] = activateDistanceTravelledM;
+
+            return (distancesM);
+        }
+
+        public void SetEndSignalIndex(int idx)
+        {
+            EndSignalIndex = idx;
+        }
+
+        //================================================================================================//
+        /// <summary>
+        /// SetDelay
+        /// To fullfill the waiting delay.
+        /// </summary>
+
+        public void SetDelay(int delay)
+        {
+#if WITH_PATH_DEBUG
+            File.AppendAllText(@"C:\temp\checkpath.txt", "\tDelay set to: " + delay + "\n");
+#endif
+            Delay = delay;
+        }
+
+    }
+
+
+
+    #endregion
+
+    #region AuxActionData
+
+    //================================================================================================//
+    /// <summary>
+    /// AuxActionItem
+    /// A specific AIActionItem used at run time to manage a specific Auxiliary Action
+    /// </summary>
+
+    public class AuxActionItem : AIActionItem
+    {
+        public AuxActionRef ActionRef;
+        public bool Triggered = false;
+        public bool Processing = false;
+        public AITrain.AI_MOVEMENT_STATE currentMvmtState = AITrain.AI_MOVEMENT_STATE.INIT_ACTION;
+        public Signal SignalReferenced { get { return ((AIAuxActionsRef)ActionRef).SignalReferenced; } set {} }
+
+        //================================================================================================//
+        /// <summary>
+        /// AuxActionItem
+        /// The basic constructor
+        /// </summary>
+
+        public AuxActionItem(AuxActionRef thisItem, AI_ACTION_TYPE thisAction) :
+            base ( null, thisAction)
+        {
+            NextAction = AI_ACTION_TYPE.AUX_ACTION;
+            ActionRef = thisItem;
+        }
+
+        //================================================================================================//
+        //
+        // Restore
+        //
+
+        public AuxActionItem(BinaryReader inf, Signals signalRef)
+            : base(inf, signalRef)
+        {
+        }
+
+        public virtual bool CanActivate(Train thisTrain, float SpeedMpS, bool reschedule)
+        {
+            return false;
+        }
+
+        public virtual bool CanRemove(Train thisTrain)
+        {
+            return true;
+        }
+
+        public override AITrain.AI_MOVEMENT_STATE ProcessAction(Train thisTrain, int presentTime, double elapsedClockSeconds, AITrain.AI_MOVEMENT_STATE movementState)
+        {
+            AITrain.AI_MOVEMENT_STATE mvtState = movementState;
+            if (ActionRef.IsGeneric)
+                mvtState = currentMvmtState;
+            int correctedTime = presentTime;
+            switch (mvtState)
+            {
+                case AITrain.AI_MOVEMENT_STATE.INIT_ACTION:
+                    movementState = InitAction(thisTrain, presentTime, elapsedClockSeconds, mvtState);
+                    break;
+                case AITrain.AI_MOVEMENT_STATE.HANDLE_ACTION:
+                    movementState = HandleAction(thisTrain, presentTime, elapsedClockSeconds, mvtState);
+                    break;
+                case AITrain.AI_MOVEMENT_STATE.BRAKING:
+                    break;
+                case AITrain.AI_MOVEMENT_STATE.STOPPED:
+                    break;
+                default:
+                    break;
+            }
+            currentMvmtState = movementState;
+            return movementState;
+        }
+
+        public override AITrain.AI_MOVEMENT_STATE ProcessAction(Train thisTrain, int presentTime)
+        {
+            int correctedTime = presentTime;
+            switch (currentMvmtState)
+            {
+                case AITrain.AI_MOVEMENT_STATE.INIT_ACTION:
+                case AITrain.AI_MOVEMENT_STATE.STOPPED:
+                    currentMvmtState = InitAction(thisTrain, presentTime, 0f, currentMvmtState);
+                    break;
+                case AITrain.AI_MOVEMENT_STATE.HANDLE_ACTION:
+                    currentMvmtState = HandleAction(thisTrain, presentTime, 0f, currentMvmtState);
+                    break;
+                default:
+                    break;
+            }
+            return currentMvmtState;
+        }
+
+
+
+#if WITH_PATH_DEBUG
+        public override string AsString(AITrain thisTrain)
+        {
+            return " AUX(";
+        }
+#endif
+    }
+
+    //================================================================================================//
+    /// <summary>
+    /// AuxActionWPItem
+    /// A specific class used at run time to manage a Waiting Point Action
+    /// </summary>
+
+    public class AuxActionWPItem : AuxActionItem
+    {
+        int Delay;
+        public int ActualDepart;
+
+        //================================================================================================//
+        /// <summary>
+        /// AuxActionWPItem
+        /// The specific constructor for WP action
+        /// </summary>
+
+        public AuxActionWPItem(AuxActionRef thisItem, AI_ACTION_TYPE thisAction) :
+            base(thisItem, thisAction)
+        {
+            ActualDepart = 0;
+        }
+
+        //================================================================================================//
+        /// <summary>
+        /// AsString
+        /// Used by debugging in HUDWindows.
+        /// </summary>
+
+        public override string AsString(AITrain thisTrain)
+        {
+            return " WP(";
+        }
+
+        public override bool CanActivate(Train thisTrain, float SpeedMpS, bool reschedule)
+        {
+            if (ActionRef == null || thisTrain.PresentPosition[0].RouteListIndex == -1)
+                return false;
+            float[] distancesM = ((AIAuxActionsRef)ActionRef).CalculateDistancesToNextAction(thisTrain, SpeedMpS, reschedule);
+            if (thisTrain.TrainType != Train.TRAINTYPE.AI_PLAYERDRIVEN)
+            {
+                if (RequiredDistance < thisTrain.DistanceTravelledM) // trigger point
+                {
+                    return true;
+                }
+
+                RequiredDistance = distancesM[1];
+                ActivateDistanceM = distancesM[0];
+                return false;
+            }
+            else
+            {
+                if (thisTrain.SpeedMpS == 0f && distancesM[1] <= thisTrain.DistanceTravelledM)
+                {
+                    return true;
+                }
+                return false;
+            }
+        }
+
+        public void SetDelay(int delay)
+        {
+            Delay = delay;
+        }
+
+        public override bool ValidAction(Train thisTrain)
+        {
+            bool actionValid = false;
+
+            actionValid = CanActivate(thisTrain, thisTrain.SpeedMpS, true);
+            if (thisTrain is AITrain && thisTrain.TrainType != Train.TRAINTYPE.AI_PLAYERDRIVEN)
+            {
+                AITrain aiTrain = thisTrain as AITrain;
+                if (!actionValid)
+                {
+                    aiTrain.requiredActions.InsertAction(this);
+                }
+                aiTrain.EndProcessAction(actionValid, this, false);
+            }
+            return actionValid;
+        }
+
+        public override AITrain.AI_MOVEMENT_STATE InitAction(Train thisTrain, int presentTime, double elapsedClockSeconds, AITrain.AI_MOVEMENT_STATE movementState)
+        {
+            if (thisTrain is AITrain)
+            {
+                AITrain aiTrain = thisTrain as AITrain;
+
+                // repeat stopping of train, because it could have been moved by UpdateBrakingState after ProcessAction
+                if (aiTrain.TrainType != Train.TRAINTYPE.AI_PLAYERDRIVEN)
+                {
+                    aiTrain.AdjustControlsBrakeMore(aiTrain.MaxDecelMpSS, elapsedClockSeconds, 100);
+                    aiTrain.SpeedMpS = 0;
+                }
+                int correctedTime = presentTime;
+                // If delay between 40000 and 60000 an uncoupling is performed and delay is returned with the two lowest digits of the original one
+                aiTrain.TestUncouple( ref Delay);
+                // If delay between 30000 and 40000 it is considered an absolute delay in the form 3HHMM, where HH and MM are hour and minute where the delay ends
+                thisTrain.TestAbsDelay(ref Delay, correctedTime);
+                // If delay equal to 60001 it is considered as a command to unconditionally attach to the nearby train;
+                aiTrain.TestUncondAttach(ref Delay);
+                // If delay equal to 60002 it is considered as a request for permission to pass signal;
+                aiTrain.TestPermission(ref Delay);
+                ActualDepart = correctedTime + Delay;
+                aiTrain.AuxActionsContain.CheckGenActions(this.GetType(), aiTrain.RearTDBTraveller.WorldLocation, Delay);
+
+#if WITH_PATH_DEBUG
+                File.AppendAllText(@"C:\temp\checkpath.txt", "WP, init action for train " + aiTrain.Number + " at " + correctedTime + " to " + ActualDepart + "(HANDLE_ACTION)\n");
+#endif
+            }
+
+            return AITrain.AI_MOVEMENT_STATE.HANDLE_ACTION;
+        }
+
+        public override AITrain.AI_MOVEMENT_STATE HandleAction(Train thisTrain, int presentTime, double elapsedClockSeconds, AITrain.AI_MOVEMENT_STATE movementState)
+        {
+            if (thisTrain is AITrain)
+            {
+                if (thisTrain.TrainType != Train.TRAINTYPE.AI_PLAYERDRIVEN)
+                {
+                     thisTrain.SpeedMpS = 0;
+                }
+                AITrain aiTrain = thisTrain as AITrain;
+
+                thisTrain.AuxActionsContain.CheckGenActions(this.GetType(), aiTrain.RearTDBTraveller.WorldLocation, ActualDepart - presentTime);
+
+                if (ActualDepart > presentTime)
+                {
+                    movementState = AITrain.AI_MOVEMENT_STATE.HANDLE_ACTION;
+                }
+                else
+                {
+#if WITH_PATH_DEBUG
+                    File.AppendAllText(@"C:\temp\checkpath.txt", "WP, End Handle action for train " + aiTrain.Number + " at " + presentTime + "(END_ACTION)\n");
+#endif
+#if WITH_PATH_DEBUG
+            File.AppendAllText(@"C:\temp\checkpath.txt", "WP, Action ended for train " + thisTrain.Number + " at " + presentTime + "(STOPPED)\n");
+#endif
+                    if (thisTrain.AuxActionsContain.CountSpec() > 0)
+                        thisTrain.AuxActionsContain.Remove(this);
+                    return AITrain.AI_MOVEMENT_STATE.STOPPED;
+                }
+            }
+            else
+            {
+#if WITH_PATH_DEBUG
+            File.AppendAllText(@"C:\temp\checkpath.txt", "WP, Action ended for train " + thisTrain.Number + " at " + presentTime + "(STOPPED)\n");
+#endif
+                if (thisTrain.AuxActionsContain.CountSpec() > 0)
+                    thisTrain.AuxActionsContain.Remove(this);
+                return AITrain.AI_MOVEMENT_STATE.STOPPED;
+            }
+            return movementState;
+        }
+
+        public override AITrain.AI_MOVEMENT_STATE ProcessAction(Train thisTrain, int presentTime, double elapsedClockSeconds, AITrain.AI_MOVEMENT_STATE movementState)
+        {
+            //int correctedTime = presentTime;
+            //switch (movementState)
+            //{
+            AITrain.AI_MOVEMENT_STATE mvtState = movementState;
+            if (ActionRef.IsGeneric)
+                mvtState = currentMvmtState;
+            int correctedTime = presentTime;
+            switch (mvtState)
+            {
+                case AITrain.AI_MOVEMENT_STATE.INIT_ACTION:
+                    movementState = InitAction(thisTrain, presentTime, elapsedClockSeconds, movementState);
+                    break;
+                case AITrain.AI_MOVEMENT_STATE.HANDLE_ACTION:
+                    movementState = HandleAction(thisTrain, presentTime, elapsedClockSeconds, movementState);
+                    break;
+                case AITrain.AI_MOVEMENT_STATE.BRAKING:
+                    if (thisTrain is AITrain)
+                    {
+                        AITrain aiTrain = thisTrain as AITrain;
+                        float distanceToGoM = thisTrain.activityClearingDistanceM;
+                        distanceToGoM = ActivateDistanceM - aiTrain.PresentPosition[0].DistanceTravelledM;
+                        float NextStopDistanceM = distanceToGoM;
+                        if (distanceToGoM <= 0f)
+                        {
+                            aiTrain.AdjustControlsBrakeMore(aiTrain.MaxDecelMpSS, elapsedClockSeconds, 100);
+                            aiTrain.AITrainThrottlePercent = 0;
+
+                            if (aiTrain.SpeedMpS < 0.001)
+                            {
+                                aiTrain.SpeedMpS = 0f;
+                                movementState = AITrain.AI_MOVEMENT_STATE.INIT_ACTION;
+                            }
+                        }
+                        else if (distanceToGoM < AITrain.signalApproachDistanceM && aiTrain.SpeedMpS == 0)
+                        {
+                            aiTrain.AdjustControlsBrakeMore(aiTrain.MaxDecelMpSS, elapsedClockSeconds, 100);
+                            movementState = AITrain.AI_MOVEMENT_STATE.INIT_ACTION;
+                        }
+                    }
+                    else
+                    {
+                        if (thisTrain.AuxActionsContain.CountSpec() > 0)
+                            thisTrain.AuxActionsContain.RemoveAt(0);
+                    }
+                    break;
+                case AITrain.AI_MOVEMENT_STATE.STOPPED:
+                    if (!(thisTrain is AITrain))
+                        if (thisTrain.AuxActionsContain.CountSpec() > 0)
+                            thisTrain.AuxActionsContain.Remove(this);
+
+
+ #if WITH_PATH_DEBUG
+                    else
+                    {
+                        File.AppendAllText(@"C:\temp\checkpath.txt", "AITRain " + thisTrain.Number + "!  No more AuxActions...\n");
+                    }
+#endif
+                    if (thisTrain is AITrain)
+                    {
+                        AITrain aiTrain = thisTrain as AITrain;
+
+                        //movementState = thisTrain.UpdateStoppedState();   // Don't call UpdateStoppedState(), WP can't touch Signal
+                         movementState = AITrain.AI_MOVEMENT_STATE.BRAKING;
+                        aiTrain.ResetActions(true);
+#if WITH_PATH_DEBUG
+                        File.AppendAllText(@"C:\temp\checkpath.txt", "AITRain " + aiTrain.Number + " is " + movementState.ToString() + " at " + presentTime + "\n");
+#endif
+                    }
+                    break;
+                default:
+                    break; 
+            }
+            if (ActionRef.IsGeneric)
+                currentMvmtState = movementState;
+            return movementState;
+        }
+
+    }
+
+
+
+
+    //================================================================================================//
+    /// <summary>
+    /// AuxActionHornItem
+    /// A specific class used at run time to manage a Horn Action
+    /// </summary>
+
+    public class AuxActionHornItem : AuxActionItem
+    {
+        int Delay;
+        public int ActualDepart;
+        
+
+        //================================================================================================//
+        /// <summary>
+        /// AuxActionhornItem
+        /// The specific constructor for horn action
+        /// </summary>
+
+        public AuxActionHornItem(AuxActionRef thisItem, AI_ACTION_TYPE thisAction) :
+            base(thisItem, thisAction)
+        {
+            ActualDepart = 0;
+        }
+
+        //================================================================================================//
+        /// <summary>
+        /// AsString
+        /// Used by debugging in HUDWindows.
+        /// </summary>
+
+        public override string AsString(AITrain thisTrain)
+        {
+            return " Horn(";
+        }
+
+        public override bool CanActivate(Train thisTrain, float SpeedMpS, bool reschedule)
+        {
+            if (ActionRef == null)
+                return false;
+            float[] distancesM = ((AIAuxActionsRef)ActionRef).CalculateDistancesToNextAction(thisTrain, SpeedMpS, reschedule);
+
+
+            if (RequiredDistance < thisTrain.DistanceTravelledM) // trigger point
+            {
+                return true;
+            }
+
+            RequiredDistance = distancesM[1];
+            ActivateDistanceM = distancesM[0];
+            return false;
+        }
+
+        public void SetDelay(int delay)
+        {
+            Delay = delay;
+        }
+
+        public override bool ValidAction(Train thisTrain)
+        {
+            bool actionValid = CanActivate(thisTrain, thisTrain.SpeedMpS, true);
+            if (!(thisTrain is AITrain))
+            {
+                AITrain aiTrain = thisTrain as AITrain;
+
+                if (!actionValid)
+                {
+                    aiTrain.requiredActions.InsertAction(this);
+                }
+                aiTrain.EndProcessAction(actionValid, this, false);
+            }
+            return actionValid;
+        }
+
+        public override AITrain.AI_MOVEMENT_STATE InitAction(Train thisTrain, int presentTime, double elapsedClockSeconds, AITrain.AI_MOVEMENT_STATE movementState)
+        {
+#if WITH_PATH_DEBUG
+            File.AppendAllText(@"C:\temp\checkpath.txt", "AITRain " + thisTrain.Number + " is " + movementState.ToString() + " at " + presentTime + "\n");
+#endif
+            Processing = true;
+            int correctedTime = presentTime;
+            ActualDepart = correctedTime + Delay;
+            return AITrain.AI_MOVEMENT_STATE.HANDLE_ACTION;
+        }
+
+        public override AITrain.AI_MOVEMENT_STATE HandleAction(Train thisTrain, int presentTime, double elapsedClockSeconds, AITrain.AI_MOVEMENT_STATE movementState)
+        {
+            if (ActualDepart >= presentTime)
+            {
+                if (!Triggered)
+                {
+#if WITH_PATH_DEBUG
+                    File.AppendAllText(@"C:\temp\checkpath.txt", "Do Horn for AITRain " + thisTrain.Number + " , mvt state " + movementState.ToString() + " at " + presentTime + "\n");
+#endif
+                    TrainCar locomotive = thisTrain.FindLeadLocomotive();
+                    ((MSTSLocomotive)locomotive).ManualHorn = true;
+                    Triggered = true;
+                }
+                movementState = AITrain.AI_MOVEMENT_STATE.HANDLE_ACTION;
+            }
+            else
+            {
+                thisTrain.AuxActionsContain.Remove(this);
+
+                if (Triggered)
+                {
+#if WITH_PATH_DEBUG
+                File.AppendAllText(@"C:\temp\checkpath.txt", "Stop Horn for AITRain " + thisTrain.Number + " : mvt state " + movementState.ToString() + " at " + presentTime + "\n");
+#endif
+                    TrainCar locomotive = thisTrain.FindLeadLocomotive();
+                    ((MSTSLocomotive)locomotive).ManualHorn = false;
+                }
+                return currentMvmtState;    //  Restore previous MovementState
+            }
+            return movementState;
+        }
+
+        public override AITrain.AI_MOVEMENT_STATE ProcessAction(Train thisTrain, int presentTime, double elapsedClockSeconds, AITrain.AI_MOVEMENT_STATE movementState)
+        {
+            AITrain.AI_MOVEMENT_STATE mvtState = movementState;
+            if (ActionRef.IsGeneric)
+                mvtState = currentMvmtState;
+            int correctedTime = presentTime;
+            switch (mvtState)
+            {
+                case AITrain.AI_MOVEMENT_STATE.INIT_ACTION:
+                    movementState = InitAction(thisTrain, presentTime, elapsedClockSeconds, mvtState);
+                    break;
+                case AITrain.AI_MOVEMENT_STATE.HANDLE_ACTION:
+                    movementState = HandleAction(thisTrain, presentTime, elapsedClockSeconds, mvtState);
+                    break;
+                case AITrain.AI_MOVEMENT_STATE.BRAKING:
+                    if (this.ActionRef.ActionType != AuxActionRef.AuxiliaryAction.SoundHorn)
+                    {
+                        float distanceToGoM = thisTrain.activityClearingDistanceM;
+                        distanceToGoM = ActivateDistanceM - thisTrain.PresentPosition[0].DistanceTravelledM;
+                        float NextStopDistanceM = distanceToGoM;
+                        if (distanceToGoM < 0f)
+                        {
+                            currentMvmtState = movementState;
+                            movementState = AITrain.AI_MOVEMENT_STATE.INIT_ACTION;
+                        }
+                    }
+                    break;
+                case AITrain.AI_MOVEMENT_STATE.STOPPED:
+                    if (thisTrain is AITrain)
+                        movementState = ((AITrain)thisTrain).UpdateStoppedState(elapsedClockSeconds);
+                    break;
+                default:
+                    break;
+            }
+            if (ActionRef.IsGeneric)
+                currentMvmtState = movementState;
+
+            return movementState;
+        }
+
+    }
+
+    //================================================================================================//
+    /// <summary>
+    /// AuxActSigDelegate
+    /// Used to postpone the signal clear after WP
+    /// </summary>
+
+    public class AuxActSigDelegate : AuxActionItem
+    {
+        public int ActualDepart;
+        public bool locked = true;
+
+        //================================================================================================//
+        /// <summary>
+        /// AuxActSigDelegate Item
+        /// The specific constructor for AuxActSigDelegate action
+        /// </summary>
+
+        public AuxActSigDelegate(AuxActionRef thisItem, AI_ACTION_TYPE thisAction) :
+            base(thisItem, thisAction)
+        {
+            ActualDepart = 0;
+        }
+
+        //================================================================================================//
+        /// <summary>
+        /// AsString
+        /// Used by debugging in HUDWindows.
+        /// </summary>
+
+        public override string AsString(AITrain thisTrain)
+        {
+            return " SigDlgt(";
+        }
+
+        public bool ClearSignal(Train thisTrain)
+        {
+            if (SignalReferenced != null)
+            {
+                bool ret = SignalReferenced.requestClearSignal(thisTrain.ValidRoute[0], thisTrain.routedForward, 0, false, null);
+                return ret;
+            }
+            return true;
+        }
+
+        public override bool CanActivate(Train thisTrain, float SpeedMpS, bool reschedule)
+        {
+            if (ActionRef == null || SignalReferenced == null)
+            {
+                thisTrain.AuxActionsContain.RemoveSpecReqAction(this);
+                return false;
+            }
+            if (ActionRef != null && ((AIAuxActionsRef)ActionRef).LinkedAuxAction)
+                return false;
+            float[] distancesM = ((AIAuxActionsRef)ActionRef).CalculateDistancesToNextAction(thisTrain, SpeedMpS, reschedule);
+            if (distancesM[0] < thisTrain.DistanceTravelledM && !((AIActSigDelegateRef)ActionRef).IsAbsolute) // trigger point
+            {
+                if (thisTrain.SpeedMpS > 0f)
+                {
+                    if (thisTrain is AITrain && thisTrain.TrainType != Train.TRAINTYPE.AI_PLAYERDRIVEN)
+                    {
+                        thisTrain.SetTrainOutOfControl(Train.OUTOFCONTROL.OUT_OF_PATH);
+                        return true;
+                    }
+                    else return false;
+                }
+            }
+
+            if (!reschedule && distancesM[1] < thisTrain.DistanceTravelledM && (thisTrain.SpeedMpS == 0f ||
+                (thisTrain.IsPlayerDriven && currentMvmtState == AITrain.AI_MOVEMENT_STATE.HANDLE_ACTION)))
+            {
+                return true;
+            }
+
+            if (!reschedule && ((AIActSigDelegateRef)ActionRef).IsAbsolute)
+            {
+                TrackCircuitSection thisSection = thisTrain.signalRef.TrackCircuitList[((AIActSigDelegateRef)ActionRef).TCSectionIndex];
+                if (((thisSection.CircuitState.TrainReserved != null && thisSection.CircuitState.TrainReserved.Train == thisTrain) || thisSection.CircuitState.ThisTrainOccupying(thisTrain) ) && 
+                    ((AIActSigDelegateRef)ActionRef).EndSignalIndex != -1)
+                    return true;
+            }
+
+            //RequiredDistance = distancesM[1];
+            //ActivateDistanceM = distancesM[0];
+            return false;
+        }
+
+        public override bool CanRemove(Train thisTrain)
+        {
+            if (Processing && (currentMvmtState == AITrain.AI_MOVEMENT_STATE.STOPPED || currentMvmtState == AITrain.AI_MOVEMENT_STATE.HANDLE_ACTION))
+                return true;
+            if (SignalReferenced == null)
+                return true;
+            return false;
+        }
+
+
+        public override bool ValidAction(Train thisTrain)
+        {
+            bool actionValid = CanActivate(thisTrain, thisTrain.SpeedMpS, true);
+            if (!actionValid)
+            {
+                //thisTrain.requiredActions.InsertAction(this);
+            }
+            return actionValid;
+        }
+
+        public override AITrain.AI_MOVEMENT_STATE InitAction(Train thisTrain, int presentTime, double elapsedClockSeconds, AITrain.AI_MOVEMENT_STATE movementState)
+        {
+            int delay = ((AIActSigDelegateRef)ActionRef).Delay;
+            // If delay between 30000 and 40000 it is considered an absolute delay in the form 3HHMM, where HH and MM are hour and minute where the delay ends
+            thisTrain.TestAbsDelay(ref delay, presentTime);
+            ActualDepart = presentTime + delay;
+#if WITH_PATH_DEBUG
+            File.AppendAllText(@"C:\temp\checkpath.txt", "SigDelegate, init action for train " + thisTrain.Number + " at " + 
+                presentTime + "(HANDLE_ACTION)\n");
+#endif
+            Processing = true;
+            return AITrain.AI_MOVEMENT_STATE.HANDLE_ACTION;
+        }
+
+        public override AITrain.AI_MOVEMENT_STATE HandleAction(Train thisTrain, int presentTime, double elapsedClockSeconds, AITrain.AI_MOVEMENT_STATE movementState)
+        {
+#if WITH_PATH_DEBUG
+            File.AppendAllText(@"C:\temp\checkpath.txt", "WP, End Handle action for train " + thisTrain.Number + 
+                " at " + presentTime + "(END_ACTION)\n");
+#endif
+            if (ActualDepart >= presentTime)
+            {
+
+                return movementState;
+            }
+            if (locked && SignalReferenced != null)
+            {
+                locked = false;
+                if (SignalReferenced.HasLockForTrain(thisTrain.Number, thisTrain.TCRoute.activeSubpath))
+                    SignalReferenced.UnlockForTrain(thisTrain.Number, thisTrain.TCRoute.activeSubpath);
+                else
+                {
+//                    locked = true;
+                    Trace.TraceWarning("SignalObject trItem={0}, trackNode={1}, wasn't locked for train {2}.",
+                        SignalReferenced.trItem, SignalReferenced.trackNode, thisTrain.Number);
+                }
+            }
+            if (ClearSignal(thisTrain) || (thisTrain.NextSignalObject[0] != null && (thisTrain.NextSignalObject[0].this_sig_lr(SignalFunction.Normal) > SignalAspectState.Stop)) ||
+                thisTrain.NextSignalObject[0] == null || SignalReferenced != thisTrain.NextSignalObject[0] ||
+                thisTrain.PresentPosition[0].TCSectionIndex == thisTrain.ValidRoute[0][thisTrain.ValidRoute[0].Count - 1].TCSectionIndex)
+            {
+#if WITH_PATH_DEBUG
+            File.AppendAllText(@"C:\temp\checkpath.txt", "WP, Action ended for train " + thisTrain.Number + " at " + presentTime + "(STOPPED)\n");
+#endif
+                if (((AIActSigDelegateRef)ActionRef).AssociatedWPAction != null)
+                {
+                    var WPAction = ((AIActSigDelegateRef)ActionRef).AssociatedWPAction.keepIt;
+                    if (thisTrain.requiredActions.Contains(WPAction))
+                    {
+                        thisTrain.requiredActions.Remove(WPAction);
+                    }
+                    if (thisTrain.AuxActionsContain.specRequiredActions.Contains(WPAction))
+                        thisTrain.AuxActionsContain.specRequiredActions.Remove(WPAction);
+                    if (thisTrain.AuxActionsContain.SpecAuxActions.Contains(((AIActSigDelegateRef)ActionRef).AssociatedWPAction))
+                        thisTrain.AuxActionsContain.SpecAuxActions.Remove(((AIActSigDelegateRef)ActionRef).AssociatedWPAction);
+                }
+                if (thisTrain.AuxActionsContain.CountSpec() > 0)
+                {
+                    thisTrain.AuxActionsContain.Remove(this);
+                }
+#if WITH_PATH_DEBUG
+                else
+                {
+                    File.AppendAllText(@"C:\temp\checkpath.txt", "AITRain " + thisTrain.Number + "!  No more AuxActions...\n");
+                }
+#endif
+                return (thisTrain is AITrain && (thisTrain as AITrain).MovementState == AITrain.AI_MOVEMENT_STATE.STATION_STOP ? AITrain.AI_MOVEMENT_STATE.STATION_STOP : AITrain.AI_MOVEMENT_STATE.STOPPED);
+            }
+            return movementState;
+        }
+
+        public override AITrain.AI_MOVEMENT_STATE ProcessAction(Train thisTrain, int presentTime, double elapsedClockSeconds, AITrain.AI_MOVEMENT_STATE movementState)
+        {
+         movementState = base.ProcessAction(thisTrain, presentTime, elapsedClockSeconds, movementState);
+            return movementState;
+        }
+    }
+
+#endregion
 }