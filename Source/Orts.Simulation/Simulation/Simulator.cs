﻿// COPYRIGHT 2009, 2010, 2011, 2012, 2013 by the Open Rails project.
// 
// This file is part of Open Rails.
// 
// Open Rails is free software: you can redistribute it and/or modify
// it under the terms of the GNU General Public License as published by
// the Free Software Foundation, either version 3 of the License, or
// (at your option) any later version.
// 
// Open Rails is distributed in the hope that it will be useful,
// but WITHOUT ANY WARRANTY; without even the implied warranty of
// MERCHANTABILITY or FITNESS FOR A PARTICULAR PURPOSE.  See the
// GNU General Public License for more details.
// 
// You should have received a copy of the GNU General Public License
// along with Open Rails.  If not, see <http://www.gnu.org/licenses/>.

using GNU.Gettext;
using Microsoft.Xna.Framework;
using Orts.Common;
using Orts.Common.Scripting;
using Orts.Formats.Msts;
using Orts.Formats.OR;
using Orts.MultiPlayer;
using Orts.Simulation.AIs;
using Orts.Simulation.Physics;
using Orts.Simulation.RollingStocks;
using Orts.Simulation.RollingStocks.SubSystems;
using Orts.Simulation.RollingStocks.SubSystems.Brakes;
using Orts.Simulation.Signalling;
using Orts.Simulation.Timetables;
using ORTS.Common;
using ORTS.Scripting.Api;
using ORTS.Settings;
using System;
using System.Collections.Generic;
using System.Diagnostics;
using System.IO;
using Event = Orts.Common.Event;

namespace Orts.Simulation
{
    /// <summary>
    /// This contains all the essential code to operate trains along paths as defined
    /// in the activity.   It is meant to operate in a separate thread it handles the
    /// following:
    ///    track paths
    ///    switch track positions
    ///    signal indications
    ///    calculating positions and velocities of trains
    ///    
    /// Update is called regularly to
    ///     do physics calculations for train movement
    ///     compute new signal indications
    ///     operate ai trains
    ///     
    /// All keyboard input comes from the viewer class as calls on simulator's methods.
    /// </summary>
    public class Simulator
    {
        public static GettextResourceManager Catalog { get; private set; }
        public static Random Random { get; private set; }
        public static double Resolution = 1000000; // resolution for calculation of random value with a pseudo-gaussian distribution
        public const float MaxStoppedMpS = 0.1f; // stopped is taken to be a speed less than this 

        public bool Paused = true;          // start off paused, set to true once the viewer is fully loaded and initialized
        public float GameSpeed = 1;
        /// <summary>
        /// Monotonically increasing time value (in seconds) for the simulation. Starts at 0 and only ever increases, at <see cref="GameSpeed"/>.
        /// Does not change if game is <see cref="Paused"/>.
        /// </summary>
        public double GameTime;
        /// <summary>
        /// "Time of day" clock value (in seconds) for the simulation. Starts at activity start time and may increase, at <see cref="GameSpeed"/>,
        /// or jump forwards or jump backwards.
        /// </summary>
        public double ClockTime;
        // while Simulator.Update() is running, objects are adjusted to this target time 
        // after Simulator.Update() is complete, the simulator state matches this time

        public readonly UserSettings Settings;

        public string BasePath;     // ie c:\program files\microsoft games\train simulator
        public string RoutePath;    // ie c:\program files\microsoft games\train simulator\routes\usa1  - may be different on different pc's
        public string EOTPath;      // ie c:\program files\microsoft games\train simulator\trains\ORTS_EOT

        // Primary Simulator Data 
        // These items represent the current state of the simulator 
        // In multiplayer games, these items must be kept in sync across all players
        // These items are what are saved and loaded in a game save.
        public string RoutePathName;    // ie LPS, USA1  represents the folder name
        public string RouteName;
        public string ActivityFileName;
        public string TimetableFileName;
        public bool TimetableMode;
        public bool PreUpdate;
        public ActivityFile Activity;
        public Activity ActivityRun;
        public TrackDatabaseFile TDB;
        public RouteFile TRK;
        public TrackSectionsFile TSectionDat;
        public TrainList Trains;
        public Dictionary<int, Train> TrainDictionary = new Dictionary<int, Train>();
        public Dictionary<string, Train> NameDictionary = new Dictionary<string, Train>();
        public Dictionary<int, AITrain> AutoGenDictionary = new Dictionary<int, AITrain>();
        public List<int> StartReference = new List<int>();
        public Weather Weather = new Weather();

        public float CurveDurability;  // Sets the durability due to curve speeds in TrainCars - read from consist file.

        public static int DbfEvalOverSpeedCoupling;//Debrief eval

        public Signals Signals;
        public AI AI;
        public SeasonType Season;
        public WeatherType WeatherType;
        public string UserWeatherFile = string.Empty;
        public SignalConfigurationFile SIGCFG;
        public string ExplorePathFile;
        public string ExploreConFile;
        public string patFileName;
        public string conFileName;
        public AIPath PlayerPath;
        public LevelCrossings LevelCrossings;
        public RoadDatabaseFile RDB;
        public CarSpawnerFile CarSpawnerFile;
        public bool UseAdvancedAdhesion;
        public bool BreakCouplers;
        public int DayAmbientLight;
        public int CarVibrating;
        public int UseSuperElevation; //amount of superelevation
        public SuperElevation SuperElevation;
        public int SuperElevationMinLen = 50;
        public float SuperElevationGauge = 1.435f;//1.435 guage

        // Used in save and restore form
        public string PathName = "<unknown>";
        public float InitialTileX;
        public float InitialTileZ;
        public HazzardManager HazzardManager;
        public FuelManager FuelManager;
        public bool InControl = true;//For multiplayer, a player may not control his/her own train (as helper)
        public TurntableFile TurntableFile;
        public List<MovingTable> MovingTables = new List<MovingTable>();
        public ExtCarSpawnerFile ExtCarSpawnerFile;
        public List<CarSpawnerList> CarSpawnerLists;
        public List<ClockShape> ClockShapeList = new List<ClockShape>();           // List of animated clocks given by external file "animated.clocks-or"

        // timetable pools
        public Poolholder PoolHolder;

        // player locomotive
        public TrainCar PlayerLocomotive;    // Set by the Viewer - TODO there could be more than one player so eliminate this.

        // <CJComment> Works but not entirely happy about this arrangement. 
        // Confirmer should be part of the Viewer, rather than the Simulator, as it is part of the user interface.
        // Perhaps an Observer design pattern would be better, so the Simulator sends messages to any observers. </CJComment>
        public Confirmer Confirmer;                 // Set by the Viewer
        public Event SoundNotify = Event.None;
        public ScriptManager ScriptManager;
#if ACTIVITY_EDITOR
        public ORRouteConfig orRouteConfig;
#endif
        public bool IsAutopilotMode = false;

        public bool soundProcessWorking = false;
        public bool updaterWorking = false;
        public Train selectedAsPlayer = null;
        public Train OriginalPlayerTrain = null; // Used in Activity mode
        public bool playerSwitchOngoing = false;

        public bool PlayerIsInCab = false;
        public readonly bool MilepostUnitsMetric;
        public bool OpenDoorsInAITrains;

        public int ActiveMovingTableIndex = -1;
        public MovingTable ActiveMovingTable
        {
            get
            {
                return ActiveMovingTableIndex >= 0 && ActiveMovingTableIndex < MovingTables.Count ? MovingTables[ActiveMovingTableIndex] : null;
            }
            set
            {
                ActiveMovingTableIndex = -1;
                if (MovingTables.Count < 1) return;
                for (int i = 0; i < MovingTables.Count; i++)
                    if (value == MovingTables[i])
                    {
                        ActiveMovingTableIndex = i;
                    }
            }
        }

        public FullEOTPaths FullEOTPaths;
        // Replay functionality!
        public CommandLog Log { get; set; }
        public List<ICommand> ReplayCommandList { get; set; }

        /// <summary>
        /// True if a replay is in progress.
        /// Used to show some confirmations which are only valuable during replay (e.g. uncouple or resume activity).
        /// Also used to show the replay countdown in the HUD.
        /// </summary>
        public bool IsReplaying
        {
            get
            {
                if (ReplayCommandList != null)
                {
                    return (ReplayCommandList.Count > 0);
                }
                return false;
            }
        }

        public class TrainSwitcherData
        {
            public Train PickedTrainFromList;
            public bool ClickedTrainFromList;
            public Train SelectedAsPlayer;
            public bool ClickedSelectedAsPlayer;
            public bool SuspendOldPlayer;
        }

        public readonly TrainSwitcherData TrainSwitcher = new TrainSwitcherData();

        public class PlayerTrainChangedEventArgs : EventArgs
        {
            public readonly Train OldTrain;
            public readonly Train NewTrain;

            public PlayerTrainChangedEventArgs(Train oldTrain, Train newTrain)
            {
                OldTrain = oldTrain;
                NewTrain = newTrain;
            }
        }

        public class QueryCarViewerLoadedEventArgs : EventArgs
        {
            public readonly TrainCar Car;
            public bool Loaded;

            public QueryCarViewerLoadedEventArgs(TrainCar car)
            {
                Car = car;
            }
        }

        public event System.EventHandler WeatherChanged;
        public event System.EventHandler AllowedSpeedRaised;
        public event System.EventHandler PlayerLocomotiveChanged;
        public event System.EventHandler<PlayerTrainChangedEventArgs> PlayerTrainChanged;
        public event System.EventHandler<QueryCarViewerLoadedEventArgs> QueryCarViewerLoaded;
        public event System.EventHandler RequestTTDetachWindow;

<<<<<<< HEAD
        public Simulator(UserSettings settings, string activityPath, bool useOpenRailsDirectory, bool deterministic = false)
=======
        public float TimetableLoadedFraction = 0.0f;    // Set by AI.PrerunAI(), Get by GameStateRunActivity.Update()

        public Simulator(UserSettings settings, string activityPath, bool useOpenRailsDirectory)
>>>>>>> 49b95439
        {
            Catalog = new GettextResourceManager("Orts.Simulation");
            Random = deterministic ? new Random(0) : new Random();

            MPManager.Simulator = this;

            TimetableMode = false;

            Settings = settings;
            UseAdvancedAdhesion = Settings.UseAdvancedAdhesion;
            BreakCouplers = Settings.BreakCouplers;
            CarVibrating = Settings.CarVibratingLevel; //0 no vib, 1-2 mid vib, 3 max vib
            UseSuperElevation = Settings.UseSuperElevation;
            SuperElevationMinLen = Settings.SuperElevationMinLen;
            SuperElevationGauge = (float)Settings.SuperElevationGauge / 1000f;//gauge transfer from mm to m
            RoutePath = Path.GetDirectoryName(Path.GetDirectoryName(activityPath));
            if (useOpenRailsDirectory) RoutePath = Path.GetDirectoryName(RoutePath); // starting one level deeper!
            RoutePathName = Path.GetFileName(RoutePath);
            BasePath = Path.GetDirectoryName(Path.GetDirectoryName(RoutePath));
            DayAmbientLight = (int)Settings.DayAmbientLight;
            EOTPath = BasePath + @"\TRAINS\ORTS_EOT\";


            string ORfilepath = System.IO.Path.Combine(RoutePath, "OpenRails");

            Trace.Write("Loading ");

            Trace.Write(" TRK");
            TRK = new RouteFile(MSTS.MSTSPath.GetTRKFileName(RoutePath));
            RouteName = TRK.Tr_RouteFile.Name;
            MilepostUnitsMetric = TRK.Tr_RouteFile.MilepostUnitsMetric;
            OpenDoorsInAITrains = TRK.Tr_RouteFile.OpenDoorsInAITrains == null ? Settings.OpenDoorsInAITrains : (bool)TRK.Tr_RouteFile.OpenDoorsInAITrains;

            Trace.Write(" TDB");
            TDB = new TrackDatabaseFile(RoutePath + @"\" + TRK.Tr_RouteFile.FileName + ".tdb");

            if (File.Exists(ORfilepath + @"\sigcfg.dat"))
            {
                Trace.Write(" SIGCFG_OR");
                SIGCFG = new SignalConfigurationFile(ORfilepath + @"\sigcfg.dat", true);
            }
            else
            {
                Trace.Write(" SIGCFG");
                SIGCFG = new SignalConfigurationFile(RoutePath + @"\sigcfg.dat", false);
            }

            Trace.Write(" DAT");
            if (Directory.Exists(RoutePath + @"\Openrails") && File.Exists(RoutePath + @"\Openrails\TSECTION.DAT"))
                TSectionDat = new TrackSectionsFile(RoutePath + @"\Openrails\TSECTION.DAT");
            else if (Directory.Exists(RoutePath + @"\GLOBAL") && File.Exists(RoutePath + @"\GLOBAL\TSECTION.DAT"))
                TSectionDat = new TrackSectionsFile(RoutePath + @"\GLOBAL\TSECTION.DAT");
            else
                TSectionDat = new TrackSectionsFile(BasePath + @"\GLOBAL\TSECTION.DAT");
            if (File.Exists(RoutePath + @"\TSECTION.DAT"))
                TSectionDat.AddRouteTSectionDatFile(RoutePath + @"\TSECTION.DAT");

            SuperElevation = new SuperElevation(this);

#if ACTIVITY_EDITOR
            //  Where we try to load OR's specific data description (Station, connectors, etc...)
            orRouteConfig = ORRouteConfig.LoadConfig(TRK.Tr_RouteFile.FileName, RoutePath, TypeEditor.NONE);
            orRouteConfig.SetTraveller(TSectionDat, TDB);
#endif

            Trace.Write(" ACT");

            var rdbFile = RoutePath + @"\" + TRK.Tr_RouteFile.FileName + ".rdb";
            if (File.Exists(rdbFile))
            {
                Trace.Write(" RDB");
                RDB = new RoadDatabaseFile(rdbFile);
            }

            var carSpawnFile = RoutePath + @"\carspawn.dat";
            if (File.Exists(carSpawnFile))
            {
                CarSpawnerLists = new List<CarSpawnerList>();
                Trace.Write(" CARSPAWN");
                CarSpawnerFile = new CarSpawnerFile(RoutePath + @"\carspawn.dat", RoutePath + @"\shapes\", CarSpawnerLists);
            }

            // Extended car spawner file
            var extCarSpawnFile = RoutePath + @"\openrails\carspawn.dat";
            if (File.Exists(extCarSpawnFile))
            {
                if (CarSpawnerLists == null) CarSpawnerLists = new List<CarSpawnerList>();
                Trace.Write(" EXTCARSPAWN");
                ExtCarSpawnerFile = new ExtCarSpawnerFile(RoutePath + @"\openrails\carspawn.dat", RoutePath + @"\shapes\", CarSpawnerLists);
            }

            // Load animated clocks if file "animated.clocks-or" exists --------------------------------------------------------
            var clockFile = RoutePath + @"\animated.clocks-or";
            if (File.Exists(clockFile))
            {
                Trace.Write(" CLOCKS");
                new ClocksFile(clockFile, ClockShapeList, RoutePath + @"\shapes\");
            }

            // Generate a list of EOTs that may be used to attach at end of train
            if (Directory.Exists(EOTPath))
            {
                Trace.Write(" EOT");
                FullEOTPaths = new FullEOTPaths(EOTPath);
            }

            Confirmer = new Confirmer(this, 1.5);
            HazzardManager = new HazzardManager(this);
            FuelManager = new FuelManager(this);
            ScriptManager = new ScriptManager();
            Log = new CommandLog(this);
        }

        public void SetActivity(string activityPath)
        {
            ActivityFileName = Path.GetFileNameWithoutExtension(activityPath);
            Activity = new ActivityFile(activityPath);

            // check for existence of activity file in OpenRails subfolder

            activityPath = RoutePath + @"\Activities\Openrails\" + ActivityFileName + ".act";
            if (File.Exists(activityPath))
            {
                // We have an OR-specific addition to world file
                Activity.InsertORSpecificData(activityPath);
            }

            ActivityRun = new Activity(Activity, this);
            // <CSComment> There can also be an activity without events and without station stops
            //            if (ActivityRun.Current == null && ActivityRun.EventList.Count == 0)
            //                ActivityRun = null;

            StartTime st = Activity.Tr_Activity.Tr_Activity_Header.StartTime;
            TimeSpan StartTime = new TimeSpan(st.Hour, st.Minute, st.Second);
            ClockTime = StartTime.TotalSeconds;
            Season = Activity.Tr_Activity.Tr_Activity_Header.Season;
            WeatherType = Activity.Tr_Activity.Tr_Activity_Header.Weather;
            if (Activity.Tr_Activity.Tr_Activity_File.ActivityRestrictedSpeedZones != null)
            {
                ActivityRun.AddRestrictZones(TRK.Tr_RouteFile, TSectionDat, TDB.TrackDB, Activity.Tr_Activity.Tr_Activity_File.ActivityRestrictedSpeedZones);
            }
            IsAutopilotMode = true;
        }
        public void SetExplore(string path, string consist, string start, string season, string weather)
        {
            ExplorePathFile = path;
            ExploreConFile = consist;
            patFileName = Path.ChangeExtension(path, "PAT");
            conFileName = Path.ChangeExtension(consist, "CON");
            var time = start.Split(':');
            TimeSpan StartTime = new TimeSpan(int.Parse(time[0]), time.Length > 1 ? int.Parse(time[1]) : 0, time.Length > 2 ? int.Parse(time[2]) : 0);
            ClockTime = StartTime.TotalSeconds;
            Season = (SeasonType)int.Parse(season);
            WeatherType = (WeatherType)int.Parse(weather);
        }

        public void SetExploreThroughActivity(string path, string consist, string start, string season, string weather)
        {
            ActivityFileName = "ea$" + RoutePathName + "$" + DateTime.Today.Year.ToString() + DateTime.Today.Month.ToString() + DateTime.Today.Day.ToString() +
                DateTime.Today.Hour.ToString() + DateTime.Today.Minute.ToString() + DateTime.Today.Second.ToString();
            Activity = new ActivityFile();
            ActivityRun = new Activity(Activity, this);
            ExplorePathFile = path;
            ExploreConFile = consist;
            patFileName = Path.ChangeExtension(path, "PAT");
            conFileName = Path.ChangeExtension(consist, "CON");
            var time = start.Split(':');
            TimeSpan StartTime = new TimeSpan(int.Parse(time[0]), time.Length > 1 ? int.Parse(time[1]) : 0, time.Length > 2 ? int.Parse(time[2]) : 0);
            Activity.Tr_Activity.Tr_Activity_File.Player_Service_Definition.Player_Traffic_Definition.Time = StartTime.Hours + StartTime.Minutes * 60 +
                StartTime.Seconds * 3600;
            Activity.Tr_Activity.Tr_Activity_File.Player_Service_Definition.Name = Path.GetFileNameWithoutExtension(consist);
            ClockTime = StartTime.TotalSeconds;
            Season = (SeasonType)int.Parse(season);
            WeatherType = (WeatherType)int.Parse(weather);
            IsAutopilotMode = true;
        }

        public void Start(CancellationToken cancellation)
        {
            Signals = new Signals(this, SIGCFG, cancellation);
            TurntableFile = new TurntableFile(RoutePath + @"\openrails\turntables.dat", RoutePath + @"\shapes\", MovingTables, this);
            LevelCrossings = new LevelCrossings(this);
            FuelManager = new FuelManager(this);
            Trains = new TrainList(this);
            PoolHolder = new Poolholder();

            Train playerTrain;

            // define style of passing path and process player passing paths as required
            Signals.UseLocationPassingPaths = Settings.UseLocationPassingPaths;

            switch (IsAutopilotMode)
            {
                case true:
                    playerTrain = InitializeAPTrains(cancellation);
                    break;
                default:
                    playerTrain = InitializeTrains(cancellation);
                    break;
            }
            MPManager.Instance().RememberOriginalSwitchState();

            // start activity logging if required
            if (Settings.DataLogStationStops && ActivityRun != null)
            {
                string stationLogFile = DeriveLogFile("Stops");
                if (!String.IsNullOrEmpty(stationLogFile))
                {
                    ActivityRun.StartStationLogging(stationLogFile);
                }
            }
        }

        public void StartTimetable(string[] arguments, CancellationToken cancellation)
        {
            TimetableMode = true;
            Signals = new Signals(this, SIGCFG, cancellation);
            TurntableFile = new TurntableFile(RoutePath + @"\openrails\turntables.dat", RoutePath + @"\shapes\", MovingTables, this);
            LevelCrossings = new LevelCrossings(this);
            FuelManager = new FuelManager(this);
            Trains = new TrainList(this);
            PoolHolder = new Poolholder(this, arguments, cancellation);
            PathName = String.Copy(arguments[1]);

            TimetableInfo TTinfo = new TimetableInfo(this);

            TTTrain playerTTTrain = null;
            List<TTTrain> allTrains = TTinfo.ProcessTimetable(arguments, cancellation);
            playerTTTrain = allTrains[0];

            AI = new AI(this, allTrains, ref ClockTime, playerTTTrain.FormedOf, playerTTTrain.FormedOfType, playerTTTrain, cancellation);

            Season = (SeasonType)int.Parse(arguments[3]);
            WeatherType = (WeatherType)int.Parse(arguments[4]);

            // check for user defined weather file
            if (arguments.Length == 6)
            {
                UserWeatherFile = String.Copy(arguments[5]);
            }

            if (playerTTTrain != null)
            {
                playerTTTrain.CalculatePositionOfCars(); // calculate position of player train cars
                playerTTTrain.PostInit();               // place player train after pre-running of AI trains
                if (!TrainDictionary.ContainsKey(playerTTTrain.Number)) TrainDictionary.Add(playerTTTrain.Number, playerTTTrain);
                if (!NameDictionary.ContainsKey(playerTTTrain.Name.ToLower())) NameDictionary.Add(playerTTTrain.Name.ToLower(), playerTTTrain);
            }
        }

        public void Stop()
        {
            if (MPManager.IsMultiPlayer()) MPManager.Stop();
        }

        public void Restore(BinaryReader inf, string pathName, float initialTileX, float initialTileZ, CancellationToken cancellation)
        {
            ClockTime = inf.ReadDouble();
            Season = (SeasonType)inf.ReadInt32();
            WeatherType = (WeatherType)inf.ReadInt32();
            TimetableMode = inf.ReadBoolean();
            UserWeatherFile = inf.ReadString();
            PathName = pathName;
            InitialTileX = initialTileX;
            InitialTileZ = initialTileZ;
            PoolHolder = new Poolholder(inf, this);

            Signals = new Signals(this, SIGCFG, inf, cancellation);

            RestoreTrains(inf);
            LevelCrossings = new LevelCrossings(this);
            AI = new AI(this, inf);
            // Find original player train
            OriginalPlayerTrain = Trains.Find(item => item.Number == 0);
            if (OriginalPlayerTrain == null) OriginalPlayerTrain = AI.AITrains.Find(item => item.Number == 0);

            // initialization of turntables
            ActiveMovingTableIndex = inf.ReadInt32();
            TurntableFile = new TurntableFile(RoutePath + @"\openrails\turntables.dat", RoutePath + @"\shapes\", MovingTables, this);
            if (MovingTables.Count >= 0)
            {
                foreach (var movingTable in MovingTables) movingTable.Restore(inf, this);
            }

            ActivityRun = Orts.Simulation.Activity.Restore(inf, this, ActivityRun);
            Signals.RestoreTrains(Trains);  // restore links to trains
            Signals.Update(true);           // update all signals once to set proper stat
            MPManager.Instance().RememberOriginalSwitchState(); // this prepares a string that must then be passed to clients
        }

        public void Save(BinaryWriter outf)
        {
            outf.Write(ClockTime);
            outf.Write((int)Season);
            outf.Write((int)WeatherType);
            outf.Write(TimetableMode);
            outf.Write(UserWeatherFile);
            PoolHolder.Save(outf);
            Signals.Save(outf);
            SaveTrains(outf);
            // LevelCrossings
            // InterlockingSystem
            AI.Save(outf);

            outf.Write(ActiveMovingTableIndex);
            if (MovingTables != null && MovingTables.Count >= 0)
                foreach (var movingtable in MovingTables) movingtable.Save(outf);

            Orts.Simulation.Activity.Save(outf, ActivityRun);
        }

        Train InitializeTrains(CancellationToken cancellation)
        {
            Train playerTrain = InitializePlayerTrain();
            InitializeStaticConsists();
            AI = new AI(this, cancellation, ClockTime);
            if (playerTrain != null)
            {
                var validPosition = playerTrain.PostInit();
                TrainDictionary.Add(playerTrain.Number, playerTrain);
                NameDictionary.Add(playerTrain.Name, playerTrain);
            }
            return (playerTrain);
        }

        AITrain InitializeAPTrains(CancellationToken cancellation)
        {
            AITrain playerTrain = InitializeAPPlayerTrain();
            InitializeStaticConsists();
            AI = new AI(this, cancellation, ClockTime);
            playerTrain.AI = AI;
            if (playerTrain != null)
            {
                var validPosition = playerTrain.PostInit();  // place player train after pre-running of AI trains
                if (validPosition && AI != null) PreUpdate = false;
                if (playerTrain.InitialSpeed > 0 && playerTrain.MovementState != AITrain.AI_MOVEMENT_STATE.STATION_STOP)
                {
                    playerTrain.InitializeMoving();
                    playerTrain.MovementState = AITrain.AI_MOVEMENT_STATE.BRAKING;
                }
                else if (playerTrain.InitialSpeed == 0)
                    playerTrain.InitializeBrakes();
            }
            return (playerTrain);
        }


        /// <summary>
        /// Which locomotive does the activity specified for the player.
        /// </summary>
        public TrainCar InitialPlayerLocomotive()
        {
            Train playerTrain = Trains[0];    // we install the player train first
            PlayerLocomotive = SetPlayerLocomotive(playerTrain);
            return PlayerLocomotive;
        }

        public void SetCommandReceivers()
        {
            ReverserCommand.Receiver = (MSTSLocomotive)PlayerLocomotive;
            NotchedThrottleCommand.Receiver = (MSTSLocomotive)PlayerLocomotive;
            ContinuousThrottleCommand.Receiver = (MSTSLocomotive)PlayerLocomotive;
            TrainBrakeCommand.Receiver = (MSTSLocomotive)PlayerLocomotive;
            EngineBrakeCommand.Receiver = (MSTSLocomotive)PlayerLocomotive;
            BrakemanBrakeCommand.Receiver = (MSTSLocomotive)PlayerLocomotive;
            DynamicBrakeCommand.Receiver = (MSTSLocomotive)PlayerLocomotive;
            InitializeBrakesCommand.Receiver = PlayerLocomotive.Train;
            ResetOutOfControlModeCommand.Receiver = PlayerLocomotive.Train;
            EmergencyPushButtonCommand.Receiver = (MSTSLocomotive)PlayerLocomotive;
            HandbrakeCommand.Receiver = (MSTSLocomotive)PlayerLocomotive;
            BailOffCommand.Receiver = (MSTSLocomotive)PlayerLocomotive;
            QuickReleaseCommand.Receiver = (MSTSLocomotive)PlayerLocomotive;
            BrakeOverchargeCommand.Receiver = (MSTSLocomotive)PlayerLocomotive;
            RetainersCommand.Receiver = (MSTSLocomotive)PlayerLocomotive;
            BrakeHoseConnectCommand.Receiver = (MSTSLocomotive)PlayerLocomotive;
            ToggleWaterScoopCommand.Receiver = (MSTSLocomotive)PlayerLocomotive;
            if (PlayerLocomotive is MSTSSteamLocomotive)
            {
                ContinuousReverserCommand.Receiver = (MSTSSteamLocomotive)PlayerLocomotive;
                ContinuousInjectorCommand.Receiver = (MSTSSteamLocomotive)PlayerLocomotive;
                ContinuousSmallEjectorCommand.Receiver = (MSTSSteamLocomotive)PlayerLocomotive;
                ContinuousLargeEjectorCommand.Receiver = (MSTSSteamLocomotive)PlayerLocomotive;
                ToggleInjectorCommand.Receiver = (MSTSSteamLocomotive)PlayerLocomotive;
                ToggleBlowdownValveCommand.Receiver = (MSTSSteamLocomotive)PlayerLocomotive;
                ContinuousBlowerCommand.Receiver = (MSTSSteamLocomotive)PlayerLocomotive;
                ContinuousDamperCommand.Receiver = (MSTSSteamLocomotive)PlayerLocomotive;
                ContinuousFiringRateCommand.Receiver = (MSTSSteamLocomotive)PlayerLocomotive;
                ToggleManualFiringCommand.Receiver = (MSTSSteamLocomotive)PlayerLocomotive;
                ToggleCylinderCocksCommand.Receiver = (MSTSSteamLocomotive)PlayerLocomotive;
                ToggleCylinderCompoundCommand.Receiver = (MSTSSteamLocomotive)PlayerLocomotive;
                FireShovelfullCommand.Receiver = (MSTSSteamLocomotive)PlayerLocomotive;
                AIFireOnCommand.Receiver = (MSTSSteamLocomotive)PlayerLocomotive;
                AIFireOffCommand.Receiver = (MSTSSteamLocomotive)PlayerLocomotive;
                AIFireResetCommand.Receiver = (MSTSSteamLocomotive)PlayerLocomotive;
            }

            PantographCommand.Receiver = (MSTSLocomotive)PlayerLocomotive;
            if (PlayerLocomotive is MSTSElectricLocomotive)
            {
                CircuitBreakerClosingOrderCommand.Receiver = (PlayerLocomotive as MSTSLocomotive).LocomotivePowerSupply;
                CircuitBreakerClosingOrderButtonCommand.Receiver = (PlayerLocomotive as MSTSLocomotive).LocomotivePowerSupply;
                CircuitBreakerOpeningOrderButtonCommand.Receiver = (PlayerLocomotive as MSTSLocomotive).LocomotivePowerSupply;
                CircuitBreakerClosingAuthorizationCommand.Receiver = (PlayerLocomotive as MSTSLocomotive).LocomotivePowerSupply;
            }

            if (PlayerLocomotive is MSTSDieselLocomotive)
            {
                TractionCutOffRelayClosingOrderCommand.Receiver = (PlayerLocomotive as MSTSLocomotive).LocomotivePowerSupply;
                TractionCutOffRelayClosingOrderButtonCommand.Receiver = (PlayerLocomotive as MSTSLocomotive).LocomotivePowerSupply;
                TractionCutOffRelayOpeningOrderButtonCommand.Receiver = (PlayerLocomotive as MSTSLocomotive).LocomotivePowerSupply;
                TractionCutOffRelayClosingAuthorizationCommand.Receiver = (PlayerLocomotive as MSTSLocomotive).LocomotivePowerSupply;
                TogglePlayerEngineCommand.Receiver = (MSTSDieselLocomotive)PlayerLocomotive;
                VacuumExhausterCommand.Receiver = (MSTSDieselLocomotive)PlayerLocomotive;
            }

            ToggleOdometerCommand.Receiver = (MSTSLocomotive)PlayerLocomotive;
            ResetOdometerCommand.Receiver = (MSTSLocomotive)PlayerLocomotive;
            ToggleOdometerDirectionCommand.Receiver = (MSTSLocomotive)PlayerLocomotive;
            SanderCommand.Receiver = (MSTSLocomotive)PlayerLocomotive;
            AlerterCommand.Receiver = (MSTSLocomotive)PlayerLocomotive;
            HornCommand.Receiver = (MSTSLocomotive)PlayerLocomotive;
            BellCommand.Receiver = (MSTSLocomotive)PlayerLocomotive;
            ToggleCabLightCommand.Receiver = (MSTSLocomotive)PlayerLocomotive;
            WipersCommand.Receiver = (MSTSLocomotive)PlayerLocomotive;
            HeadlightCommand.Receiver = (MSTSLocomotive)PlayerLocomotive;
            ToggleDoorsLeftCommand.Receiver = (MSTSLocomotive)PlayerLocomotive;
            ToggleDoorsRightCommand.Receiver = (MSTSLocomotive)PlayerLocomotive;
            ToggleMirrorsCommand.Receiver = (MSTSLocomotive)PlayerLocomotive;
            CabRadioCommand.Receiver = (MSTSLocomotive)PlayerLocomotive;
            ToggleHelpersEngineCommand.Receiver = (MSTSLocomotive)PlayerLocomotive;
            BatterySwitchCommand.Receiver = (PlayerLocomotive as MSTSLocomotive).LocomotivePowerSupply;
            BatterySwitchCloseButtonCommand.Receiver = (PlayerLocomotive as MSTSLocomotive).LocomotivePowerSupply;
            BatterySwitchOpenButtonCommand.Receiver = (PlayerLocomotive as MSTSLocomotive).LocomotivePowerSupply;
            ToggleMasterKeyCommand.Receiver = (PlayerLocomotive as MSTSLocomotive).LocomotivePowerSupply;
            ServiceRetentionButtonCommand.Receiver = (PlayerLocomotive as MSTSLocomotive).LocomotivePowerSupply;
            ServiceRetentionCancellationButtonCommand.Receiver = (PlayerLocomotive as MSTSLocomotive).LocomotivePowerSupply;
            ElectricTrainSupplyCommand.Receiver = (PlayerLocomotive as MSTSLocomotive).LocomotivePowerSupply;
            TCSButtonCommand.Receiver = (PlayerLocomotive as MSTSLocomotive).TrainControlSystem;
            TCSSwitchCommand.Receiver = (PlayerLocomotive as MSTSLocomotive).TrainControlSystem;
            ToggleGenericItem1Command.Receiver = (MSTSLocomotive)PlayerLocomotive;
            ToggleGenericItem2Command.Receiver = (MSTSLocomotive)PlayerLocomotive;

            //Distributed power
            DPMoveToFrontCommand.Receiver = (MSTSLocomotive)PlayerLocomotive;
            DPMoveToBackCommand.Receiver = (MSTSLocomotive)PlayerLocomotive;
            DPTractionCommand.Receiver = (MSTSLocomotive)PlayerLocomotive;
            DPIdleCommand.Receiver = (MSTSLocomotive)PlayerLocomotive;
            DPDynamicBrakeCommand.Receiver = (MSTSLocomotive)PlayerLocomotive;
            DPMoreCommand.Receiver = (MSTSLocomotive)PlayerLocomotive;
            DPLessCommand.Receiver = (MSTSLocomotive)PlayerLocomotive;
        }

        public TrainCar SetPlayerLocomotive(Train playerTrain)
        {
            TrainCar PlayerLocomotive = null;
            foreach (TrainCar car in playerTrain.Cars)
                if (car.IsDriveable)  // first loco is the one the player drives
                {
                    PlayerLocomotive = car;
                    playerTrain.LeadLocomotive = car;
                    playerTrain.InitializeBrakes();
                    PlayerLocomotive.LocalThrottlePercent = playerTrain.AITrainThrottlePercent;
                    break;
                }
            if (PlayerLocomotive == null)
                throw new InvalidDataException("Can't find player locomotive in activity");
            return PlayerLocomotive;
        }

        /// <summary>
        /// Gets path and consist of player train in multiplayer resume in activity
        /// </summary>
        public void GetPathAndConsist()
        {
            var PlayerServiceFileName = Activity.Tr_Activity.Tr_Activity_File.Player_Service_Definition.Name;
            var srvFile = new ServiceFile(RoutePath + @"\SERVICES\" + PlayerServiceFileName + ".SRV");
            conFileName = BasePath + @"\TRAINS\CONSISTS\" + srvFile.Train_Config + ".CON";
            patFileName = RoutePath + @"\PATHS\" + srvFile.PathID + ".PAT";
        }


        /// <summary>
        /// Convert and elapsed real time into clock time based on simulator
        /// running speed and paused state.
        /// </summary>
        public float GetElapsedClockSeconds(float elapsedRealSeconds)
        {
            return elapsedRealSeconds * (Paused ? 0 : GameSpeed);
        }

        /// <summary>
        /// Update the simulator state 
        /// elapsedClockSeconds represents the time since the last call to Simulator.Update
        /// Executes in the UpdaterProcess thread.
        /// </summary>
        [CallOnThread("Updater")]
        public void Update(float elapsedClockSeconds)
        {
            // Advance the times.
            GameTime += elapsedClockSeconds;
            ClockTime += elapsedClockSeconds;

            // Check if there is a request to switch to another played train

            if (TrainSwitcher.ClickedSelectedAsPlayer && !playerSwitchOngoing)
                StartSwitchPlayerTrain();
            if (playerSwitchOngoing)
            {
                // We need to check whether the player locomotive has loaded before we complete the train switch.
                if (!OnQueryCarViewerLoaded(PlayerLocomotive))
                    return;
                CompleteSwitchPlayerTrain();
            }

            // Must be done before trains so that during turntable rotation train follows it
            if (ActiveMovingTable != null) ActiveMovingTable.Update();

            // Represent conditions at the specified clock time.
            List<Train> movingTrains = new List<Train>();

            if (PlayerLocomotive != null)
            {
                movingTrains.Add(PlayerLocomotive.Train);
                if (PlayerLocomotive.Train.LeadLocomotive != null
                    && PlayerLocomotive.Train.TrainType != Train.TRAINTYPE.AI_PLAYERHOSTING
                    && String.Compare(PlayerLocomotive.Train.LeadLocomotive.CarID, PlayerLocomotive.CarID) != 0
                    && !MPManager.IsMultiPlayer())
                {
                    PlayerLocomotive = PlayerLocomotive.Train.LeadLocomotive;
                }
            }

            foreach (Train train in Trains)
            {
                if ((train.SpeedMpS != 0 || (train.ControlMode == Train.TRAIN_CONTROL.EXPLORER && train.TrainType == Train.TRAINTYPE.REMOTE && MPManager.IsServer())) &&
                    train.GetType() != typeof(AITrain) && train.GetType() != typeof(TTTrain) &&
                    (PlayerLocomotive == null || train != PlayerLocomotive.Train))
                {
                    movingTrains.Add(train);
                }
            }

            foreach (Train train in movingTrains)
            {
                if (MPManager.IsMultiPlayer())
                {
                    try
                    {
                        if (train.TrainType != Train.TRAINTYPE.AI_PLAYERHOSTING)
                            train.Update(elapsedClockSeconds, false);
                        else ((AITrain)train).AIUpdate(elapsedClockSeconds, ClockTime, false);
                    }
                    catch (Exception e) { Trace.TraceWarning(e.Message); }
                }
                else if (train.TrainType != Train.TRAINTYPE.AI_PLAYERHOSTING)
                {
                    train.Update(elapsedClockSeconds, false);
                }
                else
                {
                    ((AITrain)train).AIUpdate(elapsedClockSeconds, ClockTime, false);
                }
            }

            if (!TimetableMode)
            {
                if (!MPManager.IsMultiPlayer() || !MPManager.IsClient())
                {
                    foreach (Train train in movingTrains)
                    {
                        CheckForCoupling(train, elapsedClockSeconds);
                    }
                }
                else if (PlayerLocomotive != null)
                {
                    CheckForCoupling(PlayerLocomotive.Train, elapsedClockSeconds);
                }
            }

            if (Signals != null)
            {
                if (!MPManager.IsMultiPlayer() || MPManager.IsServer()) Signals.Update(false);
            }

            if (AI != null)
            {
                if (TimetableMode)
                {
                    AI.TimetableUpdate(elapsedClockSeconds);
                }
                else
                {
                    AI.ActivityUpdate(elapsedClockSeconds);
                }
            }

            if (LevelCrossings != null)
            {
                LevelCrossings.Update(elapsedClockSeconds);
            }

            if (ActivityRun != null)
            {
                ActivityRun.Update();
            }

            if (HazzardManager != null) HazzardManager.Update(elapsedClockSeconds);
        }

        internal void SetWeather(WeatherType weather, SeasonType season)
        {
            WeatherType = weather;
            Season = season;

            var weatherChanged = WeatherChanged;
            if (weatherChanged != null)
                weatherChanged(this, EventArgs.Empty);
        }

        private void FinishFrontCoupling(Train drivenTrain, Train train, TrainCar lead, bool sameDirection)
        {
            drivenTrain.LeadLocomotive = lead;
            drivenTrain.CalculatePositionOfCars();
            FinishCoupling(drivenTrain, train, true, sameDirection);
        }

        private void FinishRearCoupling(Train drivenTrain, Train train, bool sameDirection)
        {
            drivenTrain.RepositionRearTraveller();
            FinishCoupling(drivenTrain, train, false, sameDirection);
        }

        private void FinishCoupling(Train drivenTrain, Train train, bool couple_to_front, bool sameDirection)
        {
            // if coupled train was on turntable and static, remove it from list of trains on turntable
            if (ActiveMovingTable != null && ActiveMovingTable.TrainsOnMovingTable.Count != 0)
            {
                foreach (var trainOnMovingTable in ActiveMovingTable.TrainsOnMovingTable)
                {
                    if (trainOnMovingTable.Train.Number == train.Number)
                    {
                        ActiveMovingTable.TrainsOnMovingTable.Remove(trainOnMovingTable);
                        break;
                    }
                }
            }
            if (train.TrainType == Train.TRAINTYPE.AI && (((AITrain)train).UncondAttach ||
                train.TCRoute.activeSubpath < train.TCRoute.TCRouteSubpaths.Count - 1 || train.ValidRoute[0].Count > 5))
            {
                if (((drivenTrain.TCRoute != null && drivenTrain.TCRoute.activeSubpath == drivenTrain.TCRoute.TCRouteSubpaths.Count - 1 &&
                    drivenTrain.ValidRoute[0].Count < 5) || (drivenTrain is AITrain && ((AITrain)drivenTrain).UncondAttach)) && drivenTrain != OriginalPlayerTrain)
                {
                    // Switch to the attached train as the one where we are now is at the end of its life
                    TrainSwitcher.PickedTrainFromList = train;
                    TrainSwitcher.ClickedTrainFromList = true;
                    train.TrainType = Train.TRAINTYPE.AI_PLAYERHOSTING;
                    Confirmer.Message(ConfirmLevel.Information, Catalog.GetStringFmt("Player train has been included into train {0} service {1}, that automatically becomes the new player train",
                        train.Number, train.Name));
                    train.Cars.Clear();
                    if (sameDirection)
                    {
                        foreach (TrainCar car in drivenTrain.Cars)
                        {
                            train.Cars.Add(car);
                            car.Train = train;
                        }
                    }
                    else
                    {
                        for (int i = drivenTrain.Cars.Count - 1; i >= 0; --i)
                        {
                            TrainCar car = drivenTrain.Cars[i];
                            train.Cars.Add(car);
                            car.Train = train;
                            car.Flipped = !car.Flipped;
                        }
                        if (drivenTrain.LeadLocomotiveIndex != -1) train.LeadLocomotiveIndex = train.Cars.Count - drivenTrain.LeadLocomotiveIndex - 1;
                    }
                    drivenTrain.Cars.Clear();
                    AI.TrainsToRemoveFromAI.Add((AITrain)train);
                    PlayerLocomotive = SetPlayerLocomotive(train);
                    (train as AITrain).SwitchToPlayerControl();
                    OnPlayerLocomotiveChanged();
                    if (drivenTrain.TCRoute.activeSubpath == drivenTrain.TCRoute.TCRouteSubpaths.Count - 1 && drivenTrain.ValidRoute[0].Count < 5)
                    {
                        (drivenTrain as AITrain).RemoveTrain();
                        train.UpdateTrackActionsCoupling(couple_to_front);
                        return;
                    }
                    // if there is just here a reversal point, increment subpath in order to be in accordance with train
                    var ppTCSectionIndex = drivenTrain.PresentPosition[0].TCSectionIndex;
                    if (ppTCSectionIndex == drivenTrain.TCRoute.TCRouteSubpaths[drivenTrain.TCRoute.activeSubpath][drivenTrain.TCRoute.TCRouteSubpaths[drivenTrain.TCRoute.activeSubpath].Count - 1].TCSectionIndex)
                        drivenTrain.IncrementSubpath(drivenTrain);
                    // doubled check in case of double reverse point.
                    if (ppTCSectionIndex == drivenTrain.TCRoute.TCRouteSubpaths[drivenTrain.TCRoute.activeSubpath][drivenTrain.TCRoute.TCRouteSubpaths[drivenTrain.TCRoute.activeSubpath].Count - 1].TCSectionIndex)
                        drivenTrain.IncrementSubpath(drivenTrain);
                    var tempTrain = drivenTrain;
                    drivenTrain = train;
                    train = tempTrain;
                    AI.AITrains.Add(train as AITrain);
                }
                else
                {
                    var ppTCSectionIndex = train.PresentPosition[0].TCSectionIndex;
                    if (ppTCSectionIndex == train.TCRoute.TCRouteSubpaths[train.TCRoute.activeSubpath][train.TCRoute.TCRouteSubpaths[train.TCRoute.activeSubpath].Count - 1].TCSectionIndex)
                        train.IncrementSubpath(train);
                    // doubled check in case of double reverse point.
                    if (ppTCSectionIndex == train.TCRoute.TCRouteSubpaths[train.TCRoute.activeSubpath][train.TCRoute.TCRouteSubpaths[train.TCRoute.activeSubpath].Count - 1].TCSectionIndex)
                        train.IncrementSubpath(train);
                }
                train.IncorporatingTrain = drivenTrain;
                train.IncorporatingTrainNo = drivenTrain.Number;
                ((AITrain)train).SuspendTrain(drivenTrain);
                drivenTrain.IncorporatedTrainNo = train.Number;
                if (MPManager.IsMultiPlayer()) MPManager.BroadCast((new MSGCouple(drivenTrain, train, false)).ToString());
            }
            else
            {
                train.RemoveFromTrack();
                if (train.TrainType != Train.TRAINTYPE.AI_INCORPORATED)
                {
                    Trains.Remove(train);
                    TrainDictionary.Remove(train.Number);
                    NameDictionary.Remove(train.Name.ToLower());
                }
                if (MPManager.IsMultiPlayer()) MPManager.BroadCast((new MSGCouple(drivenTrain, train, train.TrainType != Train.TRAINTYPE.AI_INCORPORATED)).ToString());
            }
            if (train.UncoupledFrom != null)
                train.UncoupledFrom.UncoupledFrom = null;

            if (PlayerLocomotive != null && PlayerLocomotive.Train == train)
            {
                drivenTrain.AITrainThrottlePercent = train.AITrainThrottlePercent;
                drivenTrain.AITrainBrakePercent = train.AITrainBrakePercent;
                drivenTrain.LeadLocomotive = PlayerLocomotive;
            }

            drivenTrain.UpdateTrackActionsCoupling(couple_to_front);
            AI.aiListChanged = true;
        }

        static void UpdateUncoupled(Train drivenTrain, Train train, float d1, float d2, bool rear)
        {
            if (train == drivenTrain.UncoupledFrom && d1 > .5 && d2 > .5)
            {
                Traveller traveller = rear ? drivenTrain.RearTDBTraveller : drivenTrain.FrontTDBTraveller;
                float d3 = traveller.OverlapDistanceM(train.FrontTDBTraveller, rear);
                float d4 = traveller.OverlapDistanceM(train.RearTDBTraveller, rear);
                if (d3 > .5 && d4 > .5)
                {
                    train.UncoupledFrom = null;
                    drivenTrain.UncoupledFrom = null;
                }
            }
        }

        /// <summary>
        /// Scan other trains
        /// </summary>
        public void CheckForCoupling(Train drivenTrain, float elapsedClockSeconds)
        {
            if (MPManager.IsMultiPlayer() && !MPManager.IsServer()) return; //in MultiPlayer mode, server will check coupling, client will get message and do things
            if (drivenTrain.SpeedMpS < 0)
            {
                foreach (Train train in Trains)
                    if (train != drivenTrain && train.TrainType != Train.TRAINTYPE.AI_INCORPORATED)
                    {
                        //avoid coupling of player train with other players train
                        if (MPManager.IsMultiPlayer() && !MPManager.TrainOK2Couple(this, drivenTrain, train)) continue;

                        float d1 = drivenTrain.RearTDBTraveller.OverlapDistanceM(train.FrontTDBTraveller, true);
                        // Give another try if multiplayer
                        if (d1 >= 0 && drivenTrain.TrainType == Train.TRAINTYPE.REMOTE &&
                            drivenTrain.PresentPosition[1].TCSectionIndex == train.PresentPosition[0].TCSectionIndex && drivenTrain.PresentPosition[1].TCSectionIndex != -1)
                            d1 = drivenTrain.RearTDBTraveller.RoughOverlapDistanceM(train.FrontTDBTraveller, drivenTrain.FrontTDBTraveller, train.RearTDBTraveller, drivenTrain.Length, train.Length, true);
                        if (d1 < 0)
                        {
                            if (train == drivenTrain.UncoupledFrom)
                            {
                                if (drivenTrain.SpeedMpS < train.SpeedMpS)
                                    drivenTrain.SetCoupleSpeed(train, 1);
                                drivenTrain.CalculatePositionOfCars(elapsedClockSeconds, -d1);
                                return;
                            }
                            // couple my rear to front of train
                            //drivenTrain.SetCoupleSpeed(train, 1);
                            drivenTrain.LastCar.SignalEvent(Event.Couple);
                            if (drivenTrain.SpeedMpS > 1.5)
                                DbfEvalOverSpeedCoupling += 1;

                            foreach (TrainCar car in train.Cars)
                            {
                                drivenTrain.Cars.Add(car);
                                car.Train = drivenTrain;
                            }
                            FinishRearCoupling(drivenTrain, train, true);
                            return;
                        }
                        float d2 = drivenTrain.RearTDBTraveller.OverlapDistanceM(train.RearTDBTraveller, true);
                        // Give another try if multiplayer
                        if (d2 >= 0 && drivenTrain.TrainType == Train.TRAINTYPE.REMOTE &&
                            drivenTrain.PresentPosition[1].TCSectionIndex == train.PresentPosition[1].TCSectionIndex && drivenTrain.PresentPosition[1].TCSectionIndex != -1)
                            d2 = drivenTrain.RearTDBTraveller.RoughOverlapDistanceM(train.RearTDBTraveller, drivenTrain.FrontTDBTraveller, train.FrontTDBTraveller, drivenTrain.Length, train.Length, true);
                        if (d2 < 0)
                        {
                            if (train == drivenTrain.UncoupledFrom)
                            {
                                if (drivenTrain.SpeedMpS < -train.SpeedMpS)
                                    drivenTrain.SetCoupleSpeed(train, 11);
                                drivenTrain.CalculatePositionOfCars(elapsedClockSeconds, -d2);
                                return;
                            }
                            // couple my rear to rear of train
                            //drivenTrain.SetCoupleSpeed(train, -1);
                            drivenTrain.LastCar.SignalEvent(Event.Couple);
                            if (drivenTrain.SpeedMpS > 1.5)
                                DbfEvalOverSpeedCoupling += 1;

                            for (int i = train.Cars.Count - 1; i >= 0; --i)
                            {
                                TrainCar car = train.Cars[i];
                                drivenTrain.Cars.Add(car);
                                car.Train = drivenTrain;
                                car.Flipped = !car.Flipped;
                            }
                            FinishRearCoupling(drivenTrain, train, false);
                            return;
                        }
                        UpdateUncoupled(drivenTrain, train, d1, d2, false);
                    }
            }
            else if (drivenTrain.SpeedMpS > 0)
            {
                foreach (Train train in Trains)
                    if (train != drivenTrain && train.TrainType != Train.TRAINTYPE.AI_INCORPORATED)
                    {
                        //avoid coupling of player train with other players train if it is too short alived (e.g, when a train is just spawned, it may overlap with another train)
                        if (MPManager.IsMultiPlayer() && !MPManager.TrainOK2Couple(this, drivenTrain, train)) continue;
                        //	{
                        //		if ((MPManager.Instance().FindPlayerTrain(train) && drivenTrain == PlayerLocomotive.Train) || (MPManager.Instance().FindPlayerTrain(drivenTrain) && train == PlayerLocomotive.Train)) continue;
                        //		if ((MPManager.Instance().FindPlayerTrain(train) && MPManager.Instance().FindPlayerTrain(drivenTrain))) continue; //if both are player-controlled trains
                        //	}
                        float d1 = drivenTrain.FrontTDBTraveller.OverlapDistanceM(train.RearTDBTraveller, false);
                        // Give another try if multiplayer
                        if (d1 >= 0 && drivenTrain.TrainType == Train.TRAINTYPE.REMOTE &&
                            drivenTrain.PresentPosition[0].TCSectionIndex == train.PresentPosition[1].TCSectionIndex && drivenTrain.PresentPosition[0].TCSectionIndex != -1)
                            d1 = drivenTrain.FrontTDBTraveller.RoughOverlapDistanceM(train.RearTDBTraveller, drivenTrain.RearTDBTraveller, train.FrontTDBTraveller, drivenTrain.Length, train.Length, false);
                        if (d1 < 0)
                        {
                            if (train == drivenTrain.UncoupledFrom)
                            {
                                if (drivenTrain.SpeedMpS > train.SpeedMpS)
                                    drivenTrain.SetCoupleSpeed(train, 1);
                                drivenTrain.CalculatePositionOfCars(elapsedClockSeconds, d1);
                                return;
                            }
                            // couple my front to rear of train
                            //drivenTrain.SetCoupleSpeed(train, 1);

                            TrainCar lead = drivenTrain.LeadLocomotive;
                            if (lead == null)
                            {//Like Rear coupling with changed data  
                                lead = train.LeadLocomotive;
                                train.LastCar.SignalEvent(Event.Couple);
                                if (drivenTrain.SpeedMpS > 1.5)
                                    DbfEvalOverSpeedCoupling += 1;

                                for (int i = 0; i < drivenTrain.Cars.Count; ++i)
                                {
                                    TrainCar car = drivenTrain.Cars[i];
                                    train.Cars.Add(car);
                                    car.Train = train;
                                }
                                //Rear coupling
                                FinishRearCoupling(train, drivenTrain, false);
                            }
                            else
                            {
                                drivenTrain.FirstCar.SignalEvent(Event.Couple);
                                if (drivenTrain.SpeedMpS > 1.5)
                                    DbfEvalOverSpeedCoupling += 1;

                                lead = drivenTrain.LeadLocomotive;
                                for (int i = 0; i < train.Cars.Count; ++i)
                                {
                                    TrainCar car = train.Cars[i];
                                    drivenTrain.Cars.Insert(i, car);
                                    car.Train = drivenTrain;
                                }
                                if (drivenTrain.LeadLocomotiveIndex >= 0) drivenTrain.LeadLocomotiveIndex += train.Cars.Count;
                                FinishFrontCoupling(drivenTrain, train, lead, true);
                            }
                            return;
                        }
                        float d2 = drivenTrain.FrontTDBTraveller.OverlapDistanceM(train.FrontTDBTraveller, false);
                        // Give another try if multiplayer
                        if (d2 >= 0 && drivenTrain.TrainType == Train.TRAINTYPE.REMOTE &&
                            drivenTrain.PresentPosition[0].TCSectionIndex == train.PresentPosition[0].TCSectionIndex && drivenTrain.PresentPosition[0].TCSectionIndex != -1)
                            d2 = drivenTrain.FrontTDBTraveller.RoughOverlapDistanceM(train.FrontTDBTraveller, drivenTrain.RearTDBTraveller, train.RearTDBTraveller, drivenTrain.Length, train.Length, false);
                        if (d2 < 0)
                        {
                            if (train == drivenTrain.UncoupledFrom)
                            {
                                if (drivenTrain.SpeedMpS > -train.SpeedMpS)
                                    drivenTrain.SetCoupleSpeed(train, -1);
                                drivenTrain.CalculatePositionOfCars(elapsedClockSeconds, d2);
                                return;
                            }
                            // couple my front to front of train
                            //drivenTrain.SetCoupleSpeed(train, -1);
                            drivenTrain.FirstCar.SignalEvent(Event.Couple);
                            if (drivenTrain.SpeedMpS > 1.5)
                                DbfEvalOverSpeedCoupling += 1;

                            TrainCar lead = drivenTrain.LeadLocomotive;
                            for (int i = 0; i < train.Cars.Count; ++i)
                            {
                                TrainCar car = train.Cars[i];
                                drivenTrain.Cars.Insert(0, car);
                                car.Train = drivenTrain;
                                car.Flipped = !car.Flipped;
                            }
                            if (drivenTrain.LeadLocomotiveIndex >= 0) drivenTrain.LeadLocomotiveIndex += train.Cars.Count;
                            FinishFrontCoupling(drivenTrain, train, lead, false);
                            return;
                        }

                        UpdateUncoupled(drivenTrain, train, d1, d2, true);
                    }
            }
        }

        //  Used for explore mode; creates the player train within the Train class
        private Train InitializePlayerTrain()
        {
            Debug.Assert(Trains != null, "Cannot InitializePlayerTrain() without Simulator.Trains.");
            // set up the player locomotive

            Train train = new Train(this);
            train.TrainType = Train.TRAINTYPE.PLAYER;
            train.Number = 0;
            train.Name = "PLAYER";

            string playerServiceFileName;
            ServiceFile srvFile;
            playerServiceFileName = Path.GetFileNameWithoutExtension(ExploreConFile);
            srvFile = new ServiceFile();
            srvFile.Name = playerServiceFileName;
            srvFile.Train_Config = playerServiceFileName;
            srvFile.PathID = Path.GetFileNameWithoutExtension(ExplorePathFile);
            conFileName = BasePath + @"\TRAINS\CONSISTS\" + srvFile.Train_Config + ".CON";
            patFileName = RoutePath + @"\PATHS\" + srvFile.PathID + ".PAT";
            OriginalPlayerTrain = train;

            if (conFileName.Contains("tilted")) train.IsTilting = true;

#if ACTIVITY_EDITOR
            AIPath aiPath = new AIPath(TDB, TSectionDat, patFileName, TimetableMode, orRouteConfig);
#else
            AIPath aiPath = new AIPath(TDB, TSectionDat, patFileName);
#endif
            PathName = aiPath.pathName;

            if (aiPath.Nodes == null)
            {
                throw new InvalidDataException("Broken path " + patFileName + " for Player train - activity cannot be started");
            }

            // place rear of train on starting location of aiPath.
            train.RearTDBTraveller = new Traveller(TSectionDat, TDB.TrackDB.TrackNodes, aiPath);

            ConsistFile conFile = new ConsistFile(conFileName);
            CurveDurability = conFile.Train.TrainCfg.Durability;   // Finds curve durability of consist based upon the value in consist file
            train.TcsParametersFileName = conFile.Train.TrainCfg.TcsParametersFileName;

            // add wagons
            foreach (Wagon wagon in conFile.Train.TrainCfg.WagonList)
            {
                string wagonFolder = BasePath + @"\trains\trainset\" + wagon.Folder;
                string wagonFilePath = wagonFolder + @"\" + wagon.Name + ".wag"; ;
                if (wagon.IsEngine)
                    wagonFilePath = Path.ChangeExtension(wagonFilePath, ".eng");
                else if (wagon.IsEOT)
                {
                    wagonFolder = BasePath + @"\trains\orts_eot\" + wagon.Folder;
                    wagonFilePath = wagonFolder + @"\" + wagon.Name + ".eot";
                }

                if (!File.Exists(wagonFilePath))
                {
                    // First wagon is the player's loco and required, so issue a fatal error message
                    if (wagon == conFile.Train.TrainCfg.WagonList[0])
                        Trace.TraceError("Player's locomotive {0} cannot be loaded in {1}", wagonFilePath, conFileName);
                    Trace.TraceWarning($"Ignored missing {(wagon.IsEngine ? "engine" : "wagon")} {wagonFilePath} in consist {conFileName}");
                    continue;
                }

                try
                {
                    TrainCar car = RollingStock.Load(this, train, wagonFilePath);
                    car.Flipped = wagon.Flip;
                    car.UiD = wagon.UiD;
                    if (MPManager.IsMultiPlayer())
                        car.CarID = MPManager.GetUserName() + " - " + car.UiD; //player's train is always named train 0.
                    else
                        car.CarID = "0 - " + car.UiD; //player's train is always named train 0.
                    if (car is EOT) train.EOT = car as EOT;

                    train.Length += car.CarLengthM;

                    var mstsDieselLocomotive = car as MSTSDieselLocomotive;
                    if (Activity != null && mstsDieselLocomotive != null)
                        mstsDieselLocomotive.DieselLevelL = mstsDieselLocomotive.MaxDieselLevelL * Activity.Tr_Activity.Tr_Activity_Header.FuelDiesel / 100.0f;

                    var mstsSteamLocomotive = car as MSTSSteamLocomotive;
                    if (Activity != null && mstsSteamLocomotive != null)
                    {
                        mstsSteamLocomotive.CombinedTenderWaterVolumeUKG = (Kg.ToLb(mstsSteamLocomotive.MaxLocoTenderWaterMassKG) / 10.0f) * Activity.Tr_Activity.Tr_Activity_Header.FuelWater / 100.0f;
                        mstsSteamLocomotive.TenderCoalMassKG = mstsSteamLocomotive.MaxTenderCoalMassKG * Activity.Tr_Activity.Tr_Activity_Header.FuelCoal / 100.0f;
                    }
                }
                catch (Exception error)
                {
                    // First wagon is the player's loco and required, so issue a fatal error message
                    if (wagon == conFile.Train.TrainCfg.WagonList[0])
                        throw new FileLoadException(wagonFilePath, error);
                    Trace.WriteLine(new FileLoadException(wagonFilePath, error));
                }
            }// for each rail car

            train.CheckFreight();
            train.SetDPUnitIDs();

            train.PresetExplorerPath(aiPath, Signals);
            train.ControlMode = Train.TRAIN_CONTROL.EXPLORER;

            bool canPlace = true;
            Train.TCSubpathRoute tempRoute = train.CalculateInitialTrainPosition(ref canPlace);
            if (tempRoute.Count == 0 || !canPlace)
            {
                throw new InvalidDataException("Player train original position not clear");
            }

            train.SetInitialTrainRoute(tempRoute);
            train.CalculatePositionOfCars();
            train.ResetInitialTrainRoute(tempRoute);

            train.CalculatePositionOfCars();
            Trains.Add(train);

            // Note the initial position to be stored by a Save and used in Menu.exe to calculate DistanceFromStartM 
            InitialTileX = Trains[0].FrontTDBTraveller.TileX + (Trains[0].FrontTDBTraveller.X / 2048);
            InitialTileZ = Trains[0].FrontTDBTraveller.TileZ + (Trains[0].FrontTDBTraveller.Z / 2048);

            PlayerLocomotive = InitialPlayerLocomotive();
            if ((conFile.Train.TrainCfg.MaxVelocity == null) ||
                ((conFile.Train.TrainCfg.MaxVelocity != null) && ((conFile.Train.TrainCfg.MaxVelocity.A <= 0f) || (conFile.Train.TrainCfg.MaxVelocity.A == 40f))))
                train.TrainMaxSpeedMpS = Math.Min((float)TRK.Tr_RouteFile.SpeedLimit, ((MSTSLocomotive)PlayerLocomotive).MaxSpeedMpS);
            else
                train.TrainMaxSpeedMpS = Math.Min((float)TRK.Tr_RouteFile.SpeedLimit, conFile.Train.TrainCfg.MaxVelocity.A);

            float prevEQres = train.EqualReservoirPressurePSIorInHg;
            train.AITrainBrakePercent = 100; //<CSComment> This seems a tricky way for the brake modules to test if it is an AI train or not
            train.EqualReservoirPressurePSIorInHg = prevEQres; // The previous command modifies EQ reservoir pressure, causing issues with EP brake systems, so restore to prev value

//            if ((PlayerLocomotive as MSTSLocomotive).EOTEnabled != MSTSLocomotive.EOTenabled.no)
//                train.EOT = new EOT((PlayerLocomotive as MSTSLocomotive).EOTEnabled, false, train);

            return (train);
        }

        // used for activity and activity in explore mode; creates the train within the AITrain class
        private AITrain InitializeAPPlayerTrain()
        {
            string playerServiceFileName;
            ServiceFile srvFile;
            if (Activity != null && Activity.Tr_Activity.Serial != -1)
            {
                playerServiceFileName = Activity.Tr_Activity.Tr_Activity_File.Player_Service_Definition.Name;
                srvFile = new ServiceFile(RoutePath + @"\SERVICES\" + playerServiceFileName + ".SRV");
            }
            else
            {
                playerServiceFileName = Path.GetFileNameWithoutExtension(ExploreConFile);
                srvFile = new ServiceFile();
                srvFile.Name = playerServiceFileName;
                srvFile.Train_Config = playerServiceFileName;
                srvFile.PathID = Path.GetFileNameWithoutExtension(ExplorePathFile);
            }
            conFileName = BasePath + @"\TRAINS\CONSISTS\" + srvFile.Train_Config + ".CON";
            patFileName = RoutePath + @"\PATHS\" + srvFile.PathID + ".PAT";
            Player_Traffic_Definition player_Traffic_Definition = Activity.Tr_Activity.Tr_Activity_File.Player_Service_Definition.Player_Traffic_Definition;
            Traffic_Service_Definition aPPlayer_Traffic_Definition = new Traffic_Service_Definition(playerServiceFileName, player_Traffic_Definition);
            Service_Definition aPPlayer_Service_Definition = new Service_Definition(playerServiceFileName, player_Traffic_Definition);

            AI AI = new AI(this);
            AITrain train = AI.CreateAITrainDetail(aPPlayer_Service_Definition, aPPlayer_Traffic_Definition, srvFile, TimetableMode, true);
            AI = null;
            train.Name = "PLAYER";
            train.Cars[0].Headlight = 0;
            OriginalPlayerTrain = train;
            train.Efficiency = 0.9f; // Forced efficiency, as considered most similar to human player
            bool canPlace = true;
            Train.TCSubpathRoute tempRoute = train.CalculateInitialTrainPosition(ref canPlace);
            if (tempRoute.Count == 0 || !canPlace)
            {
                throw new InvalidDataException("Player train original position not clear");
            }
            train.SetInitialTrainRoute(tempRoute);
            train.CalculatePositionOfCars();
            train.ResetInitialTrainRoute(tempRoute);

            train.CalculatePositionOfCars();
            train.TrainType = Train.TRAINTYPE.AI_PLAYERDRIVEN;
            Trains.Add(train);

            // Note the initial position to be stored by a Save and used in Menu.exe to calculate DistanceFromStartM 
            InitialTileX = Trains[0].FrontTDBTraveller.TileX + (Trains[0].FrontTDBTraveller.X / 2048);
            InitialTileZ = Trains[0].FrontTDBTraveller.TileZ + (Trains[0].FrontTDBTraveller.Z / 2048);

            PlayerLocomotive = InitialPlayerLocomotive();
            if (train.MaxVelocityA <= 0f || train.MaxVelocityA == 40f)
                train.TrainMaxSpeedMpS = Math.Min((float)TRK.Tr_RouteFile.SpeedLimit, ((MSTSLocomotive)PlayerLocomotive).MaxSpeedMpS);
            else
                train.TrainMaxSpeedMpS = Math.Min((float)TRK.Tr_RouteFile.SpeedLimit, train.MaxVelocityA);
            if (train.InitialSpeed > 0 && train.MovementState != AITrain.AI_MOVEMENT_STATE.STATION_STOP)
            {
                train.InitializeMoving();
                train.MovementState = AITrain.AI_MOVEMENT_STATE.BRAKING;
            }
            else if (train.InitialSpeed == 0)
                train.InitializeBrakes();

            // process player passing paths as required
            if (Signals.UseLocationPassingPaths)
            {
                int orgDirection = (train.RearTDBTraveller != null) ? (int)train.RearTDBTraveller.Direction : -2;
                Train.TCRoutePath dummyRoute = new Train.TCRoutePath(train.Path, orgDirection, 0, Signals, -1, Settings);   // SPA: Add settings to get enhanced mode
            }

            if (conFileName.Contains("tilted")) train.IsTilting = true;

//            if ((PlayerLocomotive as MSTSLocomotive).EOTEnabled != MSTSLocomotive.EOTenabled.no)
//                train.EOT = new EOT((PlayerLocomotive as MSTSLocomotive).EOTEnabled, false, train);

            return train;
        }

        /// <summary>
        /// Set up trains based on info in the static consists listed in the activity file.
        /// </summary>
        private void InitializeStaticConsists()
        {
            if (Activity == null) return;
            if (Activity.Tr_Activity == null) return;
            if (Activity.Tr_Activity.Tr_Activity_File == null) return;
            if (Activity.Tr_Activity.Tr_Activity_File.ActivityObjects == null) return;
            if (Activity.Tr_Activity.Tr_Activity_File.ActivityObjects.ActivityObjectList == null) return;
            // for each static consist
            foreach (ActivityObject activityObject in Activity.Tr_Activity.Tr_Activity_File.ActivityObjects.ActivityObjectList)
            {
                try
                {
                    // construct train data
                    Train train = new Train(this);
                    train.TrainType = Train.TRAINTYPE.STATIC;
                    train.Name = "STATIC" + "-" + activityObject.ID;
                    int consistDirection;
                    switch (activityObject.Direction)  // TODO, we don't really understand this
                    {
                        case 0: consistDirection = 0; break;  // reversed ( confirmed on L&PS route )
                        case 18: consistDirection = 1; break;  // forward ( confirmed on ON route )
                        case 131: consistDirection = 1; break; // forward ( confirmed on L&PS route )
                        default: consistDirection = 1; break;  // forward ( confirmed on L&PS route )
                    }
                    // FIXME: Where are TSectionDat and TDB from?
                    train.RearTDBTraveller = new Traveller(TSectionDat, TDB.TrackDB.TrackNodes, activityObject.TileX, activityObject.TileZ, activityObject.X, activityObject.Z);
                    if (consistDirection != 1)
                        train.RearTDBTraveller.ReverseDirection();
                    // add wagons in reverse order - ie first wagon is at back of train
                    // static consists are listed back to front in the activities, so we have to reverse the order, and flip the cars
                    // when we add them to ORTS
                    for (int iWagon = activityObject.Train_Config.TrainCfg.WagonList.Count - 1; iWagon >= 0; --iWagon)
                    {
                        Wagon wagon = (Wagon)activityObject.Train_Config.TrainCfg.WagonList[iWagon];
                        string wagonFolder = BasePath + @"\trains\trainset\" + wagon.Folder;
                        string wagonFilePath = wagonFolder + @"\" + wagon.Name + ".wag"; ;
                        if (wagon.IsEngine)
                            wagonFilePath = Path.ChangeExtension(wagonFilePath, ".eng");
                        else if (wagon.IsEOT)
                        {
                            wagonFolder = BasePath + @"\trains\orts_eot\" + wagon.Folder;
                            wagonFilePath = wagonFolder + @"\" + wagon.Name + ".eot";
                        }

                        if (!File.Exists(wagonFilePath))
                        {
                            Trace.TraceWarning($"Ignored missing {(wagon.IsEngine? "engine" : "wagon")} {wagonFilePath} in activity definition {activityObject.Train_Config.TrainCfg.Name}");
                            continue;
                        }

                        try // Load could fail if file has bad data.
                        {
                            TrainCar car = RollingStock.Load(this, train, wagonFilePath);
                            car.Flipped = !wagon.Flip;
                            car.UiD = wagon.UiD;
                            car.CarID = activityObject.ID + " - " + car.UiD;
                            if (car is EOT)
                                train.EOT = car as EOT;
                        }
                        catch (Exception error)
                        {
                            Trace.WriteLine(new FileLoadException(wagonFilePath, error));
                        }
                    }// for each rail car

                    if (train.Cars.Count == 0) return;

                    // in static consists, the specified location represents the middle of the last car, 
                    // our TDB traveller is always at the back of the last car so it needs to be repositioned
                    TrainCar lastCar = train.LastCar;
                    train.RearTDBTraveller.ReverseDirection();
                    train.RearTDBTraveller.Move(lastCar.CarLengthM / 2f);
                    train.RearTDBTraveller.ReverseDirection();

                    train.CalculatePositionOfCars();
                    train.InitializeBrakes();
                    train.CheckFreight();
                    train.ReverseFormation(false); // When using autopilot mode this is needed for correct working of train switching
                    train.SetDPUnitIDs();
                    bool validPosition = train.PostInit();
                    if (validPosition)
                        Trains.Add(train);
                }
                catch (Exception error)
                {
                    Trace.WriteLine(error);
                }
            }// for each train
        }

        private void SaveTrains(BinaryWriter outf)
        {
            if (PlayerLocomotive.Train != Trains[0])
            {
                for (int i = 1; i < Trains.Count; i++)
                {
                    if (PlayerLocomotive.Train == Trains[i])
                    {
                        Trains[i] = Trains[0];
                        Trains[0] = PlayerLocomotive.Train;
                        break;
                    }
                }
            }

            // do not save AI trains (done by AITrain)
            // do not save Timetable Trains (done by TTTrain through AITrain)

            foreach (Train train in Trains)
            {
                if (train.TrainType != Train.TRAINTYPE.AI && train.TrainType != Train.TRAINTYPE.AI_PLAYERDRIVEN && train.TrainType != Train.TRAINTYPE.AI_PLAYERHOSTING &&
                    train.TrainType != Train.TRAINTYPE.AI_INCORPORATED && train.GetType() != typeof(TTTrain))
                {
                    outf.Write(0);
                    if (train is AITrain && train.TrainType == Train.TRAINTYPE.STATIC)
                        ((AITrain)train).SaveBase(outf);
                    else train.Save(outf);
                }
                else if (train.TrainType == Train.TRAINTYPE.AI_PLAYERDRIVEN || train.TrainType == Train.TRAINTYPE.AI_PLAYERHOSTING)
                {
                    outf.Write(-2);
                    AI.SaveAutopil(train, outf);
                }
            }
            outf.Write(-1);

        }

        //================================================================================================//
        //
        // Restore trains
        //

        private void RestoreTrains(BinaryReader inf)
        {

            Trains = new TrainList(this);

            int trainType = inf.ReadInt32();
            while (trainType != -1)
            {
                if (trainType >= 0) Trains.Add(new Train(this, inf));
                else if (trainType == -2)                   // Autopilot mode
                {
                    AI = new AI(this, inf, true);
                    AI = null;
                }
                trainType = inf.ReadInt32();
            }

            // find player train
            foreach (Train thisTrain in Trains)
            {
                if (thisTrain.TrainType == Train.TRAINTYPE.PLAYER
                    || thisTrain.TrainType == Train.TRAINTYPE.AI_PLAYERDRIVEN || thisTrain.TrainType == Train.TRAINTYPE.AI_PLAYERHOSTING)
                {
                    TrainDictionary.Add(thisTrain.Number, thisTrain);
                    NameDictionary.Add(thisTrain.Name, thisTrain);
                    // restore signal references depending on state
                    if (thisTrain.ControlMode == Train.TRAIN_CONTROL.EXPLORER)
                    {
                        thisTrain.RestoreExplorerMode();
                    }
                    else if (thisTrain.ControlMode == Train.TRAIN_CONTROL.MANUAL)
                    {
                        thisTrain.RestoreManualMode();
                    }
                    else if (thisTrain.TrainType == Train.TRAINTYPE.PLAYER)
                    {
                        thisTrain.InitializeSignals(true);
                    }
                }
            }
        }

        /// <summary>
        ///  Get Autogenerated train by number
        /// </summary>
        /// <param name="reqNumber"></param>
        /// <returns></returns>

        public TTTrain GetAutoGenTTTrainByNumber(int reqNumber)
        {
            TTTrain returnTrain = null;
            if (AutoGenDictionary.ContainsKey(reqNumber))
            {
                AITrain tempTrain = AutoGenDictionary[reqNumber];
                returnTrain = tempTrain as TTTrain;
                returnTrain.AI.AutoGenTrains.Remove(tempTrain);
                AutoGenDictionary.Remove(reqNumber);
                returnTrain.routedBackward = new Train.TrainRouted(returnTrain, 1);
                returnTrain.routedForward = new Train.TrainRouted(returnTrain, 0);
            }
            return (returnTrain);
        }

        /// <summary>
        /// The front end of a railcar is at MSTS world coordinates x1,y1,z1
        /// The other end is at x2,y2,z2
        /// Return a rotation and translation matrix for the center of the railcar.
        /// </summary>
        public static Matrix XNAMatrixFromMSTSCoordinates(float x1, float y1, float z1, float x2, float y2, float z2)
        {
            // translate 1st coordinate to be relative to 0,0,0
            float dx = (float)(x1 - x2);
            float dy = (float)(y1 - y2);
            float dz = (float)(z1 - z2);

            // compute the rotational matrix  
            float length = (float)Math.Sqrt(dx * dx + dz * dz + dy * dy);
            float run = (float)Math.Sqrt(dx * dx + dz * dz);
            // normalize to coordinate to a length of one, ie dx is change in x for a run of 1
            if (length != 0)    // Avoid zero divide
            {
                dx /= length;
                dy /= length;   // ie if it is tilted back 5 degrees, this is sin 5 = 0.087
                run /= length;  //                              and   this is cos 5 = 0.996
                dz /= length;
            }
            else
            {                   // If length is zero all elements of its calculation are zero. Since dy is a sine and is zero,
                run = 1f;       // run is therefore 1 since it is cosine of the same angle?  See comments above.
            }


            // setup matrix values

            Matrix xnaTilt = new Matrix(1, 0, 0, 0,
                                     0, run, dy, 0,
                                     0, -dy, run, 0,
                                     0, 0, 0, 1);

            Matrix xnaRotation = new Matrix(dz, 0, dx, 0,
                                            0, 1, 0, 0,
                                            -dx, 0, dz, 0,
                                            0, 0, 0, 1);

            Matrix xnaLocation = Matrix.CreateTranslation((x1 + x2) / 2f, (y1 + y2) / 2f, -(z1 + z2) / 2f);
            return xnaTilt * xnaRotation * xnaLocation;
        }

        public void UncoupleBehind(int carPosition)
        {
            // check on car position in case of mouse jitter
            if (carPosition <= PlayerLocomotive.Train.Cars.Count - 1) UncoupleBehind(PlayerLocomotive.Train.Cars[carPosition], true);
        }

        public void UncoupleBehind(TrainCar car, bool keepFront)
        {
            Train train = car.Train;

            if (MPManager.IsMultiPlayer() && !MPManager.TrainOK2Decouple(Confirmer, train)) return;
            int i = 0;
            while (train.Cars[i] != car) ++i;  // it can't happen that car isn't in car.Train
            if (i == train.Cars.Count - 1) return;  // can't uncouple behind last car
            ++i;

            TrainCar lead = train.LeadLocomotive;
            Train train2;
            if (train.IncorporatedTrainNo == -1)
            {
                train2 = new Train(this, train);
                Trains.Add(train2);
            }
            else
            {
                train2 = TrainDictionary[train.IncorporatedTrainNo];
            }

            if (MPManager.IsMultiPlayer() && !(train2 is AITrain)) train2.ControlMode = Train.TRAIN_CONTROL.EXPLORER;
            // Player locomotive is in first or in second part of train?
            int j = 0;
            while (train.Cars[j] != PlayerLocomotive && j < i) j++;

            // This is necessary, because else we had to create an AI train and not a train when in autopilot mode
            if ((train.IsActualPlayerTrain && j >= i) || !keepFront)
            {
                // Player locomotive in second part of train, move first part of cars to the new train
                for (int k = 0; k < i; ++k)
                {
                    TrainCar newcar = train.Cars[k];
                    train2.Cars.Add(newcar);
                    newcar.Train = train2;
                }

                // and drop them from the old train
                for (int k = i - 1; k >= 0; --k)
                {
                    train.Cars.RemoveAt(k);
                }

                train.FirstCar.CouplerSlackM = 0;
                if (train.LeadLocomotiveIndex >= 0) train.LeadLocomotiveIndex -= i;
            }
            else
            {
                // move rest of cars to the new train

                for (int k = i; k < train.Cars.Count; ++k)
                {
                    TrainCar newcar = train.Cars[k];
                    train2.Cars.Add(newcar);
                    newcar.Train = train2;
                }

                // and drop them from the old train
                for (int k = train.Cars.Count - 1; k >= i; --k)
                {
                    train.Cars.RemoveAt(k);
                }

                train.LastCar.CouplerSlackM = 0;

            }

            // and fix up the travellers
            if (train.IsActualPlayerTrain && j >= i || !keepFront)
            {
                train2.FrontTDBTraveller = new Traveller(train.FrontTDBTraveller);
                train.CalculatePositionOfCars();
                train2.RearTDBTraveller = new Traveller(train.FrontTDBTraveller);
                train2.CalculatePositionOfCars();  // fix the front traveller
                train.DistanceTravelledM -= train2.Length;
            }
            else
            {
                train2.RearTDBTraveller = new Traveller(train.RearTDBTraveller);
                train2.CalculatePositionOfCars();  // fix the front traveller
                train.RepositionRearTraveller();    // fix the rear traveller
            }

            train.activityClearingDistanceM = train.Cars.Count < Train.standardTrainMinCarNo ? Train.shortClearingDistanceM : Train.standardClearingDistanceM;
            train2.activityClearingDistanceM = train2.Cars.Count < Train.standardTrainMinCarNo ? Train.shortClearingDistanceM : Train.standardClearingDistanceM;


            train.UncoupledFrom = train2;
            train2.UncoupledFrom = train;
            train2.SpeedMpS = train.SpeedMpS;
            train2.Cars[0].BrakeSystem.FrontBrakeHoseConnected = false;
            train2.AITrainDirectionForward = train.AITrainDirectionForward;

            // It is an action, not just a simple copy, thus don't do it if the train is driven by the player:
            if (PlayerLocomotive == null)
                train2.AITrainBrakePercent = train.AITrainBrakePercent;

            if (train.IncorporatedTrainNo != -1)
            {
                train2.AITrainBrakePercent = 100;
                train2.TrainType = Train.TRAINTYPE.AI;
                train.IncorporatedTrainNo = -1;
                train2.MUDirection = Direction.Forward;
            }
            else train2.TrainType = Train.TRAINTYPE.STATIC;
            train2.LeadLocomotive = null;
            if ((train.TrainType == Train.TRAINTYPE.AI || train.TrainType == Train.TRAINTYPE.AI_PLAYERHOSTING) && train2.TrainType == Train.TRAINTYPE.STATIC)
                train2.InitializeBrakes();
            else
            {
                train2.Cars[0].BrakeSystem.PropagateBrakePressure(5);
                foreach (MSTSWagon wagon in train2.Cars)
                    wagon.MSTSBrakeSystem.Update(5);
            }
            bool inPath;

            if ((train.IsActualPlayerTrain && j >= i) || !keepFront)
            {
                train.TemporarilyRemoveFromTrack();
                inPath = train2.UpdateTrackActionsUncoupling(false);
                train.UpdateTrackActionsUncoupling(false);
            }
            else
            {
                train.UpdateTrackActionsUncoupling(true);
                inPath = train2.UpdateTrackActionsUncoupling(false);
            }
            if (!inPath && train2.TrainType == Train.TRAINTYPE.AI)
            // Out of path, degrade to static
            {
                train2.TrainType = Train.TRAINTYPE.STATIC;
                ((AITrain)train2).AI.TrainsToRemoveFromAI.Add((AITrain)train2);
            }
            if (train2.TrainType == Train.TRAINTYPE.AI)
            {
                // Move reversal point under train if there is one in the section where the train is
                if (train2.PresentPosition[0].TCSectionIndex ==
                                    train2.TCRoute.TCRouteSubpaths[train2.TCRoute.activeSubpath][train2.TCRoute.TCRouteSubpaths[train2.TCRoute.activeSubpath].Count - 1].TCSectionIndex &&
                    train2.TCRoute.activeSubpath < train2.TCRoute.TCRouteSubpaths.Count - 1)
                {
                    train2.TCRoute.ReversalInfo[train2.TCRoute.activeSubpath].ReverseReversalOffset = train2.PresentPosition[0].TCOffset - 10f;
                    train2.AuxActionsContain.MoveAuxActionAfterReversal(train2);
                }
                else if ((train.IsActualPlayerTrain && j >= i) || !keepFront)
                {
                    train2.AuxActionsContain.MoveAuxAction(train2);
                }
                ((AITrain)train2).ResetActions(true);
            }
            if (MPManager.IsMultiPlayer())
            {
                if (!(train is AITrain)) train.ControlMode = Train.TRAIN_CONTROL.EXPLORER;
                if (!(train2 is AITrain)) train2.ControlMode = Train.TRAIN_CONTROL.EXPLORER;
            }

            if (MPManager.IsMultiPlayer() && !MPManager.IsServer())
            {
                //add the new train to a list of uncoupled trains, handled specially
                if (PlayerLocomotive != null && PlayerLocomotive.Train == train) MPManager.Instance().AddUncoupledTrains(train2);
            }


            train.CheckFreight();
            train.SetDPUnitIDs();
            train.ReinitializeEOT();
            train2.CheckFreight();
            train2.SetDPUnitIDs();
            train2.ReinitializeEOT();

            train.Update(0);   // stop the wheels from moving etc
            train2.Update(0);  // stop the wheels from moving etc

            car.SignalEvent(Event.Uncouple);
            // TODO which event should we fire
            //car.CreateEvent(62);  these are listed as alternate events
            //car.CreateEvent(63);
            if (MPManager.IsMultiPlayer())
            {
                MPManager.Notify((new Orts.MultiPlayer.MSGUncouple(train, train2, Orts.MultiPlayer.MPManager.GetUserName(), car.CarID, PlayerLocomotive)).ToString());
            }
            if (Confirmer != null && IsReplaying) Confirmer.Confirm(CabControl.Uncouple, train.LastCar.CarID);
            if (AI != null) AI.aiListChanged = true;
            if (train2.TrainType == Train.TRAINTYPE.STATIC && (train.TrainType == Train.TRAINTYPE.PLAYER || train.TrainType == Train.TRAINTYPE.AI_PLAYERDRIVEN))
            {
                // check if detached on turntable or transfertable
                if (ActiveMovingTable != null) ActiveMovingTable.CheckTrainOnMovingTable(train2);
            }
        }

        /// <summary>
        /// Performs first part of player train switch
        /// </summary>
        private void StartSwitchPlayerTrain()
        {
            if (TrainSwitcher.SelectedAsPlayer != null && !TrainSwitcher.SelectedAsPlayer.IsActualPlayerTrain)
            {
                var selectedAsPlayer = TrainSwitcher.SelectedAsPlayer;
                var oldTrainReverseFormation = false;
                var newTrainReverseFormation = false;
                if (PlayerLocomotive.Train is AITrain && !PlayerLocomotive.Train.IsPathless)
                {
                    var playerTrain = PlayerLocomotive.Train as AITrain;
                    if (playerTrain != null)
                    {
                        if (playerTrain.ControlMode == Train.TRAIN_CONTROL.MANUAL) TrainSwitcher.SuspendOldPlayer = true; // force suspend state to avoid disappearing of train;
                        if (TrainSwitcher.SuspendOldPlayer && 
                            (playerTrain.SpeedMpS < -0.025 || playerTrain.SpeedMpS > 0.025 || playerTrain.PresentPosition[0].TCOffset != playerTrain.PreviousPosition[0].TCOffset))
                        {
                            Confirmer.Message(ConfirmLevel.Warning, Catalog.GetString("Train can't be suspended with speed not equal 0"));
                            TrainSwitcher.SuspendOldPlayer = false;
                            TrainSwitcher.ClickedSelectedAsPlayer = false;
                            return;
                        }
                        if (playerTrain.TrainType == Train.TRAINTYPE.AI_PLAYERDRIVEN)
                        {
                            // it must be autopiloted first
                            playerTrain.SwitchToAutopilotControl();
                        }
                        // and now switch!
                        playerTrain.TrainType = Train.TRAINTYPE.AI;
                        AI.AITrains.Add(playerTrain);
                        if (TrainSwitcher.SuspendOldPlayer)
                        {
                            playerTrain.MovementState = AITrain.AI_MOVEMENT_STATE.SUSPENDED;
                            if (playerTrain.ValidRoute[0] != null && playerTrain.PresentPosition[0].RouteListIndex != -1 &&
                                playerTrain.ValidRoute[0].Count > playerTrain.PresentPosition[0].RouteListIndex + 1)
                                playerTrain.signalRef.BreakDownRoute(playerTrain.ValidRoute[0][playerTrain.PresentPosition[0].RouteListIndex + 1].TCSectionIndex,
                                   playerTrain.routedForward);
                            TrainSwitcher.SuspendOldPlayer = false;
                        }

                    }
                }
                else if (selectedAsPlayer.TrainType == Train.TRAINTYPE.AI_INCORPORATED && selectedAsPlayer.IncorporatingTrain.IsPathless)
                {
                    // the former static train disappears now and becomes part of the other train. TODO; also wagons must be moved.
                    var dyingTrain = PlayerLocomotive.Train;

                    // move all cars to former incorporated train

                    for (int k = 0; k < dyingTrain.Cars.Count; ++k)
                    {
                        TrainCar newcar = dyingTrain.Cars[k];
                        selectedAsPlayer.Cars.Add(newcar);
                        newcar.Train = selectedAsPlayer;
                    }

                    // and drop them from the old train
                    for (int k = dyingTrain.Cars.Count - 1; k >= 0; --k)
                    {
                        dyingTrain.Cars.RemoveAt(k);
                    }

                    // and fix up the travellers
                    selectedAsPlayer.RearTDBTraveller = new Traveller(dyingTrain.RearTDBTraveller);
                    selectedAsPlayer.FrontTDBTraveller = new Traveller(dyingTrain.FrontTDBTraveller);
                    // are following lines needed?
                    //                       selectedAsPlayer.CalculatePositionOfCars(0);  // fix the front traveller
                    //                       selectedAsPlayer.RepositionRearTraveller();    // fix the rear traveller

                    selectedAsPlayer.activityClearingDistanceM = dyingTrain.activityClearingDistanceM;

                    selectedAsPlayer.SpeedMpS = dyingTrain.SpeedMpS;
                    selectedAsPlayer.AITrainDirectionForward = dyingTrain.AITrainDirectionForward;

                    selectedAsPlayer.AITrainBrakePercent = 100;
                    selectedAsPlayer.TrainType = Train.TRAINTYPE.AI;
                    selectedAsPlayer.MUDirection = Direction.Forward;

                    selectedAsPlayer.LeadLocomotive = null;
                    selectedAsPlayer.Cars[0].BrakeSystem.PropagateBrakePressure(5);
                    foreach (MSTSWagon wagon in selectedAsPlayer.Cars)
                        wagon.MSTSBrakeSystem.Update(5);

                    // and now let the former static train die

                    dyingTrain.RemoveFromTrack();
                    dyingTrain.ClearDeadlocks();
                    Trains.Remove(dyingTrain);
                    TrainDictionary.Remove(dyingTrain.Number);
                    NameDictionary.Remove(dyingTrain.Name.ToLower());

                    bool inPath;

                    inPath = selectedAsPlayer.UpdateTrackActionsUncoupling(false);

                    if (!inPath && selectedAsPlayer.TrainType == Train.TRAINTYPE.AI)
                    // Out of path, degrade to static
                    {
                        selectedAsPlayer.TrainType = Train.TRAINTYPE.STATIC;
                        ((AITrain)selectedAsPlayer).AI.TrainsToRemoveFromAI.Add((AITrain)selectedAsPlayer);
                    }
                    if (selectedAsPlayer.TrainType == Train.TRAINTYPE.AI)
                    {
                        ((AITrain)selectedAsPlayer).AI.aiListChanged = true;
                        // Move reversal point under train if there is one in the section where the train is
                        if (selectedAsPlayer.PresentPosition[0].TCSectionIndex ==
                                            selectedAsPlayer.TCRoute.TCRouteSubpaths[selectedAsPlayer.TCRoute.activeSubpath][selectedAsPlayer.TCRoute.TCRouteSubpaths[selectedAsPlayer.TCRoute.activeSubpath].Count - 1].TCSectionIndex &&
                            selectedAsPlayer.TCRoute.activeSubpath < selectedAsPlayer.TCRoute.TCRouteSubpaths.Count - 1)
                        {
                            selectedAsPlayer.TCRoute.ReversalInfo[selectedAsPlayer.TCRoute.activeSubpath].ReverseReversalOffset = selectedAsPlayer.PresentPosition[0].TCOffset - 10f;
                            selectedAsPlayer.AuxActionsContain.MoveAuxActionAfterReversal(selectedAsPlayer);
                        }
                        ((AITrain)selectedAsPlayer).ResetActions(true);
                    }
                    if (MPManager.IsMultiPlayer() && !MPManager.IsServer())
                    {
                        selectedAsPlayer.ControlMode = Train.TRAIN_CONTROL.EXPLORER;
                        //add the new train to a list of uncoupled trains, handled specially
                        if (PlayerLocomotive != null) MPManager.Instance().AddUncoupledTrains(selectedAsPlayer);
                    }


                    selectedAsPlayer.CheckFreight();
                    selectedAsPlayer.SetDPUnitIDs(true);

                    selectedAsPlayer.Update(0);  // stop the wheels from moving etc
                    TrainSwitcher.PickedTrainFromList = selectedAsPlayer;
                    TrainSwitcher.ClickedTrainFromList = true;


                }
                else
                {
                    // this was a static train before
                    var playerTrain = PlayerLocomotive.Train;
                    if (playerTrain != null)
                    {
                        if (playerTrain.SpeedMpS < -0.1 || playerTrain.SpeedMpS > 0.1)
                        {
                            Confirmer.Message(ConfirmLevel.Warning, Catalog.GetString("To return to static train speed must be = 0"));
                            TrainSwitcher.SuspendOldPlayer = false;
                            TrainSwitcher.ClickedSelectedAsPlayer = false;
                            return;
                        }
                        if (playerTrain.ValidRoute[0] != null && playerTrain.ValidRoute[0].Count > playerTrain.PresentPosition[0].RouteListIndex + 1)
                            playerTrain.signalRef.BreakDownRoute(playerTrain.ValidRoute[0][playerTrain.PresentPosition[0].RouteListIndex + 1].TCSectionIndex,
                            playerTrain.routedForward);
                        if (playerTrain.ValidRoute[1] != null && playerTrain.ValidRoute[1].Count > playerTrain.PresentPosition[1].RouteListIndex + 1)
                            playerTrain.signalRef.BreakDownRoute(playerTrain.ValidRoute[1][playerTrain.PresentPosition[1].RouteListIndex + 1].TCSectionIndex,
                            playerTrain.routedBackward);
                        playerTrain.ControlMode = Train.TRAIN_CONTROL.UNDEFINED;
                        playerTrain.TrainType = Train.TRAINTYPE.STATIC;
                        playerTrain.SpeedMpS = 0;
                        foreach (TrainCar car in playerTrain.Cars) car.SpeedMpS = 0;
                        playerTrain.CheckFreight();
                        playerTrain.SetDPUnitIDs();
                        playerTrain.InitializeBrakes();
                    }
                }
                var oldPlayerTrain = PlayerLocomotive.Train;
                if (selectedAsPlayer.TrainType != Train.TRAINTYPE.STATIC)
                {
                    var playerTrain = selectedAsPlayer as AITrain;
                    if (!(playerTrain.TrainType == Train.TRAINTYPE.AI_INCORPORATED && playerTrain.IncorporatingTrain == PlayerLocomotive.Train))
                    {
                        PlayerLocomotive = SetPlayerLocomotive(playerTrain);
                        if (oldPlayerTrain != null) oldPlayerTrain.LeadLocomotiveIndex = -1;
                    }

                }
                else
                {
                    Train pathlessPlayerTrain = selectedAsPlayer;
                    pathlessPlayerTrain.IsPathless = true;
                    PlayerLocomotive = SetPlayerLocomotive(pathlessPlayerTrain);
                    if (oldPlayerTrain != null) oldPlayerTrain.LeadLocomotiveIndex = -1;
                }
                playerSwitchOngoing = true;
                if (MPManager.IsMultiPlayer())
                {
                    MPManager.Notify((new MSGPlayerTrainSw(MPManager.GetUserName(), PlayerLocomotive.Train, PlayerLocomotive.Train.Number, oldTrainReverseFormation, newTrainReverseFormation)).ToString());
                }

            }
            else
            {
                TrainSwitcher.ClickedSelectedAsPlayer = false;
                AI.aiListChanged = true;
            }
        }

        private void CompleteSwitchPlayerTrain()
        {
            if (PlayerLocomotive.Train.TrainType != Train.TRAINTYPE.STATIC)
            {
                AI.AITrains.Remove(PlayerLocomotive.Train as AITrain);
                if ((PlayerLocomotive.Train as AITrain).MovementState == AITrain.AI_MOVEMENT_STATE.SUSPENDED)
                {
                    PlayerLocomotive.Train.Reinitialize();
                    (PlayerLocomotive.Train as AITrain).MovementState = Math.Abs(PlayerLocomotive.Train.SpeedMpS) <= MaxStoppedMpS ?
                        AITrain.AI_MOVEMENT_STATE.INIT : AITrain.AI_MOVEMENT_STATE.BRAKING;
                }
                (PlayerLocomotive.Train as AITrain).SwitchToPlayerControl();
            }
            else
            {
                PlayerLocomotive.Train.CreatePathlessPlayerTrain();
            }
            OnPlayerLocomotiveChanged();
            playerSwitchOngoing = false;
            TrainSwitcher.ClickedSelectedAsPlayer = false;
            AI.aiListChanged = true;
        }

        /// <summary>
        /// Finds train to restart
        /// </summary>
        public void RestartWaitingTrain(RestartWaitingTrain restartWaitingTrain)
        {
            AITrain trainToRestart = null;
            foreach (var train in TrainDictionary.Values)
            {
                if (train is AITrain && train.Name.ToLower() == restartWaitingTrain.WaitingTrainToRestart.ToLower())
                {
                    if (restartWaitingTrain.WaitingTrainStartingTime == -1 || (train is AITrain && restartWaitingTrain.WaitingTrainStartingTime == ((AITrain)train).StartTime))
                    {
                        trainToRestart = (AITrain)train;
                        trainToRestart.RestartWaitingTrain(restartWaitingTrain);
                        return;
                    }
                }
            }
            if (trainToRestart == null)
                Trace.TraceWarning("Train {0} to restart not found", restartWaitingTrain.WaitingTrainToRestart);            
        }

 

        /// <summary>
        /// Derive log-file name from route path and activity name
        /// </summary>

        public string DeriveLogFile(string appendix)
        {
            string logfilebase = String.Empty;
            string logfilefull = String.Empty;

            if (!String.IsNullOrEmpty(ActivityFileName))
            {
                logfilebase = String.Copy(UserSettings.UserDataFolder);
                logfilebase = String.Concat(logfilebase, "_", ActivityFileName);
            }
            else
            {
                logfilebase = String.Copy(UserSettings.UserDataFolder);
                logfilebase = String.Concat(logfilebase, "_explorer");
            }

            logfilebase = String.Concat(logfilebase, appendix);
            logfilefull = String.Concat(logfilebase, ".csv");

            bool logExists = File.Exists(logfilefull);
            int logCount = 0;

            while (logExists && logCount < 100)
            {
                logCount++;
                logfilefull = String.Concat(logfilebase, "_", logCount.ToString("00"), ".csv");
                logExists = File.Exists(logfilefull);
            }

            if (logExists) logfilefull = String.Empty;

            return (logfilefull);
        }

        /// <summary>
        /// Class TrainList extends class List<Train> with extra search methods
        /// </summary>

        public class TrainList : List<Train>
        {
            private Simulator simulator;

            /// <summary>
            /// basis constructor
            /// </summary>

            public TrainList(Simulator in_simulator)
                : base()
            {
                simulator = in_simulator;
            }

            /// <summary>
            /// Search and return TRAIN by number - any type
            /// </summary>

            public Train GetTrainByNumber(int reqNumber)
            {
                Train returnTrain = null;
                if (simulator.TrainDictionary.ContainsKey(reqNumber))
                {
                    returnTrain = simulator.TrainDictionary[reqNumber];
                }

                // check player train's original number
                if (returnTrain == null && simulator.TimetableMode && simulator.PlayerLocomotive != null)
                {
                    Train playerTrain = simulator.PlayerLocomotive.Train;
                    TTTrain TTPlayerTrain = playerTrain as TTTrain;
                    if (TTPlayerTrain.OrgAINumber == reqNumber)
                    {
                        return (playerTrain);
                    }
                }

                // dictionary is not always updated in normal activity and explorer mode, so double check
                // if not correct, search in the 'old' way
                if (returnTrain == null || returnTrain.Number != reqNumber)
                {
                    returnTrain = null;
                    for (int iTrain = 0; iTrain <= this.Count - 1; iTrain++)
                    {
                        if (this[iTrain].Number == reqNumber)
                            returnTrain = this[iTrain];
                    }
                }

                return (returnTrain);
            }

            /// <summary>
            /// Search and return Train by name - any type
            /// </summary>

            public Train GetTrainByName(string reqName)
            {
                Train returnTrain = null;
                if (simulator.NameDictionary.ContainsKey(reqName))
                {
                    returnTrain = simulator.NameDictionary[reqName];
                }

                return (returnTrain);
            }

            /// <summary>
            /// Check if numbered train is on startlist
            /// </summary>
            /// <param name="reqNumber"></param>
            /// <returns></returns>

            public Boolean CheckTrainNotStartedByNumber(int reqNumber)
            {
                return simulator.StartReference.Contains(reqNumber);
            }

            /// <summary>
            /// Search and return AITrain by number
            /// </summary>

            public AITrain GetAITrainByNumber(int reqNumber)
            {
                AITrain returnTrain = null;
                if (simulator.TrainDictionary.ContainsKey(reqNumber))
                {
                    returnTrain = simulator.TrainDictionary[reqNumber] as AITrain;
                }

                return (returnTrain);
            }

            /// <summary>
            /// Search and return AITrain by name
            /// </summary>

            public AITrain GetAITrainByName(string reqName)
            {
                AITrain returnTrain = null;
                if (simulator.NameDictionary.ContainsKey(reqName))
                {
                    returnTrain = simulator.NameDictionary[reqName] as AITrain;
                }

                return (returnTrain);
            }

        } // TrainList

        internal void OnAllowedSpeedRaised(Train train)
        {
            var allowedSpeedRaised = AllowedSpeedRaised;
            if (allowedSpeedRaised != null)
                allowedSpeedRaised(train, EventArgs.Empty);
        }

        internal void OnPlayerLocomotiveChanged()
        {
            var playerLocomotiveChanged = PlayerLocomotiveChanged;
            if (playerLocomotiveChanged != null)
                playerLocomotiveChanged(this, EventArgs.Empty);
        }

        internal void OnPlayerTrainChanged(Train oldTrain, Train newTrain)
        {
            var eventArgs = new PlayerTrainChangedEventArgs(oldTrain, newTrain);
            var playerTrainChanged = PlayerTrainChanged;
            if (playerTrainChanged != null)
                playerTrainChanged(this, eventArgs);
        }

        internal void OnRequestTTDetachWindow()
        {
            var requestTTDetachWindow = RequestTTDetachWindow;
            requestTTDetachWindow(this, EventArgs.Empty);
        }

        bool OnQueryCarViewerLoaded(TrainCar car)
        {
            var query = new QueryCarViewerLoadedEventArgs(car);
            var queryCarViewerLoaded = QueryCarViewerLoaded;
            if (queryCarViewerLoaded != null)
                queryCarViewerLoaded(this, query);
            return query.Loaded;
        }

    } // Simulator
}<|MERGE_RESOLUTION|>--- conflicted
+++ resolved
@@ -255,13 +255,9 @@
         public event System.EventHandler<QueryCarViewerLoadedEventArgs> QueryCarViewerLoaded;
         public event System.EventHandler RequestTTDetachWindow;
 
-<<<<<<< HEAD
+        public float TimetableLoadedFraction = 0.0f;    // Set by AI.PrerunAI(), Get by GameStateRunActivity.Update()
+
         public Simulator(UserSettings settings, string activityPath, bool useOpenRailsDirectory, bool deterministic = false)
-=======
-        public float TimetableLoadedFraction = 0.0f;    // Set by AI.PrerunAI(), Get by GameStateRunActivity.Update()
-
-        public Simulator(UserSettings settings, string activityPath, bool useOpenRailsDirectory)
->>>>>>> 49b95439
         {
             Catalog = new GettextResourceManager("Orts.Simulation");
             Random = deterministic ? new Random(0) : new Random();
@@ -712,6 +708,14 @@
             DPDynamicBrakeCommand.Receiver = (MSTSLocomotive)PlayerLocomotive;
             DPMoreCommand.Receiver = (MSTSLocomotive)PlayerLocomotive;
             DPLessCommand.Receiver = (MSTSLocomotive)PlayerLocomotive;
+
+            //EOT
+            EOTCommTestCommand.Receiver = (MSTSLocomotive)PlayerLocomotive;
+            EOTDisarmCommand.Receiver = (MSTSLocomotive)PlayerLocomotive;
+            EOTArmTwoWayCommand.Receiver = (MSTSLocomotive)PlayerLocomotive;
+            EOTEmergencyBrakeCommand.Receiver = (MSTSLocomotive)PlayerLocomotive;
+            ToggleEOTEmergencyBrakeCommand.Receiver = (MSTSLocomotive)PlayerLocomotive;
+            EOTMountCommand.Receiver = (MSTSLocomotive)PlayerLocomotive;
         }
 
         public TrainCar SetPlayerLocomotive(Train playerTrain)
