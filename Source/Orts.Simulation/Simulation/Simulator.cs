--- conflicted
+++ resolved
@@ -1,4433 +1,2187 @@
-<<<<<<< HEAD
-﻿// COPYRIGHT 2009, 2010, 2011, 2012, 2013 by the Open Rails project.
-// 
-// This file is part of Open Rails.
-// 
-// Open Rails is free software: you can redistribute it and/or modify
-// it under the terms of the GNU General Public License as published by
-// the Free Software Foundation, either version 3 of the License, or
-// (at your option) any later version.
-// 
-// Open Rails is distributed in the hope that it will be useful,
-// but WITHOUT ANY WARRANTY; without even the implied warranty of
-// MERCHANTABILITY or FITNESS FOR A PARTICULAR PURPOSE.  See the
-// GNU General Public License for more details.
-// 
-// You should have received a copy of the GNU General Public License
-// along with Open Rails.  If not, see <http://www.gnu.org/licenses/>.
-
-using GNU.Gettext;
-using Microsoft.Xna.Framework;
-using Orts.Common;
-using Orts.Common.Scripting;
-using Orts.Formats.Msts;
-using Orts.Formats.OR;
-using Orts.MultiPlayer;
-using Orts.Simulation.AIs;
-using Orts.Simulation.Physics;
-using Orts.Simulation.RollingStocks;
-using Orts.Simulation.RollingStocks.SubSystems.Brakes.MSTS;
-using Orts.Simulation.Signalling;
-using Orts.Simulation.Timetables;
-using ORTS.Common;
-using ORTS.Settings;
-using System;
-using System.Collections.Generic;
-using System.Diagnostics;
-using System.IO;
-using Event = Orts.Common.Event;
-
-namespace Orts.Simulation
-{
-    /// <summary>
-    /// This contains all the essential code to operate trains along paths as defined
-    /// in the activity.   It is meant to operate in a separate thread it handles the
-    /// following:
-    ///    track paths
-    ///    switch track positions
-    ///    signal indications
-    ///    calculating positions and velocities of trains
-    ///    
-    /// Update is called regularly to
-    ///     do physics calculations for train movement
-    ///     compute new signal indications
-    ///     operate ai trains
-    ///     
-    /// All keyboard input comes from the viewer class as calls on simulator's methods.
-    /// </summary>
-    public class Simulator
-    {
-        public static GettextResourceManager Catalog { get; private set; }
-        public static Random Random { get; private set; }
-        public static double Resolution = 1000000; // resolution for calculation of random value with a pseudo-gaussian distribution
-
-        public bool Paused = true;          // start off paused, set to true once the viewer is fully loaded and initialized
-        public float GameSpeed = 1;
-        /// <summary>
-        /// Monotonically increasing time value (in seconds) for the simulation. Starts at 0 and only ever increases, at <see cref="GameSpeed"/>.
-        /// Does not change if game is <see cref="Paused"/>.
-        /// </summary>
-        public double GameTime;
-        /// <summary>
-        /// "Time of day" clock value (in seconds) for the simulation. Starts at activity start time and may increase, at <see cref="GameSpeed"/>,
-        /// or jump forwards or jump backwards.
-        /// </summary>
-        public double ClockTime;
-        // while Simulator.Update() is running, objects are adjusted to this target time 
-        // after Simulator.Update() is complete, the simulator state matches this time
-
-        public readonly UserSettings Settings;
-
-        public string BasePath;     // ie c:\program files\microsoft games\train simulator
-        public string RoutePath;    // ie c:\program files\microsoft games\train simulator\routes\usa1  - may be different on different pc's
-
-        // Primary Simulator Data 
-        // These items represent the current state of the simulator 
-        // In multiplayer games, these items must be kept in sync across all players
-        // These items are what are saved and loaded in a game save.
-        public string RoutePathName;    // ie LPS, USA1  represents the folder name
-        public string RouteName;
-        public string ActivityFileName;
-        public string TimetableFileName;
-        public bool TimetableMode;
-        public ActivityFile Activity;
-        public Activity ActivityRun;
-        public TrackDatabaseFile TDB;
-        public RouteFile TRK;
-        public TrackSectionsFile TSectionDat;
-        public TrainList Trains;
-        public Dictionary<int, Train> TrainDictionary = new Dictionary<int, Train>();
-        public Dictionary<string, Train> NameDictionary = new Dictionary<string, Train>();
-        public Dictionary<int, AITrain> AutoGenDictionary = new Dictionary<int, AITrain>();
-        public List<int> StartReference = new List<int>();
-        public Weather Weather = new Weather();
-
-        public float CurveDurability;  // Sets the durability due to curve speeds in TrainCars - read from consist file.
-
-        public static int DbfEvalOverSpeedCoupling;//Debrief eval
-
-        public Signals Signals;
-        public AI AI;
-        public SeasonType Season;
-        public WeatherType WeatherType;
-        public string UserWeatherFile = string.Empty;
-        public SignalConfigurationFile SIGCFG;
-        public string ExplorePathFile;
-        public string ExploreConFile;
-        public string patFileName;
-        public string conFileName;
-        public AIPath PlayerPath;
-        public LevelCrossings LevelCrossings;
-        public RoadDatabaseFile RDB;
-        public CarSpawnerFile CarSpawnerFile;
-        public bool UseAdvancedAdhesion;
-        public bool BreakCouplers;
-        public int DayAmbientLight;
-        public int CarVibrating;
-        public int UseSuperElevation; //amount of superelevation
-        public SuperElevation SuperElevation;
-        public int SuperElevationMinLen = 50;
-        public float SuperElevationGauge = 1.435f;//1.435 guage
-
-        // Used in save and restore form
-        public string PathName = "<unknown>";
-        public float InitialTileX;
-        public float InitialTileZ;
-        public HazzardManager HazzardManager;
-        public FuelManager FuelManager;
-        public bool InControl = true;//For multiplayer, a player may not control his/her own train (as helper)
-        public TurntableFile TurntableFile;
-        public List<MovingTable> MovingTables;
-        public ExtCarSpawnerFile ExtCarSpawnerFile;
-        public List<CarSpawnerList> CarSpawnerLists;
-
-        // timetable pools
-        public Poolholder PoolHolder;
-
-        // player locomotive
-        public TrainCar PlayerLocomotive;    // Set by the Viewer - TODO there could be more than one player so eliminate this.
-
-        // <CJComment> Works but not entirely happy about this arrangement. 
-        // Confirmer should be part of the Viewer, rather than the Simulator, as it is part of the user interface.
-        // Perhaps an Observer design pattern would be better, so the Simulator sends messages to any observers. </CJComment>
-        public Confirmer Confirmer;                 // Set by the Viewer
-        public Event SoundNotify = Event.None;
-        public ScriptManager ScriptManager;
-#if ACTIVITY_EDITOR
-        public ORRouteConfig orRouteConfig;
-#endif
-        public bool IsAutopilotMode = false;
-
-        public bool soundProcessWorking = false;
-        public bool updaterWorking = false;
-        public Train selectedAsPlayer = null;
-        public Train OriginalPlayerTrain = null; // Used in Activity mode
-        public bool playerSwitchOngoing = false;
-
-        public bool PlayerIsInCab = false;
-        public readonly bool MilepostUnitsMetric;
-        public bool OpenDoorsInAITrains;
-
-        public int ActiveMovingTableIndex = -1;
-        public MovingTable ActiveMovingTable
-        {
-            get
-            {
-                return ActiveMovingTableIndex >= 0 && ActiveMovingTableIndex < MovingTables.Count ? MovingTables[ActiveMovingTableIndex] : null;
-            }
-            set
-            {
-                ActiveMovingTableIndex = -1;
-                if (MovingTables == null) return;
-                for (int i = 0; i < MovingTables.Count; i++)
-                    if (value == MovingTables[i])
-                    {
-                        ActiveMovingTableIndex = i;
-                    }
-            }
-        }
-
-
-        // Replay functionality!
-        public CommandLog Log { get; set; }
-        public List<ICommand> ReplayCommandList { get; set; }
-
-        /// <summary>
-        /// True if a replay is in progress.
-        /// Used to show some confirmations which are only valuable during replay (e.g. uncouple or resume activity).
-        /// Also used to show the replay countdown in the HUD.
-        /// </summary>
-        public bool IsReplaying
-        {
-            get
-            {
-                if (ReplayCommandList != null)
-                {
-                    return (ReplayCommandList.Count > 0);
-                }
-                return false;
-            }
-        }
-
-        public class TrainSwitcherData
-        {
-            public Train PickedTrainFromList;
-            public bool ClickedTrainFromList;
-            public Train SelectedAsPlayer;
-            public bool ClickedSelectedAsPlayer;
-            public bool SuspendOldPlayer;
-        }
-
-        public readonly TrainSwitcherData TrainSwitcher = new TrainSwitcherData();
-
-        public class PlayerTrainChangedEventArgs : EventArgs
-        {
-            public readonly Train OldTrain;
-            public readonly Train NewTrain;
-
-            public PlayerTrainChangedEventArgs(Train oldTrain, Train newTrain)
-            {
-                OldTrain = oldTrain;
-                NewTrain = newTrain;
-            }
-        }
-
-        public class QueryCarViewerLoadedEventArgs : EventArgs
-        {
-            public readonly TrainCar Car;
-            public bool Loaded;
-
-            public QueryCarViewerLoadedEventArgs(TrainCar car)
-            {
-                Car = car;
-            }
-        }
-
-        public event System.EventHandler WeatherChanged;
-        public event System.EventHandler AllowedSpeedRaised;
-        public event System.EventHandler PlayerLocomotiveChanged;
-        public event System.EventHandler<PlayerTrainChangedEventArgs> PlayerTrainChanged;
-        public event System.EventHandler<QueryCarViewerLoadedEventArgs> QueryCarViewerLoaded;
-        public event System.EventHandler RequestTTDetachWindow;
-
-        public Simulator(UserSettings settings, string activityPath, bool useOpenRailsDirectory)
-        {
-            Catalog = new GettextResourceManager("Orts.Simulation");
-            Random = new Random();
-
-            MPManager.Simulator = this;
-
-            TimetableMode = false;
-
-            Settings = settings;
-            UseAdvancedAdhesion = Settings.UseAdvancedAdhesion;
-            BreakCouplers = Settings.BreakCouplers;
-            CarVibrating = Settings.CarVibratingLevel; //0 no vib, 1-2 mid vib, 3 max vib
-            UseSuperElevation = Settings.UseSuperElevation;
-            SuperElevationMinLen = Settings.SuperElevationMinLen;
-            SuperElevationGauge = (float)Settings.SuperElevationGauge / 1000f;//gauge transfer from mm to m
-            RoutePath = Path.GetDirectoryName(Path.GetDirectoryName(activityPath));
-            if (useOpenRailsDirectory) RoutePath = Path.GetDirectoryName(RoutePath); // starting one level deeper!
-            RoutePathName = Path.GetFileName(RoutePath);
-            BasePath = Path.GetDirectoryName(Path.GetDirectoryName(RoutePath));
-            DayAmbientLight = (int)Settings.DayAmbientLight;
-
-
-            string ORfilepath = System.IO.Path.Combine(RoutePath, "OpenRails");
-
-            Trace.Write("Loading ");
-
-            Trace.Write(" TRK");
-            TRK = new RouteFile(MSTS.MSTSPath.GetTRKFileName(RoutePath));
-            RouteName = TRK.Tr_RouteFile.Name;
-            MilepostUnitsMetric = TRK.Tr_RouteFile.MilepostUnitsMetric;
-            OpenDoorsInAITrains = TRK.Tr_RouteFile.OpenDoorsInAITrains == null ? Settings.OpenDoorsInAITrains : (bool)TRK.Tr_RouteFile.OpenDoorsInAITrains;
-
-            Trace.Write(" TDB");
-            TDB = new TrackDatabaseFile(RoutePath + @"\" + TRK.Tr_RouteFile.FileName + ".tdb");
-
-            if (File.Exists(ORfilepath + @"\sigcfg.dat"))
-            {
-                Trace.Write(" SIGCFG_OR");
-                SIGCFG = new SignalConfigurationFile(ORfilepath + @"\sigcfg.dat", true);
-            }
-            else
-            {
-                Trace.Write(" SIGCFG");
-                SIGCFG = new SignalConfigurationFile(RoutePath + @"\sigcfg.dat", false);
-            }
-
-            Trace.Write(" DAT");
-            if (Directory.Exists(RoutePath + @"\Openrails") && File.Exists(RoutePath + @"\Openrails\TSECTION.DAT"))
-                TSectionDat = new TrackSectionsFile(RoutePath + @"\Openrails\TSECTION.DAT");
-            else if (Directory.Exists(RoutePath + @"\GLOBAL") && File.Exists(RoutePath + @"\GLOBAL\TSECTION.DAT"))
-                TSectionDat = new TrackSectionsFile(RoutePath + @"\GLOBAL\TSECTION.DAT");
-            else
-                TSectionDat = new TrackSectionsFile(BasePath + @"\GLOBAL\TSECTION.DAT");
-            if (File.Exists(RoutePath + @"\TSECTION.DAT"))
-                TSectionDat.AddRouteTSectionDatFile(RoutePath + @"\TSECTION.DAT");
-
-            SuperElevation = new SuperElevation(this);
-
-#if ACTIVITY_EDITOR
-            //  Where we try to load OR's specific data description (Station, connectors, etc...)
-            orRouteConfig = ORRouteConfig.LoadConfig(TRK.Tr_RouteFile.FileName, RoutePath, TypeEditor.NONE);
-            orRouteConfig.SetTraveller(TSectionDat, TDB);
-#endif
-
-            Trace.Write(" ACT");
-
-            var rdbFile = RoutePath + @"\" + TRK.Tr_RouteFile.FileName + ".rdb";
-            if (File.Exists(rdbFile))
-            {
-                Trace.Write(" RDB");
-                RDB = new RoadDatabaseFile(rdbFile);
-            }
-
-            var carSpawnFile = RoutePath + @"\carspawn.dat";
-            if (File.Exists(carSpawnFile))
-            {
-                CarSpawnerLists = new List<CarSpawnerList>();
-                Trace.Write(" CARSPAWN");
-                CarSpawnerFile = new CarSpawnerFile(RoutePath + @"\carspawn.dat", RoutePath + @"\shapes\", CarSpawnerLists);
-            }
-
-            // Extended car spawner file
-            var extCarSpawnFile = RoutePath + @"\openrails\carspawn.dat";
-            if (File.Exists(extCarSpawnFile))
-            {
-                if (CarSpawnerLists == null) CarSpawnerLists = new List<CarSpawnerList>();
-                Trace.Write(" EXTCARSPAWN");
-                ExtCarSpawnerFile = new ExtCarSpawnerFile(RoutePath + @"\openrails\carspawn.dat", RoutePath + @"\shapes\", CarSpawnerLists);
-            }
-
-            Confirmer = new Confirmer(this, 1.5);
-            HazzardManager = new HazzardManager(this);
-            FuelManager = new FuelManager(this);
-            ScriptManager = new ScriptManager(this);
-            Log = new CommandLog(this);
-        }
-
-        public void SetActivity(string activityPath)
-        {
-            ActivityFileName = Path.GetFileNameWithoutExtension(activityPath);
-            Activity = new ActivityFile(activityPath);
-
-            // check for existence of activity file in OpenRails subfolder
-
-            activityPath = RoutePath + @"\Activities\Openrails\" + ActivityFileName + ".act";
-            if (File.Exists(activityPath))
-            {
-                // We have an OR-specific addition to world file
-                Activity.InsertORSpecificData(activityPath);
-            }
-
-            ActivityRun = new Activity(Activity, this);
-            // <CSComment> There can also be an activity without events and without station stops
-            //            if (ActivityRun.Current == null && ActivityRun.EventList.Count == 0)
-            //                ActivityRun = null;
-
-            StartTime st = Activity.Tr_Activity.Tr_Activity_Header.StartTime;
-            TimeSpan StartTime = new TimeSpan(st.Hour, st.Minute, st.Second);
-            ClockTime = StartTime.TotalSeconds;
-            Season = Activity.Tr_Activity.Tr_Activity_Header.Season;
-            WeatherType = Activity.Tr_Activity.Tr_Activity_Header.Weather;
-            if (Activity.Tr_Activity.Tr_Activity_File.ActivityRestrictedSpeedZones != null)
-            {
-                ActivityRun.AddRestrictZones(TRK.Tr_RouteFile, TSectionDat, TDB.TrackDB, Activity.Tr_Activity.Tr_Activity_File.ActivityRestrictedSpeedZones);
-            }
-            IsAutopilotMode = Settings.Autopilot;
-        }
-        public void SetExplore(string path, string consist, string start, string season, string weather)
-        {
-            ExplorePathFile = path;
-            ExploreConFile = consist;
-            patFileName = Path.ChangeExtension(path, "PAT");
-            conFileName = Path.ChangeExtension(consist, "CON");
-            var time = start.Split(':');
-            TimeSpan StartTime = new TimeSpan(int.Parse(time[0]), time.Length > 1 ? int.Parse(time[1]) : 0, time.Length > 2 ? int.Parse(time[2]) : 0);
-            ClockTime = StartTime.TotalSeconds;
-            Season = (SeasonType)int.Parse(season);
-            WeatherType = (WeatherType)int.Parse(weather);
-        }
-
-        public void SetExploreThroughActivity(string path, string consist, string start, string season, string weather)
-        {
-            ActivityFileName = "ea$" + RoutePathName + "$" + DateTime.Today.Year.ToString() + DateTime.Today.Month.ToString() + DateTime.Today.Day.ToString() +
-                DateTime.Today.Hour.ToString() + DateTime.Today.Minute.ToString() + DateTime.Today.Second.ToString();
-            Activity = new ActivityFile();
-            ActivityRun = new Activity(Activity, this);
-            ExplorePathFile = path;
-            ExploreConFile = consist;
-            patFileName = Path.ChangeExtension(path, "PAT");
-            conFileName = Path.ChangeExtension(consist, "CON");
-            var time = start.Split(':');
-            TimeSpan StartTime = new TimeSpan(int.Parse(time[0]), time.Length > 1 ? int.Parse(time[1]) : 0, time.Length > 2 ? int.Parse(time[2]) : 0);
-            Activity.Tr_Activity.Tr_Activity_File.Player_Service_Definition.Player_Traffic_Definition.Time = StartTime.Hours + StartTime.Minutes * 60 +
-                StartTime.Seconds * 3600;
-            Activity.Tr_Activity.Tr_Activity_File.Player_Service_Definition.Name = Path.GetFileNameWithoutExtension(consist);
-            ClockTime = StartTime.TotalSeconds;
-            Season = (SeasonType)int.Parse(season);
-            WeatherType = (WeatherType)int.Parse(weather);
-            IsAutopilotMode = Settings.Autopilot;
-        }
-
-        public void Start(CancellationToken cancellation)
-        {
-            Signals = new Signals(this, SIGCFG, cancellation);
-            var turntableFile = RoutePath + @"\openrails\turntables.dat";
-            if (File.Exists(turntableFile))
-            {
-                MovingTables = new List<MovingTable>();
-                Trace.Write(" TURNTBL");
-                TurntableFile = new TurntableFile(RoutePath + @"\openrails\turntables.dat", RoutePath + @"\shapes\", MovingTables, this);
-            }
-            LevelCrossings = new LevelCrossings(this);
-            FuelManager = new FuelManager(this);
-            Trains = new TrainList(this);
-            PoolHolder = new Poolholder();
-
-            Train playerTrain;
-
-            // define style of passing path and process player passing paths as required
-            Signals.UseLocationPassingPaths = Settings.UseLocationPassingPaths;
-
-            switch (IsAutopilotMode)
-            {
-                case true:
-                    playerTrain = InitializeAPTrains(cancellation);
-                    break;
-                default:
-                    playerTrain = InitializeTrains(cancellation);
-                    break;
-            }
-            MPManager.Instance().RememberOriginalSwitchState();
-
-            // start activity logging if required
-            if (Settings.DataLogStationStops && ActivityRun != null)
-            {
-                string stationLogFile = DeriveLogFile("Stops");
-                if (!String.IsNullOrEmpty(stationLogFile))
-                {
-                    ActivityRun.StartStationLogging(stationLogFile);
-                }
-            }
-        }
-
-        public void StartTimetable(string[] arguments, CancellationToken cancellation)
-        {
-            TimetableMode = true;
-            Signals = new Signals(this, SIGCFG, cancellation);
-            LevelCrossings = new LevelCrossings(this);
-            FuelManager = new FuelManager(this);
-            Trains = new TrainList(this);
-            PoolHolder = new Poolholder(this, arguments, cancellation);
-            PathName = String.Copy(arguments[1]);
-
-            TimetableInfo TTinfo = new TimetableInfo(this);
-
-            TTTrain playerTTTrain = null;
-            List<TTTrain> allTrains = TTinfo.ProcessTimetable(arguments, cancellation);
-            playerTTTrain = allTrains[0];
-
-            AI = new AI(this, allTrains, ref ClockTime, playerTTTrain.FormedOf, playerTTTrain.FormedOfType, playerTTTrain, cancellation);
-
-            Season = (SeasonType)int.Parse(arguments[3]);
-            WeatherType = (WeatherType)int.Parse(arguments[4]);
-
-            // check for user defined weather file
-            if (arguments.Length == 6)
-            {
-                UserWeatherFile = String.Copy(arguments[5]);
-            }
-
-            if (playerTTTrain != null)
-            {
-                playerTTTrain.CalculatePositionOfCars(); // calculate position of player train cars
-                playerTTTrain.PostInit();               // place player train after pre-running of AI trains
-                if (!TrainDictionary.ContainsKey(playerTTTrain.Number)) TrainDictionary.Add(playerTTTrain.Number, playerTTTrain);
-                if (!NameDictionary.ContainsKey(playerTTTrain.Name.ToLower())) NameDictionary.Add(playerTTTrain.Name.ToLower(), playerTTTrain);
-            }
-        }
-
-        public void Stop()
-        {
-            if (MPManager.IsMultiPlayer()) MPManager.Stop();
-        }
-
-        public void Restore(BinaryReader inf, string pathName, float initialTileX, float initialTileZ, CancellationToken cancellation)
-        {
-            ClockTime = inf.ReadDouble();
-            Season = (SeasonType)inf.ReadInt32();
-            WeatherType = (WeatherType)inf.ReadInt32();
-            TimetableMode = inf.ReadBoolean();
-            UserWeatherFile = inf.ReadString();
-            PathName = pathName;
-            InitialTileX = initialTileX;
-            InitialTileZ = initialTileZ;
-            PoolHolder = new Poolholder(inf, this);
-
-            Signals = new Signals(this, SIGCFG, inf, cancellation);
-
-            RestoreTrains(inf);
-            LevelCrossings = new LevelCrossings(this);
-            AI = new AI(this, inf);
-            // Find original player train
-            OriginalPlayerTrain = Trains.Find(item => item.Number == 0);
-            if (OriginalPlayerTrain == null) OriginalPlayerTrain = AI.AITrains.Find(item => item.Number == 0);
-
-            // initialization of turntables
-            ActiveMovingTableIndex = inf.ReadInt32();
-            var turntableFile = RoutePath + @"\openrails\turntables.dat";
-            if (File.Exists(turntableFile))
-            {
-                MovingTables = new List<MovingTable>();
-                Trace.Write(" TURNTBL");
-                TurntableFile = new TurntableFile(RoutePath + @"\openrails\turntables.dat", RoutePath + @"\shapes\", MovingTables, this);
-            }
-            if (MovingTables != null && MovingTables.Count >= 0)
-                foreach (var movingTable in MovingTables) movingTable.Restore(inf, this);
-/*
-            if (Turntables != null && Turntables.Count >= 0)
-                foreach (var turntable in Turntables) turntable.ReInitTrainPositions();
-*/
-            ActivityRun = Orts.Simulation.Activity.Restore(inf, this, ActivityRun);
-            Signals.RestoreTrains(Trains);  // restore links to trains
-            Signals.Update(true);           // update all signals once to set proper stat
-            MPManager.Instance().RememberOriginalSwitchState(); // this prepares a string that must then be passed to clients
-        }
-
-        public void Save(BinaryWriter outf)
-        {
-            outf.Write(ClockTime);
-            outf.Write((int)Season);
-            outf.Write((int)WeatherType);
-            outf.Write(TimetableMode);
-            outf.Write(UserWeatherFile);
-            PoolHolder.Save(outf);
-            Signals.Save(outf);
-            SaveTrains(outf);
-            // LevelCrossings
-            // InterlockingSystem
-            AI.Save(outf);
-
-            outf.Write(ActiveMovingTableIndex);
-            if (MovingTables != null && MovingTables.Count >= 0)
-                foreach (var movingtable in MovingTables) movingtable.Save(outf);
-
-            Orts.Simulation.Activity.Save(outf, ActivityRun);
-        }
-
-        Train InitializeTrains(CancellationToken cancellation)
-        {
-            Train playerTrain = InitializePlayerTrain();
-            InitializeStaticConsists();
-            AI = new AI(this, cancellation, ClockTime);
-            if (playerTrain != null)
-            {
-                var validPosition = playerTrain.PostInit();  // place player train after pre-running of AI trains
-                if (validPosition && AI != null) AI.PreUpdate = false;
-                TrainDictionary.Add(playerTrain.Number, playerTrain);
-                NameDictionary.Add(playerTrain.Name, playerTrain);
-            }
-            return (playerTrain);
-        }
-
-        AITrain InitializeAPTrains(CancellationToken cancellation)
-        {
-            AITrain playerTrain = InitializeAPPlayerTrain();
-            InitializeStaticConsists();
-            AI = new AI(this, cancellation, ClockTime);
-            playerTrain.AI = AI;
-            if (playerTrain != null)
-            {
-                var validPosition = playerTrain.PostInit();  // place player train after pre-running of AI trains
-                if (validPosition && AI != null) AI.PreUpdate = false;
-                if (playerTrain.InitialSpeed > 0 && playerTrain.MovementState != AITrain.AI_MOVEMENT_STATE.STATION_STOP)
-                {
-                    playerTrain.InitializeMoving();
-                    playerTrain.MovementState = AITrain.AI_MOVEMENT_STATE.BRAKING;
-                }
-                else if (playerTrain.InitialSpeed == 0)
-                    playerTrain.InitializeBrakes();
-            }
-            return (playerTrain);
-        }
-
-
-        /// <summary>
-        /// Which locomotive does the activity specified for the player.
-        /// </summary>
-        public TrainCar InitialPlayerLocomotive()
-        {
-            Train playerTrain = Trains[0];    // we install the player train first
-            PlayerLocomotive = SetPlayerLocomotive(playerTrain);
-            return PlayerLocomotive;
-        }
-
-        public TrainCar SetPlayerLocomotive(Train playerTrain)
-        {
-            TrainCar PlayerLocomotive = null;
-            foreach (TrainCar car in playerTrain.Cars)
-                if (car.IsDriveable)  // first loco is the one the player drives
-                {
-                    PlayerLocomotive = car;
-                    playerTrain.LeadLocomotive = car;
-                    playerTrain.InitializeBrakes();
-                    PlayerLocomotive.LocalThrottlePercent = playerTrain.AITrainThrottlePercent;
-                    break;
-                }
-            if (PlayerLocomotive == null)
-                throw new InvalidDataException("Can't find player locomotive in activity");
-            return PlayerLocomotive;
-        }
-
-        /// <summary>
-        /// Gets path and consist of player train in multiplayer resume in activity
-        /// </summary>
-        public void GetPathAndConsist()
-        {
-            var PlayerServiceFileName = Activity.Tr_Activity.Tr_Activity_File.Player_Service_Definition.Name;
-            var srvFile = new ServiceFile(RoutePath + @"\SERVICES\" + PlayerServiceFileName + ".SRV");
-            conFileName = BasePath + @"\TRAINS\CONSISTS\" + srvFile.Train_Config + ".CON";
-            patFileName = RoutePath + @"\PATHS\" + srvFile.PathID + ".PAT";
-        }
-
-
-        /// <summary>
-        /// Convert and elapsed real time into clock time based on simulator
-        /// running speed and paused state.
-        /// </summary>
-        public float GetElapsedClockSeconds(float elapsedRealSeconds)
-        {
-            return elapsedRealSeconds * (Paused ? 0 : GameSpeed);
-        }
-
-        /// <summary>
-        /// Update the simulator state 
-        /// elapsedClockSeconds represents the time since the last call to Simulator.Update
-        /// Executes in the UpdaterProcess thread.
-        /// </summary>
-        [CallOnThread("Updater")]
-        public void Update(float elapsedClockSeconds)
-        {
-            // Advance the times.
-            GameTime += elapsedClockSeconds;
-            ClockTime += elapsedClockSeconds;
-
-            // Check if there is a request to switch to another played train
-
-            if (TrainSwitcher.ClickedSelectedAsPlayer && !playerSwitchOngoing)
-                StartSwitchPlayerTrain();
-            if (playerSwitchOngoing)
-            {
-                // We need to check whether the player locomotive has loaded before we complete the train switch.
-                if (!OnQueryCarViewerLoaded(PlayerLocomotive))
-                    return;
-                CompleteSwitchPlayerTrain();
-            }
-
-            // Must be done before trains so that during turntable rotation train follows it
-            if (ActiveMovingTable != null) ActiveMovingTable.Update();
-
-            // Represent conditions at the specified clock time.
-            List<Train> movingTrains = new List<Train>();
-
-            if (PlayerLocomotive != null)
-            {
-                movingTrains.Add(PlayerLocomotive.Train);
-                if (PlayerLocomotive.Train.LeadLocomotive != null
-                    && PlayerLocomotive.Train.TrainType != Train.TRAINTYPE.AI_PLAYERHOSTING
-                    && String.Compare(PlayerLocomotive.Train.LeadLocomotive.CarID, PlayerLocomotive.CarID) != 0
-                    && !MPManager.IsMultiPlayer())
-                {
-                    PlayerLocomotive = PlayerLocomotive.Train.LeadLocomotive;
-                }
-            }
-
-            foreach (Train train in Trains)
-            {
-                if (train.SpeedMpS != 0 &&
-                    train.GetType() != typeof(AITrain) && train.GetType() != typeof(TTTrain) &&
-                    (PlayerLocomotive == null || train != PlayerLocomotive.Train))
-                {
-                    movingTrains.Add(train);
-                }
-            }
-
-            foreach (Train train in movingTrains)
-            {
-                if (MPManager.IsMultiPlayer())
-                {
-                    try
-                    {
-                        if (train.TrainType != Train.TRAINTYPE.AI_PLAYERHOSTING)
-                            train.Update(elapsedClockSeconds);
-                        else ((AITrain)train).AIUpdate(elapsedClockSeconds, ClockTime, false);
-                    }
-                    catch (Exception e) { Trace.TraceWarning(e.Message); }
-                }
-                else if (train.TrainType != Train.TRAINTYPE.AI_PLAYERHOSTING)
-                {
-                    train.Update(elapsedClockSeconds);
-                }
-                else
-                {
-                    ((AITrain)train).AIUpdate(elapsedClockSeconds, ClockTime, false);
-                }
-            }
-
-            if (!TimetableMode)
-            {
-                if (!MPManager.IsMultiPlayer() || !MPManager.IsClient())
-                {
-                    foreach (Train train in movingTrains)
-                    {
-                        CheckForCoupling(train, elapsedClockSeconds);
-                    }
-                }
-                else if (PlayerLocomotive != null)
-                {
-                    CheckForCoupling(PlayerLocomotive.Train, elapsedClockSeconds);
-                }
-            }
-
-            if (Signals != null)
-            {
-                if (!MPManager.IsMultiPlayer() || MPManager.IsServer()) Signals.Update(false);
-            }
-
-            if (AI != null)
-            {
-                if (TimetableMode)
-                {
-                    AI.TimetableUpdate(elapsedClockSeconds);
-                }
-                else
-                {
-                    AI.ActivityUpdate(elapsedClockSeconds);
-                }
-            }
-
-            if (LevelCrossings != null)
-            {
-                LevelCrossings.Update(elapsedClockSeconds);
-            }
-
-            if (ActivityRun != null)
-            {
-                ActivityRun.Update();
-            }
-
-            if (HazzardManager != null) HazzardManager.Update(elapsedClockSeconds);
-        }
-
-        internal void SetWeather(WeatherType weather, SeasonType season)
-        {
-            WeatherType = weather;
-            Season = season;
-
-            var weatherChanged = WeatherChanged;
-            if (weatherChanged != null)
-                weatherChanged(this, EventArgs.Empty);
-        }
-
-        private void FinishFrontCoupling(Train drivenTrain, Train train, TrainCar lead, bool sameDirection)
-        {
-            drivenTrain.LeadLocomotive = lead;
-            drivenTrain.CalculatePositionOfCars();
-            FinishCoupling(drivenTrain, train, true, sameDirection);
-        }
-
-        private void FinishRearCoupling(Train drivenTrain, Train train, bool sameDirection)
-        {
-            drivenTrain.RepositionRearTraveller();
-            FinishCoupling(drivenTrain, train, false, sameDirection);
-        }
-
-        private void FinishCoupling(Train drivenTrain, Train train, bool couple_to_front, bool sameDirection)
-        {
-            // if coupled train was on turntable and static, remove it from list of trains on turntable
-            if (ActiveMovingTable != null && ActiveMovingTable.TrainsOnMovingTable.Count != 0)
-            {
-                foreach (var trainOnMovingTable in ActiveMovingTable.TrainsOnMovingTable)
-                {
-                    if (trainOnMovingTable.Train.Number == train.Number)
-                    {
-                        ActiveMovingTable.TrainsOnMovingTable.Remove(trainOnMovingTable);
-                        break;
-                    }
-                }
-            }
-            if (train.TrainType == Train.TRAINTYPE.AI && (((AITrain)train).UncondAttach ||
-                train.TCRoute.activeSubpath < train.TCRoute.TCRouteSubpaths.Count - 1 || train.ValidRoute[0].Count > 5))
-            {
-                if (((drivenTrain.TCRoute != null && drivenTrain.TCRoute.activeSubpath == drivenTrain.TCRoute.TCRouteSubpaths.Count - 1 &&
-                    drivenTrain.ValidRoute[0].Count < 5) || (drivenTrain is AITrain && ((AITrain)drivenTrain).UncondAttach)) && drivenTrain != OriginalPlayerTrain)
-                {
-                    // Switch to the attached train as the one where we are now is at the end of its life
-                    TrainSwitcher.PickedTrainFromList = train;
-                    TrainSwitcher.ClickedTrainFromList = true;
-                    train.TrainType = Train.TRAINTYPE.AI_PLAYERHOSTING;
-                    Confirmer.Message(ConfirmLevel.Information, Catalog.GetStringFmt("Player train has been included into train {0} service {1}, that automatically becomes the new player train",
-                        train.Number, train.Name));
-                    train.Cars.Clear();
-                    if (sameDirection)
-                    {
-                        foreach (TrainCar car in drivenTrain.Cars)
-                        {
-                            train.Cars.Add(car);
-                            car.Train = train;
-                        }
-                    }
-                    else
-                    {
-                        for (int i = drivenTrain.Cars.Count - 1; i >= 0; --i)
-                        {
-                            TrainCar car = drivenTrain.Cars[i];
-                            train.Cars.Add(car);
-                            car.Train = train;
-                            car.Flipped = !car.Flipped;
-                        }
-                        if (drivenTrain.LeadLocomotiveIndex != -1) train.LeadLocomotiveIndex = train.Cars.Count - drivenTrain.LeadLocomotiveIndex - 1;
-                    }
-                    drivenTrain.Cars.Clear();
-                    AI.TrainsToRemoveFromAI.Add((AITrain)train);
-                    PlayerLocomotive = SetPlayerLocomotive(train);
-                    (train as AITrain).SwitchToPlayerControl();
-                    OnPlayerLocomotiveChanged();
-                    if (drivenTrain.TCRoute.activeSubpath == drivenTrain.TCRoute.TCRouteSubpaths.Count - 1 && drivenTrain.ValidRoute[0].Count < 5)
-                    {
-                        (drivenTrain as AITrain).RemoveTrain();
-                        train.UpdateTrackActionsCoupling(couple_to_front);
-                        return;
-                    }
-                    // if there is just here a reversal point, increment subpath in order to be in accordance with train
-                    var ppTCSectionIndex = drivenTrain.PresentPosition[0].TCSectionIndex;
-                    if (ppTCSectionIndex == drivenTrain.TCRoute.TCRouteSubpaths[drivenTrain.TCRoute.activeSubpath][drivenTrain.TCRoute.TCRouteSubpaths[drivenTrain.TCRoute.activeSubpath].Count - 1].TCSectionIndex)
-                        drivenTrain.IncrementSubpath(drivenTrain);
-                    // doubled check in case of double reverse point.
-                    if (ppTCSectionIndex == drivenTrain.TCRoute.TCRouteSubpaths[drivenTrain.TCRoute.activeSubpath][drivenTrain.TCRoute.TCRouteSubpaths[drivenTrain.TCRoute.activeSubpath].Count - 1].TCSectionIndex)
-                        drivenTrain.IncrementSubpath(drivenTrain);
-                    var tempTrain = drivenTrain;
-                    drivenTrain = train;
-                    train = tempTrain;
-                    AI.AITrains.Add(train as AITrain);
-                }
-                else
-                {
-                    var ppTCSectionIndex = train.PresentPosition[0].TCSectionIndex;
-                    if (ppTCSectionIndex == train.TCRoute.TCRouteSubpaths[train.TCRoute.activeSubpath][train.TCRoute.TCRouteSubpaths[train.TCRoute.activeSubpath].Count - 1].TCSectionIndex)
-                        train.IncrementSubpath(train);
-                    // doubled check in case of double reverse point.
-                    if (ppTCSectionIndex == train.TCRoute.TCRouteSubpaths[train.TCRoute.activeSubpath][train.TCRoute.TCRouteSubpaths[train.TCRoute.activeSubpath].Count - 1].TCSectionIndex)
-                        train.IncrementSubpath(train);
-                }
-                train.IncorporatingTrain = drivenTrain;
-                train.IncorporatingTrainNo = drivenTrain.Number;
-                ((AITrain)train).SuspendTrain(drivenTrain);
-                drivenTrain.IncorporatedTrainNo = train.Number;
-                if (MPManager.IsMultiPlayer()) MPManager.BroadCast((new MSGCouple(drivenTrain, train, false)).ToString());
-            }
-            else
-            {
-                train.RemoveFromTrack();
-                if (train.TrainType != Train.TRAINTYPE.AI_INCORPORATED)
-                {
-                    Trains.Remove(train);
-                    TrainDictionary.Remove(train.Number);
-                    NameDictionary.Remove(train.Name.ToLower());
-                }
-                if (MPManager.IsMultiPlayer()) MPManager.BroadCast((new MSGCouple(drivenTrain, train, train.TrainType != Train.TRAINTYPE.AI_INCORPORATED)).ToString());
-            }
-            if (train.UncoupledFrom != null)
-                train.UncoupledFrom.UncoupledFrom = null;
-
-            if (PlayerLocomotive != null && PlayerLocomotive.Train == train)
-            {
-                drivenTrain.AITrainThrottlePercent = train.AITrainThrottlePercent;
-                drivenTrain.AITrainBrakePercent = train.AITrainBrakePercent;
-                drivenTrain.LeadLocomotive = PlayerLocomotive;
-            }
-
-            drivenTrain.UpdateTrackActionsCoupling(couple_to_front);
-            AI.aiListChanged = true;
-        }
-
-        static void UpdateUncoupled(Train drivenTrain, Train train, float d1, float d2, bool rear)
-        {
-            if (train == drivenTrain.UncoupledFrom && d1 > .5 && d2 > .5)
-            {
-                Traveller traveller = rear ? drivenTrain.RearTDBTraveller : drivenTrain.FrontTDBTraveller;
-                float d3 = traveller.OverlapDistanceM(train.FrontTDBTraveller, rear);
-                float d4 = traveller.OverlapDistanceM(train.RearTDBTraveller, rear);
-                if (d3 > .5 && d4 > .5)
-                {
-                    train.UncoupledFrom = null;
-                    drivenTrain.UncoupledFrom = null;
-                }
-            }
-        }
-
-        /// <summary>
-        /// Scan other trains
-        /// </summary>
-        public void CheckForCoupling(Train drivenTrain, float elapsedClockSeconds)
-        {
-            if (MPManager.IsMultiPlayer() && !MPManager.IsServer()) return; //in MultiPlayer mode, server will check coupling, client will get message and do things
-            if (drivenTrain.SpeedMpS < 0)
-            {
-                foreach (Train train in Trains)
-                    if (train != drivenTrain && train.TrainType != Train.TRAINTYPE.AI_INCORPORATED)
-                    {
-                        //avoid coupling of player train with other players train
-                        if (MPManager.IsMultiPlayer() && !MPManager.TrainOK2Couple(this, drivenTrain, train)) continue;
-
-                        float d1 = drivenTrain.RearTDBTraveller.OverlapDistanceM(train.FrontTDBTraveller, true);
-                        // Give another try if multiplayer
-                        if (d1 >= 0 && drivenTrain.TrainType == Train.TRAINTYPE.REMOTE &&
-                            drivenTrain.PresentPosition[1].TCSectionIndex == train.PresentPosition[0].TCSectionIndex && drivenTrain.PresentPosition[1].TCSectionIndex != -1)
-                            d1 = drivenTrain.RearTDBTraveller.RoughOverlapDistanceM(train.FrontTDBTraveller, drivenTrain.FrontTDBTraveller, train.RearTDBTraveller, drivenTrain.Length, train.Length, true);
-                        if (d1 < 0)
-                        {
-                            if (train == drivenTrain.UncoupledFrom)
-                            {
-                                if (drivenTrain.SpeedMpS < train.SpeedMpS)
-                                    drivenTrain.SetCoupleSpeed(train, 1);
-                                drivenTrain.CalculatePositionOfCars(elapsedClockSeconds, -d1);
-                                return;
-                            }
-                            // couple my rear to front of train
-                            //drivenTrain.SetCoupleSpeed(train, 1);
-                            drivenTrain.LastCar.SignalEvent(Event.Couple);
-                            if (drivenTrain.SpeedMpS > 1.5)
-                                DbfEvalOverSpeedCoupling += 1;
-
-                            foreach (TrainCar car in train.Cars)
-                            {
-                                drivenTrain.Cars.Add(car);
-                                car.Train = drivenTrain;
-                            }
-                            FinishRearCoupling(drivenTrain, train, true);
-                            return;
-                        }
-                        float d2 = drivenTrain.RearTDBTraveller.OverlapDistanceM(train.RearTDBTraveller, true);
-                        // Give another try if multiplayer
-                        if (d2 >= 0 && drivenTrain.TrainType == Train.TRAINTYPE.REMOTE &&
-                            drivenTrain.PresentPosition[1].TCSectionIndex == train.PresentPosition[1].TCSectionIndex && drivenTrain.PresentPosition[1].TCSectionIndex != -1)
-                            d2 = drivenTrain.RearTDBTraveller.RoughOverlapDistanceM(train.RearTDBTraveller, drivenTrain.FrontTDBTraveller, train.FrontTDBTraveller, drivenTrain.Length, train.Length, true);
-                        if (d2 < 0)
-                        {
-                            if (train == drivenTrain.UncoupledFrom)
-                            {
-                                if (drivenTrain.SpeedMpS < -train.SpeedMpS)
-                                    drivenTrain.SetCoupleSpeed(train, 11);
-                                drivenTrain.CalculatePositionOfCars(elapsedClockSeconds, -d2);
-                                return;
-                            }
-                            // couple my rear to rear of train
-                            //drivenTrain.SetCoupleSpeed(train, -1);
-                            drivenTrain.LastCar.SignalEvent(Event.Couple);
-                            if (drivenTrain.SpeedMpS > 1.5)
-                                DbfEvalOverSpeedCoupling += 1;
-
-                            for (int i = train.Cars.Count - 1; i >= 0; --i)
-                            {
-                                TrainCar car = train.Cars[i];
-                                drivenTrain.Cars.Add(car);
-                                car.Train = drivenTrain;
-                                car.Flipped = !car.Flipped;
-                            }
-                            FinishRearCoupling(drivenTrain, train, false);
-                            return;
-                        }
-                        UpdateUncoupled(drivenTrain, train, d1, d2, false);
-                    }
-            }
-            else if (drivenTrain.SpeedMpS > 0)
-            {
-                foreach (Train train in Trains)
-                    if (train != drivenTrain && train.TrainType != Train.TRAINTYPE.AI_INCORPORATED)
-                    {
-                        //avoid coupling of player train with other players train if it is too short alived (e.g, when a train is just spawned, it may overlap with another train)
-                        if (MPManager.IsMultiPlayer() && !MPManager.TrainOK2Couple(this, drivenTrain, train)) continue;
-                        //	{
-                        //		if ((MPManager.Instance().FindPlayerTrain(train) && drivenTrain == PlayerLocomotive.Train) || (MPManager.Instance().FindPlayerTrain(drivenTrain) && train == PlayerLocomotive.Train)) continue;
-                        //		if ((MPManager.Instance().FindPlayerTrain(train) && MPManager.Instance().FindPlayerTrain(drivenTrain))) continue; //if both are player-controlled trains
-                        //	}
-                        float d1 = drivenTrain.FrontTDBTraveller.OverlapDistanceM(train.RearTDBTraveller, false);
-                        // Give another try if multiplayer
-                        if (d1 >= 0 && drivenTrain.TrainType == Train.TRAINTYPE.REMOTE &&
-                            drivenTrain.PresentPosition[0].TCSectionIndex == train.PresentPosition[1].TCSectionIndex && drivenTrain.PresentPosition[0].TCSectionIndex != -1)
-                            d1 = drivenTrain.FrontTDBTraveller.RoughOverlapDistanceM(train.RearTDBTraveller, drivenTrain.RearTDBTraveller, train.FrontTDBTraveller, drivenTrain.Length, train.Length, false);
-                        if (d1 < 0)
-                        {
-                            if (train == drivenTrain.UncoupledFrom)
-                            {
-                                if (drivenTrain.SpeedMpS > train.SpeedMpS)
-                                    drivenTrain.SetCoupleSpeed(train, 1);
-                                drivenTrain.CalculatePositionOfCars(elapsedClockSeconds, d1);
-                                return;
-                            }
-                            // couple my front to rear of train
-                            //drivenTrain.SetCoupleSpeed(train, 1);
-
-                            TrainCar lead = drivenTrain.LeadLocomotive;
-                            if (lead == null)
-                            {//Like Rear coupling with changed data  
-                                lead = train.LeadLocomotive;
-                                train.LastCar.SignalEvent(Event.Couple);
-                                if (drivenTrain.SpeedMpS > 1.5)
-                                    DbfEvalOverSpeedCoupling += 1;
-
-                                for (int i = 0; i < drivenTrain.Cars.Count; ++i)
-                                {
-                                    TrainCar car = drivenTrain.Cars[i];
-                                    train.Cars.Add(car);
-                                    car.Train = train;
-                                }
-                                //Rear coupling
-                                FinishRearCoupling(train, drivenTrain, false);
-                            }
-                            else
-                            {
-                                drivenTrain.FirstCar.SignalEvent(Event.Couple);
-                                if (drivenTrain.SpeedMpS > 1.5)
-                                    DbfEvalOverSpeedCoupling += 1;
-
-                                lead = drivenTrain.LeadLocomotive;
-                                for (int i = 0; i < train.Cars.Count; ++i)
-                                {
-                                    TrainCar car = train.Cars[i];
-                                    drivenTrain.Cars.Insert(i, car);
-                                    car.Train = drivenTrain;
-                                }
-                                if (drivenTrain.LeadLocomotiveIndex >= 0) drivenTrain.LeadLocomotiveIndex += train.Cars.Count;
-                                FinishFrontCoupling(drivenTrain, train, lead, true);
-                            }
-                            return;
-                        }
-                        float d2 = drivenTrain.FrontTDBTraveller.OverlapDistanceM(train.FrontTDBTraveller, false);
-                        // Give another try if multiplayer
-                        if (d2 >= 0 && drivenTrain.TrainType == Train.TRAINTYPE.REMOTE &&
-                            drivenTrain.PresentPosition[0].TCSectionIndex == train.PresentPosition[0].TCSectionIndex && drivenTrain.PresentPosition[0].TCSectionIndex != -1)
-                            d2 = drivenTrain.FrontTDBTraveller.RoughOverlapDistanceM(train.FrontTDBTraveller, drivenTrain.RearTDBTraveller, train.RearTDBTraveller, drivenTrain.Length, train.Length, false);
-                        if (d2 < 0)
-                        {
-                            if (train == drivenTrain.UncoupledFrom)
-                            {
-                                if (drivenTrain.SpeedMpS > -train.SpeedMpS)
-                                    drivenTrain.SetCoupleSpeed(train, -1);
-                                drivenTrain.CalculatePositionOfCars(elapsedClockSeconds, d2);
-                                return;
-                            }
-                            // couple my front to front of train
-                            //drivenTrain.SetCoupleSpeed(train, -1);
-                            drivenTrain.FirstCar.SignalEvent(Event.Couple);
-                            if (drivenTrain.SpeedMpS > 1.5)
-                                DbfEvalOverSpeedCoupling += 1;
-
-                            TrainCar lead = drivenTrain.LeadLocomotive;
-                            for (int i = 0; i < train.Cars.Count; ++i)
-                            {
-                                TrainCar car = train.Cars[i];
-                                drivenTrain.Cars.Insert(0, car);
-                                car.Train = drivenTrain;
-                                car.Flipped = !car.Flipped;
-                            }
-                            if (drivenTrain.LeadLocomotiveIndex >= 0) drivenTrain.LeadLocomotiveIndex += train.Cars.Count;
-                            FinishFrontCoupling(drivenTrain, train, lead, false);
-                            return;
-                        }
-
-                        UpdateUncoupled(drivenTrain, train, d1, d2, true);
-                    }
-            }
-        }
-
-        private Train InitializePlayerTrain()
-        {
-
-            Debug.Assert(Trains != null, "Cannot InitializePlayerTrain() without Simulator.Trains.");
-            // set up the player locomotive
-            // first extract the player service definition from the activity file
-            // this gives the consist and path
-
-            Train train = new Train(this);
-            train.TrainType = Train.TRAINTYPE.PLAYER;
-            train.Number = 0;
-            train.Name = "PLAYER";
-
-            string playerServiceFileName;
-            ServiceFile srvFile;
-            if (Activity != null && Activity.Tr_Activity.Serial != -1)
-            {
-                playerServiceFileName = Activity.Tr_Activity.Tr_Activity_File.Player_Service_Definition.Name;
-                srvFile = new ServiceFile(RoutePath + @"\SERVICES\" + playerServiceFileName + ".SRV");
-                train.InitialSpeed = srvFile.TimeTable.InitialSpeed;
-            }
-            else
-            {
-                playerServiceFileName = Path.GetFileNameWithoutExtension(ExploreConFile);
-                srvFile = new ServiceFile();
-                srvFile.Name = playerServiceFileName;
-                srvFile.Train_Config = playerServiceFileName;
-                srvFile.PathID = Path.GetFileNameWithoutExtension(ExplorePathFile);
-            }
-            conFileName = BasePath + @"\TRAINS\CONSISTS\" + srvFile.Train_Config + ".CON";
-            patFileName = RoutePath + @"\PATHS\" + srvFile.PathID + ".PAT";
-            OriginalPlayerTrain = train;
-
-
-
-            if (conFileName.Contains("tilted")) train.IsTilting = true;
-
-
-            //PATFile patFile = new PATFile(patFileName);
-            //PathName = patFile.Name;
-            // This is the position of the back end of the train in the database.
-            //PATTraveller patTraveller = new PATTraveller(patFileName);
-#if ACTIVITY_EDITOR
-            AIPath aiPath = new AIPath(TDB, TSectionDat, patFileName, TimetableMode, orRouteConfig);
-#else
-            AIPath aiPath = new AIPath(TDB, TSectionDat, patFileName);
-#endif
-            PathName = aiPath.pathName;
-
-            if (aiPath.Nodes == null)
-            {
-                throw new InvalidDataException("Broken path " + patFileName + " for Player train - activity cannot be started");
-            }
-
-            // place rear of train on starting location of aiPath.
-            train.RearTDBTraveller = new Traveller(TSectionDat, TDB.TrackDB.TrackNodes, aiPath);
-
-            ConsistFile conFile = new ConsistFile(conFileName);
-            CurveDurability = conFile.Train.TrainCfg.Durability;   // Finds curve durability of consist based upon the value in consist file
-
-            // add wagons
-            foreach (Wagon wagon in conFile.Train.TrainCfg.WagonList)
-            {
-
-                string wagonFolder = BasePath + @"\trains\trainset\" + wagon.Folder;
-                string wagonFilePath = wagonFolder + @"\" + wagon.Name + ".wag"; ;
-                if (wagon.IsEngine)
-                    wagonFilePath = Path.ChangeExtension(wagonFilePath, ".eng");
-
-                if (!File.Exists(wagonFilePath))
-                {
-                    // First wagon is the player's loco and required, so issue a fatal error message
-                    if (wagon == conFile.Train.TrainCfg.WagonList[0])
-                        Trace.TraceError("Player's locomotive {0} cannot be loaded in {1}", wagonFilePath, conFileName);
-                    Trace.TraceWarning("Ignored missing wagon {0} in consist {1}", wagonFilePath, conFileName);
-                    continue;
-                }
-
-                try
-                {
-                    TrainCar car = RollingStock.Load(this, wagonFilePath);
-                    car.Flipped = wagon.Flip;
-                    car.UiD = wagon.UiD;
-                    if (MPManager.IsMultiPlayer()) car.CarID = MPManager.GetUserName() + " - " + car.UiD; //player's train is always named train 0.
-                    else car.CarID = "0 - " + car.UiD; //player's train is always named train 0.
-                    train.Cars.Add(car);
-                    car.Train = train;
-                    train.Length += car.CarLengthM;
-
-                    var mstsDieselLocomotive = car as MSTSDieselLocomotive;
-                    if (Activity != null && mstsDieselLocomotive != null)
-                        mstsDieselLocomotive.DieselLevelL = mstsDieselLocomotive.MaxDieselLevelL * Activity.Tr_Activity.Tr_Activity_Header.FuelDiesel / 100.0f;
-
-                    var mstsSteamLocomotive = car as MSTSSteamLocomotive;
-                    if (Activity != null && mstsSteamLocomotive != null)
-                    {
-                        mstsSteamLocomotive.CombinedTenderWaterVolumeUKG = (Kg.ToLb(mstsSteamLocomotive.MaxLocoTenderWaterMassKG) / 10.0f) * Activity.Tr_Activity.Tr_Activity_Header.FuelWater / 100.0f;
-                        mstsSteamLocomotive.TenderCoalMassKG = mstsSteamLocomotive.MaxTenderCoalMassKG * Activity.Tr_Activity.Tr_Activity_Header.FuelCoal / 100.0f;
-                    }
-                }
-                catch (Exception error)
-                {
-                    // First wagon is the player's loco and required, so issue a fatal error message
-                    if (wagon == conFile.Train.TrainCfg.WagonList[0])
-                        throw new FileLoadException(wagonFilePath, error);
-                    Trace.WriteLine(new FileLoadException(wagonFilePath, error));
-                }
-            }// for each rail car
-
-            train.CheckFreight();
-
-            if (Activity != null && !MPManager.IsMultiPlayer()) // activity is defined
-            {
-                // define style of passing path and process player passing paths as required
-                if (Signals.UseLocationPassingPaths)
-                {
-                    int orgDirection = (train.RearTDBTraveller != null) ? (int)train.RearTDBTraveller.Direction : -2;
-                    Train.TCRoutePath dummyRoute = new Train.TCRoutePath(aiPath, orgDirection, 0, Signals, -1, Settings);   // SPA: Add settings to get enhanced mode
-                }
-
-                // create train path
-                train.SetRoutePath(aiPath, Signals);
-                train.BuildWaitingPointList(0.0f);
-
-                train.ConvertPlayerTraffic(Activity.Tr_Activity.Tr_Activity_File.Player_Service_Definition.Player_Traffic_Definition.Player_Traffic_List);
-            }
-            else // explorer mode
-            {
-                train.PresetExplorerPath(aiPath, Signals);
-                train.ControlMode = Train.TRAIN_CONTROL.EXPLORER;
-            }
-
-            bool canPlace = true;
-            Train.TCSubpathRoute tempRoute = train.CalculateInitialTrainPosition(ref canPlace);
-            if (tempRoute.Count == 0 || !canPlace)
-            {
-                throw new InvalidDataException("Player train original position not clear");
-            }
-
-            train.SetInitialTrainRoute(tempRoute);
-            train.CalculatePositionOfCars();
-            train.ResetInitialTrainRoute(tempRoute);
-
-            train.CalculatePositionOfCars();
-            Trains.Add(train);
-
-            // Note the initial position to be stored by a Save and used in Menu.exe to calculate DistanceFromStartM 
-            InitialTileX = Trains[0].FrontTDBTraveller.TileX + (Trains[0].FrontTDBTraveller.X / 2048);
-            InitialTileZ = Trains[0].FrontTDBTraveller.TileZ + (Trains[0].FrontTDBTraveller.Z / 2048);
-
-            PlayerLocomotive = InitialPlayerLocomotive();
-            if ((conFile.Train.TrainCfg.MaxVelocity == null) ||
-                ((conFile.Train.TrainCfg.MaxVelocity != null) && ((conFile.Train.TrainCfg.MaxVelocity.A <= 0f) || (conFile.Train.TrainCfg.MaxVelocity.A == 40f))))
-                train.TrainMaxSpeedMpS = Math.Min((float)TRK.Tr_RouteFile.SpeedLimit, ((MSTSLocomotive)PlayerLocomotive).MaxSpeedMpS);
-            else
-                train.TrainMaxSpeedMpS = Math.Min((float)TRK.Tr_RouteFile.SpeedLimit, conFile.Train.TrainCfg.MaxVelocity.A);
-
-
-            train.AITrainBrakePercent = 100; //<CSComment> This seems a tricky way for the brake modules to test if it is an AI train or not
-            if (Activity != null && train.InitialSpeed > 0)
-            {
-                if ((PlayerLocomotive.BrakeSystem is AirSinglePipe) || (PlayerLocomotive.BrakeSystem is VacuumSinglePipe))
-                    train.InitializeMoving();
-            }
-
-
-            return (train);
-        }
-
-        private AITrain InitializeAPPlayerTrain()
-        {
-            string playerServiceFileName;
-            ServiceFile srvFile;
-            if (Activity != null && Activity.Tr_Activity.Serial != -1)
-            {
-                playerServiceFileName = Activity.Tr_Activity.Tr_Activity_File.Player_Service_Definition.Name;
-                srvFile = new ServiceFile(RoutePath + @"\SERVICES\" + playerServiceFileName + ".SRV");
-            }
-            else
-            {
-                playerServiceFileName = Path.GetFileNameWithoutExtension(ExploreConFile);
-                srvFile = new ServiceFile();
-                srvFile.Name = playerServiceFileName;
-                srvFile.Train_Config = playerServiceFileName;
-                srvFile.PathID = Path.GetFileNameWithoutExtension(ExplorePathFile);
-            }
-            conFileName = BasePath + @"\TRAINS\CONSISTS\" + srvFile.Train_Config + ".CON";
-            patFileName = RoutePath + @"\PATHS\" + srvFile.PathID + ".PAT";
-            Player_Traffic_Definition player_Traffic_Definition = Activity.Tr_Activity.Tr_Activity_File.Player_Service_Definition.Player_Traffic_Definition;
-            Traffic_Service_Definition aPPlayer_Traffic_Definition = new Traffic_Service_Definition(playerServiceFileName, player_Traffic_Definition);
-            Service_Definition aPPlayer_Service_Definition = new Service_Definition(playerServiceFileName, player_Traffic_Definition);
-
-            AI AI = new AI(this);
-            AITrain train = AI.CreateAITrainDetail(aPPlayer_Service_Definition, aPPlayer_Traffic_Definition, srvFile, TimetableMode, true);
-            AI = null;
-            train.Name = "PLAYER";
-            train.Cars[0].Headlight = 0;
-            OriginalPlayerTrain = train;
-            train.Efficiency = 0.9f; // Forced efficiency, as considered most similar to human player
-            bool canPlace = true;
-            Train.TCSubpathRoute tempRoute = train.CalculateInitialTrainPosition(ref canPlace);
-            if (tempRoute.Count == 0 || !canPlace)
-            {
-                throw new InvalidDataException("Player train original position not clear");
-            }
-            train.SetInitialTrainRoute(tempRoute);
-            train.CalculatePositionOfCars();
-            train.ResetInitialTrainRoute(tempRoute);
-
-            train.CalculatePositionOfCars();
-            train.TrainType = Train.TRAINTYPE.AI_PLAYERDRIVEN;
-            Trains.Add(train);
-
-            // Note the initial position to be stored by a Save and used in Menu.exe to calculate DistanceFromStartM 
-            InitialTileX = Trains[0].FrontTDBTraveller.TileX + (Trains[0].FrontTDBTraveller.X / 2048);
-            InitialTileZ = Trains[0].FrontTDBTraveller.TileZ + (Trains[0].FrontTDBTraveller.Z / 2048);
-
-            PlayerLocomotive = InitialPlayerLocomotive();
-            if (train.MaxVelocityA <= 0f || train.MaxVelocityA == 40f)
-                train.TrainMaxSpeedMpS = Math.Min((float)TRK.Tr_RouteFile.SpeedLimit, ((MSTSLocomotive)PlayerLocomotive).MaxSpeedMpS);
-            else
-                train.TrainMaxSpeedMpS = Math.Min((float)TRK.Tr_RouteFile.SpeedLimit, train.MaxVelocityA);
-            if (train.InitialSpeed > 0 && train.MovementState != AITrain.AI_MOVEMENT_STATE.STATION_STOP)
-            {
-                train.InitializeMoving();
-                train.MovementState = AITrain.AI_MOVEMENT_STATE.BRAKING;
-            }
-            else if (train.InitialSpeed == 0)
-                train.InitializeBrakes();
-
-            // process player passing paths as required
-            if (Signals.UseLocationPassingPaths)
-            {
-                int orgDirection = (train.RearTDBTraveller != null) ? (int)train.RearTDBTraveller.Direction : -2;
-                Train.TCRoutePath dummyRoute = new Train.TCRoutePath(train.Path, orgDirection, 0, Signals, -1, Settings);   // SPA: Add settings to get enhanced mode
-            }
-
-            if (conFileName.Contains("tilted")) train.IsTilting = true;
-
-            return train;
-        }
-
-        /// <summary>
-        /// Set up trains based on info in the static consists listed in the activity file.
-        /// </summary>
-        private void InitializeStaticConsists()
-        {
-            if (Activity == null) return;
-            if (Activity.Tr_Activity == null) return;
-            if (Activity.Tr_Activity.Tr_Activity_File == null) return;
-            if (Activity.Tr_Activity.Tr_Activity_File.ActivityObjects == null) return;
-            if (Activity.Tr_Activity.Tr_Activity_File.ActivityObjects.ActivityObjectList == null) return;
-            // for each static consist
-            foreach (ActivityObject activityObject in Activity.Tr_Activity.Tr_Activity_File.ActivityObjects.ActivityObjectList)
-            {
-                try
-                {
-                    // construct train data
-                    Train train = new Train(this);
-                    train.TrainType = Train.TRAINTYPE.STATIC;
-                    train.Name = "STATIC" + "-" + activityObject.ID;
-                    int consistDirection;
-                    switch (activityObject.Direction)  // TODO, we don't really understand this
-                    {
-                        case 0: consistDirection = 0; break;  // reversed ( confirmed on L&PS route )
-                        case 18: consistDirection = 1; break;  // forward ( confirmed on ON route )
-                        case 131: consistDirection = 1; break; // forward ( confirmed on L&PS route )
-                        default: consistDirection = 1; break;  // forward ( confirmed on L&PS route )
-                    }
-                    // FIXME: Where are TSectionDat and TDB from?
-                    train.RearTDBTraveller = new Traveller(TSectionDat, TDB.TrackDB.TrackNodes, activityObject.TileX, activityObject.TileZ, activityObject.X, activityObject.Z);
-                    if (consistDirection != 1)
-                        train.RearTDBTraveller.ReverseDirection();
-                    // add wagons in reverse order - ie first wagon is at back of train
-                    // static consists are listed back to front in the activities, so we have to reverse the order, and flip the cars
-                    // when we add them to ORTS
-                    for (int iWagon = activityObject.Train_Config.TrainCfg.WagonList.Count - 1; iWagon >= 0; --iWagon)
-                    {
-                        Wagon wagon = (Wagon)activityObject.Train_Config.TrainCfg.WagonList[iWagon];
-                        string wagonFolder = BasePath + @"\trains\trainset\" + wagon.Folder;
-                        string wagonFilePath = wagonFolder + @"\" + wagon.Name + ".wag"; ;
-                        if (wagon.IsEngine)
-                            wagonFilePath = Path.ChangeExtension(wagonFilePath, ".eng");
-
-                        if (!File.Exists(wagonFilePath))
-                        {
-                            Trace.TraceWarning("Ignored missing wagon {0} in activity definition {1}", wagonFilePath, activityObject.Train_Config.TrainCfg.Name);
-                            continue;
-                        }
-
-                        try // Load could fail if file has bad data.
-                        {
-                            TrainCar car = RollingStock.Load(this, wagonFilePath);
-                            car.Flipped = !wagon.Flip;
-                            car.UiD = wagon.UiD;
-                            car.CarID = activityObject.ID + " - " + car.UiD;
-                            train.Cars.Add(car);
-                            car.Train = train;
-                        }
-                        catch (Exception error)
-                        {
-                            Trace.WriteLine(new FileLoadException(wagonFilePath, error));
-                        }
-                    }// for each rail car
-
-                    if (train.Cars.Count == 0) return;
-
-                    // in static consists, the specified location represents the middle of the last car, 
-                    // our TDB traveller is always at the back of the last car so it needs to be repositioned
-                    TrainCar lastCar = train.LastCar;
-                    train.RearTDBTraveller.ReverseDirection();
-                    train.RearTDBTraveller.Move(lastCar.CarLengthM / 2f);
-                    train.RearTDBTraveller.ReverseDirection();
-
-                    train.CalculatePositionOfCars();
-                    train.InitializeBrakes();
-                    train.CheckFreight();
-                    if (Settings.Autopilot) train.ReverseFormation(false); // When using autopilot mode this is needed for correct working of train switching
-                    bool validPosition = train.PostInit();
-                    if (validPosition)
-                        Trains.Add(train);
-                }
-                catch (Exception error)
-                {
-                    Trace.WriteLine(error);
-                }
-            }// for each train
-        }
-
-        private void SaveTrains(BinaryWriter outf)
-        {
-            if (PlayerLocomotive.Train != Trains[0])
-            {
-                for (int i = 1; i < Trains.Count; i++)
-                {
-                    if (PlayerLocomotive.Train == Trains[i])
-                    {
-                        Trains[i] = Trains[0];
-                        Trains[0] = PlayerLocomotive.Train;
-                        break;
-                    }
-                }
-            }
-
-            // do not save AI trains (done by AITrain)
-            // do not save Timetable Trains (done by TTTrain through AITrain)
-
-            foreach (Train train in Trains)
-            {
-                if (train.TrainType != Train.TRAINTYPE.AI && train.TrainType != Train.TRAINTYPE.AI_PLAYERDRIVEN && train.TrainType != Train.TRAINTYPE.AI_PLAYERHOSTING &&
-                    train.TrainType != Train.TRAINTYPE.AI_INCORPORATED && train.GetType() != typeof(TTTrain))
-                {
-                    outf.Write(0);
-                    if (train is AITrain && train.TrainType == Train.TRAINTYPE.STATIC)
-                        ((AITrain)train).SaveBase(outf);
-                    else train.Save(outf);
-                }
-                else if (train.TrainType == Train.TRAINTYPE.AI_PLAYERDRIVEN || train.TrainType == Train.TRAINTYPE.AI_PLAYERHOSTING)
-                {
-                    outf.Write(-2);
-                    AI.SaveAutopil(train, outf);
-                }
-            }
-            outf.Write(-1);
-
-        }
-
-        //================================================================================================//
-        //
-        // Restore trains
-        //
-
-        private void RestoreTrains(BinaryReader inf)
-        {
-
-            Trains = new TrainList(this);
-
-            int trainType = inf.ReadInt32();
-            while (trainType != -1)
-            {
-                if (trainType >= 0) Trains.Add(new Train(this, inf));
-                else if (trainType == -2)                   // Autopilot mode
-                {
-                    AI = new AI(this, inf, true);
-                    AI = null;
-                }
-                trainType = inf.ReadInt32();
-            }
-
-            // find player train
-            foreach (Train thisTrain in Trains)
-            {
-                if (thisTrain.TrainType == Train.TRAINTYPE.PLAYER
-                    || thisTrain.TrainType == Train.TRAINTYPE.AI_PLAYERDRIVEN || thisTrain.TrainType == Train.TRAINTYPE.AI_PLAYERHOSTING)
-                {
-                    TrainDictionary.Add(thisTrain.Number, thisTrain);
-                    NameDictionary.Add(thisTrain.Name, thisTrain);
-                    // restore signal references depending on state
-                    if (thisTrain.ControlMode == Train.TRAIN_CONTROL.EXPLORER)
-                    {
-                        thisTrain.RestoreExplorerMode();
-                    }
-                    else if (thisTrain.ControlMode == Train.TRAIN_CONTROL.MANUAL)
-                    {
-                        thisTrain.RestoreManualMode();
-                    }
-                    else if (thisTrain.TrainType == Train.TRAINTYPE.PLAYER)
-                    {
-                        thisTrain.InitializeSignals(true);
-                    }
-                }
-            }
-        }
-
-        /// <summary>
-        ///  Get Autogenerated train by number
-        /// </summary>
-        /// <param name="reqNumber"></param>
-        /// <returns></returns>
-
-        public TTTrain GetAutoGenTTTrainByNumber(int reqNumber)
-        {
-            TTTrain returnTrain = null;
-            if (AutoGenDictionary.ContainsKey(reqNumber))
-            {
-                AITrain tempTrain = AutoGenDictionary[reqNumber];
-                returnTrain = tempTrain as TTTrain;
-                returnTrain.AI.AutoGenTrains.Remove(tempTrain);
-                AutoGenDictionary.Remove(reqNumber);
-                returnTrain.routedBackward = new Train.TrainRouted(returnTrain, 1);
-                returnTrain.routedForward = new Train.TrainRouted(returnTrain, 0);
-            }
-            return (returnTrain);
-        }
-
-        /// <summary>
-        /// The front end of a railcar is at MSTS world coordinates x1,y1,z1
-        /// The other end is at x2,y2,z2
-        /// Return a rotation and translation matrix for the center of the railcar.
-        /// </summary>
-        public static Matrix XNAMatrixFromMSTSCoordinates(float x1, float y1, float z1, float x2, float y2, float z2)
-        {
-            // translate 1st coordinate to be relative to 0,0,0
-            float dx = (float)(x1 - x2);
-            float dy = (float)(y1 - y2);
-            float dz = (float)(z1 - z2);
-
-            // compute the rotational matrix  
-            float length = (float)Math.Sqrt(dx * dx + dz * dz + dy * dy);
-            float run = (float)Math.Sqrt(dx * dx + dz * dz);
-            // normalize to coordinate to a length of one, ie dx is change in x for a run of 1
-            if (length != 0)    // Avoid zero divide
-            {
-                dx /= length;
-                dy /= length;   // ie if it is tilted back 5 degrees, this is sin 5 = 0.087
-                run /= length;  //                              and   this is cos 5 = 0.996
-                dz /= length;
-            }
-            else
-            {                   // If length is zero all elements of its calculation are zero. Since dy is a sine and is zero,
-                run = 1f;       // run is therefore 1 since it is cosine of the same angle?  See comments above.
-            }
-
-
-            // setup matrix values
-
-            Matrix xnaTilt = new Matrix(1, 0, 0, 0,
-                                     0, run, dy, 0,
-                                     0, -dy, run, 0,
-                                     0, 0, 0, 1);
-
-            Matrix xnaRotation = new Matrix(dz, 0, dx, 0,
-                                            0, 1, 0, 0,
-                                            -dx, 0, dz, 0,
-                                            0, 0, 0, 1);
-
-            Matrix xnaLocation = Matrix.CreateTranslation((x1 + x2) / 2f, (y1 + y2) / 2f, -(z1 + z2) / 2f);
-            return xnaTilt * xnaRotation * xnaLocation;
-        }
-
-        public void UncoupleBehind(int carPosition)
-        {
-            // check on car position in case of mouse jitter
-            if (carPosition <= PlayerLocomotive.Train.Cars.Count - 1) UncoupleBehind(PlayerLocomotive.Train.Cars[carPosition], true);
-        }
-
-        public void UncoupleBehind(TrainCar car, bool keepFront)
-        {
-            Train train = car.Train;
-
-            if (MPManager.IsMultiPlayer() && !MPManager.TrainOK2Decouple(Confirmer, train)) return;
-            int i = 0;
-            while (train.Cars[i] != car) ++i;  // it can't happen that car isn't in car.Train
-            if (i == train.Cars.Count - 1) return;  // can't uncouple behind last car
-            ++i;
-
-            TrainCar lead = train.LeadLocomotive;
-            Train train2;
-            if (train.IncorporatedTrainNo == -1)
-            {
-                train2 = new Train(this, train);
-                Trains.Add(train2);
-            }
-            else
-            {
-                train2 = TrainDictionary[train.IncorporatedTrainNo];
-            }
-
-            if (MPManager.IsMultiPlayer() && !(train2 is AITrain)) train2.ControlMode = Train.TRAIN_CONTROL.EXPLORER;
-            // Player locomotive is in first or in second part of train?
-            int j = 0;
-            while (train.Cars[j] != PlayerLocomotive && j < i) j++;
-
-            // This is necessary, because else we had to create an AI train and not a train when in autopilot mode
-            if ((train.IsActualPlayerTrain && j >= i) || !keepFront)
-            {
-                // Player locomotive in second part of train, move first part of cars to the new train
-                for (int k = 0; k < i; ++k)
-                {
-                    TrainCar newcar = train.Cars[k];
-                    train2.Cars.Add(newcar);
-                    newcar.Train = train2;
-                }
-
-                // and drop them from the old train
-                for (int k = i - 1; k >= 0; --k)
-                {
-                    train.Cars.RemoveAt(k);
-                }
-
-                train.FirstCar.CouplerSlackM = 0;
-                if (train.LeadLocomotiveIndex >= 0) train.LeadLocomotiveIndex -= i;
-            }
-            else
-            {
-                // move rest of cars to the new train
-
-                for (int k = i; k < train.Cars.Count; ++k)
-                {
-                    TrainCar newcar = train.Cars[k];
-                    train2.Cars.Add(newcar);
-                    newcar.Train = train2;
-                }
-
-                // and drop them from the old train
-                for (int k = train.Cars.Count - 1; k >= i; --k)
-                {
-                    train.Cars.RemoveAt(k);
-                }
-
-                train.LastCar.CouplerSlackM = 0;
-
-            }
-
-            // and fix up the travellers
-            if (train.IsActualPlayerTrain && j >= i || !keepFront)
-            {
-                train2.FrontTDBTraveller = new Traveller(train.FrontTDBTraveller);
-                train.CalculatePositionOfCars();
-                train2.RearTDBTraveller = new Traveller(train.FrontTDBTraveller);
-                train2.CalculatePositionOfCars();  // fix the front traveller
-                train.DistanceTravelledM -= train2.Length;
-            }
-            else
-            {
-                train2.RearTDBTraveller = new Traveller(train.RearTDBTraveller);
-                train2.CalculatePositionOfCars();  // fix the front traveller
-                train.RepositionRearTraveller();    // fix the rear traveller
-            }
-
-            train.activityClearingDistanceM = train.Cars.Count < Train.standardTrainMinCarNo ? Train.shortClearingDistanceM : Train.standardClearingDistanceM;
-            train2.activityClearingDistanceM = train2.Cars.Count < Train.standardTrainMinCarNo ? Train.shortClearingDistanceM : Train.standardClearingDistanceM;
-
-
-            train.UncoupledFrom = train2;
-            train2.UncoupledFrom = train;
-            train2.SpeedMpS = train.SpeedMpS;
-            train2.Cars[0].BrakeSystem.FrontBrakeHoseConnected = false;
-            train2.AITrainDirectionForward = train.AITrainDirectionForward;
-
-            // It is an action, not just a simple copy, thus don't do it if the train is driven by the player:
-            if (PlayerLocomotive == null)
-                train2.AITrainBrakePercent = train.AITrainBrakePercent;
-
-            if (train.IncorporatedTrainNo != -1)
-            {
-                train2.AITrainBrakePercent = 100;
-                train2.TrainType = Train.TRAINTYPE.AI;
-                train.IncorporatedTrainNo = -1;
-                train2.MUDirection = Direction.Forward;
-            }
-            else train2.TrainType = Train.TRAINTYPE.STATIC;
-            train2.LeadLocomotive = null;
-            if ((train.TrainType == Train.TRAINTYPE.AI || train.TrainType == Train.TRAINTYPE.AI_PLAYERHOSTING) && train2.TrainType == Train.TRAINTYPE.STATIC)
-                train2.InitializeBrakes();
-            else
-            {
-                train2.Cars[0].BrakeSystem.PropagateBrakePressure(5);
-                foreach (MSTSWagon wagon in train2.Cars)
-                    wagon.MSTSBrakeSystem.Update(5);
-            }
-            bool inPath;
-
-            if ((train.IsActualPlayerTrain && j >= i) || !keepFront)
-            {
-                train.TemporarilyRemoveFromTrack();
-                inPath = train2.UpdateTrackActionsUncoupling(false);
-                train.UpdateTrackActionsUncoupling(false);
-            }
-            else
-            {
-                train.UpdateTrackActionsUncoupling(true);
-                inPath = train2.UpdateTrackActionsUncoupling(false);
-            }
-            if (!inPath && train2.TrainType == Train.TRAINTYPE.AI)
-            // Out of path, degrade to static
-            {
-                train2.TrainType = Train.TRAINTYPE.STATIC;
-                ((AITrain)train2).AI.TrainsToRemoveFromAI.Add((AITrain)train2);
-            }
-            if (train2.TrainType == Train.TRAINTYPE.AI)
-            {
-                // Move reversal point under train if there is one in the section where the train is
-                if (train2.PresentPosition[0].TCSectionIndex ==
-                                    train2.TCRoute.TCRouteSubpaths[train2.TCRoute.activeSubpath][train2.TCRoute.TCRouteSubpaths[train2.TCRoute.activeSubpath].Count - 1].TCSectionIndex &&
-                    train2.TCRoute.activeSubpath < train2.TCRoute.TCRouteSubpaths.Count - 1)
-                {
-                    train2.TCRoute.ReversalInfo[train2.TCRoute.activeSubpath].ReverseReversalOffset = train2.PresentPosition[0].TCOffset - 10f;
-                    train2.AuxActionsContain.MoveAuxActionAfterReversal(train2);
-                }
-                else if ((train.IsActualPlayerTrain && j >= i) || !keepFront)
-                {
-                    train2.AuxActionsContain.MoveAuxAction(train2);
-                }
-                ((AITrain)train2).ResetActions(true);
-            }
-            if (MPManager.IsMultiPlayer())
-            {
-                if (!(train is AITrain)) train.ControlMode = Train.TRAIN_CONTROL.EXPLORER;
-                if (!(train2 is AITrain)) train2.ControlMode = Train.TRAIN_CONTROL.EXPLORER;
-            }
-
-            if (MPManager.IsMultiPlayer() && !MPManager.IsServer())
-            {
-                //add the new train to a list of uncoupled trains, handled specially
-                if (PlayerLocomotive != null && PlayerLocomotive.Train == train) MPManager.Instance().AddUncoupledTrains(train2);
-            }
-
-
-            train.CheckFreight();
-            train2.CheckFreight();
-
-            train.Update(0);   // stop the wheels from moving etc
-            train2.Update(0);  // stop the wheels from moving etc
-
-            car.SignalEvent(Event.Uncouple);
-            // TODO which event should we fire
-            //car.CreateEvent(62);  these are listed as alternate events
-            //car.CreateEvent(63);
-            if (MPManager.IsMultiPlayer())
-            {
-                MPManager.Notify((new Orts.MultiPlayer.MSGUncouple(train, train2, Orts.MultiPlayer.MPManager.GetUserName(), car.CarID, PlayerLocomotive)).ToString());
-            }
-            if (Confirmer != null && IsReplaying) Confirmer.Confirm(CabControl.Uncouple, train.LastCar.CarID);
-            if (AI != null) AI.aiListChanged = true;
-            if (train2.TrainType == Train.TRAINTYPE.STATIC && (train.TrainType == Train.TRAINTYPE.PLAYER || train.TrainType == Train.TRAINTYPE.AI_PLAYERDRIVEN))
-            {
-                // check if detached on turntable or transfertable
-                if (ActiveMovingTable != null) ActiveMovingTable.CheckTrainOnMovingTable(train2);
-            }
-        }
-
-        /// <summary>
-        /// Performs first part of player train switch
-        /// </summary>
-        private void StartSwitchPlayerTrain()
-        {
-            if (TrainSwitcher.SelectedAsPlayer != null && !TrainSwitcher.SelectedAsPlayer.IsActualPlayerTrain)
-            {
-                var selectedAsPlayer = TrainSwitcher.SelectedAsPlayer;
-                var oldTrainReverseFormation = false;
-                var newTrainReverseFormation = false;
-                if (PlayerLocomotive.Train is AITrain && !PlayerLocomotive.Train.IsPathless)
-                {
-                    var playerTrain = PlayerLocomotive.Train as AITrain;
-                    if (playerTrain != null)
-                    {
-                        if (playerTrain.ControlMode == Train.TRAIN_CONTROL.MANUAL) TrainSwitcher.SuspendOldPlayer = true; // force suspend state to avoid disappearing of train;
-                        if (TrainSwitcher.SuspendOldPlayer && 
-                            (playerTrain.SpeedMpS < -0.025 || playerTrain.SpeedMpS > 0.025 || playerTrain.PresentPosition[0].TCOffset != playerTrain.PreviousPosition[0].TCOffset))
-                        {
-                            Confirmer.Message(ConfirmLevel.Warning, Catalog.GetString("Train can't be suspended with speed not equal 0"));
-                            TrainSwitcher.SuspendOldPlayer = false;
-                            TrainSwitcher.ClickedSelectedAsPlayer = false;
-                            return;
-                        }
-                        if (playerTrain.TrainType == Train.TRAINTYPE.AI_PLAYERDRIVEN)
-                        {
-                            // it must be autopiloted first
-                            playerTrain.SwitchToAutopilotControl();
-                        }
-                        // and now switch!
-                        playerTrain.TrainType = Train.TRAINTYPE.AI;
-                        AI.AITrains.Add(playerTrain);
-                        if (TrainSwitcher.SuspendOldPlayer)
-                        {
-                            playerTrain.MovementState = AITrain.AI_MOVEMENT_STATE.SUSPENDED;
-                            if (playerTrain.ValidRoute[0] != null && playerTrain.PresentPosition[0].RouteListIndex != -1 &&
-                                playerTrain.ValidRoute[0].Count > playerTrain.PresentPosition[0].RouteListIndex + 1)
-                                playerTrain.signalRef.BreakDownRoute(playerTrain.ValidRoute[0][playerTrain.PresentPosition[0].RouteListIndex + 1].TCSectionIndex,
-                                   playerTrain.routedForward);
-                            TrainSwitcher.SuspendOldPlayer = false;
-                        }
-
-                    }
-                }
-                else if (selectedAsPlayer.TrainType == Train.TRAINTYPE.AI_INCORPORATED && selectedAsPlayer.IncorporatingTrain.IsPathless)
-                {
-                    // the former static train disappears now and becomes part of the other train. TODO; also wagons must be moved.
-                    var dyingTrain = PlayerLocomotive.Train;
-
-                    // move all cars to former incorporated train
-
-                    for (int k = 0; k < dyingTrain.Cars.Count; ++k)
-                    {
-                        TrainCar newcar = dyingTrain.Cars[k];
-                        selectedAsPlayer.Cars.Add(newcar);
-                        newcar.Train = selectedAsPlayer;
-                    }
-
-                    // and drop them from the old train
-                    for (int k = dyingTrain.Cars.Count - 1; k >= 0; --k)
-                    {
-                        dyingTrain.Cars.RemoveAt(k);
-                    }
-
-                    // and fix up the travellers
-                    selectedAsPlayer.RearTDBTraveller = new Traveller(dyingTrain.RearTDBTraveller);
-                    selectedAsPlayer.FrontTDBTraveller = new Traveller(dyingTrain.FrontTDBTraveller);
-                    // are following lines needed?
-                    //                       selectedAsPlayer.CalculatePositionOfCars(0);  // fix the front traveller
-                    //                       selectedAsPlayer.RepositionRearTraveller();    // fix the rear traveller
-
-                    selectedAsPlayer.activityClearingDistanceM = dyingTrain.activityClearingDistanceM;
-
-                    selectedAsPlayer.SpeedMpS = dyingTrain.SpeedMpS;
-                    selectedAsPlayer.AITrainDirectionForward = dyingTrain.AITrainDirectionForward;
-
-                    selectedAsPlayer.AITrainBrakePercent = 100;
-                    selectedAsPlayer.TrainType = Train.TRAINTYPE.AI;
-                    selectedAsPlayer.MUDirection = Direction.Forward;
-
-                    selectedAsPlayer.LeadLocomotive = null;
-                    selectedAsPlayer.Cars[0].BrakeSystem.PropagateBrakePressure(5);
-                    foreach (MSTSWagon wagon in selectedAsPlayer.Cars)
-                        wagon.MSTSBrakeSystem.Update(5);
-
-                    // and now let the former static train die
-
-                    dyingTrain.RemoveFromTrack();
-                    dyingTrain.ClearDeadlocks();
-                    Trains.Remove(dyingTrain);
-                    TrainDictionary.Remove(dyingTrain.Number);
-                    NameDictionary.Remove(dyingTrain.Name.ToLower());
-
-                    bool inPath;
-
-                    inPath = selectedAsPlayer.UpdateTrackActionsUncoupling(false);
-
-                    if (!inPath && selectedAsPlayer.TrainType == Train.TRAINTYPE.AI)
-                    // Out of path, degrade to static
-                    {
-                        selectedAsPlayer.TrainType = Train.TRAINTYPE.STATIC;
-                        ((AITrain)selectedAsPlayer).AI.TrainsToRemoveFromAI.Add((AITrain)selectedAsPlayer);
-                    }
-                    if (selectedAsPlayer.TrainType == Train.TRAINTYPE.AI)
-                    {
-                        ((AITrain)selectedAsPlayer).AI.aiListChanged = true;
-                        // Move reversal point under train if there is one in the section where the train is
-                        if (selectedAsPlayer.PresentPosition[0].TCSectionIndex ==
-                                            selectedAsPlayer.TCRoute.TCRouteSubpaths[selectedAsPlayer.TCRoute.activeSubpath][selectedAsPlayer.TCRoute.TCRouteSubpaths[selectedAsPlayer.TCRoute.activeSubpath].Count - 1].TCSectionIndex &&
-                            selectedAsPlayer.TCRoute.activeSubpath < selectedAsPlayer.TCRoute.TCRouteSubpaths.Count - 1)
-                        {
-                            selectedAsPlayer.TCRoute.ReversalInfo[selectedAsPlayer.TCRoute.activeSubpath].ReverseReversalOffset = selectedAsPlayer.PresentPosition[0].TCOffset - 10f;
-                            selectedAsPlayer.AuxActionsContain.MoveAuxActionAfterReversal(selectedAsPlayer);
-                        }
-                        ((AITrain)selectedAsPlayer).ResetActions(true);
-                    }
-                    if (MPManager.IsMultiPlayer() && !MPManager.IsServer())
-                    {
-                        selectedAsPlayer.ControlMode = Train.TRAIN_CONTROL.EXPLORER;
-                        //add the new train to a list of uncoupled trains, handled specially
-                        if (PlayerLocomotive != null) MPManager.Instance().AddUncoupledTrains(selectedAsPlayer);
-                    }
-
-
-                    selectedAsPlayer.CheckFreight();
-
-                    selectedAsPlayer.Update(0);  // stop the wheels from moving etc
-                    TrainSwitcher.PickedTrainFromList = selectedAsPlayer;
-                    TrainSwitcher.ClickedTrainFromList = true;
-
-
-                }
-                else
-                {
-                    // this was a static train before
-                    var playerTrain = PlayerLocomotive.Train;
-                    if (playerTrain != null)
-                    {
-                        if (playerTrain.SpeedMpS < -0.1 || playerTrain.SpeedMpS > 0.1)
-                        {
-                            Confirmer.Message(ConfirmLevel.Warning, Catalog.GetString("To return to static train speed must be = 0"));
-                            TrainSwitcher.SuspendOldPlayer = false;
-                            TrainSwitcher.ClickedSelectedAsPlayer = false;
-                            return;
-                        }
-                        if (playerTrain.ValidRoute[0] != null && playerTrain.ValidRoute[0].Count > playerTrain.PresentPosition[0].RouteListIndex + 1)
-                            playerTrain.signalRef.BreakDownRoute(playerTrain.ValidRoute[0][playerTrain.PresentPosition[0].RouteListIndex + 1].TCSectionIndex,
-                            playerTrain.routedForward);
-                        if (playerTrain.ValidRoute[1] != null && playerTrain.ValidRoute[1].Count > playerTrain.PresentPosition[1].RouteListIndex + 1)
-                            playerTrain.signalRef.BreakDownRoute(playerTrain.ValidRoute[1][playerTrain.PresentPosition[1].RouteListIndex + 1].TCSectionIndex,
-                            playerTrain.routedBackward);
-                        playerTrain.ControlMode = Train.TRAIN_CONTROL.UNDEFINED;
-                        playerTrain.TrainType = Train.TRAINTYPE.STATIC;
-                        playerTrain.SpeedMpS = 0;
-                        foreach (TrainCar car in playerTrain.Cars) car.SpeedMpS = 0;
-                        playerTrain.CheckFreight();
-                        playerTrain.InitializeBrakes();
-                    }
-                }
-                var oldPlayerTrain = PlayerLocomotive.Train;
-                if (selectedAsPlayer.TrainType != Train.TRAINTYPE.STATIC)
-                {
-                    var playerTrain = selectedAsPlayer as AITrain;
-                    if (!(playerTrain.TrainType == Train.TRAINTYPE.AI_INCORPORATED && playerTrain.IncorporatingTrain == PlayerLocomotive.Train))
-                    {
-                        PlayerLocomotive = SetPlayerLocomotive(playerTrain);
-                        if (oldPlayerTrain != null) oldPlayerTrain.LeadLocomotiveIndex = -1;
-                    }
-
-                }
-                else
-                {
-                    Train pathlessPlayerTrain = selectedAsPlayer;
-                    pathlessPlayerTrain.IsPathless = true;
-                    PlayerLocomotive = SetPlayerLocomotive(pathlessPlayerTrain);
-                    if (oldPlayerTrain != null) oldPlayerTrain.LeadLocomotiveIndex = -1;
-                }
-                playerSwitchOngoing = true;
-                if (MPManager.IsMultiPlayer())
-                {
-                    MPManager.Notify((new MSGPlayerTrainSw(MPManager.GetUserName(), PlayerLocomotive.Train, PlayerLocomotive.Train.Number, oldTrainReverseFormation, newTrainReverseFormation)).ToString());
-                }
-
-            }
-            else
-            {
-                TrainSwitcher.ClickedSelectedAsPlayer = false;
-                AI.aiListChanged = true;
-            }
-        }
-
-        private void CompleteSwitchPlayerTrain()
-        {
-            if (PlayerLocomotive.Train.TrainType != Train.TRAINTYPE.STATIC)
-            {
-                AI.AITrains.Remove(PlayerLocomotive.Train as AITrain);
-                if ((PlayerLocomotive.Train as AITrain).MovementState == AITrain.AI_MOVEMENT_STATE.SUSPENDED)
-                {
-                    PlayerLocomotive.Train.Reinitialize();
-                    (PlayerLocomotive.Train as AITrain).MovementState = PlayerLocomotive.Train.SpeedMpS == 0 ?
-                        AITrain.AI_MOVEMENT_STATE.INIT : AITrain.AI_MOVEMENT_STATE.BRAKING;
-                }
-                (PlayerLocomotive.Train as AITrain).SwitchToPlayerControl();
-            }
-            else
-            {
-                PlayerLocomotive.Train.CreatePathlessPlayerTrain();
-            }
-            OnPlayerLocomotiveChanged();
-            playerSwitchOngoing = false;
-            TrainSwitcher.ClickedSelectedAsPlayer = false;
-            AI.aiListChanged = true;
-        }
-
-        /// <summary>
-        /// Restarts waiting train due to event triggered by player train
-        /// </summary>
-        public void RestartWaitingTrain (string waitingTrainName, int delayToRestart, int matchingWPDelay)
-        {
-            AITrain train = Trains.GetAITrainByName(waitingTrainName.ToLower());
-            if (train != null)
-            {
-                int presentTime = Convert.ToInt32(Math.Floor(ClockTime));
-                var roughActualDepart = presentTime + delayToRestart;
-                if (train.MovementState == AITrain.AI_MOVEMENT_STATE.HANDLE_ACTION && ((train.nextActionInfo as AuxActionWPItem).ActionRef as AIActionWPRef).Delay == matchingWPDelay)
-                {
-                    if (((train.nextActionInfo as AuxActionWPItem).ActionRef as AIActionWPRef).Delay >= 30000 && ((train.nextActionInfo as AuxActionWPItem).ActionRef as AIActionWPRef).Delay < 32400)
-                    // absolute WP, use minutes as unit of measure
-                    {
-                        (train.nextActionInfo as AuxActionWPItem).ActualDepart = (roughActualDepart / 60) * 60 + (roughActualDepart % 60 == 0 ? 0 : 60);
-                        // compute hrs and minutes
-                        var hrs = (train.nextActionInfo as AuxActionWPItem).ActualDepart / 3600;
-                        var minutes = ((train.nextActionInfo as AuxActionWPItem).ActualDepart - hrs * 3600) / 60;
-                        ((train.nextActionInfo as AuxActionWPItem).ActionRef as AIActionWPRef).Delay = 30000 + minutes + hrs * 100;
-                        (train.nextActionInfo as AuxActionWPItem).SetDelay(30000 + minutes + hrs * 100);
-                    }
-                    else
-                    {
-                        (train.nextActionInfo as AuxActionWPItem).ActualDepart = roughActualDepart;
-                        ((train.nextActionInfo as AuxActionWPItem).ActionRef as AIActionWPRef).Delay = delayToRestart;
-                        (train.nextActionInfo as AuxActionWPItem).SetDelay(delayToRestart);
-                    }
-                    if (((train.nextActionInfo as AuxActionWPItem).ActionRef as AIActionWPRef).LinkedAuxAction)
-                        // also a signal is connected with this WP
-                    {
-                        if (train.AuxActionsContain.specRequiredActions.Count > 0 && train.AuxActionsContain.specRequiredActions.First.Value is AuxActSigDelegate)
-                            // if should be true only for absolute WPs, where the linked aux action is started in parallel
-                        {
-                            (train.AuxActionsContain.specRequiredActions.First.Value as AuxActSigDelegate).ActualDepart = (train.nextActionInfo as AuxActionWPItem).ActualDepart;
-                            ((train.AuxActionsContain.specRequiredActions.First.Value as AuxActSigDelegate).ActionRef as AIActSigDelegateRef).Delay = ((train.nextActionInfo as AuxActionWPItem).ActionRef as AIActionWPRef).Delay;
-                        }
-                    }
-                    
-                }
-                else if (train.nextActionInfo != null & train.nextActionInfo is AuxActionWPItem && ((train.nextActionInfo as AuxActionWPItem).ActionRef as AIActionWPRef).Delay == matchingWPDelay)
-                {
-                    var actualDepart = 0;
-                    var delay = 0;
-                    // not yet arrived
-                    if (((train.nextActionInfo as AuxActionWPItem).ActionRef as AIActionWPRef).Delay >= 30000 && ((train.nextActionInfo as AuxActionWPItem).ActionRef as AIActionWPRef).Delay < 32400)
-                    {
-                        // compute hrs and minutes
-                        var hrs = roughActualDepart / 3600;
-                        var minutes = (roughActualDepart - hrs * 3600) / 60;
-                        ((train.nextActionInfo as AuxActionWPItem).ActionRef as AIActionWPRef).Delay = 30000 + minutes + hrs * 100;
-                        (train.nextActionInfo as AuxActionWPItem).SetDelay(30000 + minutes + hrs * 100);
-                        if (train.AuxActionsContain.SpecAuxActions.Count > 0 && train.AuxActionsContain.SpecAuxActions[0] is AIActionWPRef)
-                            (train.AuxActionsContain.SpecAuxActions[0] as AIActionWPRef).Delay = 30000 + minutes + hrs * 100;
-                        actualDepart = (roughActualDepart / 60) * 60 + (roughActualDepart % 60 == 0 ? 0 : 60);
-                        delay = ((train.nextActionInfo as AuxActionWPItem).ActionRef as AIActionWPRef).Delay;
-                    }
-                    else
-                    {
-                        ((train.nextActionInfo as AuxActionWPItem).ActionRef as AIActionWPRef).Delay = delayToRestart;
-                        (train.nextActionInfo as AuxActionWPItem).SetDelay(delayToRestart);
-                        actualDepart = roughActualDepart;
-                        delay = 1;
-                    }
-                    if (((train.nextActionInfo as AuxActionWPItem).ActionRef as AIActionWPRef).LinkedAuxAction)
-                    // also a signal is connected with this WP
-                    {
-                        if (train.AuxActionsContain.specRequiredActions.Count > 0 && train.AuxActionsContain.specRequiredActions.First.Value is AuxActSigDelegate)
-                        // if should be true only for absolute WPs, where the linked aux action is started in parallel
-                        {
-                            (train.AuxActionsContain.specRequiredActions.First.Value as AuxActSigDelegate).ActualDepart = actualDepart;
-                            ((train.AuxActionsContain.specRequiredActions.First.Value as AuxActSigDelegate).ActionRef as AIActSigDelegateRef).Delay = ((train.nextActionInfo as AuxActionWPItem).ActionRef as AIActionWPRef).Delay;
-                        }
-                        if (train.AuxActionsContain.SpecAuxActions.Count > 1 && train.AuxActionsContain.SpecAuxActions[1] is AIActSigDelegateRef)
-                            (train.AuxActionsContain.SpecAuxActions[1] as AIActSigDelegateRef).Delay = delay;
-                    }
-                }
-            }
-        }
-
-        /// <summary>
-        /// Derive log-file name from route path and activity name
-        /// </summary>
-
-        public string DeriveLogFile(string appendix)
-        {
-            string logfilebase = String.Empty;
-            string logfilefull = String.Empty;
-
-            if (!String.IsNullOrEmpty(ActivityFileName))
-            {
-                logfilebase = String.Copy(UserSettings.UserDataFolder);
-                logfilebase = String.Concat(logfilebase, "_", ActivityFileName);
-            }
-            else
-            {
-                logfilebase = String.Copy(UserSettings.UserDataFolder);
-                logfilebase = String.Concat(logfilebase, "_explorer");
-            }
-
-            logfilebase = String.Concat(logfilebase, appendix);
-            logfilefull = String.Concat(logfilebase, ".csv");
-
-            bool logExists = File.Exists(logfilefull);
-            int logCount = 0;
-
-            while (logExists && logCount < 100)
-            {
-                logCount++;
-                logfilefull = String.Concat(logfilebase, "_", logCount.ToString("00"), ".csv");
-                logExists = File.Exists(logfilefull);
-            }
-
-            if (logExists) logfilefull = String.Empty;
-
-            return (logfilefull);
-        }
-
-        /// <summary>
-        /// Class TrainList extends class List<Train> with extra search methods
-        /// </summary>
-
-        public class TrainList : List<Train>
-        {
-            private Simulator simulator;
-
-            /// <summary>
-            /// basis constructor
-            /// </summary>
-
-            public TrainList(Simulator in_simulator)
-                : base()
-            {
-                simulator = in_simulator;
-            }
-
-            /// <summary>
-            /// Search and return TRAIN by number - any type
-            /// </summary>
-
-            public Train GetTrainByNumber(int reqNumber)
-            {
-                Train returnTrain = null;
-                if (simulator.TrainDictionary.ContainsKey(reqNumber))
-                {
-                    returnTrain = simulator.TrainDictionary[reqNumber];
-                }
-
-                // check player train's original number
-                if (returnTrain == null && simulator.TimetableMode && simulator.PlayerLocomotive != null)
-                {
-                    Train playerTrain = simulator.PlayerLocomotive.Train;
-                    TTTrain TTPlayerTrain = playerTrain as TTTrain;
-                    if (TTPlayerTrain.OrgAINumber == reqNumber)
-                    {
-                        return (playerTrain);
-                    }
-                }
-
-                // dictionary is not always updated in normal activity and explorer mode, so double check
-                // if not correct, search in the 'old' way
-                if (returnTrain == null || returnTrain.Number != reqNumber)
-                {
-                    returnTrain = null;
-                    for (int iTrain = 0; iTrain <= this.Count - 1; iTrain++)
-                    {
-                        if (this[iTrain].Number == reqNumber)
-                            returnTrain = this[iTrain];
-                    }
-                }
-
-                return (returnTrain);
-            }
-
-            /// <summary>
-            /// Search and return Train by name - any type
-            /// </summary>
-
-            public Train GetTrainByName(string reqName)
-            {
-                Train returnTrain = null;
-                if (simulator.NameDictionary.ContainsKey(reqName))
-                {
-                    returnTrain = simulator.NameDictionary[reqName];
-                }
-
-                return (returnTrain);
-            }
-
-            /// <summary>
-            /// Check if numbered train is on startlist
-            /// </summary>
-            /// <param name="reqNumber"></param>
-            /// <returns></returns>
-
-            public Boolean CheckTrainNotStartedByNumber(int reqNumber)
-            {
-                return simulator.StartReference.Contains(reqNumber);
-            }
-
-            /// <summary>
-            /// Search and return AITrain by number
-            /// </summary>
-
-            public AITrain GetAITrainByNumber(int reqNumber)
-            {
-                AITrain returnTrain = null;
-                if (simulator.TrainDictionary.ContainsKey(reqNumber))
-                {
-                    returnTrain = simulator.TrainDictionary[reqNumber] as AITrain;
-                }
-
-                return (returnTrain);
-            }
-
-            /// <summary>
-            /// Search and return AITrain by name
-            /// </summary>
-
-            public AITrain GetAITrainByName(string reqName)
-            {
-                AITrain returnTrain = null;
-                if (simulator.NameDictionary.ContainsKey(reqName))
-                {
-                    returnTrain = simulator.NameDictionary[reqName] as AITrain;
-                }
-
-                return (returnTrain);
-            }
-
-        } // TrainList
-
-        internal void OnAllowedSpeedRaised(Train train)
-        {
-            var allowedSpeedRaised = AllowedSpeedRaised;
-            if (allowedSpeedRaised != null)
-                allowedSpeedRaised(train, EventArgs.Empty);
-        }
-
-        internal void OnPlayerLocomotiveChanged()
-        {
-            var playerLocomotiveChanged = PlayerLocomotiveChanged;
-            if (playerLocomotiveChanged != null)
-                playerLocomotiveChanged(this, EventArgs.Empty);
-        }
-
-        internal void OnPlayerTrainChanged(Train oldTrain, Train newTrain)
-        {
-            var eventArgs = new PlayerTrainChangedEventArgs(oldTrain, newTrain);
-            var playerTrainChanged = PlayerTrainChanged;
-            if (playerTrainChanged != null)
-                playerTrainChanged(this, eventArgs);
-        }
-
-        internal void OnRequestTTDetachWindow()
-        {
-            var requestTTDetachWindow = RequestTTDetachWindow;
-            requestTTDetachWindow(this, EventArgs.Empty);
-        }
-
-        bool OnQueryCarViewerLoaded(TrainCar car)
-        {
-            var query = new QueryCarViewerLoadedEventArgs(car);
-            var queryCarViewerLoaded = QueryCarViewerLoaded;
-            if (queryCarViewerLoaded != null)
-                queryCarViewerLoaded(this, query);
-            return query.Loaded;
-        }
-
-    } // Simulator
-}
-=======
-﻿// COPYRIGHT 2009, 2010, 2011, 2012, 2013 by the Open Rails project.
-// 
-// This file is part of Open Rails.
-// 
-// Open Rails is free software: you can redistribute it and/or modify
-// it under the terms of the GNU General Public License as published by
-// the Free Software Foundation, either version 3 of the License, or
-// (at your option) any later version.
-// 
-// Open Rails is distributed in the hope that it will be useful,
-// but WITHOUT ANY WARRANTY; without even the implied warranty of
-// MERCHANTABILITY or FITNESS FOR A PARTICULAR PURPOSE.  See the
-// GNU General Public License for more details.
-// 
-// You should have received a copy of the GNU General Public License
-// along with Open Rails.  If not, see <http://www.gnu.org/licenses/>.
-
-using GNU.Gettext;
-using Microsoft.Xna.Framework;
-using Orts.Common;
-using Orts.Common.Scripting;
-using Orts.Formats.Msts;
-using Orts.Formats.OR;
-using Orts.MultiPlayer;
-using Orts.Simulation.AIs;
-using Orts.Simulation.Physics;
-using Orts.Simulation.RollingStocks;
-using Orts.Simulation.RollingStocks.SubSystems.Brakes.MSTS;
-using Orts.Simulation.Signalling;
-using Orts.Simulation.Timetables;
-using ORTS.Common;
-using ORTS.Settings;
-using System;
-using System.Collections.Generic;
-using System.Diagnostics;
-using System.IO;
-using Event = Orts.Common.Event;
-
-namespace Orts.Simulation
-{
-    /// <summary>
-    /// This contains all the essential code to operate trains along paths as defined
-    /// in the activity.   It is meant to operate in a separate thread it handles the
-    /// following:
-    ///    track paths
-    ///    switch track positions
-    ///    signal indications
-    ///    calculating positions and velocities of trains
-    ///    
-    /// Update is called regularly to
-    ///     do physics calculations for train movement
-    ///     compute new signal indications
-    ///     operate ai trains
-    ///     
-    /// All keyboard input comes from the viewer class as calls on simulator's methods.
-    /// </summary>
-    public class Simulator
-    {
-        public static GettextResourceManager Catalog { get; private set; }
-        public static Random Random { get; private set; }
-        public static double Resolution = 1000000; // resolution for calculation of random value with a pseudo-gaussian distribution
-
-        public bool Paused = true;          // start off paused, set to true once the viewer is fully loaded and initialized
-        public float GameSpeed = 1;
-        /// <summary>
-        /// Monotonically increasing time value (in seconds) for the simulation. Starts at 0 and only ever increases, at <see cref="GameSpeed"/>.
-        /// Does not change if game is <see cref="Paused"/>.
-        /// </summary>
-        public double GameTime;
-        /// <summary>
-        /// "Time of day" clock value (in seconds) for the simulation. Starts at activity start time and may increase, at <see cref="GameSpeed"/>,
-        /// or jump forwards or jump backwards.
-        /// </summary>
-        public double ClockTime;
-        // while Simulator.Update() is running, objects are adjusted to this target time 
-        // after Simulator.Update() is complete, the simulator state matches this time
-
-        public readonly UserSettings Settings;
-
-        public string BasePath;     // ie c:\program files\microsoft games\train simulator
-        public string RoutePath;    // ie c:\program files\microsoft games\train simulator\routes\usa1  - may be different on different pc's
-
-        // Primary Simulator Data 
-        // These items represent the current state of the simulator 
-        // In multiplayer games, these items must be kept in sync across all players
-        // These items are what are saved and loaded in a game save.
-        public string RoutePathName;    // ie LPS, USA1  represents the folder name
-        public string RouteName;
-        public string ActivityFileName;
-        public string TimetableFileName;
-        public bool TimetableMode;
-        public ActivityFile Activity;
-        public Activity ActivityRun;
-        public TrackDatabaseFile TDB;
-        public RouteFile TRK;
-        public TrackSectionsFile TSectionDat;
-        public TrainList Trains;
-        public Dictionary<int, Train> TrainDictionary = new Dictionary<int, Train>();
-        public Dictionary<string, Train> NameDictionary = new Dictionary<string, Train>();
-        public Dictionary<int, AITrain> AutoGenDictionary = new Dictionary<int, AITrain>();
-        public List<int> StartReference = new List<int>();
-        public Weather Weather = new Weather();
-
-        public float CurveDurability;  // Sets the durability due to curve speeds in TrainCars - read from consist file.
-
-        public static int DbfEvalOverSpeedCoupling;//Debrief eval
-
-        public Signals Signals;
-        public AI AI;
-        public SeasonType Season;
-        public WeatherType WeatherType;
-        public string UserWeatherFile = string.Empty;
-        public SignalConfigurationFile SIGCFG;
-        public string ExplorePathFile;
-        public string ExploreConFile;
-        public string patFileName;
-        public string conFileName;
-        public AIPath PlayerPath;
-        public LevelCrossings LevelCrossings;
-        public RoadDatabaseFile RDB;
-        public CarSpawnerFile CarSpawnerFile;
-        public bool UseAdvancedAdhesion;
-        public bool BreakCouplers;
-        public int DayAmbientLight;
-        public int CarVibrating;
-        public int UseSuperElevation; //amount of superelevation
-        public SuperElevation SuperElevation;
-        public int SuperElevationMinLen = 50;
-        public float SuperElevationGauge = 1.435f;//1.435 guage
-
-        // Used in save and restore form
-        public string PathName = "<unknown>";
-        public float InitialTileX;
-        public float InitialTileZ;
-        public HazzardManager HazzardManager;
-        public FuelManager FuelManager;
-        public bool InControl = true;//For multiplayer, a player may not control his/her own train (as helper)
-        public TurntableFile TurntableFile;
-        public List<MovingTable> MovingTables;
-        public ExtCarSpawnerFile ExtCarSpawnerFile;
-        public List<CarSpawnerList> CarSpawnerLists;
-
-        // timetable pools
-        public Poolholder PoolHolder;
-
-        // player locomotive
-        public TrainCar PlayerLocomotive;    // Set by the Viewer - TODO there could be more than one player so eliminate this.
-
-        // <CJComment> Works but not entirely happy about this arrangement. 
-        // Confirmer should be part of the Viewer, rather than the Simulator, as it is part of the user interface.
-        // Perhaps an Observer design pattern would be better, so the Simulator sends messages to any observers. </CJComment>
-        public Confirmer Confirmer;                 // Set by the Viewer
-        public Event SoundNotify = Event.None;
-        public ScriptManager ScriptManager;
-#if ACTIVITY_EDITOR
-        public ORRouteConfig orRouteConfig;
-#endif
-        public bool IsAutopilotMode = false;
-
-        public bool soundProcessWorking = false;
-        public bool updaterWorking = false;
-        public Train selectedAsPlayer = null;
-        public Train OriginalPlayerTrain = null; // Used in Activity mode
-        public bool playerSwitchOngoing = false;
-
-        public bool PlayerIsInCab = false;
-        public readonly bool MilepostUnitsMetric;
-        public bool OpenDoorsInAITrains;
-
-        public int ActiveMovingTableIndex = -1;
-        public MovingTable ActiveMovingTable
-        {
-            get
-            {
-                return ActiveMovingTableIndex >= 0 && ActiveMovingTableIndex < MovingTables.Count ? MovingTables[ActiveMovingTableIndex] : null;
-            }
-            set
-            {
-                ActiveMovingTableIndex = -1;
-                if (MovingTables == null) return;
-                for (int i = 0; i < MovingTables.Count; i++)
-                    if (value == MovingTables[i])
-                    {
-                        ActiveMovingTableIndex = i;
-                    }
-            }
-        }
-
-
-        // Replay functionality!
-        public CommandLog Log { get; set; }
-        public List<ICommand> ReplayCommandList { get; set; }
-
-        /// <summary>
-        /// True if a replay is in progress.
-        /// Used to show some confirmations which are only valuable during replay (e.g. uncouple or resume activity).
-        /// Also used to show the replay countdown in the HUD.
-        /// </summary>
-        public bool IsReplaying
-        {
-            get
-            {
-                if (ReplayCommandList != null)
-                {
-                    return (ReplayCommandList.Count > 0);
-                }
-                return false;
-            }
-        }
-
-        public class TrainSwitcherData
-        {
-            public Train PickedTrainFromList;
-            public bool ClickedTrainFromList;
-            public Train SelectedAsPlayer;
-            public bool ClickedSelectedAsPlayer;
-            public bool SuspendOldPlayer;
-        }
-
-        public readonly TrainSwitcherData TrainSwitcher = new TrainSwitcherData();
-
-        public class PlayerTrainChangedEventArgs : EventArgs
-        {
-            public readonly Train OldTrain;
-            public readonly Train NewTrain;
-
-            public PlayerTrainChangedEventArgs(Train oldTrain, Train newTrain)
-            {
-                OldTrain = oldTrain;
-                NewTrain = newTrain;
-            }
-        }
-
-        public class QueryCarViewerLoadedEventArgs : EventArgs
-        {
-            public readonly TrainCar Car;
-            public bool Loaded;
-
-            public QueryCarViewerLoadedEventArgs(TrainCar car)
-            {
-                Car = car;
-            }
-        }
-
-        public event System.EventHandler WeatherChanged;
-        public event System.EventHandler AllowedSpeedRaised;
-        public event System.EventHandler PlayerLocomotiveChanged;
-        public event System.EventHandler<PlayerTrainChangedEventArgs> PlayerTrainChanged;
-        public event System.EventHandler<QueryCarViewerLoadedEventArgs> QueryCarViewerLoaded;
-        public event System.EventHandler RequestTTDetachWindow;
-
-        public Simulator(UserSettings settings, string activityPath, bool useOpenRailsDirectory)
-        {
-            Catalog = new GettextResourceManager("Orts.Simulation");
-            Random = new Random();
-
-            MPManager.Simulator = this;
-
-            TimetableMode = false;
-
-            Settings = settings;
-            UseAdvancedAdhesion = Settings.UseAdvancedAdhesion;
-            BreakCouplers = Settings.BreakCouplers;
-            CarVibrating = Settings.CarVibratingLevel; //0 no vib, 1-2 mid vib, 3 max vib
-            UseSuperElevation = Settings.UseSuperElevation;
-            SuperElevationMinLen = Settings.SuperElevationMinLen;
-            SuperElevationGauge = (float)Settings.SuperElevationGauge / 1000f;//gauge transfer from mm to m
-            RoutePath = Path.GetDirectoryName(Path.GetDirectoryName(activityPath));
-            if (useOpenRailsDirectory) RoutePath = Path.GetDirectoryName(RoutePath); // starting one level deeper!
-            RoutePathName = Path.GetFileName(RoutePath);
-            BasePath = Path.GetDirectoryName(Path.GetDirectoryName(RoutePath));
-            DayAmbientLight = (int)Settings.DayAmbientLight;
-
-
-            string ORfilepath = System.IO.Path.Combine(RoutePath, "OpenRails");
-
-            Trace.Write("Loading ");
-
-            Trace.Write(" TRK");
-            TRK = new RouteFile(MSTS.MSTSPath.GetTRKFileName(RoutePath));
-            RouteName = TRK.Tr_RouteFile.Name;
-            MilepostUnitsMetric = TRK.Tr_RouteFile.MilepostUnitsMetric;
-            OpenDoorsInAITrains = TRK.Tr_RouteFile.OpenDoorsInAITrains == null ? Settings.OpenDoorsInAITrains : (bool)TRK.Tr_RouteFile.OpenDoorsInAITrains;
-
-            Trace.Write(" TDB");
-            TDB = new TrackDatabaseFile(RoutePath + @"\" + TRK.Tr_RouteFile.FileName + ".tdb");
-
-            if (File.Exists(ORfilepath + @"\sigcfg.dat"))
-            {
-                Trace.Write(" SIGCFG_OR");
-                SIGCFG = new SignalConfigurationFile(ORfilepath + @"\sigcfg.dat", true);
-            }
-            else
-            {
-                Trace.Write(" SIGCFG");
-                SIGCFG = new SignalConfigurationFile(RoutePath + @"\sigcfg.dat", false);
-            }
-
-            Trace.Write(" DAT");
-            if (Directory.Exists(RoutePath + @"\Openrails") && File.Exists(RoutePath + @"\Openrails\TSECTION.DAT"))
-                TSectionDat = new TrackSectionsFile(RoutePath + @"\Openrails\TSECTION.DAT");
-            else if (Directory.Exists(RoutePath + @"\GLOBAL") && File.Exists(RoutePath + @"\GLOBAL\TSECTION.DAT"))
-                TSectionDat = new TrackSectionsFile(RoutePath + @"\GLOBAL\TSECTION.DAT");
-            else
-                TSectionDat = new TrackSectionsFile(BasePath + @"\GLOBAL\TSECTION.DAT");
-            if (File.Exists(RoutePath + @"\TSECTION.DAT"))
-                TSectionDat.AddRouteTSectionDatFile(RoutePath + @"\TSECTION.DAT");
-
-            SuperElevation = new SuperElevation(this);
-
-#if ACTIVITY_EDITOR
-            //  Where we try to load OR's specific data description (Station, connectors, etc...)
-            orRouteConfig = ORRouteConfig.LoadConfig(TRK.Tr_RouteFile.FileName, RoutePath, TypeEditor.NONE);
-            orRouteConfig.SetTraveller(TSectionDat, TDB);
-#endif
-
-            Trace.Write(" ACT");
-
-            var rdbFile = RoutePath + @"\" + TRK.Tr_RouteFile.FileName + ".rdb";
-            if (File.Exists(rdbFile))
-            {
-                Trace.Write(" RDB");
-                RDB = new RoadDatabaseFile(rdbFile);
-            }
-
-            var carSpawnFile = RoutePath + @"\carspawn.dat";
-            if (File.Exists(carSpawnFile))
-            {
-                CarSpawnerLists = new List<CarSpawnerList>();
-                Trace.Write(" CARSPAWN");
-                CarSpawnerFile = new CarSpawnerFile(RoutePath + @"\carspawn.dat", RoutePath + @"\shapes\", CarSpawnerLists);
-            }
-
-            // Extended car spawner file
-            var extCarSpawnFile = RoutePath + @"\openrails\carspawn.dat";
-            if (File.Exists(extCarSpawnFile))
-            {
-                if (CarSpawnerLists == null) CarSpawnerLists = new List<CarSpawnerList>();
-                Trace.Write(" EXTCARSPAWN");
-                ExtCarSpawnerFile = new ExtCarSpawnerFile(RoutePath + @"\openrails\carspawn.dat", RoutePath + @"\shapes\", CarSpawnerLists);
-            }
-
-            Confirmer = new Confirmer(this, 1.5);
-            HazzardManager = new HazzardManager(this);
-            FuelManager = new FuelManager(this);
-            ScriptManager = new ScriptManager(this);
-            Log = new CommandLog(this);
-        }
-
-        public void SetActivity(string activityPath)
-        {
-            ActivityFileName = Path.GetFileNameWithoutExtension(activityPath);
-            Activity = new ActivityFile(activityPath);
-
-            // check for existence of activity file in OpenRails subfolder
-
-            activityPath = RoutePath + @"\Activities\Openrails\" + ActivityFileName + ".act";
-            if (File.Exists(activityPath))
-            {
-                // We have an OR-specific addition to world file
-                Activity.InsertORSpecificData(activityPath);
-            }
-
-            ActivityRun = new Activity(Activity, this);
-            // <CSComment> There can also be an activity without events and without station stops
-            //            if (ActivityRun.Current == null && ActivityRun.EventList.Count == 0)
-            //                ActivityRun = null;
-
-            StartTime st = Activity.Tr_Activity.Tr_Activity_Header.StartTime;
-            TimeSpan StartTime = new TimeSpan(st.Hour, st.Minute, st.Second);
-            ClockTime = StartTime.TotalSeconds;
-            Season = Activity.Tr_Activity.Tr_Activity_Header.Season;
-            WeatherType = Activity.Tr_Activity.Tr_Activity_Header.Weather;
-            if (Activity.Tr_Activity.Tr_Activity_File.ActivityRestrictedSpeedZones != null)
-            {
-                ActivityRun.AddRestrictZones(TRK.Tr_RouteFile, TSectionDat, TDB.TrackDB, Activity.Tr_Activity.Tr_Activity_File.ActivityRestrictedSpeedZones);
-            }
-            IsAutopilotMode = Settings.Autopilot;
-        }
-        public void SetExplore(string path, string consist, string start, string season, string weather)
-        {
-            ExplorePathFile = path;
-            ExploreConFile = consist;
-            patFileName = Path.ChangeExtension(path, "PAT");
-            conFileName = Path.ChangeExtension(consist, "CON");
-            var time = start.Split(':');
-            TimeSpan StartTime = new TimeSpan(int.Parse(time[0]), time.Length > 1 ? int.Parse(time[1]) : 0, time.Length > 2 ? int.Parse(time[2]) : 0);
-            ClockTime = StartTime.TotalSeconds;
-            Season = (SeasonType)int.Parse(season);
-            WeatherType = (WeatherType)int.Parse(weather);
-        }
-
-        public void SetExploreThroughActivity(string path, string consist, string start, string season, string weather)
-        {
-            ActivityFileName = "ea$" + RoutePathName + "$" + DateTime.Today.Year.ToString() + DateTime.Today.Month.ToString() + DateTime.Today.Day.ToString() +
-                DateTime.Today.Hour.ToString() + DateTime.Today.Minute.ToString() + DateTime.Today.Second.ToString();
-            Activity = new ActivityFile();
-            ActivityRun = new Activity(Activity, this);
-            ExplorePathFile = path;
-            ExploreConFile = consist;
-            patFileName = Path.ChangeExtension(path, "PAT");
-            conFileName = Path.ChangeExtension(consist, "CON");
-            var time = start.Split(':');
-            TimeSpan StartTime = new TimeSpan(int.Parse(time[0]), time.Length > 1 ? int.Parse(time[1]) : 0, time.Length > 2 ? int.Parse(time[2]) : 0);
-            Activity.Tr_Activity.Tr_Activity_File.Player_Service_Definition.Player_Traffic_Definition.Time = StartTime.Hours + StartTime.Minutes * 60 +
-                StartTime.Seconds * 3600;
-            Activity.Tr_Activity.Tr_Activity_File.Player_Service_Definition.Name = Path.GetFileNameWithoutExtension(consist);
-            ClockTime = StartTime.TotalSeconds;
-            Season = (SeasonType)int.Parse(season);
-            WeatherType = (WeatherType)int.Parse(weather);
-            IsAutopilotMode = Settings.Autopilot;
-        }
-
-        public void Start(CancellationToken cancellation)
-        {
-            Signals = new Signals(this, SIGCFG, cancellation);
-            var turntableFile = RoutePath + @"\openrails\turntables.dat";
-            if (File.Exists(turntableFile))
-            {
-                MovingTables = new List<MovingTable>();
-                Trace.Write(" TURNTBL");
-                TurntableFile = new TurntableFile(RoutePath + @"\openrails\turntables.dat", RoutePath + @"\shapes\", MovingTables, this);
-            }
-            LevelCrossings = new LevelCrossings(this);
-            FuelManager = new FuelManager(this);
-            Trains = new TrainList(this);
-            PoolHolder = new Poolholder();
-
-            Train playerTrain;
-
-            // define style of passing path and process player passing paths as required
-            Signals.UseLocationPassingPaths = Settings.UseLocationPassingPaths;
-
-            switch (IsAutopilotMode)
-            {
-                case true:
-                    playerTrain = InitializeAPTrains(cancellation);
-                    break;
-                default:
-                    playerTrain = InitializeTrains(cancellation);
-                    break;
-            }
-            MPManager.Instance().RememberOriginalSwitchState();
-
-            // start activity logging if required
-            if (Settings.DataLogStationStops && ActivityRun != null)
-            {
-                string stationLogFile = DeriveLogFile("Stops");
-                if (!String.IsNullOrEmpty(stationLogFile))
-                {
-                    ActivityRun.StartStationLogging(stationLogFile);
-                }
-            }
-        }
-
-        public void StartTimetable(string[] arguments, CancellationToken cancellation)
-        {
-            TimetableMode = true;
-            Signals = new Signals(this, SIGCFG, cancellation);
-            LevelCrossings = new LevelCrossings(this);
-            FuelManager = new FuelManager(this);
-            Trains = new TrainList(this);
-            PoolHolder = new Poolholder(this, arguments, cancellation);
-            PathName = String.Copy(arguments[1]);
-
-            TimetableInfo TTinfo = new TimetableInfo(this);
-
-            TTTrain playerTTTrain = null;
-            List<TTTrain> allTrains = TTinfo.ProcessTimetable(arguments, cancellation);
-            playerTTTrain = allTrains[0];
-
-            AI = new AI(this, allTrains, ref ClockTime, playerTTTrain.FormedOf, playerTTTrain.FormedOfType, playerTTTrain, cancellation);
-
-            Season = (SeasonType)int.Parse(arguments[3]);
-            WeatherType = (WeatherType)int.Parse(arguments[4]);
-
-            // check for user defined weather file
-            if (arguments.Length == 6)
-            {
-                UserWeatherFile = String.Copy(arguments[5]);
-            }
-
-            if (playerTTTrain != null)
-            {
-                playerTTTrain.CalculatePositionOfCars(); // calculate position of player train cars
-                playerTTTrain.PostInit();               // place player train after pre-running of AI trains
-                if (!TrainDictionary.ContainsKey(playerTTTrain.Number)) TrainDictionary.Add(playerTTTrain.Number, playerTTTrain);
-                if (!NameDictionary.ContainsKey(playerTTTrain.Name.ToLower())) NameDictionary.Add(playerTTTrain.Name.ToLower(), playerTTTrain);
-            }
-        }
-
-        public void Stop()
-        {
-            if (MPManager.IsMultiPlayer()) MPManager.Stop();
-        }
-
-        public void Restore(BinaryReader inf, string pathName, float initialTileX, float initialTileZ, CancellationToken cancellation)
-        {
-            ClockTime = inf.ReadDouble();
-            Season = (SeasonType)inf.ReadInt32();
-            WeatherType = (WeatherType)inf.ReadInt32();
-            TimetableMode = inf.ReadBoolean();
-            UserWeatherFile = inf.ReadString();
-            PathName = pathName;
-            InitialTileX = initialTileX;
-            InitialTileZ = initialTileZ;
-            PoolHolder = new Poolholder(inf, this);
-
-            Signals = new Signals(this, SIGCFG, inf, cancellation);
-
-            RestoreTrains(inf);
-            LevelCrossings = new LevelCrossings(this);
-            AI = new AI(this, inf);
-            // Find original player train
-            OriginalPlayerTrain = Trains.Find(item => item.Number == 0);
-            if (OriginalPlayerTrain == null) OriginalPlayerTrain = AI.AITrains.Find(item => item.Number == 0);
-
-            // initialization of turntables
-            ActiveMovingTableIndex = inf.ReadInt32();
-            var turntableFile = RoutePath + @"\openrails\turntables.dat";
-            if (File.Exists(turntableFile))
-            {
-                MovingTables = new List<MovingTable>();
-                Trace.Write(" TURNTBL");
-                TurntableFile = new TurntableFile(RoutePath + @"\openrails\turntables.dat", RoutePath + @"\shapes\", MovingTables, this);
-            }
-            if (MovingTables != null && MovingTables.Count >= 0)
-                foreach (var movingTable in MovingTables) movingTable.Restore(inf, this);
-/*
-            if (Turntables != null && Turntables.Count >= 0)
-                foreach (var turntable in Turntables) turntable.ReInitTrainPositions();
-*/
-            ActivityRun = Orts.Simulation.Activity.Restore(inf, this, ActivityRun);
-            Signals.RestoreTrains(Trains);  // restore links to trains
-            Signals.Update(true);           // update all signals once to set proper stat
-            MPManager.Instance().RememberOriginalSwitchState(); // this prepares a string that must then be passed to clients
-        }
-
-        public void Save(BinaryWriter outf)
-        {
-            outf.Write(ClockTime);
-            outf.Write((int)Season);
-            outf.Write((int)WeatherType);
-            outf.Write(TimetableMode);
-            outf.Write(UserWeatherFile);
-            PoolHolder.Save(outf);
-            Signals.Save(outf);
-            SaveTrains(outf);
-            // LevelCrossings
-            // InterlockingSystem
-            AI.Save(outf);
-
-            outf.Write(ActiveMovingTableIndex);
-            if (MovingTables != null && MovingTables.Count >= 0)
-                foreach (var movingtable in MovingTables) movingtable.Save(outf);
-
-            Orts.Simulation.Activity.Save(outf, ActivityRun);
-        }
-
-        Train InitializeTrains(CancellationToken cancellation)
-        {
-            Train playerTrain = InitializePlayerTrain();
-            InitializeStaticConsists();
-            AI = new AI(this, cancellation, ClockTime);
-            if (playerTrain != null)
-            {
-                var validPosition = playerTrain.PostInit();  // place player train after pre-running of AI trains
-                if (validPosition && AI != null) AI.PreUpdate = false;
-                TrainDictionary.Add(playerTrain.Number, playerTrain);
-                NameDictionary.Add(playerTrain.Name, playerTrain);
-            }
-            return (playerTrain);
-        }
-
-        AITrain InitializeAPTrains(CancellationToken cancellation)
-        {
-            AITrain playerTrain = InitializeAPPlayerTrain();
-            InitializeStaticConsists();
-            AI = new AI(this, cancellation, ClockTime);
-            playerTrain.AI = AI;
-            if (playerTrain != null)
-            {
-                var validPosition = playerTrain.PostInit();  // place player train after pre-running of AI trains
-                if (validPosition && AI != null) AI.PreUpdate = false;
-                if (playerTrain.InitialSpeed > 0 && playerTrain.MovementState != AITrain.AI_MOVEMENT_STATE.STATION_STOP)
-                {
-                    playerTrain.InitializeMoving();
-                    playerTrain.MovementState = AITrain.AI_MOVEMENT_STATE.BRAKING;
-                }
-                else if (playerTrain.InitialSpeed == 0)
-                    playerTrain.InitializeBrakes();
-            }
-            return (playerTrain);
-        }
-
-
-        /// <summary>
-        /// Which locomotive does the activity specified for the player.
-        /// </summary>
-        public TrainCar InitialPlayerLocomotive()
-        {
-            Train playerTrain = Trains[0];    // we install the player train first
-            PlayerLocomotive = SetPlayerLocomotive(playerTrain);
-            return PlayerLocomotive;
-        }
-
-        public TrainCar SetPlayerLocomotive(Train playerTrain)
-        {
-            TrainCar PlayerLocomotive = null;
-            foreach (TrainCar car in playerTrain.Cars)
-                if (car.IsDriveable)  // first loco is the one the player drives
-                {
-                    PlayerLocomotive = car;
-                    playerTrain.LeadLocomotive = car;
-                    playerTrain.InitializeBrakes();
-                    PlayerLocomotive.LocalThrottlePercent = playerTrain.AITrainThrottlePercent;
-                    break;
-                }
-            if (PlayerLocomotive == null)
-                throw new InvalidDataException("Can't find player locomotive in activity");
-            return PlayerLocomotive;
-        }
-
-        /// <summary>
-        /// Gets path and consist of player train in multiplayer resume in activity
-        /// </summary>
-        public void GetPathAndConsist()
-        {
-            var PlayerServiceFileName = Activity.Tr_Activity.Tr_Activity_File.Player_Service_Definition.Name;
-            var srvFile = new ServiceFile(RoutePath + @"\SERVICES\" + PlayerServiceFileName + ".SRV");
-            conFileName = BasePath + @"\TRAINS\CONSISTS\" + srvFile.Train_Config + ".CON";
-            patFileName = RoutePath + @"\PATHS\" + srvFile.PathID + ".PAT";
-        }
-
-
-        /// <summary>
-        /// Convert and elapsed real time into clock time based on simulator
-        /// running speed and paused state.
-        /// </summary>
-        public float GetElapsedClockSeconds(float elapsedRealSeconds)
-        {
-            return elapsedRealSeconds * (Paused ? 0 : GameSpeed);
-        }
-
-        /// <summary>
-        /// Update the simulator state 
-        /// elapsedClockSeconds represents the time since the last call to Simulator.Update
-        /// Executes in the UpdaterProcess thread.
-        /// </summary>
-        [CallOnThread("Updater")]
-        public void Update(float elapsedClockSeconds)
-        {
-            // Advance the times.
-            GameTime += elapsedClockSeconds;
-            ClockTime += elapsedClockSeconds;
-
-            // Check if there is a request to switch to another played train
-
-            if (TrainSwitcher.ClickedSelectedAsPlayer && !playerSwitchOngoing)
-                StartSwitchPlayerTrain();
-            if (playerSwitchOngoing)
-            {
-                // We need to check whether the player locomotive has loaded before we complete the train switch.
-                if (!OnQueryCarViewerLoaded(PlayerLocomotive))
-                    return;
-                CompleteSwitchPlayerTrain();
-            }
-
-            // Must be done before trains so that during turntable rotation train follows it
-            if (ActiveMovingTable != null) ActiveMovingTable.Update();
-
-            // Represent conditions at the specified clock time.
-            List<Train> movingTrains = new List<Train>();
-
-            if (PlayerLocomotive != null)
-            {
-                movingTrains.Add(PlayerLocomotive.Train);
-                if (PlayerLocomotive.Train.LeadLocomotive != null
-                    && PlayerLocomotive.Train.TrainType != Train.TRAINTYPE.AI_PLAYERHOSTING
-                    && String.Compare(PlayerLocomotive.Train.LeadLocomotive.CarID, PlayerLocomotive.CarID) != 0
-                    && !MPManager.IsMultiPlayer())
-                {
-                    PlayerLocomotive = PlayerLocomotive.Train.LeadLocomotive;
-                }
-            }
-
-            foreach (Train train in Trains)
-            {
-                if (train.SpeedMpS != 0 &&
-                    train.GetType() != typeof(AITrain) && train.GetType() != typeof(TTTrain) &&
-                    (PlayerLocomotive == null || train != PlayerLocomotive.Train))
-                {
-                    movingTrains.Add(train);
-                }
-            }
-
-            foreach (Train train in movingTrains)
-            {
-                if (MPManager.IsMultiPlayer())
-                {
-                    try
-                    {
-                        if (train.TrainType != Train.TRAINTYPE.AI_PLAYERHOSTING)
-                            train.Update(elapsedClockSeconds);
-                        else ((AITrain)train).AIUpdate(elapsedClockSeconds, ClockTime, false);
-                    }
-                    catch (Exception e) { Trace.TraceWarning(e.Message); }
-                }
-                else if (train.TrainType != Train.TRAINTYPE.AI_PLAYERHOSTING)
-                {
-                    train.Update(elapsedClockSeconds);
-                }
-                else
-                {
-                    ((AITrain)train).AIUpdate(elapsedClockSeconds, ClockTime, false);
-                }
-            }
-
-            if (!TimetableMode)
-            {
-                if (!MPManager.IsMultiPlayer() || !MPManager.IsClient())
-                {
-                    foreach (Train train in movingTrains)
-                    {
-                        CheckForCoupling(train, elapsedClockSeconds);
-                    }
-                }
-                else if (PlayerLocomotive != null)
-                {
-                    CheckForCoupling(PlayerLocomotive.Train, elapsedClockSeconds);
-                }
-            }
-
-            if (Signals != null)
-            {
-                if (!MPManager.IsMultiPlayer() || MPManager.IsServer()) Signals.Update(false);
-            }
-
-            if (AI != null)
-            {
-                if (TimetableMode)
-                {
-                    AI.TimetableUpdate(elapsedClockSeconds);
-                }
-                else
-                {
-                    AI.ActivityUpdate(elapsedClockSeconds);
-                }
-            }
-
-            if (LevelCrossings != null)
-            {
-                LevelCrossings.Update(elapsedClockSeconds);
-            }
-
-            if (ActivityRun != null)
-            {
-                ActivityRun.Update();
-            }
-
-            if (HazzardManager != null) HazzardManager.Update(elapsedClockSeconds);
-        }
-
-        internal void SetWeather(WeatherType weather, SeasonType season)
-        {
-            WeatherType = weather;
-            Season = season;
-
-            var weatherChanged = WeatherChanged;
-            if (weatherChanged != null)
-                weatherChanged(this, EventArgs.Empty);
-        }
-
-        private void FinishFrontCoupling(Train drivenTrain, Train train, TrainCar lead, bool sameDirection)
-        {
-            drivenTrain.LeadLocomotive = lead;
-            drivenTrain.CalculatePositionOfCars();
-            FinishCoupling(drivenTrain, train, true, sameDirection);
-        }
-
-        private void FinishRearCoupling(Train drivenTrain, Train train, bool sameDirection)
-        {
-            drivenTrain.RepositionRearTraveller();
-            FinishCoupling(drivenTrain, train, false, sameDirection);
-        }
-
-        private void FinishCoupling(Train drivenTrain, Train train, bool couple_to_front, bool sameDirection)
-        {
-            // if coupled train was on turntable and static, remove it from list of trains on turntable
-            if (ActiveMovingTable != null && ActiveMovingTable.TrainsOnMovingTable.Count != 0)
-            {
-                foreach (var trainOnMovingTable in ActiveMovingTable.TrainsOnMovingTable)
-                {
-                    if (trainOnMovingTable.Train.Number == train.Number)
-                    {
-                        ActiveMovingTable.TrainsOnMovingTable.Remove(trainOnMovingTable);
-                        break;
-                    }
-                }
-            }
-            if (train.TrainType == Train.TRAINTYPE.AI && (((AITrain)train).UncondAttach ||
-                train.TCRoute.activeSubpath < train.TCRoute.TCRouteSubpaths.Count - 1 || train.ValidRoute[0].Count > 5))
-            {
-                if (((drivenTrain.TCRoute != null && drivenTrain.TCRoute.activeSubpath == drivenTrain.TCRoute.TCRouteSubpaths.Count - 1 &&
-                    drivenTrain.ValidRoute[0].Count < 5) || (drivenTrain is AITrain && ((AITrain)drivenTrain).UncondAttach)) && drivenTrain != OriginalPlayerTrain)
-                {
-                    // Switch to the attached train as the one where we are now is at the end of its life
-                    TrainSwitcher.PickedTrainFromList = train;
-                    TrainSwitcher.ClickedTrainFromList = true;
-                    train.TrainType = Train.TRAINTYPE.AI_PLAYERHOSTING;
-                    Confirmer.Message(ConfirmLevel.Information, Catalog.GetStringFmt("Player train has been included into train {0} service {1}, that automatically becomes the new player train",
-                        train.Number, train.Name));
-                    train.Cars.Clear();
-                    if (sameDirection)
-                    {
-                        foreach (TrainCar car in drivenTrain.Cars)
-                        {
-                            train.Cars.Add(car);
-                            car.Train = train;
-                        }
-                    }
-                    else
-                    {
-                        for (int i = drivenTrain.Cars.Count - 1; i >= 0; --i)
-                        {
-                            TrainCar car = drivenTrain.Cars[i];
-                            train.Cars.Add(car);
-                            car.Train = train;
-                            car.Flipped = !car.Flipped;
-                        }
-                        if (drivenTrain.LeadLocomotiveIndex != -1) train.LeadLocomotiveIndex = train.Cars.Count - drivenTrain.LeadLocomotiveIndex - 1;
-                    }
-                    drivenTrain.Cars.Clear();
-                    AI.TrainsToRemoveFromAI.Add((AITrain)train);
-                    PlayerLocomotive = SetPlayerLocomotive(train);
-                    (train as AITrain).SwitchToPlayerControl();
-                    OnPlayerLocomotiveChanged();
-                    if (drivenTrain.TCRoute.activeSubpath == drivenTrain.TCRoute.TCRouteSubpaths.Count - 1 && drivenTrain.ValidRoute[0].Count < 5)
-                    {
-                        (drivenTrain as AITrain).RemoveTrain();
-                        train.UpdateTrackActionsCoupling(couple_to_front);
-                        return;
-                    }
-                    // if there is just here a reversal point, increment subpath in order to be in accordance with train
-                    var ppTCSectionIndex = drivenTrain.PresentPosition[0].TCSectionIndex;
-                    if (ppTCSectionIndex == drivenTrain.TCRoute.TCRouteSubpaths[drivenTrain.TCRoute.activeSubpath][drivenTrain.TCRoute.TCRouteSubpaths[drivenTrain.TCRoute.activeSubpath].Count - 1].TCSectionIndex)
-                        drivenTrain.IncrementSubpath(drivenTrain);
-                    // doubled check in case of double reverse point.
-                    if (ppTCSectionIndex == drivenTrain.TCRoute.TCRouteSubpaths[drivenTrain.TCRoute.activeSubpath][drivenTrain.TCRoute.TCRouteSubpaths[drivenTrain.TCRoute.activeSubpath].Count - 1].TCSectionIndex)
-                        drivenTrain.IncrementSubpath(drivenTrain);
-                    var tempTrain = drivenTrain;
-                    drivenTrain = train;
-                    train = tempTrain;
-                    AI.AITrains.Add(train as AITrain);
-                }
-                else
-                {
-                    var ppTCSectionIndex = train.PresentPosition[0].TCSectionIndex;
-                    if (ppTCSectionIndex == train.TCRoute.TCRouteSubpaths[train.TCRoute.activeSubpath][train.TCRoute.TCRouteSubpaths[train.TCRoute.activeSubpath].Count - 1].TCSectionIndex)
-                        train.IncrementSubpath(train);
-                    // doubled check in case of double reverse point.
-                    if (ppTCSectionIndex == train.TCRoute.TCRouteSubpaths[train.TCRoute.activeSubpath][train.TCRoute.TCRouteSubpaths[train.TCRoute.activeSubpath].Count - 1].TCSectionIndex)
-                        train.IncrementSubpath(train);
-                }
-                train.IncorporatingTrain = drivenTrain;
-                train.IncorporatingTrainNo = drivenTrain.Number;
-                ((AITrain)train).SuspendTrain(drivenTrain);
-                drivenTrain.IncorporatedTrainNo = train.Number;
-                if (MPManager.IsMultiPlayer()) MPManager.BroadCast((new MSGCouple(drivenTrain, train, false)).ToString());
-            }
-            else
-            {
-                train.RemoveFromTrack();
-                if (train.TrainType != Train.TRAINTYPE.AI_INCORPORATED)
-                {
-                    Trains.Remove(train);
-                    TrainDictionary.Remove(train.Number);
-                    NameDictionary.Remove(train.Name.ToLower());
-                }
-                if (MPManager.IsMultiPlayer()) MPManager.BroadCast((new MSGCouple(drivenTrain, train, train.TrainType != Train.TRAINTYPE.AI_INCORPORATED)).ToString());
-            }
-            if (train.UncoupledFrom != null)
-                train.UncoupledFrom.UncoupledFrom = null;
-
-            if (PlayerLocomotive != null && PlayerLocomotive.Train == train)
-            {
-                drivenTrain.AITrainThrottlePercent = train.AITrainThrottlePercent;
-                drivenTrain.AITrainBrakePercent = train.AITrainBrakePercent;
-                drivenTrain.LeadLocomotive = PlayerLocomotive;
-            }
-
-            drivenTrain.UpdateTrackActionsCoupling(couple_to_front);
-            AI.aiListChanged = true;
-        }
-
-        static void UpdateUncoupled(Train drivenTrain, Train train, float d1, float d2, bool rear)
-        {
-            if (train == drivenTrain.UncoupledFrom && d1 > .5 && d2 > .5)
-            {
-                Traveller traveller = rear ? drivenTrain.RearTDBTraveller : drivenTrain.FrontTDBTraveller;
-                float d3 = traveller.OverlapDistanceM(train.FrontTDBTraveller, rear);
-                float d4 = traveller.OverlapDistanceM(train.RearTDBTraveller, rear);
-                if (d3 > .5 && d4 > .5)
-                {
-                    train.UncoupledFrom = null;
-                    drivenTrain.UncoupledFrom = null;
-                }
-            }
-        }
-
-        /// <summary>
-        /// Scan other trains
-        /// </summary>
-        public void CheckForCoupling(Train drivenTrain, float elapsedClockSeconds)
-        {
-            if (MPManager.IsMultiPlayer() && !MPManager.IsServer()) return; //in MultiPlayer mode, server will check coupling, client will get message and do things
-            if (drivenTrain.SpeedMpS < 0)
-            {
-                foreach (Train train in Trains)
-                    if (train != drivenTrain && train.TrainType != Train.TRAINTYPE.AI_INCORPORATED)
-                    {
-                        //avoid coupling of player train with other players train
-                        if (MPManager.IsMultiPlayer() && !MPManager.TrainOK2Couple(this, drivenTrain, train)) continue;
-
-                        float d1 = drivenTrain.RearTDBTraveller.OverlapDistanceM(train.FrontTDBTraveller, true);
-                        // Give another try if multiplayer
-                        if (d1 >= 0 && drivenTrain.TrainType == Train.TRAINTYPE.REMOTE &&
-                            drivenTrain.PresentPosition[1].TCSectionIndex == train.PresentPosition[0].TCSectionIndex && drivenTrain.PresentPosition[1].TCSectionIndex != -1)
-                            d1 = drivenTrain.RearTDBTraveller.RoughOverlapDistanceM(train.FrontTDBTraveller, drivenTrain.FrontTDBTraveller, train.RearTDBTraveller, drivenTrain.Length, train.Length, true);
-                        if (d1 < 0)
-                        {
-                            if (train == drivenTrain.UncoupledFrom)
-                            {
-                                if (drivenTrain.SpeedMpS < train.SpeedMpS)
-                                    drivenTrain.SetCoupleSpeed(train, 1);
-                                drivenTrain.CalculatePositionOfCars(elapsedClockSeconds, -d1);
-                                return;
-                            }
-                            // couple my rear to front of train
-                            //drivenTrain.SetCoupleSpeed(train, 1);
-                            drivenTrain.LastCar.SignalEvent(Event.Couple);
-                            if (drivenTrain.SpeedMpS > 1.5)
-                                DbfEvalOverSpeedCoupling += 1;
-
-                            foreach (TrainCar car in train.Cars)
-                            {
-                                drivenTrain.Cars.Add(car);
-                                car.Train = drivenTrain;
-                            }
-                            FinishRearCoupling(drivenTrain, train, true);
-                            return;
-                        }
-                        float d2 = drivenTrain.RearTDBTraveller.OverlapDistanceM(train.RearTDBTraveller, true);
-                        // Give another try if multiplayer
-                        if (d2 >= 0 && drivenTrain.TrainType == Train.TRAINTYPE.REMOTE &&
-                            drivenTrain.PresentPosition[1].TCSectionIndex == train.PresentPosition[1].TCSectionIndex && drivenTrain.PresentPosition[1].TCSectionIndex != -1)
-                            d2 = drivenTrain.RearTDBTraveller.RoughOverlapDistanceM(train.RearTDBTraveller, drivenTrain.FrontTDBTraveller, train.FrontTDBTraveller, drivenTrain.Length, train.Length, true);
-                        if (d2 < 0)
-                        {
-                            if (train == drivenTrain.UncoupledFrom)
-                            {
-                                if (drivenTrain.SpeedMpS < -train.SpeedMpS)
-                                    drivenTrain.SetCoupleSpeed(train, 11);
-                                drivenTrain.CalculatePositionOfCars(elapsedClockSeconds, -d2);
-                                return;
-                            }
-                            // couple my rear to rear of train
-                            //drivenTrain.SetCoupleSpeed(train, -1);
-                            drivenTrain.LastCar.SignalEvent(Event.Couple);
-                            if (drivenTrain.SpeedMpS > 1.5)
-                                DbfEvalOverSpeedCoupling += 1;
-
-                            for (int i = train.Cars.Count - 1; i >= 0; --i)
-                            {
-                                TrainCar car = train.Cars[i];
-                                drivenTrain.Cars.Add(car);
-                                car.Train = drivenTrain;
-                                car.Flipped = !car.Flipped;
-                            }
-                            FinishRearCoupling(drivenTrain, train, false);
-                            return;
-                        }
-                        UpdateUncoupled(drivenTrain, train, d1, d2, false);
-                    }
-            }
-            else if (drivenTrain.SpeedMpS > 0)
-            {
-                foreach (Train train in Trains)
-                    if (train != drivenTrain && train.TrainType != Train.TRAINTYPE.AI_INCORPORATED)
-                    {
-                        //avoid coupling of player train with other players train if it is too short alived (e.g, when a train is just spawned, it may overlap with another train)
-                        if (MPManager.IsMultiPlayer() && !MPManager.TrainOK2Couple(this, drivenTrain, train)) continue;
-                        //	{
-                        //		if ((MPManager.Instance().FindPlayerTrain(train) && drivenTrain == PlayerLocomotive.Train) || (MPManager.Instance().FindPlayerTrain(drivenTrain) && train == PlayerLocomotive.Train)) continue;
-                        //		if ((MPManager.Instance().FindPlayerTrain(train) && MPManager.Instance().FindPlayerTrain(drivenTrain))) continue; //if both are player-controlled trains
-                        //	}
-                        float d1 = drivenTrain.FrontTDBTraveller.OverlapDistanceM(train.RearTDBTraveller, false);
-                        // Give another try if multiplayer
-                        if (d1 >= 0 && drivenTrain.TrainType == Train.TRAINTYPE.REMOTE &&
-                            drivenTrain.PresentPosition[0].TCSectionIndex == train.PresentPosition[1].TCSectionIndex && drivenTrain.PresentPosition[0].TCSectionIndex != -1)
-                            d1 = drivenTrain.FrontTDBTraveller.RoughOverlapDistanceM(train.RearTDBTraveller, drivenTrain.RearTDBTraveller, train.FrontTDBTraveller, drivenTrain.Length, train.Length, false);
-                        if (d1 < 0)
-                        {
-                            if (train == drivenTrain.UncoupledFrom)
-                            {
-                                if (drivenTrain.SpeedMpS > train.SpeedMpS)
-                                    drivenTrain.SetCoupleSpeed(train, 1);
-                                drivenTrain.CalculatePositionOfCars(elapsedClockSeconds, d1);
-                                return;
-                            }
-                            // couple my front to rear of train
-                            //drivenTrain.SetCoupleSpeed(train, 1);
-
-                            TrainCar lead = drivenTrain.LeadLocomotive;
-                            if (lead == null)
-                            {//Like Rear coupling with changed data  
-                                lead = train.LeadLocomotive;
-                                train.LastCar.SignalEvent(Event.Couple);
-                                if (drivenTrain.SpeedMpS > 1.5)
-                                    DbfEvalOverSpeedCoupling += 1;
-
-                                for (int i = 0; i < drivenTrain.Cars.Count; ++i)
-                                {
-                                    TrainCar car = drivenTrain.Cars[i];
-                                    train.Cars.Add(car);
-                                    car.Train = train;
-                                }
-                                //Rear coupling
-                                FinishRearCoupling(train, drivenTrain, false);
-                            }
-                            else
-                            {
-                                drivenTrain.FirstCar.SignalEvent(Event.Couple);
-                                if (drivenTrain.SpeedMpS > 1.5)
-                                    DbfEvalOverSpeedCoupling += 1;
-
-                                lead = drivenTrain.LeadLocomotive;
-                                for (int i = 0; i < train.Cars.Count; ++i)
-                                {
-                                    TrainCar car = train.Cars[i];
-                                    drivenTrain.Cars.Insert(i, car);
-                                    car.Train = drivenTrain;
-                                }
-                                if (drivenTrain.LeadLocomotiveIndex >= 0) drivenTrain.LeadLocomotiveIndex += train.Cars.Count;
-                                FinishFrontCoupling(drivenTrain, train, lead, true);
-                            }
-                            return;
-                        }
-                        float d2 = drivenTrain.FrontTDBTraveller.OverlapDistanceM(train.FrontTDBTraveller, false);
-                        // Give another try if multiplayer
-                        if (d2 >= 0 && drivenTrain.TrainType == Train.TRAINTYPE.REMOTE &&
-                            drivenTrain.PresentPosition[0].TCSectionIndex == train.PresentPosition[0].TCSectionIndex && drivenTrain.PresentPosition[0].TCSectionIndex != -1)
-                            d2 = drivenTrain.FrontTDBTraveller.RoughOverlapDistanceM(train.FrontTDBTraveller, drivenTrain.RearTDBTraveller, train.RearTDBTraveller, drivenTrain.Length, train.Length, false);
-                        if (d2 < 0)
-                        {
-                            if (train == drivenTrain.UncoupledFrom)
-                            {
-                                if (drivenTrain.SpeedMpS > -train.SpeedMpS)
-                                    drivenTrain.SetCoupleSpeed(train, -1);
-                                drivenTrain.CalculatePositionOfCars(elapsedClockSeconds, d2);
-                                return;
-                            }
-                            // couple my front to front of train
-                            //drivenTrain.SetCoupleSpeed(train, -1);
-                            drivenTrain.FirstCar.SignalEvent(Event.Couple);
-                            if (drivenTrain.SpeedMpS > 1.5)
-                                DbfEvalOverSpeedCoupling += 1;
-
-                            TrainCar lead = drivenTrain.LeadLocomotive;
-                            for (int i = 0; i < train.Cars.Count; ++i)
-                            {
-                                TrainCar car = train.Cars[i];
-                                drivenTrain.Cars.Insert(0, car);
-                                car.Train = drivenTrain;
-                                car.Flipped = !car.Flipped;
-                            }
-                            if (drivenTrain.LeadLocomotiveIndex >= 0) drivenTrain.LeadLocomotiveIndex += train.Cars.Count;
-                            FinishFrontCoupling(drivenTrain, train, lead, false);
-                            return;
-                        }
-
-                        UpdateUncoupled(drivenTrain, train, d1, d2, true);
-                    }
-            }
-        }
-
-        private Train InitializePlayerTrain()
-        {
-
-            Debug.Assert(Trains != null, "Cannot InitializePlayerTrain() without Simulator.Trains.");
-            // set up the player locomotive
-            // first extract the player service definition from the activity file
-            // this gives the consist and path
-
-            Train train = new Train(this);
-            train.TrainType = Train.TRAINTYPE.PLAYER;
-            train.Number = 0;
-            train.Name = "PLAYER";
-
-            string playerServiceFileName;
-            ServiceFile srvFile;
-            if (Activity != null && Activity.Tr_Activity.Serial != -1)
-            {
-                playerServiceFileName = Activity.Tr_Activity.Tr_Activity_File.Player_Service_Definition.Name;
-                srvFile = new ServiceFile(RoutePath + @"\SERVICES\" + playerServiceFileName + ".SRV");
-                train.InitialSpeed = srvFile.TimeTable.InitialSpeed;
-            }
-            else
-            {
-                playerServiceFileName = Path.GetFileNameWithoutExtension(ExploreConFile);
-                srvFile = new ServiceFile();
-                srvFile.Name = playerServiceFileName;
-                srvFile.Train_Config = playerServiceFileName;
-                srvFile.PathID = Path.GetFileNameWithoutExtension(ExplorePathFile);
-            }
-            conFileName = BasePath + @"\TRAINS\CONSISTS\" + srvFile.Train_Config + ".CON";
-            patFileName = RoutePath + @"\PATHS\" + srvFile.PathID + ".PAT";
-            OriginalPlayerTrain = train;
-
-
-
-            if (conFileName.Contains("tilted")) train.IsTilting = true;
-
-
-            //PATFile patFile = new PATFile(patFileName);
-            //PathName = patFile.Name;
-            // This is the position of the back end of the train in the database.
-            //PATTraveller patTraveller = new PATTraveller(patFileName);
-#if ACTIVITY_EDITOR
-            AIPath aiPath = new AIPath(TDB, TSectionDat, patFileName, TimetableMode, orRouteConfig);
-#else
-            AIPath aiPath = new AIPath(TDB, TSectionDat, patFileName);
-#endif
-            PathName = aiPath.pathName;
-
-            if (aiPath.Nodes == null)
-            {
-                throw new InvalidDataException("Broken path " + patFileName + " for Player train - activity cannot be started");
-            }
-
-            // place rear of train on starting location of aiPath.
-            train.RearTDBTraveller = new Traveller(TSectionDat, TDB.TrackDB.TrackNodes, aiPath);
-
-            ConsistFile conFile = new ConsistFile(conFileName);
-            CurveDurability = conFile.Train.TrainCfg.Durability;   // Finds curve durability of consist based upon the value in consist file
-
-            // add wagons
-            foreach (Wagon wagon in conFile.Train.TrainCfg.WagonList)
-            {
-
-                string wagonFolder = BasePath + @"\trains\trainset\" + wagon.Folder;
-                string wagonFilePath = wagonFolder + @"\" + wagon.Name + ".wag"; ;
-                if (wagon.IsEngine)
-                    wagonFilePath = Path.ChangeExtension(wagonFilePath, ".eng");
-
-                if (!File.Exists(wagonFilePath))
-                {
-                    // First wagon is the player's loco and required, so issue a fatal error message
-                    if (wagon == conFile.Train.TrainCfg.WagonList[0])
-                        Trace.TraceError("Player's locomotive {0} cannot be loaded in {1}", wagonFilePath, conFileName);
-                    Trace.TraceWarning("Ignored missing wagon {0} in consist {1}", wagonFilePath, conFileName);
-                    continue;
-                }
-
-                try
-                {
-                    TrainCar car = RollingStock.Load(this, wagonFilePath);
-                    car.Flipped = wagon.Flip;
-                    car.UiD = wagon.UiD;
-                    if (MPManager.IsMultiPlayer()) car.CarID = MPManager.GetUserName() + " - " + car.UiD; //player's train is always named train 0.
-                    else car.CarID = "0 - " + car.UiD; //player's train is always named train 0.
-                    train.Cars.Add(car);
-                    car.Train = train;
-                    train.Length += car.CarLengthM;
-
-                    var mstsDieselLocomotive = car as MSTSDieselLocomotive;
-                    if (Activity != null && mstsDieselLocomotive != null)
-                        mstsDieselLocomotive.DieselLevelL = mstsDieselLocomotive.MaxDieselLevelL * Activity.Tr_Activity.Tr_Activity_Header.FuelDiesel / 100.0f;
-
-                    var mstsSteamLocomotive = car as MSTSSteamLocomotive;
-                    if (Activity != null && mstsSteamLocomotive != null)
-                    {
-                        mstsSteamLocomotive.CombinedTenderWaterVolumeUKG = (Kg.ToLb(mstsSteamLocomotive.MaxLocoTenderWaterMassKG) / 10.0f) * Activity.Tr_Activity.Tr_Activity_Header.FuelWater / 100.0f;
-                        mstsSteamLocomotive.TenderCoalMassKG = mstsSteamLocomotive.MaxTenderCoalMassKG * Activity.Tr_Activity.Tr_Activity_Header.FuelCoal / 100.0f;
-                    }
-                }
-                catch (Exception error)
-                {
-                    // First wagon is the player's loco and required, so issue a fatal error message
-                    if (wagon == conFile.Train.TrainCfg.WagonList[0])
-                        throw new FileLoadException(wagonFilePath, error);
-                    Trace.WriteLine(new FileLoadException(wagonFilePath, error));
-                }
-            }// for each rail car
-
-            train.CheckFreight();
-
-            if (Activity != null && !MPManager.IsMultiPlayer()) // activity is defined
-            {
-                // define style of passing path and process player passing paths as required
-                if (Signals.UseLocationPassingPaths)
-                {
-                    int orgDirection = (train.RearTDBTraveller != null) ? (int)train.RearTDBTraveller.Direction : -2;
-                    Train.TCRoutePath dummyRoute = new Train.TCRoutePath(aiPath, orgDirection, 0, Signals, -1, Settings);   // SPA: Add settings to get enhanced mode
-                }
-
-                // create train path
-                train.SetRoutePath(aiPath, Signals);
-                train.BuildWaitingPointList(0.0f);
-
-                train.ConvertPlayerTraffic(Activity.Tr_Activity.Tr_Activity_File.Player_Service_Definition.Player_Traffic_Definition.Player_Traffic_List);
-            }
-            else // explorer mode
-            {
-                train.PresetExplorerPath(aiPath, Signals);
-                train.ControlMode = Train.TRAIN_CONTROL.EXPLORER;
-            }
-
-            bool canPlace = true;
-            Train.TCSubpathRoute tempRoute = train.CalculateInitialTrainPosition(ref canPlace);
-            if (tempRoute.Count == 0 || !canPlace)
-            {
-                throw new InvalidDataException("Player train original position not clear");
-            }
-
-            train.SetInitialTrainRoute(tempRoute);
-            train.CalculatePositionOfCars();
-            train.ResetInitialTrainRoute(tempRoute);
-
-            train.CalculatePositionOfCars();
-            Trains.Add(train);
-
-            // Note the initial position to be stored by a Save and used in Menu.exe to calculate DistanceFromStartM 
-            InitialTileX = Trains[0].FrontTDBTraveller.TileX + (Trains[0].FrontTDBTraveller.X / 2048);
-            InitialTileZ = Trains[0].FrontTDBTraveller.TileZ + (Trains[0].FrontTDBTraveller.Z / 2048);
-
-            PlayerLocomotive = InitialPlayerLocomotive();
-            if ((conFile.Train.TrainCfg.MaxVelocity == null) ||
-                ((conFile.Train.TrainCfg.MaxVelocity != null) && ((conFile.Train.TrainCfg.MaxVelocity.A <= 0f) || (conFile.Train.TrainCfg.MaxVelocity.A == 40f))))
-                train.TrainMaxSpeedMpS = Math.Min((float)TRK.Tr_RouteFile.SpeedLimit, ((MSTSLocomotive)PlayerLocomotive).MaxSpeedMpS);
-            else
-                train.TrainMaxSpeedMpS = Math.Min((float)TRK.Tr_RouteFile.SpeedLimit, conFile.Train.TrainCfg.MaxVelocity.A);
-
-
-            train.AITrainBrakePercent = 100; //<CSComment> This seems a tricky way for the brake modules to test if it is an AI train or not
-            if (Activity != null && train.InitialSpeed > 0)
-            {
-                if ((PlayerLocomotive.BrakeSystem is AirSinglePipe) || (PlayerLocomotive.BrakeSystem is VacuumSinglePipe))
-                    train.InitializeMoving();
-            }
-
-
-            return (train);
-        }
-
-        private AITrain InitializeAPPlayerTrain()
-        {
-            string playerServiceFileName;
-            ServiceFile srvFile;
-            if (Activity != null && Activity.Tr_Activity.Serial != -1)
-            {
-                playerServiceFileName = Activity.Tr_Activity.Tr_Activity_File.Player_Service_Definition.Name;
-                srvFile = new ServiceFile(RoutePath + @"\SERVICES\" + playerServiceFileName + ".SRV");
-            }
-            else
-            {
-                playerServiceFileName = Path.GetFileNameWithoutExtension(ExploreConFile);
-                srvFile = new ServiceFile();
-                srvFile.Name = playerServiceFileName;
-                srvFile.Train_Config = playerServiceFileName;
-                srvFile.PathID = Path.GetFileNameWithoutExtension(ExplorePathFile);
-            }
-            conFileName = BasePath + @"\TRAINS\CONSISTS\" + srvFile.Train_Config + ".CON";
-            patFileName = RoutePath + @"\PATHS\" + srvFile.PathID + ".PAT";
-            Player_Traffic_Definition player_Traffic_Definition = Activity.Tr_Activity.Tr_Activity_File.Player_Service_Definition.Player_Traffic_Definition;
-            Traffic_Service_Definition aPPlayer_Traffic_Definition = new Traffic_Service_Definition(playerServiceFileName, player_Traffic_Definition);
-            Service_Definition aPPlayer_Service_Definition = new Service_Definition(playerServiceFileName, player_Traffic_Definition);
-
-            AI AI = new AI(this);
-            AITrain train = AI.CreateAITrainDetail(aPPlayer_Service_Definition, aPPlayer_Traffic_Definition, srvFile, TimetableMode, true);
-            AI = null;
-            train.Name = "PLAYER";
-            train.Cars[0].Headlight = 0;
-            OriginalPlayerTrain = train;
-            train.Efficiency = 0.9f; // Forced efficiency, as considered most similar to human player
-            bool canPlace = true;
-            Train.TCSubpathRoute tempRoute = train.CalculateInitialTrainPosition(ref canPlace);
-            if (tempRoute.Count == 0 || !canPlace)
-            {
-                throw new InvalidDataException("Player train original position not clear");
-            }
-            train.SetInitialTrainRoute(tempRoute);
-            train.CalculatePositionOfCars();
-            train.ResetInitialTrainRoute(tempRoute);
-
-            train.CalculatePositionOfCars();
-            train.TrainType = Train.TRAINTYPE.AI_PLAYERDRIVEN;
-            Trains.Add(train);
-
-            // Note the initial position to be stored by a Save and used in Menu.exe to calculate DistanceFromStartM 
-            InitialTileX = Trains[0].FrontTDBTraveller.TileX + (Trains[0].FrontTDBTraveller.X / 2048);
-            InitialTileZ = Trains[0].FrontTDBTraveller.TileZ + (Trains[0].FrontTDBTraveller.Z / 2048);
-
-            PlayerLocomotive = InitialPlayerLocomotive();
-            if (train.MaxVelocityA <= 0f || train.MaxVelocityA == 40f)
-                train.TrainMaxSpeedMpS = Math.Min((float)TRK.Tr_RouteFile.SpeedLimit, ((MSTSLocomotive)PlayerLocomotive).MaxSpeedMpS);
-            else
-                train.TrainMaxSpeedMpS = Math.Min((float)TRK.Tr_RouteFile.SpeedLimit, train.MaxVelocityA);
-            if (train.InitialSpeed > 0 && train.MovementState != AITrain.AI_MOVEMENT_STATE.STATION_STOP)
-            {
-                train.InitializeMoving();
-                train.MovementState = AITrain.AI_MOVEMENT_STATE.BRAKING;
-            }
-            else if (train.InitialSpeed == 0)
-                train.InitializeBrakes();
-
-            // process player passing paths as required
-            if (Signals.UseLocationPassingPaths)
-            {
-                int orgDirection = (train.RearTDBTraveller != null) ? (int)train.RearTDBTraveller.Direction : -2;
-                Train.TCRoutePath dummyRoute = new Train.TCRoutePath(train.Path, orgDirection, 0, Signals, -1, Settings);   // SPA: Add settings to get enhanced mode
-            }
-
-            if (conFileName.Contains("tilted")) train.IsTilting = true;
-
-            return train;
-        }
-
-        /// <summary>
-        /// Set up trains based on info in the static consists listed in the activity file.
-        /// </summary>
-        private void InitializeStaticConsists()
-        {
-            if (Activity == null) return;
-            if (Activity.Tr_Activity == null) return;
-            if (Activity.Tr_Activity.Tr_Activity_File == null) return;
-            if (Activity.Tr_Activity.Tr_Activity_File.ActivityObjects == null) return;
-            if (Activity.Tr_Activity.Tr_Activity_File.ActivityObjects.ActivityObjectList == null) return;
-            // for each static consist
-            foreach (ActivityObject activityObject in Activity.Tr_Activity.Tr_Activity_File.ActivityObjects.ActivityObjectList)
-            {
-                try
-                {
-                    // construct train data
-                    Train train = new Train(this);
-                    train.TrainType = Train.TRAINTYPE.STATIC;
-                    train.Name = "STATIC" + "-" + activityObject.ID;
-                    int consistDirection;
-                    switch (activityObject.Direction)  // TODO, we don't really understand this
-                    {
-                        case 0: consistDirection = 0; break;  // reversed ( confirmed on L&PS route )
-                        case 18: consistDirection = 1; break;  // forward ( confirmed on ON route )
-                        case 131: consistDirection = 1; break; // forward ( confirmed on L&PS route )
-                        default: consistDirection = 1; break;  // forward ( confirmed on L&PS route )
-                    }
-                    // FIXME: Where are TSectionDat and TDB from?
-                    train.RearTDBTraveller = new Traveller(TSectionDat, TDB.TrackDB.TrackNodes, activityObject.TileX, activityObject.TileZ, activityObject.X, activityObject.Z);
-                    if (consistDirection != 1)
-                        train.RearTDBTraveller.ReverseDirection();
-                    // add wagons in reverse order - ie first wagon is at back of train
-                    // static consists are listed back to front in the activities, so we have to reverse the order, and flip the cars
-                    // when we add them to ORTS
-                    for (int iWagon = activityObject.Train_Config.TrainCfg.WagonList.Count - 1; iWagon >= 0; --iWagon)
-                    {
-                        Wagon wagon = (Wagon)activityObject.Train_Config.TrainCfg.WagonList[iWagon];
-                        string wagonFolder = BasePath + @"\trains\trainset\" + wagon.Folder;
-                        string wagonFilePath = wagonFolder + @"\" + wagon.Name + ".wag"; ;
-                        if (wagon.IsEngine)
-                            wagonFilePath = Path.ChangeExtension(wagonFilePath, ".eng");
-
-                        if (!File.Exists(wagonFilePath))
-                        {
-                            Trace.TraceWarning("Ignored missing wagon {0} in activity definition {1}", wagonFilePath, activityObject.Train_Config.TrainCfg.Name);
-                            continue;
-                        }
-
-                        try // Load could fail if file has bad data.
-                        {
-                            TrainCar car = RollingStock.Load(this, wagonFilePath);
-                            car.Flipped = !wagon.Flip;
-                            car.UiD = wagon.UiD;
-                            car.CarID = activityObject.ID + " - " + car.UiD;
-                            train.Cars.Add(car);
-                            car.Train = train;
-                        }
-                        catch (Exception error)
-                        {
-                            Trace.WriteLine(new FileLoadException(wagonFilePath, error));
-                        }
-                    }// for each rail car
-
-                    if (train.Cars.Count == 0) return;
-
-                    // in static consists, the specified location represents the middle of the last car, 
-                    // our TDB traveller is always at the back of the last car so it needs to be repositioned
-                    TrainCar lastCar = train.LastCar;
-                    train.RearTDBTraveller.ReverseDirection();
-                    train.RearTDBTraveller.Move(lastCar.CarLengthM / 2f);
-                    train.RearTDBTraveller.ReverseDirection();
-
-                    train.CalculatePositionOfCars();
-                    train.InitializeBrakes();
-                    train.CheckFreight();
-                    if (Settings.Autopilot) train.ReverseFormation(false); // When using autopilot mode this is needed for correct working of train switching
-                    bool validPosition = train.PostInit();
-                    if (validPosition)
-                        Trains.Add(train);
-                }
-                catch (Exception error)
-                {
-                    Trace.WriteLine(error);
-                }
-            }// for each train
-        }
-
-        private void SaveTrains(BinaryWriter outf)
-        {
-            if (PlayerLocomotive.Train != Trains[0])
-            {
-                for (int i = 1; i < Trains.Count; i++)
-                {
-                    if (PlayerLocomotive.Train == Trains[i])
-                    {
-                        Trains[i] = Trains[0];
-                        Trains[0] = PlayerLocomotive.Train;
-                        break;
-                    }
-                }
-            }
-
-            // do not save AI trains (done by AITrain)
-            // do not save Timetable Trains (done by TTTrain through AITrain)
-
-            foreach (Train train in Trains)
-            {
-                if (train.TrainType != Train.TRAINTYPE.AI && train.TrainType != Train.TRAINTYPE.AI_PLAYERDRIVEN && train.TrainType != Train.TRAINTYPE.AI_PLAYERHOSTING &&
-                    train.TrainType != Train.TRAINTYPE.AI_INCORPORATED && train.GetType() != typeof(TTTrain))
-                {
-                    outf.Write(0);
-                    if (train is AITrain && train.TrainType == Train.TRAINTYPE.STATIC)
-                        ((AITrain)train).SaveBase(outf);
-                    else train.Save(outf);
-                }
-                else if (train.TrainType == Train.TRAINTYPE.AI_PLAYERDRIVEN || train.TrainType == Train.TRAINTYPE.AI_PLAYERHOSTING)
-                {
-                    outf.Write(-2);
-                    AI.SaveAutopil(train, outf);
-                }
-            }
-            outf.Write(-1);
-
-        }
-
-        //================================================================================================//
-        //
-        // Restore trains
-        //
-
-        private void RestoreTrains(BinaryReader inf)
-        {
-
-            Trains = new TrainList(this);
-
-            int trainType = inf.ReadInt32();
-            while (trainType != -1)
-            {
-                if (trainType >= 0) Trains.Add(new Train(this, inf));
-                else if (trainType == -2)                   // Autopilot mode
-                {
-                    AI = new AI(this, inf, true);
-                    AI = null;
-                }
-                trainType = inf.ReadInt32();
-            }
-
-            // find player train
-            foreach (Train thisTrain in Trains)
-            {
-                if (thisTrain.TrainType == Train.TRAINTYPE.PLAYER
-                    || thisTrain.TrainType == Train.TRAINTYPE.AI_PLAYERDRIVEN || thisTrain.TrainType == Train.TRAINTYPE.AI_PLAYERHOSTING)
-                {
-                    TrainDictionary.Add(thisTrain.Number, thisTrain);
-                    NameDictionary.Add(thisTrain.Name, thisTrain);
-                    // restore signal references depending on state
-                    if (thisTrain.ControlMode == Train.TRAIN_CONTROL.EXPLORER)
-                    {
-                        thisTrain.RestoreExplorerMode();
-                    }
-                    else if (thisTrain.ControlMode == Train.TRAIN_CONTROL.MANUAL)
-                    {
-                        thisTrain.RestoreManualMode();
-                    }
-                    else if (thisTrain.TrainType == Train.TRAINTYPE.PLAYER)
-                    {
-                        thisTrain.InitializeSignals(true);
-                    }
-                }
-            }
-        }
-
-        /// <summary>
-        ///  Get Autogenerated train by number
-        /// </summary>
-        /// <param name="reqNumber"></param>
-        /// <returns></returns>
-
-        public TTTrain GetAutoGenTTTrainByNumber(int reqNumber)
-        {
-            TTTrain returnTrain = null;
-            if (AutoGenDictionary.ContainsKey(reqNumber))
-            {
-                AITrain tempTrain = AutoGenDictionary[reqNumber];
-                returnTrain = tempTrain as TTTrain;
-                returnTrain.AI.AutoGenTrains.Remove(tempTrain);
-                AutoGenDictionary.Remove(reqNumber);
-                returnTrain.routedBackward = new Train.TrainRouted(returnTrain, 1);
-                returnTrain.routedForward = new Train.TrainRouted(returnTrain, 0);
-            }
-            return (returnTrain);
-        }
-
-        /// <summary>
-        /// The front end of a railcar is at MSTS world coordinates x1,y1,z1
-        /// The other end is at x2,y2,z2
-        /// Return a rotation and translation matrix for the center of the railcar.
-        /// </summary>
-        public static Matrix XNAMatrixFromMSTSCoordinates(float x1, float y1, float z1, float x2, float y2, float z2)
-        {
-            // translate 1st coordinate to be relative to 0,0,0
-            float dx = (float)(x1 - x2);
-            float dy = (float)(y1 - y2);
-            float dz = (float)(z1 - z2);
-
-            // compute the rotational matrix  
-            float length = (float)Math.Sqrt(dx * dx + dz * dz + dy * dy);
-            float run = (float)Math.Sqrt(dx * dx + dz * dz);
-            // normalize to coordinate to a length of one, ie dx is change in x for a run of 1
-            if (length != 0)    // Avoid zero divide
-            {
-                dx /= length;
-                dy /= length;   // ie if it is tilted back 5 degrees, this is sin 5 = 0.087
-                run /= length;  //                              and   this is cos 5 = 0.996
-                dz /= length;
-            }
-            else
-            {                   // If length is zero all elements of its calculation are zero. Since dy is a sine and is zero,
-                run = 1f;       // run is therefore 1 since it is cosine of the same angle?  See comments above.
-            }
-
-
-            // setup matrix values
-
-            Matrix xnaTilt = new Matrix(1, 0, 0, 0,
-                                     0, run, dy, 0,
-                                     0, -dy, run, 0,
-                                     0, 0, 0, 1);
-
-            Matrix xnaRotation = new Matrix(dz, 0, dx, 0,
-                                            0, 1, 0, 0,
-                                            -dx, 0, dz, 0,
-                                            0, 0, 0, 1);
-
-            Matrix xnaLocation = Matrix.CreateTranslation((x1 + x2) / 2f, (y1 + y2) / 2f, -(z1 + z2) / 2f);
-            return xnaTilt * xnaRotation * xnaLocation;
-        }
-
-        public void UncoupleBehind(int carPosition)
-        {
-            // check on car position in case of mouse jitter
-            if (carPosition <= PlayerLocomotive.Train.Cars.Count - 1) UncoupleBehind(PlayerLocomotive.Train.Cars[carPosition], true);
-        }
-
-        public void UncoupleBehind(TrainCar car, bool keepFront)
-        {
-            Train train = car.Train;
-
-            if (MPManager.IsMultiPlayer() && !MPManager.TrainOK2Decouple(Confirmer, train)) return;
-            int i = 0;
-            while (train.Cars[i] != car) ++i;  // it can't happen that car isn't in car.Train
-            if (i == train.Cars.Count - 1) return;  // can't uncouple behind last car
-            ++i;
-
-            TrainCar lead = train.LeadLocomotive;
-            Train train2;
-            if (train.IncorporatedTrainNo == -1)
-            {
-                train2 = new Train(this, train);
-                Trains.Add(train2);
-            }
-            else
-            {
-                train2 = TrainDictionary[train.IncorporatedTrainNo];
-            }
-
-            if (MPManager.IsMultiPlayer() && !(train2 is AITrain)) train2.ControlMode = Train.TRAIN_CONTROL.EXPLORER;
-            // Player locomotive is in first or in second part of train?
-            int j = 0;
-            while (train.Cars[j] != PlayerLocomotive && j < i) j++;
-
-            // This is necessary, because else we had to create an AI train and not a train when in autopilot mode
-            if ((train.IsActualPlayerTrain && j >= i) || !keepFront)
-            {
-                // Player locomotive in second part of train, move first part of cars to the new train
-                for (int k = 0; k < i; ++k)
-                {
-                    TrainCar newcar = train.Cars[k];
-                    train2.Cars.Add(newcar);
-                    newcar.Train = train2;
-                }
-
-                // and drop them from the old train
-                for (int k = i - 1; k >= 0; --k)
-                {
-                    train.Cars.RemoveAt(k);
-                }
-
-                train.FirstCar.CouplerSlackM = 0;
-                if (train.LeadLocomotiveIndex >= 0) train.LeadLocomotiveIndex -= i;
-            }
-            else
-            {
-                // move rest of cars to the new train
-
-                for (int k = i; k < train.Cars.Count; ++k)
-                {
-                    TrainCar newcar = train.Cars[k];
-                    train2.Cars.Add(newcar);
-                    newcar.Train = train2;
-                }
-
-                // and drop them from the old train
-                for (int k = train.Cars.Count - 1; k >= i; --k)
-                {
-                    train.Cars.RemoveAt(k);
-                }
-
-                train.LastCar.CouplerSlackM = 0;
-
-            }
-
-            // and fix up the travellers
-            if (train.IsActualPlayerTrain && j >= i || !keepFront)
-            {
-                train2.FrontTDBTraveller = new Traveller(train.FrontTDBTraveller);
-                train.CalculatePositionOfCars();
-                train2.RearTDBTraveller = new Traveller(train.FrontTDBTraveller);
-                train2.CalculatePositionOfCars();  // fix the front traveller
-                train.DistanceTravelledM -= train2.Length;
-            }
-            else
-            {
-                train2.RearTDBTraveller = new Traveller(train.RearTDBTraveller);
-                train2.CalculatePositionOfCars();  // fix the front traveller
-                train.RepositionRearTraveller();    // fix the rear traveller
-            }
-
-            train.activityClearingDistanceM = train.Cars.Count < Train.standardTrainMinCarNo ? Train.shortClearingDistanceM : Train.standardClearingDistanceM;
-            train2.activityClearingDistanceM = train2.Cars.Count < Train.standardTrainMinCarNo ? Train.shortClearingDistanceM : Train.standardClearingDistanceM;
-
-
-            train.UncoupledFrom = train2;
-            train2.UncoupledFrom = train;
-            train2.SpeedMpS = train.SpeedMpS;
-            train2.Cars[0].BrakeSystem.FrontBrakeHoseConnected = false;
-            train2.AITrainDirectionForward = train.AITrainDirectionForward;
-
-            // It is an action, not just a simple copy, thus don't do it if the train is driven by the player:
-            if (PlayerLocomotive == null)
-                train2.AITrainBrakePercent = train.AITrainBrakePercent;
-
-            if (train.IncorporatedTrainNo != -1)
-            {
-                train2.AITrainBrakePercent = 100;
-                train2.TrainType = Train.TRAINTYPE.AI;
-                train.IncorporatedTrainNo = -1;
-                train2.MUDirection = Direction.Forward;
-            }
-            else train2.TrainType = Train.TRAINTYPE.STATIC;
-            train2.LeadLocomotive = null;
-            if ((train.TrainType == Train.TRAINTYPE.AI || train.TrainType == Train.TRAINTYPE.AI_PLAYERHOSTING) && train2.TrainType == Train.TRAINTYPE.STATIC)
-                train2.InitializeBrakes();
-            else
-            {
-                train2.Cars[0].BrakeSystem.PropagateBrakePressure(5);
-                foreach (MSTSWagon wagon in train2.Cars)
-                    wagon.MSTSBrakeSystem.Update(5);
-            }
-            bool inPath;
-
-            if ((train.IsActualPlayerTrain && j >= i) || !keepFront)
-            {
-                train.TemporarilyRemoveFromTrack();
-                inPath = train2.UpdateTrackActionsUncoupling(false);
-                train.UpdateTrackActionsUncoupling(false);
-            }
-            else
-            {
-                train.UpdateTrackActionsUncoupling(true);
-                inPath = train2.UpdateTrackActionsUncoupling(false);
-            }
-            if (!inPath && train2.TrainType == Train.TRAINTYPE.AI)
-            // Out of path, degrade to static
-            {
-                train2.TrainType = Train.TRAINTYPE.STATIC;
-                ((AITrain)train2).AI.TrainsToRemoveFromAI.Add((AITrain)train2);
-            }
-            if (train2.TrainType == Train.TRAINTYPE.AI)
-            {
-                // Move reversal point under train if there is one in the section where the train is
-                if (train2.PresentPosition[0].TCSectionIndex ==
-                                    train2.TCRoute.TCRouteSubpaths[train2.TCRoute.activeSubpath][train2.TCRoute.TCRouteSubpaths[train2.TCRoute.activeSubpath].Count - 1].TCSectionIndex &&
-                    train2.TCRoute.activeSubpath < train2.TCRoute.TCRouteSubpaths.Count - 1)
-                {
-                    train2.TCRoute.ReversalInfo[train2.TCRoute.activeSubpath].ReverseReversalOffset = train2.PresentPosition[0].TCOffset - 10f;
-                    train2.AuxActionsContain.MoveAuxActionAfterReversal(train2);
-                }
-                else if ((train.IsActualPlayerTrain && j >= i) || !keepFront)
-                {
-                    train2.AuxActionsContain.MoveAuxAction(train2);
-                }
-                ((AITrain)train2).ResetActions(true);
-            }
-            if (MPManager.IsMultiPlayer())
-            {
-                if (!(train is AITrain)) train.ControlMode = Train.TRAIN_CONTROL.EXPLORER;
-                if (!(train2 is AITrain)) train2.ControlMode = Train.TRAIN_CONTROL.EXPLORER;
-            }
-
-            if (MPManager.IsMultiPlayer() && !MPManager.IsServer())
-            {
-                //add the new train to a list of uncoupled trains, handled specially
-                if (PlayerLocomotive != null && PlayerLocomotive.Train == train) MPManager.Instance().AddUncoupledTrains(train2);
-            }
-
-
-            train.CheckFreight();
-            train2.CheckFreight();
-
-            train.Update(0);   // stop the wheels from moving etc
-            train2.Update(0);  // stop the wheels from moving etc
-
-            car.SignalEvent(Event.Uncouple);
-            // TODO which event should we fire
-            //car.CreateEvent(62);  these are listed as alternate events
-            //car.CreateEvent(63);
-            if (MPManager.IsMultiPlayer())
-            {
-                MPManager.Notify((new Orts.MultiPlayer.MSGUncouple(train, train2, Orts.MultiPlayer.MPManager.GetUserName(), car.CarID, PlayerLocomotive)).ToString());
-            }
-            if (Confirmer != null && IsReplaying) Confirmer.Confirm(CabControl.Uncouple, train.LastCar.CarID);
-            if (AI != null) AI.aiListChanged = true;
-            if (train2.TrainType == Train.TRAINTYPE.STATIC && (train.TrainType == Train.TRAINTYPE.PLAYER || train.TrainType == Train.TRAINTYPE.AI_PLAYERDRIVEN))
-            {
-                // check if detached on turntable or transfertable
-                if (ActiveMovingTable != null) ActiveMovingTable.CheckTrainOnMovingTable(train2);
-            }
-        }
-
-        /// <summary>
-        /// Performs first part of player train switch
-        /// </summary>
-        private void StartSwitchPlayerTrain()
-        {
-            if (TrainSwitcher.SelectedAsPlayer != null && !TrainSwitcher.SelectedAsPlayer.IsActualPlayerTrain)
-            {
-                var selectedAsPlayer = TrainSwitcher.SelectedAsPlayer;
-                var oldTrainReverseFormation = false;
-                var newTrainReverseFormation = false;
-                if (PlayerLocomotive.Train is AITrain && !PlayerLocomotive.Train.IsPathless)
-                {
-                    var playerTrain = PlayerLocomotive.Train as AITrain;
-                    if (playerTrain != null)
-                    {
-                        if (playerTrain.ControlMode == Train.TRAIN_CONTROL.MANUAL) TrainSwitcher.SuspendOldPlayer = true; // force suspend state to avoid disappearing of train;
-                        if (TrainSwitcher.SuspendOldPlayer && 
-                            (playerTrain.SpeedMpS < -0.025 || playerTrain.SpeedMpS > 0.025 || playerTrain.PresentPosition[0].TCOffset != playerTrain.PreviousPosition[0].TCOffset))
-                        {
-                            Confirmer.Message(ConfirmLevel.Warning, Catalog.GetString("Train can't be suspended with speed not equal 0"));
-                            TrainSwitcher.SuspendOldPlayer = false;
-                            TrainSwitcher.ClickedSelectedAsPlayer = false;
-                            return;
-                        }
-                        if (playerTrain.TrainType == Train.TRAINTYPE.AI_PLAYERDRIVEN)
-                        {
-                            // it must be autopiloted first
-                            playerTrain.SwitchToAutopilotControl();
-                        }
-                        // and now switch!
-                        playerTrain.TrainType = Train.TRAINTYPE.AI;
-                        AI.AITrains.Add(playerTrain);
-                        if (TrainSwitcher.SuspendOldPlayer)
-                        {
-                            playerTrain.MovementState = AITrain.AI_MOVEMENT_STATE.SUSPENDED;
-                            if (playerTrain.ValidRoute[0] != null && playerTrain.PresentPosition[0].RouteListIndex != -1 &&
-                                playerTrain.ValidRoute[0].Count > playerTrain.PresentPosition[0].RouteListIndex + 1)
-                                playerTrain.signalRef.BreakDownRoute(playerTrain.ValidRoute[0][playerTrain.PresentPosition[0].RouteListIndex + 1].TCSectionIndex,
-                                   playerTrain.routedForward);
-                            TrainSwitcher.SuspendOldPlayer = false;
-                        }
-
-                    }
-                }
-                else if (selectedAsPlayer.TrainType == Train.TRAINTYPE.AI_INCORPORATED && selectedAsPlayer.IncorporatingTrain.IsPathless)
-                {
-                    // the former static train disappears now and becomes part of the other train. TODO; also wagons must be moved.
-                    var dyingTrain = PlayerLocomotive.Train;
-
-                    // move all cars to former incorporated train
-
-                    for (int k = 0; k < dyingTrain.Cars.Count; ++k)
-                    {
-                        TrainCar newcar = dyingTrain.Cars[k];
-                        selectedAsPlayer.Cars.Add(newcar);
-                        newcar.Train = selectedAsPlayer;
-                    }
-
-                    // and drop them from the old train
-                    for (int k = dyingTrain.Cars.Count - 1; k >= 0; --k)
-                    {
-                        dyingTrain.Cars.RemoveAt(k);
-                    }
-
-                    // and fix up the travellers
-                    selectedAsPlayer.RearTDBTraveller = new Traveller(dyingTrain.RearTDBTraveller);
-                    selectedAsPlayer.FrontTDBTraveller = new Traveller(dyingTrain.FrontTDBTraveller);
-                    // are following lines needed?
-                    //                       selectedAsPlayer.CalculatePositionOfCars(0);  // fix the front traveller
-                    //                       selectedAsPlayer.RepositionRearTraveller();    // fix the rear traveller
-
-                    selectedAsPlayer.activityClearingDistanceM = dyingTrain.activityClearingDistanceM;
-
-                    selectedAsPlayer.SpeedMpS = dyingTrain.SpeedMpS;
-                    selectedAsPlayer.AITrainDirectionForward = dyingTrain.AITrainDirectionForward;
-
-                    selectedAsPlayer.AITrainBrakePercent = 100;
-                    selectedAsPlayer.TrainType = Train.TRAINTYPE.AI;
-                    selectedAsPlayer.MUDirection = Direction.Forward;
-
-                    selectedAsPlayer.LeadLocomotive = null;
-                    selectedAsPlayer.Cars[0].BrakeSystem.PropagateBrakePressure(5);
-                    foreach (MSTSWagon wagon in selectedAsPlayer.Cars)
-                        wagon.MSTSBrakeSystem.Update(5);
-
-                    // and now let the former static train die
-
-                    dyingTrain.RemoveFromTrack();
-                    dyingTrain.ClearDeadlocks();
-                    Trains.Remove(dyingTrain);
-                    TrainDictionary.Remove(dyingTrain.Number);
-                    NameDictionary.Remove(dyingTrain.Name.ToLower());
-
-                    bool inPath;
-
-                    inPath = selectedAsPlayer.UpdateTrackActionsUncoupling(false);
-
-                    if (!inPath && selectedAsPlayer.TrainType == Train.TRAINTYPE.AI)
-                    // Out of path, degrade to static
-                    {
-                        selectedAsPlayer.TrainType = Train.TRAINTYPE.STATIC;
-                        ((AITrain)selectedAsPlayer).AI.TrainsToRemoveFromAI.Add((AITrain)selectedAsPlayer);
-                    }
-                    if (selectedAsPlayer.TrainType == Train.TRAINTYPE.AI)
-                    {
-                        ((AITrain)selectedAsPlayer).AI.aiListChanged = true;
-                        // Move reversal point under train if there is one in the section where the train is
-                        if (selectedAsPlayer.PresentPosition[0].TCSectionIndex ==
-                                            selectedAsPlayer.TCRoute.TCRouteSubpaths[selectedAsPlayer.TCRoute.activeSubpath][selectedAsPlayer.TCRoute.TCRouteSubpaths[selectedAsPlayer.TCRoute.activeSubpath].Count - 1].TCSectionIndex &&
-                            selectedAsPlayer.TCRoute.activeSubpath < selectedAsPlayer.TCRoute.TCRouteSubpaths.Count - 1)
-                        {
-                            selectedAsPlayer.TCRoute.ReversalInfo[selectedAsPlayer.TCRoute.activeSubpath].ReverseReversalOffset = selectedAsPlayer.PresentPosition[0].TCOffset - 10f;
-                            selectedAsPlayer.AuxActionsContain.MoveAuxActionAfterReversal(selectedAsPlayer);
-                        }
-                        ((AITrain)selectedAsPlayer).ResetActions(true);
-                    }
-                    if (MPManager.IsMultiPlayer() && !MPManager.IsServer())
-                    {
-                        selectedAsPlayer.ControlMode = Train.TRAIN_CONTROL.EXPLORER;
-                        //add the new train to a list of uncoupled trains, handled specially
-                        if (PlayerLocomotive != null) MPManager.Instance().AddUncoupledTrains(selectedAsPlayer);
-                    }
-
-
-                    selectedAsPlayer.CheckFreight();
-
-                    selectedAsPlayer.Update(0);  // stop the wheels from moving etc
-                    TrainSwitcher.PickedTrainFromList = selectedAsPlayer;
-                    TrainSwitcher.ClickedTrainFromList = true;
-
-
-                }
-                else
-                {
-                    // this was a static train before
-                    var playerTrain = PlayerLocomotive.Train;
-                    if (playerTrain != null)
-                    {
-                        if (playerTrain.SpeedMpS < -0.1 || playerTrain.SpeedMpS > 0.1)
-                        {
-                            Confirmer.Message(ConfirmLevel.Warning, Catalog.GetString("To return to static train speed must be = 0"));
-                            TrainSwitcher.SuspendOldPlayer = false;
-                            TrainSwitcher.ClickedSelectedAsPlayer = false;
-                            return;
-                        }
-                        if (playerTrain.ValidRoute[0] != null && playerTrain.ValidRoute[0].Count > playerTrain.PresentPosition[0].RouteListIndex + 1)
-                            playerTrain.signalRef.BreakDownRoute(playerTrain.ValidRoute[0][playerTrain.PresentPosition[0].RouteListIndex + 1].TCSectionIndex,
-                            playerTrain.routedForward);
-                        if (playerTrain.ValidRoute[1] != null && playerTrain.ValidRoute[1].Count > playerTrain.PresentPosition[1].RouteListIndex + 1)
-                            playerTrain.signalRef.BreakDownRoute(playerTrain.ValidRoute[1][playerTrain.PresentPosition[1].RouteListIndex + 1].TCSectionIndex,
-                            playerTrain.routedBackward);
-                        playerTrain.ControlMode = Train.TRAIN_CONTROL.UNDEFINED;
-                        playerTrain.TrainType = Train.TRAINTYPE.STATIC;
-                        playerTrain.SpeedMpS = 0;
-                        foreach (TrainCar car in playerTrain.Cars) car.SpeedMpS = 0;
-                        playerTrain.CheckFreight();
-                        playerTrain.InitializeBrakes();
-                    }
-                }
-                var oldPlayerTrain = PlayerLocomotive.Train;
-                if (selectedAsPlayer.TrainType != Train.TRAINTYPE.STATIC)
-                {
-                    var playerTrain = selectedAsPlayer as AITrain;
-                    if (!(playerTrain.TrainType == Train.TRAINTYPE.AI_INCORPORATED && playerTrain.IncorporatingTrain == PlayerLocomotive.Train))
-                    {
-                        PlayerLocomotive = SetPlayerLocomotive(playerTrain);
-                        if (oldPlayerTrain != null) oldPlayerTrain.LeadLocomotiveIndex = -1;
-                    }
-
-                }
-                else
-                {
-                    Train pathlessPlayerTrain = selectedAsPlayer;
-                    pathlessPlayerTrain.IsPathless = true;
-                    PlayerLocomotive = SetPlayerLocomotive(pathlessPlayerTrain);
-                    if (oldPlayerTrain != null) oldPlayerTrain.LeadLocomotiveIndex = -1;
-                }
-                playerSwitchOngoing = true;
-                if (MPManager.IsMultiPlayer())
-                {
-                    MPManager.Notify((new MSGPlayerTrainSw(MPManager.GetUserName(), PlayerLocomotive.Train, PlayerLocomotive.Train.Number, oldTrainReverseFormation, newTrainReverseFormation)).ToString());
-                }
-
-            }
-            else
-            {
-                TrainSwitcher.ClickedSelectedAsPlayer = false;
-                AI.aiListChanged = true;
-            }
-        }
-
-        private void CompleteSwitchPlayerTrain()
-        {
-            if (PlayerLocomotive.Train.TrainType != Train.TRAINTYPE.STATIC)
-            {
-                AI.AITrains.Remove(PlayerLocomotive.Train as AITrain);
-                if ((PlayerLocomotive.Train as AITrain).MovementState == AITrain.AI_MOVEMENT_STATE.SUSPENDED)
-                {
-                    PlayerLocomotive.Train.Reinitialize();
-                    (PlayerLocomotive.Train as AITrain).MovementState = PlayerLocomotive.Train.SpeedMpS == 0 ?
-                        AITrain.AI_MOVEMENT_STATE.INIT : AITrain.AI_MOVEMENT_STATE.BRAKING;
-                }
-                (PlayerLocomotive.Train as AITrain).SwitchToPlayerControl();
-            }
-            else
-            {
-                PlayerLocomotive.Train.CreatePathlessPlayerTrain();
-            }
-            OnPlayerLocomotiveChanged();
-            playerSwitchOngoing = false;
-            TrainSwitcher.ClickedSelectedAsPlayer = false;
-            AI.aiListChanged = true;
-        }
-
-        /// <summary>
-        /// Finds train to restart
-        /// </summary>
-        public void RestartWaitingTrain(RestartWaitingTrain restartWaitingTrain)
-        {
-            AITrain trainToRestart = null;
-            foreach (var train in TrainDictionary.Values)
-            {
-                if (train is AITrain && train.Name.ToLower() == restartWaitingTrain.WaitingTrainToRestart.ToLower())
-                {
-                    if (restartWaitingTrain.WaitingTrainStartingTime == -1 || (train is AITrain && restartWaitingTrain.WaitingTrainStartingTime == ((AITrain)train).StartTime))
-                    {
-                        trainToRestart = (AITrain)train;
-                        trainToRestart.RestartWaitingTrain(restartWaitingTrain);
-                        return;
-                    }
-                }
-            }
-            if (trainToRestart == null)
-                Trace.TraceWarning("Train {0} to restart not found", restartWaitingTrain.WaitingTrainToRestart);            
-        }
-
- 
-
-        /// <summary>
-        /// Derive log-file name from route path and activity name
-        /// </summary>
-
-        public string DeriveLogFile(string appendix)
-        {
-            string logfilebase = String.Empty;
-            string logfilefull = String.Empty;
-
-            if (!String.IsNullOrEmpty(ActivityFileName))
-            {
-                logfilebase = String.Copy(UserSettings.UserDataFolder);
-                logfilebase = String.Concat(logfilebase, "_", ActivityFileName);
-            }
-            else
-            {
-                logfilebase = String.Copy(UserSettings.UserDataFolder);
-                logfilebase = String.Concat(logfilebase, "_explorer");
-            }
-
-            logfilebase = String.Concat(logfilebase, appendix);
-            logfilefull = String.Concat(logfilebase, ".csv");
-
-            bool logExists = File.Exists(logfilefull);
-            int logCount = 0;
-
-            while (logExists && logCount < 100)
-            {
-                logCount++;
-                logfilefull = String.Concat(logfilebase, "_", logCount.ToString("00"), ".csv");
-                logExists = File.Exists(logfilefull);
-            }
-
-            if (logExists) logfilefull = String.Empty;
-
-            return (logfilefull);
-        }
-
-        /// <summary>
-        /// Class TrainList extends class List<Train> with extra search methods
-        /// </summary>
-
-        public class TrainList : List<Train>
-        {
-            private Simulator simulator;
-
-            /// <summary>
-            /// basis constructor
-            /// </summary>
-
-            public TrainList(Simulator in_simulator)
-                : base()
-            {
-                simulator = in_simulator;
-            }
-
-            /// <summary>
-            /// Search and return TRAIN by number - any type
-            /// </summary>
-
-            public Train GetTrainByNumber(int reqNumber)
-            {
-                Train returnTrain = null;
-                if (simulator.TrainDictionary.ContainsKey(reqNumber))
-                {
-                    returnTrain = simulator.TrainDictionary[reqNumber];
-                }
-
-                // check player train's original number
-                if (returnTrain == null && simulator.TimetableMode && simulator.PlayerLocomotive != null)
-                {
-                    Train playerTrain = simulator.PlayerLocomotive.Train;
-                    TTTrain TTPlayerTrain = playerTrain as TTTrain;
-                    if (TTPlayerTrain.OrgAINumber == reqNumber)
-                    {
-                        return (playerTrain);
-                    }
-                }
-
-                // dictionary is not always updated in normal activity and explorer mode, so double check
-                // if not correct, search in the 'old' way
-                if (returnTrain == null || returnTrain.Number != reqNumber)
-                {
-                    returnTrain = null;
-                    for (int iTrain = 0; iTrain <= this.Count - 1; iTrain++)
-                    {
-                        if (this[iTrain].Number == reqNumber)
-                            returnTrain = this[iTrain];
-                    }
-                }
-
-                return (returnTrain);
-            }
-
-            /// <summary>
-            /// Search and return Train by name - any type
-            /// </summary>
-
-            public Train GetTrainByName(string reqName)
-            {
-                Train returnTrain = null;
-                if (simulator.NameDictionary.ContainsKey(reqName))
-                {
-                    returnTrain = simulator.NameDictionary[reqName];
-                }
-
-                return (returnTrain);
-            }
-
-            /// <summary>
-            /// Check if numbered train is on startlist
-            /// </summary>
-            /// <param name="reqNumber"></param>
-            /// <returns></returns>
-
-            public Boolean CheckTrainNotStartedByNumber(int reqNumber)
-            {
-                return simulator.StartReference.Contains(reqNumber);
-            }
-
-            /// <summary>
-            /// Search and return AITrain by number
-            /// </summary>
-
-            public AITrain GetAITrainByNumber(int reqNumber)
-            {
-                AITrain returnTrain = null;
-                if (simulator.TrainDictionary.ContainsKey(reqNumber))
-                {
-                    returnTrain = simulator.TrainDictionary[reqNumber] as AITrain;
-                }
-
-                return (returnTrain);
-            }
-
-            /// <summary>
-            /// Search and return AITrain by name
-            /// </summary>
-
-            public AITrain GetAITrainByName(string reqName)
-            {
-                AITrain returnTrain = null;
-                if (simulator.NameDictionary.ContainsKey(reqName))
-                {
-                    returnTrain = simulator.NameDictionary[reqName] as AITrain;
-                }
-
-                return (returnTrain);
-            }
-
-        } // TrainList
-
-        internal void OnAllowedSpeedRaised(Train train)
-        {
-            var allowedSpeedRaised = AllowedSpeedRaised;
-            if (allowedSpeedRaised != null)
-                allowedSpeedRaised(train, EventArgs.Empty);
-        }
-
-        internal void OnPlayerLocomotiveChanged()
-        {
-            var playerLocomotiveChanged = PlayerLocomotiveChanged;
-            if (playerLocomotiveChanged != null)
-                playerLocomotiveChanged(this, EventArgs.Empty);
-        }
-
-        internal void OnPlayerTrainChanged(Train oldTrain, Train newTrain)
-        {
-            var eventArgs = new PlayerTrainChangedEventArgs(oldTrain, newTrain);
-            var playerTrainChanged = PlayerTrainChanged;
-            if (playerTrainChanged != null)
-                playerTrainChanged(this, eventArgs);
-        }
-
-        internal void OnRequestTTDetachWindow()
-        {
-            var requestTTDetachWindow = RequestTTDetachWindow;
-            requestTTDetachWindow(this, EventArgs.Empty);
-        }
-
-        bool OnQueryCarViewerLoaded(TrainCar car)
-        {
-            var query = new QueryCarViewerLoadedEventArgs(car);
-            var queryCarViewerLoaded = QueryCarViewerLoaded;
-            if (queryCarViewerLoaded != null)
-                queryCarViewerLoaded(this, query);
-            return query.Loaded;
-        }
-
-    } // Simulator
-}
->>>>>>> c19b5fe6
+﻿// COPYRIGHT 2009, 2010, 2011, 2012, 2013 by the Open Rails project.
+// 
+// This file is part of Open Rails.
+// 
+// Open Rails is free software: you can redistribute it and/or modify
+// it under the terms of the GNU General Public License as published by
+// the Free Software Foundation, either version 3 of the License, or
+// (at your option) any later version.
+// 
+// Open Rails is distributed in the hope that it will be useful,
+// but WITHOUT ANY WARRANTY; without even the implied warranty of
+// MERCHANTABILITY or FITNESS FOR A PARTICULAR PURPOSE.  See the
+// GNU General Public License for more details.
+// 
+// You should have received a copy of the GNU General Public License
+// along with Open Rails.  If not, see <http://www.gnu.org/licenses/>.
+
+using GNU.Gettext;
+using Microsoft.Xna.Framework;
+using Orts.Common;
+using Orts.Common.Scripting;
+using Orts.Formats.Msts;
+using Orts.Formats.OR;
+using Orts.MultiPlayer;
+using Orts.Simulation.AIs;
+using Orts.Simulation.Physics;
+using Orts.Simulation.RollingStocks;
+using Orts.Simulation.RollingStocks.SubSystems.Brakes.MSTS;
+using Orts.Simulation.Signalling;
+using Orts.Simulation.Timetables;
+using ORTS.Common;
+using ORTS.Settings;
+using System;
+using System.Collections.Generic;
+using System.Diagnostics;
+using System.IO;
+using Event = Orts.Common.Event;
+
+namespace Orts.Simulation
+{
+    /// <summary>
+    /// This contains all the essential code to operate trains along paths as defined
+    /// in the activity.   It is meant to operate in a separate thread it handles the
+    /// following:
+    ///    track paths
+    ///    switch track positions
+    ///    signal indications
+    ///    calculating positions and velocities of trains
+    ///    
+    /// Update is called regularly to
+    ///     do physics calculations for train movement
+    ///     compute new signal indications
+    ///     operate ai trains
+    ///     
+    /// All keyboard input comes from the viewer class as calls on simulator's methods.
+    /// </summary>
+    public class Simulator
+    {
+        public static GettextResourceManager Catalog { get; private set; }
+        public static Random Random { get; private set; }
+        public static double Resolution = 1000000; // resolution for calculation of random value with a pseudo-gaussian distribution
+
+        public bool Paused = true;          // start off paused, set to true once the viewer is fully loaded and initialized
+        public float GameSpeed = 1;
+        /// <summary>
+        /// Monotonically increasing time value (in seconds) for the simulation. Starts at 0 and only ever increases, at <see cref="GameSpeed"/>.
+        /// Does not change if game is <see cref="Paused"/>.
+        /// </summary>
+        public double GameTime;
+        /// <summary>
+        /// "Time of day" clock value (in seconds) for the simulation. Starts at activity start time and may increase, at <see cref="GameSpeed"/>,
+        /// or jump forwards or jump backwards.
+        /// </summary>
+        public double ClockTime;
+        // while Simulator.Update() is running, objects are adjusted to this target time 
+        // after Simulator.Update() is complete, the simulator state matches this time
+
+        public readonly UserSettings Settings;
+
+        public string BasePath;     // ie c:\program files\microsoft games\train simulator
+        public string RoutePath;    // ie c:\program files\microsoft games\train simulator\routes\usa1  - may be different on different pc's
+
+        // Primary Simulator Data 
+        // These items represent the current state of the simulator 
+        // In multiplayer games, these items must be kept in sync across all players
+        // These items are what are saved and loaded in a game save.
+        public string RoutePathName;    // ie LPS, USA1  represents the folder name
+        public string RouteName;
+        public string ActivityFileName;
+        public string TimetableFileName;
+        public bool TimetableMode;
+        public ActivityFile Activity;
+        public Activity ActivityRun;
+        public TrackDatabaseFile TDB;
+        public RouteFile TRK;
+        public TrackSectionsFile TSectionDat;
+        public TrainList Trains;
+        public Dictionary<int, Train> TrainDictionary = new Dictionary<int, Train>();
+        public Dictionary<string, Train> NameDictionary = new Dictionary<string, Train>();
+        public Dictionary<int, AITrain> AutoGenDictionary = new Dictionary<int, AITrain>();
+        public List<int> StartReference = new List<int>();
+        public Weather Weather = new Weather();
+
+        public float CurveDurability;  // Sets the durability due to curve speeds in TrainCars - read from consist file.
+
+        public static int DbfEvalOverSpeedCoupling;//Debrief eval
+
+        public Signals Signals;
+        public AI AI;
+        public SeasonType Season;
+        public WeatherType WeatherType;
+        public string UserWeatherFile = string.Empty;
+        public SignalConfigurationFile SIGCFG;
+        public string ExplorePathFile;
+        public string ExploreConFile;
+        public string patFileName;
+        public string conFileName;
+        public AIPath PlayerPath;
+        public LevelCrossings LevelCrossings;
+        public RoadDatabaseFile RDB;
+        public CarSpawnerFile CarSpawnerFile;
+        public bool UseAdvancedAdhesion;
+        public bool BreakCouplers;
+        public int DayAmbientLight;
+        public int CarVibrating;
+        public int UseSuperElevation; //amount of superelevation
+        public SuperElevation SuperElevation;
+        public int SuperElevationMinLen = 50;
+        public float SuperElevationGauge = 1.435f;//1.435 guage
+
+        // Used in save and restore form
+        public string PathName = "<unknown>";
+        public float InitialTileX;
+        public float InitialTileZ;
+        public HazzardManager HazzardManager;
+        public FuelManager FuelManager;
+        public bool InControl = true;//For multiplayer, a player may not control his/her own train (as helper)
+        public TurntableFile TurntableFile;
+        public List<MovingTable> MovingTables;
+        public ExtCarSpawnerFile ExtCarSpawnerFile;
+        public List<CarSpawnerList> CarSpawnerLists;
+
+        // timetable pools
+        public Poolholder PoolHolder;
+
+        // player locomotive
+        public TrainCar PlayerLocomotive;    // Set by the Viewer - TODO there could be more than one player so eliminate this.
+
+        // <CJComment> Works but not entirely happy about this arrangement. 
+        // Confirmer should be part of the Viewer, rather than the Simulator, as it is part of the user interface.
+        // Perhaps an Observer design pattern would be better, so the Simulator sends messages to any observers. </CJComment>
+        public Confirmer Confirmer;                 // Set by the Viewer
+        public Event SoundNotify = Event.None;
+        public ScriptManager ScriptManager;
+#if ACTIVITY_EDITOR
+        public ORRouteConfig orRouteConfig;
+#endif
+        public bool IsAutopilotMode = false;
+
+        public bool soundProcessWorking = false;
+        public bool updaterWorking = false;
+        public Train selectedAsPlayer = null;
+        public Train OriginalPlayerTrain = null; // Used in Activity mode
+        public bool playerSwitchOngoing = false;
+
+        public bool PlayerIsInCab = false;
+        public readonly bool MilepostUnitsMetric;
+        public bool OpenDoorsInAITrains;
+
+        public int ActiveMovingTableIndex = -1;
+        public MovingTable ActiveMovingTable
+        {
+            get
+            {
+                return ActiveMovingTableIndex >= 0 && ActiveMovingTableIndex < MovingTables.Count ? MovingTables[ActiveMovingTableIndex] : null;
+            }
+            set
+            {
+                ActiveMovingTableIndex = -1;
+                if (MovingTables == null) return;
+                for (int i = 0; i < MovingTables.Count; i++)
+                    if (value == MovingTables[i])
+                    {
+                        ActiveMovingTableIndex = i;
+                    }
+            }
+        }
+
+
+        // Replay functionality!
+        public CommandLog Log { get; set; }
+        public List<ICommand> ReplayCommandList { get; set; }
+
+        /// <summary>
+        /// True if a replay is in progress.
+        /// Used to show some confirmations which are only valuable during replay (e.g. uncouple or resume activity).
+        /// Also used to show the replay countdown in the HUD.
+        /// </summary>
+        public bool IsReplaying
+        {
+            get
+            {
+                if (ReplayCommandList != null)
+                {
+                    return (ReplayCommandList.Count > 0);
+                }
+                return false;
+            }
+        }
+
+        public class TrainSwitcherData
+        {
+            public Train PickedTrainFromList;
+            public bool ClickedTrainFromList;
+            public Train SelectedAsPlayer;
+            public bool ClickedSelectedAsPlayer;
+            public bool SuspendOldPlayer;
+        }
+
+        public readonly TrainSwitcherData TrainSwitcher = new TrainSwitcherData();
+
+        public class PlayerTrainChangedEventArgs : EventArgs
+        {
+            public readonly Train OldTrain;
+            public readonly Train NewTrain;
+
+            public PlayerTrainChangedEventArgs(Train oldTrain, Train newTrain)
+            {
+                OldTrain = oldTrain;
+                NewTrain = newTrain;
+            }
+        }
+
+        public class QueryCarViewerLoadedEventArgs : EventArgs
+        {
+            public readonly TrainCar Car;
+            public bool Loaded;
+
+            public QueryCarViewerLoadedEventArgs(TrainCar car)
+            {
+                Car = car;
+            }
+        }
+
+        public event System.EventHandler WeatherChanged;
+        public event System.EventHandler AllowedSpeedRaised;
+        public event System.EventHandler PlayerLocomotiveChanged;
+        public event System.EventHandler<PlayerTrainChangedEventArgs> PlayerTrainChanged;
+        public event System.EventHandler<QueryCarViewerLoadedEventArgs> QueryCarViewerLoaded;
+        public event System.EventHandler RequestTTDetachWindow;
+
+        public Simulator(UserSettings settings, string activityPath, bool useOpenRailsDirectory)
+        {
+            Catalog = new GettextResourceManager("Orts.Simulation");
+            Random = new Random();
+
+            MPManager.Simulator = this;
+
+            TimetableMode = false;
+
+            Settings = settings;
+            UseAdvancedAdhesion = Settings.UseAdvancedAdhesion;
+            BreakCouplers = Settings.BreakCouplers;
+            CarVibrating = Settings.CarVibratingLevel; //0 no vib, 1-2 mid vib, 3 max vib
+            UseSuperElevation = Settings.UseSuperElevation;
+            SuperElevationMinLen = Settings.SuperElevationMinLen;
+            SuperElevationGauge = (float)Settings.SuperElevationGauge / 1000f;//gauge transfer from mm to m
+            RoutePath = Path.GetDirectoryName(Path.GetDirectoryName(activityPath));
+            if (useOpenRailsDirectory) RoutePath = Path.GetDirectoryName(RoutePath); // starting one level deeper!
+            RoutePathName = Path.GetFileName(RoutePath);
+            BasePath = Path.GetDirectoryName(Path.GetDirectoryName(RoutePath));
+            DayAmbientLight = (int)Settings.DayAmbientLight;
+
+
+            string ORfilepath = System.IO.Path.Combine(RoutePath, "OpenRails");
+
+            Trace.Write("Loading ");
+
+            Trace.Write(" TRK");
+            TRK = new RouteFile(MSTS.MSTSPath.GetTRKFileName(RoutePath));
+            RouteName = TRK.Tr_RouteFile.Name;
+            MilepostUnitsMetric = TRK.Tr_RouteFile.MilepostUnitsMetric;
+            OpenDoorsInAITrains = TRK.Tr_RouteFile.OpenDoorsInAITrains == null ? Settings.OpenDoorsInAITrains : (bool)TRK.Tr_RouteFile.OpenDoorsInAITrains;
+
+            Trace.Write(" TDB");
+            TDB = new TrackDatabaseFile(RoutePath + @"\" + TRK.Tr_RouteFile.FileName + ".tdb");
+
+            if (File.Exists(ORfilepath + @"\sigcfg.dat"))
+            {
+                Trace.Write(" SIGCFG_OR");
+                SIGCFG = new SignalConfigurationFile(ORfilepath + @"\sigcfg.dat", true);
+            }
+            else
+            {
+                Trace.Write(" SIGCFG");
+                SIGCFG = new SignalConfigurationFile(RoutePath + @"\sigcfg.dat", false);
+            }
+
+            Trace.Write(" DAT");
+            if (Directory.Exists(RoutePath + @"\Openrails") && File.Exists(RoutePath + @"\Openrails\TSECTION.DAT"))
+                TSectionDat = new TrackSectionsFile(RoutePath + @"\Openrails\TSECTION.DAT");
+            else if (Directory.Exists(RoutePath + @"\GLOBAL") && File.Exists(RoutePath + @"\GLOBAL\TSECTION.DAT"))
+                TSectionDat = new TrackSectionsFile(RoutePath + @"\GLOBAL\TSECTION.DAT");
+            else
+                TSectionDat = new TrackSectionsFile(BasePath + @"\GLOBAL\TSECTION.DAT");
+            if (File.Exists(RoutePath + @"\TSECTION.DAT"))
+                TSectionDat.AddRouteTSectionDatFile(RoutePath + @"\TSECTION.DAT");
+
+            SuperElevation = new SuperElevation(this);
+
+#if ACTIVITY_EDITOR
+            //  Where we try to load OR's specific data description (Station, connectors, etc...)
+            orRouteConfig = ORRouteConfig.LoadConfig(TRK.Tr_RouteFile.FileName, RoutePath, TypeEditor.NONE);
+            orRouteConfig.SetTraveller(TSectionDat, TDB);
+#endif
+
+            Trace.Write(" ACT");
+
+            var rdbFile = RoutePath + @"\" + TRK.Tr_RouteFile.FileName + ".rdb";
+            if (File.Exists(rdbFile))
+            {
+                Trace.Write(" RDB");
+                RDB = new RoadDatabaseFile(rdbFile);
+            }
+
+            var carSpawnFile = RoutePath + @"\carspawn.dat";
+            if (File.Exists(carSpawnFile))
+            {
+                CarSpawnerLists = new List<CarSpawnerList>();
+                Trace.Write(" CARSPAWN");
+                CarSpawnerFile = new CarSpawnerFile(RoutePath + @"\carspawn.dat", RoutePath + @"\shapes\", CarSpawnerLists);
+            }
+
+            // Extended car spawner file
+            var extCarSpawnFile = RoutePath + @"\openrails\carspawn.dat";
+            if (File.Exists(extCarSpawnFile))
+            {
+                if (CarSpawnerLists == null) CarSpawnerLists = new List<CarSpawnerList>();
+                Trace.Write(" EXTCARSPAWN");
+                ExtCarSpawnerFile = new ExtCarSpawnerFile(RoutePath + @"\openrails\carspawn.dat", RoutePath + @"\shapes\", CarSpawnerLists);
+            }
+
+            Confirmer = new Confirmer(this, 1.5);
+            HazzardManager = new HazzardManager(this);
+            FuelManager = new FuelManager(this);
+            ScriptManager = new ScriptManager(this);
+            Log = new CommandLog(this);
+        }
+
+        public void SetActivity(string activityPath)
+        {
+            ActivityFileName = Path.GetFileNameWithoutExtension(activityPath);
+            Activity = new ActivityFile(activityPath);
+
+            // check for existence of activity file in OpenRails subfolder
+
+            activityPath = RoutePath + @"\Activities\Openrails\" + ActivityFileName + ".act";
+            if (File.Exists(activityPath))
+            {
+                // We have an OR-specific addition to world file
+                Activity.InsertORSpecificData(activityPath);
+            }
+
+            ActivityRun = new Activity(Activity, this);
+            // <CSComment> There can also be an activity without events and without station stops
+            //            if (ActivityRun.Current == null && ActivityRun.EventList.Count == 0)
+            //                ActivityRun = null;
+
+            StartTime st = Activity.Tr_Activity.Tr_Activity_Header.StartTime;
+            TimeSpan StartTime = new TimeSpan(st.Hour, st.Minute, st.Second);
+            ClockTime = StartTime.TotalSeconds;
+            Season = Activity.Tr_Activity.Tr_Activity_Header.Season;
+            WeatherType = Activity.Tr_Activity.Tr_Activity_Header.Weather;
+            if (Activity.Tr_Activity.Tr_Activity_File.ActivityRestrictedSpeedZones != null)
+            {
+                ActivityRun.AddRestrictZones(TRK.Tr_RouteFile, TSectionDat, TDB.TrackDB, Activity.Tr_Activity.Tr_Activity_File.ActivityRestrictedSpeedZones);
+            }
+            IsAutopilotMode = Settings.Autopilot;
+        }
+        public void SetExplore(string path, string consist, string start, string season, string weather)
+        {
+            ExplorePathFile = path;
+            ExploreConFile = consist;
+            patFileName = Path.ChangeExtension(path, "PAT");
+            conFileName = Path.ChangeExtension(consist, "CON");
+            var time = start.Split(':');
+            TimeSpan StartTime = new TimeSpan(int.Parse(time[0]), time.Length > 1 ? int.Parse(time[1]) : 0, time.Length > 2 ? int.Parse(time[2]) : 0);
+            ClockTime = StartTime.TotalSeconds;
+            Season = (SeasonType)int.Parse(season);
+            WeatherType = (WeatherType)int.Parse(weather);
+        }
+
+        public void SetExploreThroughActivity(string path, string consist, string start, string season, string weather)
+        {
+            ActivityFileName = "ea$" + RoutePathName + "$" + DateTime.Today.Year.ToString() + DateTime.Today.Month.ToString() + DateTime.Today.Day.ToString() +
+                DateTime.Today.Hour.ToString() + DateTime.Today.Minute.ToString() + DateTime.Today.Second.ToString();
+            Activity = new ActivityFile();
+            ActivityRun = new Activity(Activity, this);
+            ExplorePathFile = path;
+            ExploreConFile = consist;
+            patFileName = Path.ChangeExtension(path, "PAT");
+            conFileName = Path.ChangeExtension(consist, "CON");
+            var time = start.Split(':');
+            TimeSpan StartTime = new TimeSpan(int.Parse(time[0]), time.Length > 1 ? int.Parse(time[1]) : 0, time.Length > 2 ? int.Parse(time[2]) : 0);
+            Activity.Tr_Activity.Tr_Activity_File.Player_Service_Definition.Player_Traffic_Definition.Time = StartTime.Hours + StartTime.Minutes * 60 +
+                StartTime.Seconds * 3600;
+            Activity.Tr_Activity.Tr_Activity_File.Player_Service_Definition.Name = Path.GetFileNameWithoutExtension(consist);
+            ClockTime = StartTime.TotalSeconds;
+            Season = (SeasonType)int.Parse(season);
+            WeatherType = (WeatherType)int.Parse(weather);
+            IsAutopilotMode = Settings.Autopilot;
+        }
+
+        public void Start(CancellationToken cancellation)
+        {
+            Signals = new Signals(this, SIGCFG, cancellation);
+            var turntableFile = RoutePath + @"\openrails\turntables.dat";
+            if (File.Exists(turntableFile))
+            {
+                MovingTables = new List<MovingTable>();
+                Trace.Write(" TURNTBL");
+                TurntableFile = new TurntableFile(RoutePath + @"\openrails\turntables.dat", RoutePath + @"\shapes\", MovingTables, this);
+            }
+            LevelCrossings = new LevelCrossings(this);
+            FuelManager = new FuelManager(this);
+            Trains = new TrainList(this);
+            PoolHolder = new Poolholder();
+
+            Train playerTrain;
+
+            // define style of passing path and process player passing paths as required
+            Signals.UseLocationPassingPaths = Settings.UseLocationPassingPaths;
+
+            switch (IsAutopilotMode)
+            {
+                case true:
+                    playerTrain = InitializeAPTrains(cancellation);
+                    break;
+                default:
+                    playerTrain = InitializeTrains(cancellation);
+                    break;
+            }
+            MPManager.Instance().RememberOriginalSwitchState();
+
+            // start activity logging if required
+            if (Settings.DataLogStationStops && ActivityRun != null)
+            {
+                string stationLogFile = DeriveLogFile("Stops");
+                if (!String.IsNullOrEmpty(stationLogFile))
+                {
+                    ActivityRun.StartStationLogging(stationLogFile);
+                }
+            }
+        }
+
+        public void StartTimetable(string[] arguments, CancellationToken cancellation)
+        {
+            TimetableMode = true;
+            Signals = new Signals(this, SIGCFG, cancellation);
+            LevelCrossings = new LevelCrossings(this);
+            FuelManager = new FuelManager(this);
+            Trains = new TrainList(this);
+            PoolHolder = new Poolholder(this, arguments, cancellation);
+            PathName = String.Copy(arguments[1]);
+
+            TimetableInfo TTinfo = new TimetableInfo(this);
+
+            TTTrain playerTTTrain = null;
+            List<TTTrain> allTrains = TTinfo.ProcessTimetable(arguments, cancellation);
+            playerTTTrain = allTrains[0];
+
+            AI = new AI(this, allTrains, ref ClockTime, playerTTTrain.FormedOf, playerTTTrain.FormedOfType, playerTTTrain, cancellation);
+
+            Season = (SeasonType)int.Parse(arguments[3]);
+            WeatherType = (WeatherType)int.Parse(arguments[4]);
+
+            // check for user defined weather file
+            if (arguments.Length == 6)
+            {
+                UserWeatherFile = String.Copy(arguments[5]);
+            }
+
+            if (playerTTTrain != null)
+            {
+                playerTTTrain.CalculatePositionOfCars(); // calculate position of player train cars
+                playerTTTrain.PostInit();               // place player train after pre-running of AI trains
+                if (!TrainDictionary.ContainsKey(playerTTTrain.Number)) TrainDictionary.Add(playerTTTrain.Number, playerTTTrain);
+                if (!NameDictionary.ContainsKey(playerTTTrain.Name.ToLower())) NameDictionary.Add(playerTTTrain.Name.ToLower(), playerTTTrain);
+            }
+        }
+
+        public void Stop()
+        {
+            if (MPManager.IsMultiPlayer()) MPManager.Stop();
+        }
+
+        public void Restore(BinaryReader inf, string pathName, float initialTileX, float initialTileZ, CancellationToken cancellation)
+        {
+            ClockTime = inf.ReadDouble();
+            Season = (SeasonType)inf.ReadInt32();
+            WeatherType = (WeatherType)inf.ReadInt32();
+            TimetableMode = inf.ReadBoolean();
+            UserWeatherFile = inf.ReadString();
+            PathName = pathName;
+            InitialTileX = initialTileX;
+            InitialTileZ = initialTileZ;
+            PoolHolder = new Poolholder(inf, this);
+
+            Signals = new Signals(this, SIGCFG, inf, cancellation);
+
+            RestoreTrains(inf);
+            LevelCrossings = new LevelCrossings(this);
+            AI = new AI(this, inf);
+            // Find original player train
+            OriginalPlayerTrain = Trains.Find(item => item.Number == 0);
+            if (OriginalPlayerTrain == null) OriginalPlayerTrain = AI.AITrains.Find(item => item.Number == 0);
+
+            // initialization of turntables
+            ActiveMovingTableIndex = inf.ReadInt32();
+            var turntableFile = RoutePath + @"\openrails\turntables.dat";
+            if (File.Exists(turntableFile))
+            {
+                MovingTables = new List<MovingTable>();
+                Trace.Write(" TURNTBL");
+                TurntableFile = new TurntableFile(RoutePath + @"\openrails\turntables.dat", RoutePath + @"\shapes\", MovingTables, this);
+            }
+            if (MovingTables != null && MovingTables.Count >= 0)
+                foreach (var movingTable in MovingTables) movingTable.Restore(inf, this);
+/*
+            if (Turntables != null && Turntables.Count >= 0)
+                foreach (var turntable in Turntables) turntable.ReInitTrainPositions();
+*/
+            ActivityRun = Orts.Simulation.Activity.Restore(inf, this, ActivityRun);
+            Signals.RestoreTrains(Trains);  // restore links to trains
+            Signals.Update(true);           // update all signals once to set proper stat
+            MPManager.Instance().RememberOriginalSwitchState(); // this prepares a string that must then be passed to clients
+        }
+
+        public void Save(BinaryWriter outf)
+        {
+            outf.Write(ClockTime);
+            outf.Write((int)Season);
+            outf.Write((int)WeatherType);
+            outf.Write(TimetableMode);
+            outf.Write(UserWeatherFile);
+            PoolHolder.Save(outf);
+            Signals.Save(outf);
+            SaveTrains(outf);
+            // LevelCrossings
+            // InterlockingSystem
+            AI.Save(outf);
+
+            outf.Write(ActiveMovingTableIndex);
+            if (MovingTables != null && MovingTables.Count >= 0)
+                foreach (var movingtable in MovingTables) movingtable.Save(outf);
+
+            Orts.Simulation.Activity.Save(outf, ActivityRun);
+        }
+
+        Train InitializeTrains(CancellationToken cancellation)
+        {
+            Train playerTrain = InitializePlayerTrain();
+            InitializeStaticConsists();
+            AI = new AI(this, cancellation, ClockTime);
+            if (playerTrain != null)
+            {
+                var validPosition = playerTrain.PostInit();  // place player train after pre-running of AI trains
+                if (validPosition && AI != null) AI.PreUpdate = false;
+                TrainDictionary.Add(playerTrain.Number, playerTrain);
+                NameDictionary.Add(playerTrain.Name, playerTrain);
+            }
+            return (playerTrain);
+        }
+
+        AITrain InitializeAPTrains(CancellationToken cancellation)
+        {
+            AITrain playerTrain = InitializeAPPlayerTrain();
+            InitializeStaticConsists();
+            AI = new AI(this, cancellation, ClockTime);
+            playerTrain.AI = AI;
+            if (playerTrain != null)
+            {
+                var validPosition = playerTrain.PostInit();  // place player train after pre-running of AI trains
+                if (validPosition && AI != null) AI.PreUpdate = false;
+                if (playerTrain.InitialSpeed > 0 && playerTrain.MovementState != AITrain.AI_MOVEMENT_STATE.STATION_STOP)
+                {
+                    playerTrain.InitializeMoving();
+                    playerTrain.MovementState = AITrain.AI_MOVEMENT_STATE.BRAKING;
+                }
+                else if (playerTrain.InitialSpeed == 0)
+                    playerTrain.InitializeBrakes();
+            }
+            return (playerTrain);
+        }
+
+
+        /// <summary>
+        /// Which locomotive does the activity specified for the player.
+        /// </summary>
+        public TrainCar InitialPlayerLocomotive()
+        {
+            Train playerTrain = Trains[0];    // we install the player train first
+            PlayerLocomotive = SetPlayerLocomotive(playerTrain);
+            return PlayerLocomotive;
+        }
+
+        public TrainCar SetPlayerLocomotive(Train playerTrain)
+        {
+            TrainCar PlayerLocomotive = null;
+            foreach (TrainCar car in playerTrain.Cars)
+                if (car.IsDriveable)  // first loco is the one the player drives
+                {
+                    PlayerLocomotive = car;
+                    playerTrain.LeadLocomotive = car;
+                    playerTrain.InitializeBrakes();
+                    PlayerLocomotive.LocalThrottlePercent = playerTrain.AITrainThrottlePercent;
+                    break;
+                }
+            if (PlayerLocomotive == null)
+                throw new InvalidDataException("Can't find player locomotive in activity");
+            return PlayerLocomotive;
+        }
+
+        /// <summary>
+        /// Gets path and consist of player train in multiplayer resume in activity
+        /// </summary>
+        public void GetPathAndConsist()
+        {
+            var PlayerServiceFileName = Activity.Tr_Activity.Tr_Activity_File.Player_Service_Definition.Name;
+            var srvFile = new ServiceFile(RoutePath + @"\SERVICES\" + PlayerServiceFileName + ".SRV");
+            conFileName = BasePath + @"\TRAINS\CONSISTS\" + srvFile.Train_Config + ".CON";
+            patFileName = RoutePath + @"\PATHS\" + srvFile.PathID + ".PAT";
+        }
+
+
+        /// <summary>
+        /// Convert and elapsed real time into clock time based on simulator
+        /// running speed and paused state.
+        /// </summary>
+        public float GetElapsedClockSeconds(float elapsedRealSeconds)
+        {
+            return elapsedRealSeconds * (Paused ? 0 : GameSpeed);
+        }
+
+        /// <summary>
+        /// Update the simulator state 
+        /// elapsedClockSeconds represents the time since the last call to Simulator.Update
+        /// Executes in the UpdaterProcess thread.
+        /// </summary>
+        [CallOnThread("Updater")]
+        public void Update(float elapsedClockSeconds)
+        {
+            // Advance the times.
+            GameTime += elapsedClockSeconds;
+            ClockTime += elapsedClockSeconds;
+
+            // Check if there is a request to switch to another played train
+
+            if (TrainSwitcher.ClickedSelectedAsPlayer && !playerSwitchOngoing)
+                StartSwitchPlayerTrain();
+            if (playerSwitchOngoing)
+            {
+                // We need to check whether the player locomotive has loaded before we complete the train switch.
+                if (!OnQueryCarViewerLoaded(PlayerLocomotive))
+                    return;
+                CompleteSwitchPlayerTrain();
+            }
+
+            // Must be done before trains so that during turntable rotation train follows it
+            if (ActiveMovingTable != null) ActiveMovingTable.Update();
+
+            // Represent conditions at the specified clock time.
+            List<Train> movingTrains = new List<Train>();
+
+            if (PlayerLocomotive != null)
+            {
+                movingTrains.Add(PlayerLocomotive.Train);
+                if (PlayerLocomotive.Train.LeadLocomotive != null
+                    && PlayerLocomotive.Train.TrainType != Train.TRAINTYPE.AI_PLAYERHOSTING
+                    && String.Compare(PlayerLocomotive.Train.LeadLocomotive.CarID, PlayerLocomotive.CarID) != 0
+                    && !MPManager.IsMultiPlayer())
+                {
+                    PlayerLocomotive = PlayerLocomotive.Train.LeadLocomotive;
+                }
+            }
+
+            foreach (Train train in Trains)
+            {
+                if (train.SpeedMpS != 0 &&
+                    train.GetType() != typeof(AITrain) && train.GetType() != typeof(TTTrain) &&
+                    (PlayerLocomotive == null || train != PlayerLocomotive.Train))
+                {
+                    movingTrains.Add(train);
+                }
+            }
+
+            foreach (Train train in movingTrains)
+            {
+                if (MPManager.IsMultiPlayer())
+                {
+                    try
+                    {
+                        if (train.TrainType != Train.TRAINTYPE.AI_PLAYERHOSTING)
+                            train.Update(elapsedClockSeconds);
+                        else ((AITrain)train).AIUpdate(elapsedClockSeconds, ClockTime, false);
+                    }
+                    catch (Exception e) { Trace.TraceWarning(e.Message); }
+                }
+                else if (train.TrainType != Train.TRAINTYPE.AI_PLAYERHOSTING)
+                {
+                    train.Update(elapsedClockSeconds);
+                }
+                else
+                {
+                    ((AITrain)train).AIUpdate(elapsedClockSeconds, ClockTime, false);
+                }
+            }
+
+            if (!TimetableMode)
+            {
+                if (!MPManager.IsMultiPlayer() || !MPManager.IsClient())
+                {
+                    foreach (Train train in movingTrains)
+                    {
+                        CheckForCoupling(train, elapsedClockSeconds);
+                    }
+                }
+                else if (PlayerLocomotive != null)
+                {
+                    CheckForCoupling(PlayerLocomotive.Train, elapsedClockSeconds);
+                }
+            }
+
+            if (Signals != null)
+            {
+                if (!MPManager.IsMultiPlayer() || MPManager.IsServer()) Signals.Update(false);
+            }
+
+            if (AI != null)
+            {
+                if (TimetableMode)
+                {
+                    AI.TimetableUpdate(elapsedClockSeconds);
+                }
+                else
+                {
+                    AI.ActivityUpdate(elapsedClockSeconds);
+                }
+            }
+
+            if (LevelCrossings != null)
+            {
+                LevelCrossings.Update(elapsedClockSeconds);
+            }
+
+            if (ActivityRun != null)
+            {
+                ActivityRun.Update();
+            }
+
+            if (HazzardManager != null) HazzardManager.Update(elapsedClockSeconds);
+        }
+
+        internal void SetWeather(WeatherType weather, SeasonType season)
+        {
+            WeatherType = weather;
+            Season = season;
+
+            var weatherChanged = WeatherChanged;
+            if (weatherChanged != null)
+                weatherChanged(this, EventArgs.Empty);
+        }
+
+        private void FinishFrontCoupling(Train drivenTrain, Train train, TrainCar lead, bool sameDirection)
+        {
+            drivenTrain.LeadLocomotive = lead;
+            drivenTrain.CalculatePositionOfCars();
+            FinishCoupling(drivenTrain, train, true, sameDirection);
+        }
+
+        private void FinishRearCoupling(Train drivenTrain, Train train, bool sameDirection)
+        {
+            drivenTrain.RepositionRearTraveller();
+            FinishCoupling(drivenTrain, train, false, sameDirection);
+        }
+
+        private void FinishCoupling(Train drivenTrain, Train train, bool couple_to_front, bool sameDirection)
+        {
+            // if coupled train was on turntable and static, remove it from list of trains on turntable
+            if (ActiveMovingTable != null && ActiveMovingTable.TrainsOnMovingTable.Count != 0)
+            {
+                foreach (var trainOnMovingTable in ActiveMovingTable.TrainsOnMovingTable)
+                {
+                    if (trainOnMovingTable.Train.Number == train.Number)
+                    {
+                        ActiveMovingTable.TrainsOnMovingTable.Remove(trainOnMovingTable);
+                        break;
+                    }
+                }
+            }
+            if (train.TrainType == Train.TRAINTYPE.AI && (((AITrain)train).UncondAttach ||
+                train.TCRoute.activeSubpath < train.TCRoute.TCRouteSubpaths.Count - 1 || train.ValidRoute[0].Count > 5))
+            {
+                if (((drivenTrain.TCRoute != null && drivenTrain.TCRoute.activeSubpath == drivenTrain.TCRoute.TCRouteSubpaths.Count - 1 &&
+                    drivenTrain.ValidRoute[0].Count < 5) || (drivenTrain is AITrain && ((AITrain)drivenTrain).UncondAttach)) && drivenTrain != OriginalPlayerTrain)
+                {
+                    // Switch to the attached train as the one where we are now is at the end of its life
+                    TrainSwitcher.PickedTrainFromList = train;
+                    TrainSwitcher.ClickedTrainFromList = true;
+                    train.TrainType = Train.TRAINTYPE.AI_PLAYERHOSTING;
+                    Confirmer.Message(ConfirmLevel.Information, Catalog.GetStringFmt("Player train has been included into train {0} service {1}, that automatically becomes the new player train",
+                        train.Number, train.Name));
+                    train.Cars.Clear();
+                    if (sameDirection)
+                    {
+                        foreach (TrainCar car in drivenTrain.Cars)
+                        {
+                            train.Cars.Add(car);
+                            car.Train = train;
+                        }
+                    }
+                    else
+                    {
+                        for (int i = drivenTrain.Cars.Count - 1; i >= 0; --i)
+                        {
+                            TrainCar car = drivenTrain.Cars[i];
+                            train.Cars.Add(car);
+                            car.Train = train;
+                            car.Flipped = !car.Flipped;
+                        }
+                        if (drivenTrain.LeadLocomotiveIndex != -1) train.LeadLocomotiveIndex = train.Cars.Count - drivenTrain.LeadLocomotiveIndex - 1;
+                    }
+                    drivenTrain.Cars.Clear();
+                    AI.TrainsToRemoveFromAI.Add((AITrain)train);
+                    PlayerLocomotive = SetPlayerLocomotive(train);
+                    (train as AITrain).SwitchToPlayerControl();
+                    OnPlayerLocomotiveChanged();
+                    if (drivenTrain.TCRoute.activeSubpath == drivenTrain.TCRoute.TCRouteSubpaths.Count - 1 && drivenTrain.ValidRoute[0].Count < 5)
+                    {
+                        (drivenTrain as AITrain).RemoveTrain();
+                        train.UpdateTrackActionsCoupling(couple_to_front);
+                        return;
+                    }
+                    // if there is just here a reversal point, increment subpath in order to be in accordance with train
+                    var ppTCSectionIndex = drivenTrain.PresentPosition[0].TCSectionIndex;
+                    if (ppTCSectionIndex == drivenTrain.TCRoute.TCRouteSubpaths[drivenTrain.TCRoute.activeSubpath][drivenTrain.TCRoute.TCRouteSubpaths[drivenTrain.TCRoute.activeSubpath].Count - 1].TCSectionIndex)
+                        drivenTrain.IncrementSubpath(drivenTrain);
+                    // doubled check in case of double reverse point.
+                    if (ppTCSectionIndex == drivenTrain.TCRoute.TCRouteSubpaths[drivenTrain.TCRoute.activeSubpath][drivenTrain.TCRoute.TCRouteSubpaths[drivenTrain.TCRoute.activeSubpath].Count - 1].TCSectionIndex)
+                        drivenTrain.IncrementSubpath(drivenTrain);
+                    var tempTrain = drivenTrain;
+                    drivenTrain = train;
+                    train = tempTrain;
+                    AI.AITrains.Add(train as AITrain);
+                }
+                else
+                {
+                    var ppTCSectionIndex = train.PresentPosition[0].TCSectionIndex;
+                    if (ppTCSectionIndex == train.TCRoute.TCRouteSubpaths[train.TCRoute.activeSubpath][train.TCRoute.TCRouteSubpaths[train.TCRoute.activeSubpath].Count - 1].TCSectionIndex)
+                        train.IncrementSubpath(train);
+                    // doubled check in case of double reverse point.
+                    if (ppTCSectionIndex == train.TCRoute.TCRouteSubpaths[train.TCRoute.activeSubpath][train.TCRoute.TCRouteSubpaths[train.TCRoute.activeSubpath].Count - 1].TCSectionIndex)
+                        train.IncrementSubpath(train);
+                }
+                train.IncorporatingTrain = drivenTrain;
+                train.IncorporatingTrainNo = drivenTrain.Number;
+                ((AITrain)train).SuspendTrain(drivenTrain);
+                drivenTrain.IncorporatedTrainNo = train.Number;
+                if (MPManager.IsMultiPlayer()) MPManager.BroadCast((new MSGCouple(drivenTrain, train, false)).ToString());
+            }
+            else
+            {
+                train.RemoveFromTrack();
+                if (train.TrainType != Train.TRAINTYPE.AI_INCORPORATED)
+                {
+                    Trains.Remove(train);
+                    TrainDictionary.Remove(train.Number);
+                    NameDictionary.Remove(train.Name.ToLower());
+                }
+                if (MPManager.IsMultiPlayer()) MPManager.BroadCast((new MSGCouple(drivenTrain, train, train.TrainType != Train.TRAINTYPE.AI_INCORPORATED)).ToString());
+            }
+            if (train.UncoupledFrom != null)
+                train.UncoupledFrom.UncoupledFrom = null;
+
+            if (PlayerLocomotive != null && PlayerLocomotive.Train == train)
+            {
+                drivenTrain.AITrainThrottlePercent = train.AITrainThrottlePercent;
+                drivenTrain.AITrainBrakePercent = train.AITrainBrakePercent;
+                drivenTrain.LeadLocomotive = PlayerLocomotive;
+            }
+
+            drivenTrain.UpdateTrackActionsCoupling(couple_to_front);
+            AI.aiListChanged = true;
+        }
+
+        static void UpdateUncoupled(Train drivenTrain, Train train, float d1, float d2, bool rear)
+        {
+            if (train == drivenTrain.UncoupledFrom && d1 > .5 && d2 > .5)
+            {
+                Traveller traveller = rear ? drivenTrain.RearTDBTraveller : drivenTrain.FrontTDBTraveller;
+                float d3 = traveller.OverlapDistanceM(train.FrontTDBTraveller, rear);
+                float d4 = traveller.OverlapDistanceM(train.RearTDBTraveller, rear);
+                if (d3 > .5 && d4 > .5)
+                {
+                    train.UncoupledFrom = null;
+                    drivenTrain.UncoupledFrom = null;
+                }
+            }
+        }
+
+        /// <summary>
+        /// Scan other trains
+        /// </summary>
+        public void CheckForCoupling(Train drivenTrain, float elapsedClockSeconds)
+        {
+            if (MPManager.IsMultiPlayer() && !MPManager.IsServer()) return; //in MultiPlayer mode, server will check coupling, client will get message and do things
+            if (drivenTrain.SpeedMpS < 0)
+            {
+                foreach (Train train in Trains)
+                    if (train != drivenTrain && train.TrainType != Train.TRAINTYPE.AI_INCORPORATED)
+                    {
+                        //avoid coupling of player train with other players train
+                        if (MPManager.IsMultiPlayer() && !MPManager.TrainOK2Couple(this, drivenTrain, train)) continue;
+
+                        float d1 = drivenTrain.RearTDBTraveller.OverlapDistanceM(train.FrontTDBTraveller, true);
+                        // Give another try if multiplayer
+                        if (d1 >= 0 && drivenTrain.TrainType == Train.TRAINTYPE.REMOTE &&
+                            drivenTrain.PresentPosition[1].TCSectionIndex == train.PresentPosition[0].TCSectionIndex && drivenTrain.PresentPosition[1].TCSectionIndex != -1)
+                            d1 = drivenTrain.RearTDBTraveller.RoughOverlapDistanceM(train.FrontTDBTraveller, drivenTrain.FrontTDBTraveller, train.RearTDBTraveller, drivenTrain.Length, train.Length, true);
+                        if (d1 < 0)
+                        {
+                            if (train == drivenTrain.UncoupledFrom)
+                            {
+                                if (drivenTrain.SpeedMpS < train.SpeedMpS)
+                                    drivenTrain.SetCoupleSpeed(train, 1);
+                                drivenTrain.CalculatePositionOfCars(elapsedClockSeconds, -d1);
+                                return;
+                            }
+                            // couple my rear to front of train
+                            //drivenTrain.SetCoupleSpeed(train, 1);
+                            drivenTrain.LastCar.SignalEvent(Event.Couple);
+                            if (drivenTrain.SpeedMpS > 1.5)
+                                DbfEvalOverSpeedCoupling += 1;
+
+                            foreach (TrainCar car in train.Cars)
+                            {
+                                drivenTrain.Cars.Add(car);
+                                car.Train = drivenTrain;
+                            }
+                            FinishRearCoupling(drivenTrain, train, true);
+                            return;
+                        }
+                        float d2 = drivenTrain.RearTDBTraveller.OverlapDistanceM(train.RearTDBTraveller, true);
+                        // Give another try if multiplayer
+                        if (d2 >= 0 && drivenTrain.TrainType == Train.TRAINTYPE.REMOTE &&
+                            drivenTrain.PresentPosition[1].TCSectionIndex == train.PresentPosition[1].TCSectionIndex && drivenTrain.PresentPosition[1].TCSectionIndex != -1)
+                            d2 = drivenTrain.RearTDBTraveller.RoughOverlapDistanceM(train.RearTDBTraveller, drivenTrain.FrontTDBTraveller, train.FrontTDBTraveller, drivenTrain.Length, train.Length, true);
+                        if (d2 < 0)
+                        {
+                            if (train == drivenTrain.UncoupledFrom)
+                            {
+                                if (drivenTrain.SpeedMpS < -train.SpeedMpS)
+                                    drivenTrain.SetCoupleSpeed(train, 11);
+                                drivenTrain.CalculatePositionOfCars(elapsedClockSeconds, -d2);
+                                return;
+                            }
+                            // couple my rear to rear of train
+                            //drivenTrain.SetCoupleSpeed(train, -1);
+                            drivenTrain.LastCar.SignalEvent(Event.Couple);
+                            if (drivenTrain.SpeedMpS > 1.5)
+                                DbfEvalOverSpeedCoupling += 1;
+
+                            for (int i = train.Cars.Count - 1; i >= 0; --i)
+                            {
+                                TrainCar car = train.Cars[i];
+                                drivenTrain.Cars.Add(car);
+                                car.Train = drivenTrain;
+                                car.Flipped = !car.Flipped;
+                            }
+                            FinishRearCoupling(drivenTrain, train, false);
+                            return;
+                        }
+                        UpdateUncoupled(drivenTrain, train, d1, d2, false);
+                    }
+            }
+            else if (drivenTrain.SpeedMpS > 0)
+            {
+                foreach (Train train in Trains)
+                    if (train != drivenTrain && train.TrainType != Train.TRAINTYPE.AI_INCORPORATED)
+                    {
+                        //avoid coupling of player train with other players train if it is too short alived (e.g, when a train is just spawned, it may overlap with another train)
+                        if (MPManager.IsMultiPlayer() && !MPManager.TrainOK2Couple(this, drivenTrain, train)) continue;
+                        //	{
+                        //		if ((MPManager.Instance().FindPlayerTrain(train) && drivenTrain == PlayerLocomotive.Train) || (MPManager.Instance().FindPlayerTrain(drivenTrain) && train == PlayerLocomotive.Train)) continue;
+                        //		if ((MPManager.Instance().FindPlayerTrain(train) && MPManager.Instance().FindPlayerTrain(drivenTrain))) continue; //if both are player-controlled trains
+                        //	}
+                        float d1 = drivenTrain.FrontTDBTraveller.OverlapDistanceM(train.RearTDBTraveller, false);
+                        // Give another try if multiplayer
+                        if (d1 >= 0 && drivenTrain.TrainType == Train.TRAINTYPE.REMOTE &&
+                            drivenTrain.PresentPosition[0].TCSectionIndex == train.PresentPosition[1].TCSectionIndex && drivenTrain.PresentPosition[0].TCSectionIndex != -1)
+                            d1 = drivenTrain.FrontTDBTraveller.RoughOverlapDistanceM(train.RearTDBTraveller, drivenTrain.RearTDBTraveller, train.FrontTDBTraveller, drivenTrain.Length, train.Length, false);
+                        if (d1 < 0)
+                        {
+                            if (train == drivenTrain.UncoupledFrom)
+                            {
+                                if (drivenTrain.SpeedMpS > train.SpeedMpS)
+                                    drivenTrain.SetCoupleSpeed(train, 1);
+                                drivenTrain.CalculatePositionOfCars(elapsedClockSeconds, d1);
+                                return;
+                            }
+                            // couple my front to rear of train
+                            //drivenTrain.SetCoupleSpeed(train, 1);
+
+                            TrainCar lead = drivenTrain.LeadLocomotive;
+                            if (lead == null)
+                            {//Like Rear coupling with changed data  
+                                lead = train.LeadLocomotive;
+                                train.LastCar.SignalEvent(Event.Couple);
+                                if (drivenTrain.SpeedMpS > 1.5)
+                                    DbfEvalOverSpeedCoupling += 1;
+
+                                for (int i = 0; i < drivenTrain.Cars.Count; ++i)
+                                {
+                                    TrainCar car = drivenTrain.Cars[i];
+                                    train.Cars.Add(car);
+                                    car.Train = train;
+                                }
+                                //Rear coupling
+                                FinishRearCoupling(train, drivenTrain, false);
+                            }
+                            else
+                            {
+                                drivenTrain.FirstCar.SignalEvent(Event.Couple);
+                                if (drivenTrain.SpeedMpS > 1.5)
+                                    DbfEvalOverSpeedCoupling += 1;
+
+                                lead = drivenTrain.LeadLocomotive;
+                                for (int i = 0; i < train.Cars.Count; ++i)
+                                {
+                                    TrainCar car = train.Cars[i];
+                                    drivenTrain.Cars.Insert(i, car);
+                                    car.Train = drivenTrain;
+                                }
+                                if (drivenTrain.LeadLocomotiveIndex >= 0) drivenTrain.LeadLocomotiveIndex += train.Cars.Count;
+                                FinishFrontCoupling(drivenTrain, train, lead, true);
+                            }
+                            return;
+                        }
+                        float d2 = drivenTrain.FrontTDBTraveller.OverlapDistanceM(train.FrontTDBTraveller, false);
+                        // Give another try if multiplayer
+                        if (d2 >= 0 && drivenTrain.TrainType == Train.TRAINTYPE.REMOTE &&
+                            drivenTrain.PresentPosition[0].TCSectionIndex == train.PresentPosition[0].TCSectionIndex && drivenTrain.PresentPosition[0].TCSectionIndex != -1)
+                            d2 = drivenTrain.FrontTDBTraveller.RoughOverlapDistanceM(train.FrontTDBTraveller, drivenTrain.RearTDBTraveller, train.RearTDBTraveller, drivenTrain.Length, train.Length, false);
+                        if (d2 < 0)
+                        {
+                            if (train == drivenTrain.UncoupledFrom)
+                            {
+                                if (drivenTrain.SpeedMpS > -train.SpeedMpS)
+                                    drivenTrain.SetCoupleSpeed(train, -1);
+                                drivenTrain.CalculatePositionOfCars(elapsedClockSeconds, d2);
+                                return;
+                            }
+                            // couple my front to front of train
+                            //drivenTrain.SetCoupleSpeed(train, -1);
+                            drivenTrain.FirstCar.SignalEvent(Event.Couple);
+                            if (drivenTrain.SpeedMpS > 1.5)
+                                DbfEvalOverSpeedCoupling += 1;
+
+                            TrainCar lead = drivenTrain.LeadLocomotive;
+                            for (int i = 0; i < train.Cars.Count; ++i)
+                            {
+                                TrainCar car = train.Cars[i];
+                                drivenTrain.Cars.Insert(0, car);
+                                car.Train = drivenTrain;
+                                car.Flipped = !car.Flipped;
+                            }
+                            if (drivenTrain.LeadLocomotiveIndex >= 0) drivenTrain.LeadLocomotiveIndex += train.Cars.Count;
+                            FinishFrontCoupling(drivenTrain, train, lead, false);
+                            return;
+                        }
+
+                        UpdateUncoupled(drivenTrain, train, d1, d2, true);
+                    }
+            }
+        }
+
+        private Train InitializePlayerTrain()
+        {
+
+            Debug.Assert(Trains != null, "Cannot InitializePlayerTrain() without Simulator.Trains.");
+            // set up the player locomotive
+            // first extract the player service definition from the activity file
+            // this gives the consist and path
+
+            Train train = new Train(this);
+            train.TrainType = Train.TRAINTYPE.PLAYER;
+            train.Number = 0;
+            train.Name = "PLAYER";
+
+            string playerServiceFileName;
+            ServiceFile srvFile;
+            if (Activity != null && Activity.Tr_Activity.Serial != -1)
+            {
+                playerServiceFileName = Activity.Tr_Activity.Tr_Activity_File.Player_Service_Definition.Name;
+                srvFile = new ServiceFile(RoutePath + @"\SERVICES\" + playerServiceFileName + ".SRV");
+                train.InitialSpeed = srvFile.TimeTable.InitialSpeed;
+            }
+            else
+            {
+                playerServiceFileName = Path.GetFileNameWithoutExtension(ExploreConFile);
+                srvFile = new ServiceFile();
+                srvFile.Name = playerServiceFileName;
+                srvFile.Train_Config = playerServiceFileName;
+                srvFile.PathID = Path.GetFileNameWithoutExtension(ExplorePathFile);
+            }
+            conFileName = BasePath + @"\TRAINS\CONSISTS\" + srvFile.Train_Config + ".CON";
+            patFileName = RoutePath + @"\PATHS\" + srvFile.PathID + ".PAT";
+            OriginalPlayerTrain = train;
+
+
+
+            if (conFileName.Contains("tilted")) train.IsTilting = true;
+
+
+            //PATFile patFile = new PATFile(patFileName);
+            //PathName = patFile.Name;
+            // This is the position of the back end of the train in the database.
+            //PATTraveller patTraveller = new PATTraveller(patFileName);
+#if ACTIVITY_EDITOR
+            AIPath aiPath = new AIPath(TDB, TSectionDat, patFileName, TimetableMode, orRouteConfig);
+#else
+            AIPath aiPath = new AIPath(TDB, TSectionDat, patFileName);
+#endif
+            PathName = aiPath.pathName;
+
+            if (aiPath.Nodes == null)
+            {
+                throw new InvalidDataException("Broken path " + patFileName + " for Player train - activity cannot be started");
+            }
+
+            // place rear of train on starting location of aiPath.
+            train.RearTDBTraveller = new Traveller(TSectionDat, TDB.TrackDB.TrackNodes, aiPath);
+
+            ConsistFile conFile = new ConsistFile(conFileName);
+            CurveDurability = conFile.Train.TrainCfg.Durability;   // Finds curve durability of consist based upon the value in consist file
+
+            // add wagons
+            foreach (Wagon wagon in conFile.Train.TrainCfg.WagonList)
+            {
+
+                string wagonFolder = BasePath + @"\trains\trainset\" + wagon.Folder;
+                string wagonFilePath = wagonFolder + @"\" + wagon.Name + ".wag"; ;
+                if (wagon.IsEngine)
+                    wagonFilePath = Path.ChangeExtension(wagonFilePath, ".eng");
+
+                if (!File.Exists(wagonFilePath))
+                {
+                    // First wagon is the player's loco and required, so issue a fatal error message
+                    if (wagon == conFile.Train.TrainCfg.WagonList[0])
+                        Trace.TraceError("Player's locomotive {0} cannot be loaded in {1}", wagonFilePath, conFileName);
+                    Trace.TraceWarning("Ignored missing wagon {0} in consist {1}", wagonFilePath, conFileName);
+                    continue;
+                }
+
+                try
+                {
+                    TrainCar car = RollingStock.Load(this, wagonFilePath);
+                    car.Flipped = wagon.Flip;
+                    car.UiD = wagon.UiD;
+                    if (MPManager.IsMultiPlayer()) car.CarID = MPManager.GetUserName() + " - " + car.UiD; //player's train is always named train 0.
+                    else car.CarID = "0 - " + car.UiD; //player's train is always named train 0.
+                    train.Cars.Add(car);
+                    car.Train = train;
+                    train.Length += car.CarLengthM;
+
+                    var mstsDieselLocomotive = car as MSTSDieselLocomotive;
+                    if (Activity != null && mstsDieselLocomotive != null)
+                        mstsDieselLocomotive.DieselLevelL = mstsDieselLocomotive.MaxDieselLevelL * Activity.Tr_Activity.Tr_Activity_Header.FuelDiesel / 100.0f;
+
+                    var mstsSteamLocomotive = car as MSTSSteamLocomotive;
+                    if (Activity != null && mstsSteamLocomotive != null)
+                    {
+                        mstsSteamLocomotive.CombinedTenderWaterVolumeUKG = (Kg.ToLb(mstsSteamLocomotive.MaxLocoTenderWaterMassKG) / 10.0f) * Activity.Tr_Activity.Tr_Activity_Header.FuelWater / 100.0f;
+                        mstsSteamLocomotive.TenderCoalMassKG = mstsSteamLocomotive.MaxTenderCoalMassKG * Activity.Tr_Activity.Tr_Activity_Header.FuelCoal / 100.0f;
+                    }
+                }
+                catch (Exception error)
+                {
+                    // First wagon is the player's loco and required, so issue a fatal error message
+                    if (wagon == conFile.Train.TrainCfg.WagonList[0])
+                        throw new FileLoadException(wagonFilePath, error);
+                    Trace.WriteLine(new FileLoadException(wagonFilePath, error));
+                }
+            }// for each rail car
+
+            train.CheckFreight();
+
+            if (Activity != null && !MPManager.IsMultiPlayer()) // activity is defined
+            {
+                // define style of passing path and process player passing paths as required
+                if (Signals.UseLocationPassingPaths)
+                {
+                    int orgDirection = (train.RearTDBTraveller != null) ? (int)train.RearTDBTraveller.Direction : -2;
+                    Train.TCRoutePath dummyRoute = new Train.TCRoutePath(aiPath, orgDirection, 0, Signals, -1, Settings);   // SPA: Add settings to get enhanced mode
+                }
+
+                // create train path
+                train.SetRoutePath(aiPath, Signals);
+                train.BuildWaitingPointList(0.0f);
+
+                train.ConvertPlayerTraffic(Activity.Tr_Activity.Tr_Activity_File.Player_Service_Definition.Player_Traffic_Definition.Player_Traffic_List);
+            }
+            else // explorer mode
+            {
+                train.PresetExplorerPath(aiPath, Signals);
+                train.ControlMode = Train.TRAIN_CONTROL.EXPLORER;
+            }
+
+            bool canPlace = true;
+            Train.TCSubpathRoute tempRoute = train.CalculateInitialTrainPosition(ref canPlace);
+            if (tempRoute.Count == 0 || !canPlace)
+            {
+                throw new InvalidDataException("Player train original position not clear");
+            }
+
+            train.SetInitialTrainRoute(tempRoute);
+            train.CalculatePositionOfCars();
+            train.ResetInitialTrainRoute(tempRoute);
+
+            train.CalculatePositionOfCars();
+            Trains.Add(train);
+
+            // Note the initial position to be stored by a Save and used in Menu.exe to calculate DistanceFromStartM 
+            InitialTileX = Trains[0].FrontTDBTraveller.TileX + (Trains[0].FrontTDBTraveller.X / 2048);
+            InitialTileZ = Trains[0].FrontTDBTraveller.TileZ + (Trains[0].FrontTDBTraveller.Z / 2048);
+
+            PlayerLocomotive = InitialPlayerLocomotive();
+            if ((conFile.Train.TrainCfg.MaxVelocity == null) ||
+                ((conFile.Train.TrainCfg.MaxVelocity != null) && ((conFile.Train.TrainCfg.MaxVelocity.A <= 0f) || (conFile.Train.TrainCfg.MaxVelocity.A == 40f))))
+                train.TrainMaxSpeedMpS = Math.Min((float)TRK.Tr_RouteFile.SpeedLimit, ((MSTSLocomotive)PlayerLocomotive).MaxSpeedMpS);
+            else
+                train.TrainMaxSpeedMpS = Math.Min((float)TRK.Tr_RouteFile.SpeedLimit, conFile.Train.TrainCfg.MaxVelocity.A);
+
+
+            train.AITrainBrakePercent = 100; //<CSComment> This seems a tricky way for the brake modules to test if it is an AI train or not
+            if (Activity != null && train.InitialSpeed > 0)
+            {
+                if ((PlayerLocomotive.BrakeSystem is AirSinglePipe) || (PlayerLocomotive.BrakeSystem is VacuumSinglePipe))
+                    train.InitializeMoving();
+            }
+
+
+            return (train);
+        }
+
+        private AITrain InitializeAPPlayerTrain()
+        {
+            string playerServiceFileName;
+            ServiceFile srvFile;
+            if (Activity != null && Activity.Tr_Activity.Serial != -1)
+            {
+                playerServiceFileName = Activity.Tr_Activity.Tr_Activity_File.Player_Service_Definition.Name;
+                srvFile = new ServiceFile(RoutePath + @"\SERVICES\" + playerServiceFileName + ".SRV");
+            }
+            else
+            {
+                playerServiceFileName = Path.GetFileNameWithoutExtension(ExploreConFile);
+                srvFile = new ServiceFile();
+                srvFile.Name = playerServiceFileName;
+                srvFile.Train_Config = playerServiceFileName;
+                srvFile.PathID = Path.GetFileNameWithoutExtension(ExplorePathFile);
+            }
+            conFileName = BasePath + @"\TRAINS\CONSISTS\" + srvFile.Train_Config + ".CON";
+            patFileName = RoutePath + @"\PATHS\" + srvFile.PathID + ".PAT";
+            Player_Traffic_Definition player_Traffic_Definition = Activity.Tr_Activity.Tr_Activity_File.Player_Service_Definition.Player_Traffic_Definition;
+            Traffic_Service_Definition aPPlayer_Traffic_Definition = new Traffic_Service_Definition(playerServiceFileName, player_Traffic_Definition);
+            Service_Definition aPPlayer_Service_Definition = new Service_Definition(playerServiceFileName, player_Traffic_Definition);
+
+            AI AI = new AI(this);
+            AITrain train = AI.CreateAITrainDetail(aPPlayer_Service_Definition, aPPlayer_Traffic_Definition, srvFile, TimetableMode, true);
+            AI = null;
+            train.Name = "PLAYER";
+            train.Cars[0].Headlight = 0;
+            OriginalPlayerTrain = train;
+            train.Efficiency = 0.9f; // Forced efficiency, as considered most similar to human player
+            bool canPlace = true;
+            Train.TCSubpathRoute tempRoute = train.CalculateInitialTrainPosition(ref canPlace);
+            if (tempRoute.Count == 0 || !canPlace)
+            {
+                throw new InvalidDataException("Player train original position not clear");
+            }
+            train.SetInitialTrainRoute(tempRoute);
+            train.CalculatePositionOfCars();
+            train.ResetInitialTrainRoute(tempRoute);
+
+            train.CalculatePositionOfCars();
+            train.TrainType = Train.TRAINTYPE.AI_PLAYERDRIVEN;
+            Trains.Add(train);
+
+            // Note the initial position to be stored by a Save and used in Menu.exe to calculate DistanceFromStartM 
+            InitialTileX = Trains[0].FrontTDBTraveller.TileX + (Trains[0].FrontTDBTraveller.X / 2048);
+            InitialTileZ = Trains[0].FrontTDBTraveller.TileZ + (Trains[0].FrontTDBTraveller.Z / 2048);
+
+            PlayerLocomotive = InitialPlayerLocomotive();
+            if (train.MaxVelocityA <= 0f || train.MaxVelocityA == 40f)
+                train.TrainMaxSpeedMpS = Math.Min((float)TRK.Tr_RouteFile.SpeedLimit, ((MSTSLocomotive)PlayerLocomotive).MaxSpeedMpS);
+            else
+                train.TrainMaxSpeedMpS = Math.Min((float)TRK.Tr_RouteFile.SpeedLimit, train.MaxVelocityA);
+            if (train.InitialSpeed > 0 && train.MovementState != AITrain.AI_MOVEMENT_STATE.STATION_STOP)
+            {
+                train.InitializeMoving();
+                train.MovementState = AITrain.AI_MOVEMENT_STATE.BRAKING;
+            }
+            else if (train.InitialSpeed == 0)
+                train.InitializeBrakes();
+
+            // process player passing paths as required
+            if (Signals.UseLocationPassingPaths)
+            {
+                int orgDirection = (train.RearTDBTraveller != null) ? (int)train.RearTDBTraveller.Direction : -2;
+                Train.TCRoutePath dummyRoute = new Train.TCRoutePath(train.Path, orgDirection, 0, Signals, -1, Settings);   // SPA: Add settings to get enhanced mode
+            }
+
+            if (conFileName.Contains("tilted")) train.IsTilting = true;
+
+            return train;
+        }
+
+        /// <summary>
+        /// Set up trains based on info in the static consists listed in the activity file.
+        /// </summary>
+        private void InitializeStaticConsists()
+        {
+            if (Activity == null) return;
+            if (Activity.Tr_Activity == null) return;
+            if (Activity.Tr_Activity.Tr_Activity_File == null) return;
+            if (Activity.Tr_Activity.Tr_Activity_File.ActivityObjects == null) return;
+            if (Activity.Tr_Activity.Tr_Activity_File.ActivityObjects.ActivityObjectList == null) return;
+            // for each static consist
+            foreach (ActivityObject activityObject in Activity.Tr_Activity.Tr_Activity_File.ActivityObjects.ActivityObjectList)
+            {
+                try
+                {
+                    // construct train data
+                    Train train = new Train(this);
+                    train.TrainType = Train.TRAINTYPE.STATIC;
+                    train.Name = "STATIC" + "-" + activityObject.ID;
+                    int consistDirection;
+                    switch (activityObject.Direction)  // TODO, we don't really understand this
+                    {
+                        case 0: consistDirection = 0; break;  // reversed ( confirmed on L&PS route )
+                        case 18: consistDirection = 1; break;  // forward ( confirmed on ON route )
+                        case 131: consistDirection = 1; break; // forward ( confirmed on L&PS route )
+                        default: consistDirection = 1; break;  // forward ( confirmed on L&PS route )
+                    }
+                    // FIXME: Where are TSectionDat and TDB from?
+                    train.RearTDBTraveller = new Traveller(TSectionDat, TDB.TrackDB.TrackNodes, activityObject.TileX, activityObject.TileZ, activityObject.X, activityObject.Z);
+                    if (consistDirection != 1)
+                        train.RearTDBTraveller.ReverseDirection();
+                    // add wagons in reverse order - ie first wagon is at back of train
+                    // static consists are listed back to front in the activities, so we have to reverse the order, and flip the cars
+                    // when we add them to ORTS
+                    for (int iWagon = activityObject.Train_Config.TrainCfg.WagonList.Count - 1; iWagon >= 0; --iWagon)
+                    {
+                        Wagon wagon = (Wagon)activityObject.Train_Config.TrainCfg.WagonList[iWagon];
+                        string wagonFolder = BasePath + @"\trains\trainset\" + wagon.Folder;
+                        string wagonFilePath = wagonFolder + @"\" + wagon.Name + ".wag"; ;
+                        if (wagon.IsEngine)
+                            wagonFilePath = Path.ChangeExtension(wagonFilePath, ".eng");
+
+                        if (!File.Exists(wagonFilePath))
+                        {
+                            Trace.TraceWarning("Ignored missing wagon {0} in activity definition {1}", wagonFilePath, activityObject.Train_Config.TrainCfg.Name);
+                            continue;
+                        }
+
+                        try // Load could fail if file has bad data.
+                        {
+                            TrainCar car = RollingStock.Load(this, wagonFilePath);
+                            car.Flipped = !wagon.Flip;
+                            car.UiD = wagon.UiD;
+                            car.CarID = activityObject.ID + " - " + car.UiD;
+                            train.Cars.Add(car);
+                            car.Train = train;
+                        }
+                        catch (Exception error)
+                        {
+                            Trace.WriteLine(new FileLoadException(wagonFilePath, error));
+                        }
+                    }// for each rail car
+
+                    if (train.Cars.Count == 0) return;
+
+                    // in static consists, the specified location represents the middle of the last car, 
+                    // our TDB traveller is always at the back of the last car so it needs to be repositioned
+                    TrainCar lastCar = train.LastCar;
+                    train.RearTDBTraveller.ReverseDirection();
+                    train.RearTDBTraveller.Move(lastCar.CarLengthM / 2f);
+                    train.RearTDBTraveller.ReverseDirection();
+
+                    train.CalculatePositionOfCars();
+                    train.InitializeBrakes();
+                    train.CheckFreight();
+                    if (Settings.Autopilot) train.ReverseFormation(false); // When using autopilot mode this is needed for correct working of train switching
+                    bool validPosition = train.PostInit();
+                    if (validPosition)
+                        Trains.Add(train);
+                }
+                catch (Exception error)
+                {
+                    Trace.WriteLine(error);
+                }
+            }// for each train
+        }
+
+        private void SaveTrains(BinaryWriter outf)
+        {
+            if (PlayerLocomotive.Train != Trains[0])
+            {
+                for (int i = 1; i < Trains.Count; i++)
+                {
+                    if (PlayerLocomotive.Train == Trains[i])
+                    {
+                        Trains[i] = Trains[0];
+                        Trains[0] = PlayerLocomotive.Train;
+                        break;
+                    }
+                }
+            }
+
+            // do not save AI trains (done by AITrain)
+            // do not save Timetable Trains (done by TTTrain through AITrain)
+
+            foreach (Train train in Trains)
+            {
+                if (train.TrainType != Train.TRAINTYPE.AI && train.TrainType != Train.TRAINTYPE.AI_PLAYERDRIVEN && train.TrainType != Train.TRAINTYPE.AI_PLAYERHOSTING &&
+                    train.TrainType != Train.TRAINTYPE.AI_INCORPORATED && train.GetType() != typeof(TTTrain))
+                {
+                    outf.Write(0);
+                    if (train is AITrain && train.TrainType == Train.TRAINTYPE.STATIC)
+                        ((AITrain)train).SaveBase(outf);
+                    else train.Save(outf);
+                }
+                else if (train.TrainType == Train.TRAINTYPE.AI_PLAYERDRIVEN || train.TrainType == Train.TRAINTYPE.AI_PLAYERHOSTING)
+                {
+                    outf.Write(-2);
+                    AI.SaveAutopil(train, outf);
+                }
+            }
+            outf.Write(-1);
+
+        }
+
+        //================================================================================================//
+        //
+        // Restore trains
+        //
+
+        private void RestoreTrains(BinaryReader inf)
+        {
+
+            Trains = new TrainList(this);
+
+            int trainType = inf.ReadInt32();
+            while (trainType != -1)
+            {
+                if (trainType >= 0) Trains.Add(new Train(this, inf));
+                else if (trainType == -2)                   // Autopilot mode
+                {
+                    AI = new AI(this, inf, true);
+                    AI = null;
+                }
+                trainType = inf.ReadInt32();
+            }
+
+            // find player train
+            foreach (Train thisTrain in Trains)
+            {
+                if (thisTrain.TrainType == Train.TRAINTYPE.PLAYER
+                    || thisTrain.TrainType == Train.TRAINTYPE.AI_PLAYERDRIVEN || thisTrain.TrainType == Train.TRAINTYPE.AI_PLAYERHOSTING)
+                {
+                    TrainDictionary.Add(thisTrain.Number, thisTrain);
+                    NameDictionary.Add(thisTrain.Name, thisTrain);
+                    // restore signal references depending on state
+                    if (thisTrain.ControlMode == Train.TRAIN_CONTROL.EXPLORER)
+                    {
+                        thisTrain.RestoreExplorerMode();
+                    }
+                    else if (thisTrain.ControlMode == Train.TRAIN_CONTROL.MANUAL)
+                    {
+                        thisTrain.RestoreManualMode();
+                    }
+                    else if (thisTrain.TrainType == Train.TRAINTYPE.PLAYER)
+                    {
+                        thisTrain.InitializeSignals(true);
+                    }
+                }
+            }
+        }
+
+        /// <summary>
+        ///  Get Autogenerated train by number
+        /// </summary>
+        /// <param name="reqNumber"></param>
+        /// <returns></returns>
+
+        public TTTrain GetAutoGenTTTrainByNumber(int reqNumber)
+        {
+            TTTrain returnTrain = null;
+            if (AutoGenDictionary.ContainsKey(reqNumber))
+            {
+                AITrain tempTrain = AutoGenDictionary[reqNumber];
+                returnTrain = tempTrain as TTTrain;
+                returnTrain.AI.AutoGenTrains.Remove(tempTrain);
+                AutoGenDictionary.Remove(reqNumber);
+                returnTrain.routedBackward = new Train.TrainRouted(returnTrain, 1);
+                returnTrain.routedForward = new Train.TrainRouted(returnTrain, 0);
+            }
+            return (returnTrain);
+        }
+
+        /// <summary>
+        /// The front end of a railcar is at MSTS world coordinates x1,y1,z1
+        /// The other end is at x2,y2,z2
+        /// Return a rotation and translation matrix for the center of the railcar.
+        /// </summary>
+        public static Matrix XNAMatrixFromMSTSCoordinates(float x1, float y1, float z1, float x2, float y2, float z2)
+        {
+            // translate 1st coordinate to be relative to 0,0,0
+            float dx = (float)(x1 - x2);
+            float dy = (float)(y1 - y2);
+            float dz = (float)(z1 - z2);
+
+            // compute the rotational matrix  
+            float length = (float)Math.Sqrt(dx * dx + dz * dz + dy * dy);
+            float run = (float)Math.Sqrt(dx * dx + dz * dz);
+            // normalize to coordinate to a length of one, ie dx is change in x for a run of 1
+            if (length != 0)    // Avoid zero divide
+            {
+                dx /= length;
+                dy /= length;   // ie if it is tilted back 5 degrees, this is sin 5 = 0.087
+                run /= length;  //                              and   this is cos 5 = 0.996
+                dz /= length;
+            }
+            else
+            {                   // If length is zero all elements of its calculation are zero. Since dy is a sine and is zero,
+                run = 1f;       // run is therefore 1 since it is cosine of the same angle?  See comments above.
+            }
+
+
+            // setup matrix values
+
+            Matrix xnaTilt = new Matrix(1, 0, 0, 0,
+                                     0, run, dy, 0,
+                                     0, -dy, run, 0,
+                                     0, 0, 0, 1);
+
+            Matrix xnaRotation = new Matrix(dz, 0, dx, 0,
+                                            0, 1, 0, 0,
+                                            -dx, 0, dz, 0,
+                                            0, 0, 0, 1);
+
+            Matrix xnaLocation = Matrix.CreateTranslation((x1 + x2) / 2f, (y1 + y2) / 2f, -(z1 + z2) / 2f);
+            return xnaTilt * xnaRotation * xnaLocation;
+        }
+
+        public void UncoupleBehind(int carPosition)
+        {
+            // check on car position in case of mouse jitter
+            if (carPosition <= PlayerLocomotive.Train.Cars.Count - 1) UncoupleBehind(PlayerLocomotive.Train.Cars[carPosition], true);
+        }
+
+        public void UncoupleBehind(TrainCar car, bool keepFront)
+        {
+            Train train = car.Train;
+
+            if (MPManager.IsMultiPlayer() && !MPManager.TrainOK2Decouple(Confirmer, train)) return;
+            int i = 0;
+            while (train.Cars[i] != car) ++i;  // it can't happen that car isn't in car.Train
+            if (i == train.Cars.Count - 1) return;  // can't uncouple behind last car
+            ++i;
+
+            TrainCar lead = train.LeadLocomotive;
+            Train train2;
+            if (train.IncorporatedTrainNo == -1)
+            {
+                train2 = new Train(this, train);
+                Trains.Add(train2);
+            }
+            else
+            {
+                train2 = TrainDictionary[train.IncorporatedTrainNo];
+            }
+
+            if (MPManager.IsMultiPlayer() && !(train2 is AITrain)) train2.ControlMode = Train.TRAIN_CONTROL.EXPLORER;
+            // Player locomotive is in first or in second part of train?
+            int j = 0;
+            while (train.Cars[j] != PlayerLocomotive && j < i) j++;
+
+            // This is necessary, because else we had to create an AI train and not a train when in autopilot mode
+            if ((train.IsActualPlayerTrain && j >= i) || !keepFront)
+            {
+                // Player locomotive in second part of train, move first part of cars to the new train
+                for (int k = 0; k < i; ++k)
+                {
+                    TrainCar newcar = train.Cars[k];
+                    train2.Cars.Add(newcar);
+                    newcar.Train = train2;
+                }
+
+                // and drop them from the old train
+                for (int k = i - 1; k >= 0; --k)
+                {
+                    train.Cars.RemoveAt(k);
+                }
+
+                train.FirstCar.CouplerSlackM = 0;
+                if (train.LeadLocomotiveIndex >= 0) train.LeadLocomotiveIndex -= i;
+            }
+            else
+            {
+                // move rest of cars to the new train
+
+                for (int k = i; k < train.Cars.Count; ++k)
+                {
+                    TrainCar newcar = train.Cars[k];
+                    train2.Cars.Add(newcar);
+                    newcar.Train = train2;
+                }
+
+                // and drop them from the old train
+                for (int k = train.Cars.Count - 1; k >= i; --k)
+                {
+                    train.Cars.RemoveAt(k);
+                }
+
+                train.LastCar.CouplerSlackM = 0;
+
+            }
+
+            // and fix up the travellers
+            if (train.IsActualPlayerTrain && j >= i || !keepFront)
+            {
+                train2.FrontTDBTraveller = new Traveller(train.FrontTDBTraveller);
+                train.CalculatePositionOfCars();
+                train2.RearTDBTraveller = new Traveller(train.FrontTDBTraveller);
+                train2.CalculatePositionOfCars();  // fix the front traveller
+                train.DistanceTravelledM -= train2.Length;
+            }
+            else
+            {
+                train2.RearTDBTraveller = new Traveller(train.RearTDBTraveller);
+                train2.CalculatePositionOfCars();  // fix the front traveller
+                train.RepositionRearTraveller();    // fix the rear traveller
+            }
+
+            train.activityClearingDistanceM = train.Cars.Count < Train.standardTrainMinCarNo ? Train.shortClearingDistanceM : Train.standardClearingDistanceM;
+            train2.activityClearingDistanceM = train2.Cars.Count < Train.standardTrainMinCarNo ? Train.shortClearingDistanceM : Train.standardClearingDistanceM;
+
+
+            train.UncoupledFrom = train2;
+            train2.UncoupledFrom = train;
+            train2.SpeedMpS = train.SpeedMpS;
+            train2.Cars[0].BrakeSystem.FrontBrakeHoseConnected = false;
+            train2.AITrainDirectionForward = train.AITrainDirectionForward;
+
+            // It is an action, not just a simple copy, thus don't do it if the train is driven by the player:
+            if (PlayerLocomotive == null)
+                train2.AITrainBrakePercent = train.AITrainBrakePercent;
+
+            if (train.IncorporatedTrainNo != -1)
+            {
+                train2.AITrainBrakePercent = 100;
+                train2.TrainType = Train.TRAINTYPE.AI;
+                train.IncorporatedTrainNo = -1;
+                train2.MUDirection = Direction.Forward;
+            }
+            else train2.TrainType = Train.TRAINTYPE.STATIC;
+            train2.LeadLocomotive = null;
+            if ((train.TrainType == Train.TRAINTYPE.AI || train.TrainType == Train.TRAINTYPE.AI_PLAYERHOSTING) && train2.TrainType == Train.TRAINTYPE.STATIC)
+                train2.InitializeBrakes();
+            else
+            {
+                train2.Cars[0].BrakeSystem.PropagateBrakePressure(5);
+                foreach (MSTSWagon wagon in train2.Cars)
+                    wagon.MSTSBrakeSystem.Update(5);
+            }
+            bool inPath;
+
+            if ((train.IsActualPlayerTrain && j >= i) || !keepFront)
+            {
+                train.TemporarilyRemoveFromTrack();
+                inPath = train2.UpdateTrackActionsUncoupling(false);
+                train.UpdateTrackActionsUncoupling(false);
+            }
+            else
+            {
+                train.UpdateTrackActionsUncoupling(true);
+                inPath = train2.UpdateTrackActionsUncoupling(false);
+            }
+            if (!inPath && train2.TrainType == Train.TRAINTYPE.AI)
+            // Out of path, degrade to static
+            {
+                train2.TrainType = Train.TRAINTYPE.STATIC;
+                ((AITrain)train2).AI.TrainsToRemoveFromAI.Add((AITrain)train2);
+            }
+            if (train2.TrainType == Train.TRAINTYPE.AI)
+            {
+                // Move reversal point under train if there is one in the section where the train is
+                if (train2.PresentPosition[0].TCSectionIndex ==
+                                    train2.TCRoute.TCRouteSubpaths[train2.TCRoute.activeSubpath][train2.TCRoute.TCRouteSubpaths[train2.TCRoute.activeSubpath].Count - 1].TCSectionIndex &&
+                    train2.TCRoute.activeSubpath < train2.TCRoute.TCRouteSubpaths.Count - 1)
+                {
+                    train2.TCRoute.ReversalInfo[train2.TCRoute.activeSubpath].ReverseReversalOffset = train2.PresentPosition[0].TCOffset - 10f;
+                    train2.AuxActionsContain.MoveAuxActionAfterReversal(train2);
+                }
+                else if ((train.IsActualPlayerTrain && j >= i) || !keepFront)
+                {
+                    train2.AuxActionsContain.MoveAuxAction(train2);
+                }
+                ((AITrain)train2).ResetActions(true);
+            }
+            if (MPManager.IsMultiPlayer())
+            {
+                if (!(train is AITrain)) train.ControlMode = Train.TRAIN_CONTROL.EXPLORER;
+                if (!(train2 is AITrain)) train2.ControlMode = Train.TRAIN_CONTROL.EXPLORER;
+            }
+
+            if (MPManager.IsMultiPlayer() && !MPManager.IsServer())
+            {
+                //add the new train to a list of uncoupled trains, handled specially
+                if (PlayerLocomotive != null && PlayerLocomotive.Train == train) MPManager.Instance().AddUncoupledTrains(train2);
+            }
+
+
+            train.CheckFreight();
+            train2.CheckFreight();
+
+            train.Update(0);   // stop the wheels from moving etc
+            train2.Update(0);  // stop the wheels from moving etc
+
+            car.SignalEvent(Event.Uncouple);
+            // TODO which event should we fire
+            //car.CreateEvent(62);  these are listed as alternate events
+            //car.CreateEvent(63);
+            if (MPManager.IsMultiPlayer())
+            {
+                MPManager.Notify((new Orts.MultiPlayer.MSGUncouple(train, train2, Orts.MultiPlayer.MPManager.GetUserName(), car.CarID, PlayerLocomotive)).ToString());
+            }
+            if (Confirmer != null && IsReplaying) Confirmer.Confirm(CabControl.Uncouple, train.LastCar.CarID);
+            if (AI != null) AI.aiListChanged = true;
+            if (train2.TrainType == Train.TRAINTYPE.STATIC && (train.TrainType == Train.TRAINTYPE.PLAYER || train.TrainType == Train.TRAINTYPE.AI_PLAYERDRIVEN))
+            {
+                // check if detached on turntable or transfertable
+                if (ActiveMovingTable != null) ActiveMovingTable.CheckTrainOnMovingTable(train2);
+            }
+        }
+
+        /// <summary>
+        /// Performs first part of player train switch
+        /// </summary>
+        private void StartSwitchPlayerTrain()
+        {
+            if (TrainSwitcher.SelectedAsPlayer != null && !TrainSwitcher.SelectedAsPlayer.IsActualPlayerTrain)
+            {
+                var selectedAsPlayer = TrainSwitcher.SelectedAsPlayer;
+                var oldTrainReverseFormation = false;
+                var newTrainReverseFormation = false;
+                if (PlayerLocomotive.Train is AITrain && !PlayerLocomotive.Train.IsPathless)
+                {
+                    var playerTrain = PlayerLocomotive.Train as AITrain;
+                    if (playerTrain != null)
+                    {
+                        if (playerTrain.ControlMode == Train.TRAIN_CONTROL.MANUAL) TrainSwitcher.SuspendOldPlayer = true; // force suspend state to avoid disappearing of train;
+                        if (TrainSwitcher.SuspendOldPlayer && 
+                            (playerTrain.SpeedMpS < -0.025 || playerTrain.SpeedMpS > 0.025 || playerTrain.PresentPosition[0].TCOffset != playerTrain.PreviousPosition[0].TCOffset))
+                        {
+                            Confirmer.Message(ConfirmLevel.Warning, Catalog.GetString("Train can't be suspended with speed not equal 0"));
+                            TrainSwitcher.SuspendOldPlayer = false;
+                            TrainSwitcher.ClickedSelectedAsPlayer = false;
+                            return;
+                        }
+                        if (playerTrain.TrainType == Train.TRAINTYPE.AI_PLAYERDRIVEN)
+                        {
+                            // it must be autopiloted first
+                            playerTrain.SwitchToAutopilotControl();
+                        }
+                        // and now switch!
+                        playerTrain.TrainType = Train.TRAINTYPE.AI;
+                        AI.AITrains.Add(playerTrain);
+                        if (TrainSwitcher.SuspendOldPlayer)
+                        {
+                            playerTrain.MovementState = AITrain.AI_MOVEMENT_STATE.SUSPENDED;
+                            if (playerTrain.ValidRoute[0] != null && playerTrain.PresentPosition[0].RouteListIndex != -1 &&
+                                playerTrain.ValidRoute[0].Count > playerTrain.PresentPosition[0].RouteListIndex + 1)
+                                playerTrain.signalRef.BreakDownRoute(playerTrain.ValidRoute[0][playerTrain.PresentPosition[0].RouteListIndex + 1].TCSectionIndex,
+                                   playerTrain.routedForward);
+                            TrainSwitcher.SuspendOldPlayer = false;
+                        }
+
+                    }
+                }
+                else if (selectedAsPlayer.TrainType == Train.TRAINTYPE.AI_INCORPORATED && selectedAsPlayer.IncorporatingTrain.IsPathless)
+                {
+                    // the former static train disappears now and becomes part of the other train. TODO; also wagons must be moved.
+                    var dyingTrain = PlayerLocomotive.Train;
+
+                    // move all cars to former incorporated train
+
+                    for (int k = 0; k < dyingTrain.Cars.Count; ++k)
+                    {
+                        TrainCar newcar = dyingTrain.Cars[k];
+                        selectedAsPlayer.Cars.Add(newcar);
+                        newcar.Train = selectedAsPlayer;
+                    }
+
+                    // and drop them from the old train
+                    for (int k = dyingTrain.Cars.Count - 1; k >= 0; --k)
+                    {
+                        dyingTrain.Cars.RemoveAt(k);
+                    }
+
+                    // and fix up the travellers
+                    selectedAsPlayer.RearTDBTraveller = new Traveller(dyingTrain.RearTDBTraveller);
+                    selectedAsPlayer.FrontTDBTraveller = new Traveller(dyingTrain.FrontTDBTraveller);
+                    // are following lines needed?
+                    //                       selectedAsPlayer.CalculatePositionOfCars(0);  // fix the front traveller
+                    //                       selectedAsPlayer.RepositionRearTraveller();    // fix the rear traveller
+
+                    selectedAsPlayer.activityClearingDistanceM = dyingTrain.activityClearingDistanceM;
+
+                    selectedAsPlayer.SpeedMpS = dyingTrain.SpeedMpS;
+                    selectedAsPlayer.AITrainDirectionForward = dyingTrain.AITrainDirectionForward;
+
+                    selectedAsPlayer.AITrainBrakePercent = 100;
+                    selectedAsPlayer.TrainType = Train.TRAINTYPE.AI;
+                    selectedAsPlayer.MUDirection = Direction.Forward;
+
+                    selectedAsPlayer.LeadLocomotive = null;
+                    selectedAsPlayer.Cars[0].BrakeSystem.PropagateBrakePressure(5);
+                    foreach (MSTSWagon wagon in selectedAsPlayer.Cars)
+                        wagon.MSTSBrakeSystem.Update(5);
+
+                    // and now let the former static train die
+
+                    dyingTrain.RemoveFromTrack();
+                    dyingTrain.ClearDeadlocks();
+                    Trains.Remove(dyingTrain);
+                    TrainDictionary.Remove(dyingTrain.Number);
+                    NameDictionary.Remove(dyingTrain.Name.ToLower());
+
+                    bool inPath;
+
+                    inPath = selectedAsPlayer.UpdateTrackActionsUncoupling(false);
+
+                    if (!inPath && selectedAsPlayer.TrainType == Train.TRAINTYPE.AI)
+                    // Out of path, degrade to static
+                    {
+                        selectedAsPlayer.TrainType = Train.TRAINTYPE.STATIC;
+                        ((AITrain)selectedAsPlayer).AI.TrainsToRemoveFromAI.Add((AITrain)selectedAsPlayer);
+                    }
+                    if (selectedAsPlayer.TrainType == Train.TRAINTYPE.AI)
+                    {
+                        ((AITrain)selectedAsPlayer).AI.aiListChanged = true;
+                        // Move reversal point under train if there is one in the section where the train is
+                        if (selectedAsPlayer.PresentPosition[0].TCSectionIndex ==
+                                            selectedAsPlayer.TCRoute.TCRouteSubpaths[selectedAsPlayer.TCRoute.activeSubpath][selectedAsPlayer.TCRoute.TCRouteSubpaths[selectedAsPlayer.TCRoute.activeSubpath].Count - 1].TCSectionIndex &&
+                            selectedAsPlayer.TCRoute.activeSubpath < selectedAsPlayer.TCRoute.TCRouteSubpaths.Count - 1)
+                        {
+                            selectedAsPlayer.TCRoute.ReversalInfo[selectedAsPlayer.TCRoute.activeSubpath].ReverseReversalOffset = selectedAsPlayer.PresentPosition[0].TCOffset - 10f;
+                            selectedAsPlayer.AuxActionsContain.MoveAuxActionAfterReversal(selectedAsPlayer);
+                        }
+                        ((AITrain)selectedAsPlayer).ResetActions(true);
+                    }
+                    if (MPManager.IsMultiPlayer() && !MPManager.IsServer())
+                    {
+                        selectedAsPlayer.ControlMode = Train.TRAIN_CONTROL.EXPLORER;
+                        //add the new train to a list of uncoupled trains, handled specially
+                        if (PlayerLocomotive != null) MPManager.Instance().AddUncoupledTrains(selectedAsPlayer);
+                    }
+
+
+                    selectedAsPlayer.CheckFreight();
+
+                    selectedAsPlayer.Update(0);  // stop the wheels from moving etc
+                    TrainSwitcher.PickedTrainFromList = selectedAsPlayer;
+                    TrainSwitcher.ClickedTrainFromList = true;
+
+
+                }
+                else
+                {
+                    // this was a static train before
+                    var playerTrain = PlayerLocomotive.Train;
+                    if (playerTrain != null)
+                    {
+                        if (playerTrain.SpeedMpS < -0.1 || playerTrain.SpeedMpS > 0.1)
+                        {
+                            Confirmer.Message(ConfirmLevel.Warning, Catalog.GetString("To return to static train speed must be = 0"));
+                            TrainSwitcher.SuspendOldPlayer = false;
+                            TrainSwitcher.ClickedSelectedAsPlayer = false;
+                            return;
+                        }
+                        if (playerTrain.ValidRoute[0] != null && playerTrain.ValidRoute[0].Count > playerTrain.PresentPosition[0].RouteListIndex + 1)
+                            playerTrain.signalRef.BreakDownRoute(playerTrain.ValidRoute[0][playerTrain.PresentPosition[0].RouteListIndex + 1].TCSectionIndex,
+                            playerTrain.routedForward);
+                        if (playerTrain.ValidRoute[1] != null && playerTrain.ValidRoute[1].Count > playerTrain.PresentPosition[1].RouteListIndex + 1)
+                            playerTrain.signalRef.BreakDownRoute(playerTrain.ValidRoute[1][playerTrain.PresentPosition[1].RouteListIndex + 1].TCSectionIndex,
+                            playerTrain.routedBackward);
+                        playerTrain.ControlMode = Train.TRAIN_CONTROL.UNDEFINED;
+                        playerTrain.TrainType = Train.TRAINTYPE.STATIC;
+                        playerTrain.SpeedMpS = 0;
+                        foreach (TrainCar car in playerTrain.Cars) car.SpeedMpS = 0;
+                        playerTrain.CheckFreight();
+                        playerTrain.InitializeBrakes();
+                    }
+                }
+                var oldPlayerTrain = PlayerLocomotive.Train;
+                if (selectedAsPlayer.TrainType != Train.TRAINTYPE.STATIC)
+                {
+                    var playerTrain = selectedAsPlayer as AITrain;
+                    if (!(playerTrain.TrainType == Train.TRAINTYPE.AI_INCORPORATED && playerTrain.IncorporatingTrain == PlayerLocomotive.Train))
+                    {
+                        PlayerLocomotive = SetPlayerLocomotive(playerTrain);
+                        if (oldPlayerTrain != null) oldPlayerTrain.LeadLocomotiveIndex = -1;
+                    }
+
+                }
+                else
+                {
+                    Train pathlessPlayerTrain = selectedAsPlayer;
+                    pathlessPlayerTrain.IsPathless = true;
+                    PlayerLocomotive = SetPlayerLocomotive(pathlessPlayerTrain);
+                    if (oldPlayerTrain != null) oldPlayerTrain.LeadLocomotiveIndex = -1;
+                }
+                playerSwitchOngoing = true;
+                if (MPManager.IsMultiPlayer())
+                {
+                    MPManager.Notify((new MSGPlayerTrainSw(MPManager.GetUserName(), PlayerLocomotive.Train, PlayerLocomotive.Train.Number, oldTrainReverseFormation, newTrainReverseFormation)).ToString());
+                }
+
+            }
+            else
+            {
+                TrainSwitcher.ClickedSelectedAsPlayer = false;
+                AI.aiListChanged = true;
+            }
+        }
+
+        private void CompleteSwitchPlayerTrain()
+        {
+            if (PlayerLocomotive.Train.TrainType != Train.TRAINTYPE.STATIC)
+            {
+                AI.AITrains.Remove(PlayerLocomotive.Train as AITrain);
+                if ((PlayerLocomotive.Train as AITrain).MovementState == AITrain.AI_MOVEMENT_STATE.SUSPENDED)
+                {
+                    PlayerLocomotive.Train.Reinitialize();
+                    (PlayerLocomotive.Train as AITrain).MovementState = PlayerLocomotive.Train.SpeedMpS == 0 ?
+                        AITrain.AI_MOVEMENT_STATE.INIT : AITrain.AI_MOVEMENT_STATE.BRAKING;
+                }
+                (PlayerLocomotive.Train as AITrain).SwitchToPlayerControl();
+            }
+            else
+            {
+                PlayerLocomotive.Train.CreatePathlessPlayerTrain();
+            }
+            OnPlayerLocomotiveChanged();
+            playerSwitchOngoing = false;
+            TrainSwitcher.ClickedSelectedAsPlayer = false;
+            AI.aiListChanged = true;
+        }
+
+        /// <summary>
+        /// Finds train to restart
+        /// </summary>
+        public void RestartWaitingTrain(RestartWaitingTrain restartWaitingTrain)
+        {
+            AITrain trainToRestart = null;
+            foreach (var train in TrainDictionary.Values)
+            {
+                if (train is AITrain && train.Name.ToLower() == restartWaitingTrain.WaitingTrainToRestart.ToLower())
+                {
+                    if (restartWaitingTrain.WaitingTrainStartingTime == -1 || (train is AITrain && restartWaitingTrain.WaitingTrainStartingTime == ((AITrain)train).StartTime))
+                    {
+                        trainToRestart = (AITrain)train;
+                        trainToRestart.RestartWaitingTrain(restartWaitingTrain);
+                        return;
+                    }
+                }
+            }
+            if (trainToRestart == null)
+                Trace.TraceWarning("Train {0} to restart not found", restartWaitingTrain.WaitingTrainToRestart);            
+        }
+
+ 
+
+        /// <summary>
+        /// Derive log-file name from route path and activity name
+        /// </summary>
+
+        public string DeriveLogFile(string appendix)
+        {
+            string logfilebase = String.Empty;
+            string logfilefull = String.Empty;
+
+            if (!String.IsNullOrEmpty(ActivityFileName))
+            {
+                logfilebase = String.Copy(UserSettings.UserDataFolder);
+                logfilebase = String.Concat(logfilebase, "_", ActivityFileName);
+            }
+            else
+            {
+                logfilebase = String.Copy(UserSettings.UserDataFolder);
+                logfilebase = String.Concat(logfilebase, "_explorer");
+            }
+
+            logfilebase = String.Concat(logfilebase, appendix);
+            logfilefull = String.Concat(logfilebase, ".csv");
+
+            bool logExists = File.Exists(logfilefull);
+            int logCount = 0;
+
+            while (logExists && logCount < 100)
+            {
+                logCount++;
+                logfilefull = String.Concat(logfilebase, "_", logCount.ToString("00"), ".csv");
+                logExists = File.Exists(logfilefull);
+            }
+
+            if (logExists) logfilefull = String.Empty;
+
+            return (logfilefull);
+        }
+
+        /// <summary>
+        /// Class TrainList extends class List<Train> with extra search methods
+        /// </summary>
+
+        public class TrainList : List<Train>
+        {
+            private Simulator simulator;
+
+            /// <summary>
+            /// basis constructor
+            /// </summary>
+
+            public TrainList(Simulator in_simulator)
+                : base()
+            {
+                simulator = in_simulator;
+            }
+
+            /// <summary>
+            /// Search and return TRAIN by number - any type
+            /// </summary>
+
+            public Train GetTrainByNumber(int reqNumber)
+            {
+                Train returnTrain = null;
+                if (simulator.TrainDictionary.ContainsKey(reqNumber))
+                {
+                    returnTrain = simulator.TrainDictionary[reqNumber];
+                }
+
+                // check player train's original number
+                if (returnTrain == null && simulator.TimetableMode && simulator.PlayerLocomotive != null)
+                {
+                    Train playerTrain = simulator.PlayerLocomotive.Train;
+                    TTTrain TTPlayerTrain = playerTrain as TTTrain;
+                    if (TTPlayerTrain.OrgAINumber == reqNumber)
+                    {
+                        return (playerTrain);
+                    }
+                }
+
+                // dictionary is not always updated in normal activity and explorer mode, so double check
+                // if not correct, search in the 'old' way
+                if (returnTrain == null || returnTrain.Number != reqNumber)
+                {
+                    returnTrain = null;
+                    for (int iTrain = 0; iTrain <= this.Count - 1; iTrain++)
+                    {
+                        if (this[iTrain].Number == reqNumber)
+                            returnTrain = this[iTrain];
+                    }
+                }
+
+                return (returnTrain);
+            }
+
+            /// <summary>
+            /// Search and return Train by name - any type
+            /// </summary>
+
+            public Train GetTrainByName(string reqName)
+            {
+                Train returnTrain = null;
+                if (simulator.NameDictionary.ContainsKey(reqName))
+                {
+                    returnTrain = simulator.NameDictionary[reqName];
+                }
+
+                return (returnTrain);
+            }
+
+            /// <summary>
+            /// Check if numbered train is on startlist
+            /// </summary>
+            /// <param name="reqNumber"></param>
+            /// <returns></returns>
+
+            public Boolean CheckTrainNotStartedByNumber(int reqNumber)
+            {
+                return simulator.StartReference.Contains(reqNumber);
+            }
+
+            /// <summary>
+            /// Search and return AITrain by number
+            /// </summary>
+
+            public AITrain GetAITrainByNumber(int reqNumber)
+            {
+                AITrain returnTrain = null;
+                if (simulator.TrainDictionary.ContainsKey(reqNumber))
+                {
+                    returnTrain = simulator.TrainDictionary[reqNumber] as AITrain;
+                }
+
+                return (returnTrain);
+            }
+
+            /// <summary>
+            /// Search and return AITrain by name
+            /// </summary>
+
+            public AITrain GetAITrainByName(string reqName)
+            {
+                AITrain returnTrain = null;
+                if (simulator.NameDictionary.ContainsKey(reqName))
+                {
+                    returnTrain = simulator.NameDictionary[reqName] as AITrain;
+                }
+
+                return (returnTrain);
+            }
+
+        } // TrainList
+
+        internal void OnAllowedSpeedRaised(Train train)
+        {
+            var allowedSpeedRaised = AllowedSpeedRaised;
+            if (allowedSpeedRaised != null)
+                allowedSpeedRaised(train, EventArgs.Empty);
+        }
+
+        internal void OnPlayerLocomotiveChanged()
+        {
+            var playerLocomotiveChanged = PlayerLocomotiveChanged;
+            if (playerLocomotiveChanged != null)
+                playerLocomotiveChanged(this, EventArgs.Empty);
+        }
+
+        internal void OnPlayerTrainChanged(Train oldTrain, Train newTrain)
+        {
+            var eventArgs = new PlayerTrainChangedEventArgs(oldTrain, newTrain);
+            var playerTrainChanged = PlayerTrainChanged;
+            if (playerTrainChanged != null)
+                playerTrainChanged(this, eventArgs);
+        }
+
+        internal void OnRequestTTDetachWindow()
+        {
+            var requestTTDetachWindow = RequestTTDetachWindow;
+            requestTTDetachWindow(this, EventArgs.Empty);
+        }
+
+        bool OnQueryCarViewerLoaded(TrainCar car)
+        {
+            var query = new QueryCarViewerLoadedEventArgs(car);
+            var queryCarViewerLoaded = QueryCarViewerLoaded;
+            if (queryCarViewerLoaded != null)
+                queryCarViewerLoaded(this, query);
+            return query.Loaded;
+        }
+
+    } // Simulator
+}