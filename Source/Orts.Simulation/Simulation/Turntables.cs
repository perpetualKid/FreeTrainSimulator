<<<<<<< HEAD
﻿// COPYRIGHT 2010, 2011, 2012, 2013, 2014, 2015, 2016 by the Open Rails project.
// 
// This file is part of Open Rails.
// 
// Open Rails is free software: you can redistribute it and/or modify
// it under the terms of the GNU General Public License as published by
// the Free Software Foundation, either version 3 of the License, or
// (at your option) any later version.
// 
// Open Rails is distributed in the hope that it will be useful,
// but WITHOUT ANY WARRANTY; without even the implied warranty of
// MERCHANTABILITY or FITNESS FOR A PARTICULAR PURPOSE.  See the
// GNU General Public License for more details.
// 
// You should have received a copy of the GNU General Public License
// along with Open Rails.  If not, see <http://www.gnu.org/licenses/>.

using Microsoft.Xna.Framework;
using Microsoft.Xna.Framework.Graphics;
using Orts.Parsers.Msts;
using Orts.Common;
using Orts.Formats.Msts;
using Orts.Simulation.Physics;
using Orts.Simulation.RollingStocks;
using Orts.Simulation.Signalling;
using System;
using System.Collections.Generic;
using System.Diagnostics;
using System.IO;
using System.Linq;
using Orts.Common.Xna;

namespace Orts.Simulation
{
    /// <summary>
    /// Reads file ORTSTurntables.dat and creates the instances of turntables and transfertables
    /// </summary>
    /// 


    public class TurntableFile
    {
        public TurntableFile(string filePath, string shapePath, List<MovingTable> movingTables, Simulator simulator)
        {
            using (STFReader stf = new STFReader(filePath, false))
            {
                var count = stf.ReadInt(null);
                stf.ParseBlock(new STFReader.TokenProcessor[] {
                    new STFReader.TokenProcessor("turntable", ()=>{
                        if (--count < 0)
                            STFException.TraceWarning(stf, "Skipped extra Turntable");
                        else
                            movingTables.Add(new Turntable(stf, simulator));
                    }),
                    new STFReader.TokenProcessor("transfertable", ()=>{
                        if (--count < 0)
                            STFException.TraceWarning(stf, "Skipped extra Transfertable");
                        else
                            movingTables.Add(new Transfertable(stf, simulator));
                    }),
                });
                if (count > 0)
                    STFException.TraceWarning(stf, count + " missing Turntable(s)");
            }
        }
    }

    public class MovingTable
    {
        // Fixed data
        public string WFile;
        public int UID;
        public float Length;
        protected int[] MyTrackNodesIndex;
        protected int[] MyTrVectorSectionsIndex;
        protected bool[] MyTrackNodesOrientation; // true if forward, false if backward;
        public int TrackShapeIndex;
        // Dynamic data
        public WorldPosition WorldPosition = WorldPosition.None;
        public List<string> Animations = new List<string>();
        public Vector3 CenterOffset; // shape offset of center of moving table;
        public bool Continuous; // continuous motion on
        public int ConnectedTrackEnd = 0; // 
        public bool GoToTarget = false;
        // additions to manage rotation or transfer of wagons
        public List<TrainOnMovingTable> TrainsOnMovingTable = new List<TrainOnMovingTable>(); // List of trains on turntable or transfertable
        public Matrix AnimationXNAMatrix = Matrix.Identity;
        public List<Matrix> RelativeCarPositions;
        public Vector3 RelativeFrontTravellerXNALocation;
        public Vector3 RelativeRearTravellerXNALocation;
        public Vector3 FinalFrontTravellerXNALocation;
        public Vector3 FinalRearTravellerXNALocation;
        public Simulator Simulator;

        public MovingTable(STFReader stf, Simulator simulator)
        {
            Simulator = simulator;
        }

        public virtual void Save(BinaryWriter outf)
        {
            outf.Write(Continuous);
            outf.Write(GoToTarget);
            outf.Write(ConnectedTrackEnd); 
            SaveVector(outf, RelativeFrontTravellerXNALocation);
            SaveVector(outf, RelativeRearTravellerXNALocation);
            SaveVector(outf, FinalFrontTravellerXNALocation);
            SaveVector(outf, FinalRearTravellerXNALocation);
            outf.Write(TrainsOnMovingTable.Count);
            foreach (var trainOnMovingTable in TrainsOnMovingTable) trainOnMovingTable.Save(outf);
        }


        private void SaveVector(BinaryWriter outf, Vector3 vector)
        {
            outf.Write(vector.X);
            outf.Write(vector.Y);
            outf.Write(vector.Z);
        }

                /// <summary>
        /// Restores the general variable parameters
        /// Called from within the Simulator class.
        /// </summary>
        public virtual void Restore(BinaryReader inf, Simulator simulator)
        {
            Continuous = inf.ReadBoolean();
            GoToTarget = inf.ReadBoolean();
            ConnectedTrackEnd = inf.ReadInt32();
            RelativeFrontTravellerXNALocation = RestoreVector(inf);
            RelativeRearTravellerXNALocation = RestoreVector(inf);
            FinalFrontTravellerXNALocation = RestoreVector(inf);
            FinalRearTravellerXNALocation = RestoreVector(inf);
            var trainsOnMovingTable = inf.ReadInt32();
            while (trainsOnMovingTable > 0)
            {
                TrainOnMovingTable trainOnMovingTable = new TrainOnMovingTable(simulator);
                trainOnMovingTable.Restore(inf);
                trainsOnMovingTable--;
                TrainsOnMovingTable.Add(trainOnMovingTable);
            }
        }


        private Vector3 RestoreVector(BinaryReader inf)
        {
            Vector3 vector;
            vector.X = inf.ReadSingle();
            vector.Y = inf.ReadSingle();
            vector.Z = inf.ReadSingle();
            return vector;
        }

        public virtual void Update()
        {

        }

        public virtual bool CheckMovingTableAligned(Train train, bool forward)
        {
            return false;
        }

        /// <summary>
        /// CheckTrainOnTurntable: checks if actual player train is on turntable
        /// </summary>
        /// 
        public bool CheckTrainOnMovingTable(Train train)
        {
            var thisTableType = this is Turntable ? "turntable" : "transfertable";
            var trainIndex = TrainsOnMovingTable.FindIndex(x => x.Train.Number == train.Number);
            if (WorldLocation.Within(train.FrontTDBTraveller.WorldLocation, WorldPosition.WorldLocation, Length / 2))
            {
                if (trainIndex == -1 || !TrainsOnMovingTable[trainIndex].FrontOnBoard)
                {
                    if (trainIndex == -1)
                    {
                        var trainOnTurntable = new TrainOnMovingTable(train, Simulator);
                        trainIndex = TrainsOnMovingTable.Count;
                        TrainsOnMovingTable.Add(trainOnTurntable);
                    }
                    if (!TrainsOnMovingTable[trainIndex].BackOnBoard)
                    {
                        // check if turntable aligned with train
                        var isAligned = CheckMovingTableAligned(train, true);
                        if (!isAligned)
                        {
                            TrainsOnMovingTable[trainIndex].SetFrontState(true);
                            Simulator.Confirmer.Warning(Simulator.Catalog.GetStringFmt("Train slipped into non aligned {0}", thisTableType));
                            train.SetTrainOutOfControl(Train.OUTOFCONTROL.SLIPPED_INTO_TURNTABLE);
                            train.SpeedMpS = 0;
                            foreach (var car in train.Cars) car.SpeedMpS = 0;
                            return false;
                        }
                    }
                    Simulator.Confirmer.Information(Simulator.Catalog.GetStringFmt("Train front on {0}", thisTableType));
                }
                TrainsOnMovingTable[trainIndex].SetFrontState(true);
            }
            else
            {
                if (trainIndex != -1 && TrainsOnMovingTable[trainIndex].FrontOnBoard)
                {
                    Simulator.Confirmer.Information(Simulator.Catalog.GetStringFmt("Train front outside {0}", thisTableType));
                    if (TrainsOnMovingTable[trainIndex].BackOnBoard) TrainsOnMovingTable[trainIndex].SetFrontState(false);
                    else
                    {
                        TrainsOnMovingTable.RemoveAt(trainIndex);
                        trainIndex = -1;
                    }
                }
            }
            if (WorldLocation.Within(train.RearTDBTraveller.WorldLocation, WorldPosition.WorldLocation, Length / 2))
            {
                if (trainIndex == -1 || !TrainsOnMovingTable[trainIndex].BackOnBoard)
                {
                    if (trainIndex == -1)
                    {
                        var trainOnTurntable = new TrainOnMovingTable(train, Simulator);
                        trainIndex = TrainsOnMovingTable.Count;
                        TrainsOnMovingTable.Add(trainOnTurntable);
                    }
                    if (!TrainsOnMovingTable[trainIndex].FrontOnBoard)
                    {
                        // check if turntable aligned with train
                        var isAligned = CheckMovingTableAligned(train, false);
                        if (!isAligned)
                        {
                            TrainsOnMovingTable[trainIndex].SetBackState(true);
                            Simulator.Confirmer.Warning(Simulator.Catalog.GetStringFmt("Train slipped into non aligned {0}", thisTableType));
                            train.SetTrainOutOfControl(Train.OUTOFCONTROL.SLIPPED_INTO_TURNTABLE);
                            train.SpeedMpS = 0;
                            foreach (var car in train.Cars) car.SpeedMpS = 0;
                            return false;
                        }
                    }
                    Simulator.Confirmer.Information(Simulator.Catalog.GetStringFmt("Train rear on {0}", thisTableType));
                }
                TrainsOnMovingTable[trainIndex].SetBackState(true);
            }
            else
            {
                if (trainIndex != -1 && TrainsOnMovingTable[trainIndex].BackOnBoard)
                {
                    Simulator.Confirmer.Information(Simulator.Catalog.GetStringFmt("Train rear outside {0}", thisTableType));
                    if (TrainsOnMovingTable[trainIndex].FrontOnBoard) TrainsOnMovingTable[trainIndex].SetBackState(false);
                    else
                    {
                        TrainsOnMovingTable.RemoveAt(trainIndex);
                        trainIndex = -1;
                    }
                }
            }
            if (Simulator.ActivityRun != null && !train.IsPathless && train.TrainType != Train.TRAINTYPE.STATIC && trainIndex != -1 &&
                TrainsOnMovingTable[trainIndex].FrontOnBoard && TrainsOnMovingTable[trainIndex].BackOnBoard && train.SpeedMpS <= 0.1f && train.ControlMode != Train.TRAIN_CONTROL.MANUAL &&
                train.TCRoute.activeSubpath == train.TCRoute.TCRouteSubpaths.Count - 1 && train.TCRoute.TCRouteSubpaths[train.TCRoute.activeSubpath].Count > 1 &&
                (train.PresentPosition[0].RouteListIndex == train.TCRoute.TCRouteSubpaths[train.TCRoute.activeSubpath].Count - 2 ||
                train.PresentPosition[1].RouteListIndex == train.TCRoute.TCRouteSubpaths[train.TCRoute.activeSubpath].Count - 2))
            // Activity mode, train with path is at end of it and is being rotated on the turntable
            {
                train.IsPathless = true;
            }
            return false;
        }


        public virtual void StartContinuous (bool isClockwise)
        {

        }

        public virtual void ComputeTarget(bool isClockwise)
        {

        }

        public void ReInitTrainPositions(Matrix animationXNAMatrix)
        {
            AnimationXNAMatrix = animationXNAMatrix;
            if (this == Simulator.ActiveMovingTable && TrainsOnMovingTable.Count == 1)
            {
                var train = TrainsOnMovingTable[0].Train;
                if (TrainsOnMovingTable[0].FrontOnBoard && TrainsOnMovingTable[0].BackOnBoard && Math.Abs(train.SpeedMpS) < 0.1)
                {
                    var invAnimationXNAMatrix = Matrix.Invert(AnimationXNAMatrix);
                    RelativeCarPositions = new List<Matrix>();
                    foreach (TrainCar trainCar in train.Cars)
                    {
                        var relativeCarPosition = Matrix.Identity;
                        trainCar.WorldPosition = trainCar.WorldPosition.NormalizeTo(WorldPosition.TileX, WorldPosition.TileZ);
                        relativeCarPosition = Matrix.Multiply(trainCar.WorldPosition.XNAMatrix, invAnimationXNAMatrix);
                        RelativeCarPositions.Add(relativeCarPosition);
                    }

                }
            }
        }

        public void RecalculateTravellerXNALocations(Matrix animationXNAMatrix)
        {
            FinalFrontTravellerXNALocation = Vector3.Transform(RelativeFrontTravellerXNALocation, animationXNAMatrix);
            FinalRearTravellerXNALocation = Vector3.Transform(RelativeRearTravellerXNALocation, animationXNAMatrix);
        }
    }

    public class Turntable : MovingTable
    {
        // Fixed data
        public List<float> Angles = new List<float>();
        public float StartingY = 0; // starting yaw angle
        // Dynamic data
        public bool Clockwise; // clockwise motion on
        public bool Counterclockwise; // counterclockwise motion on
        public float YAngle = 0; // Y angle of animated part, to be compared with Y angles of endpoints
        public bool ForwardConnected = true; // Platform has its forward part connected to a track
        public bool RearConnected = false; // Platform has its rear part connected to a track
        public bool SaveForwardConnected = true; // Platform has its forward part connected to a track
        public bool SaveRearConnected = false; // Platform has its rear part connected to a track
        public int ForwardConnectedTarget = -1; // index of trackend connected
        public int RearConnectedTarget = -1; // index of trackend connected
        public float TargetY = 0; //final target for Viewer;

        public Signals signalRef { get; protected set; }

        public Turntable(STFReader stf, Simulator simulator)
            : base(stf, simulator)
        {
            signalRef = Simulator.Signals;
            string animation;
            Matrix position = Matrix.Identity;
            position.M44 = 100000000; //WorlPosition not yet defined, will be loaded when loading related tile;
            stf.MustMatch("(");
              stf.ParseBlock(new[] {
                new STFReader.TokenProcessor("wfile", ()=>{
                    WFile = stf.ReadStringBlock(null);
                    WorldPosition = new WorldPosition(int.Parse(WFile.Substring(1, 7)), int.Parse(WFile.Substring(8, 7)), position);
                }),
                new STFReader.TokenProcessor("uid", ()=>{ UID = stf.ReadIntBlock(-1); }),
                new STFReader.TokenProcessor("animation", ()=>{ animation = stf.ReadStringBlock(null);
                                                                Animations.Add(animation.ToLower());}),
                new STFReader.TokenProcessor("diameter", ()=>{ Length = stf.ReadFloatBlock(STFReader.UNITS.None , null);}),
                new STFReader.TokenProcessor("xoffset", ()=>{ CenterOffset.X = stf.ReadFloatBlock(STFReader.UNITS.None , null);}),
                new STFReader.TokenProcessor("zoffset", ()=>{ CenterOffset.Z = -stf.ReadFloatBlock(STFReader.UNITS.None , null);}),
                new STFReader.TokenProcessor("trackshapeindex", ()=>
                {
                    TrackShapeIndex = stf.ReadIntBlock(-1);
                    InitializeAnglesAndTrackNodes();
                }),
             });
        }

        /// <summary>
        /// Saves the general variable parameters
        /// Called from within the Simulator class.
        /// </summary>
        public override void Save(BinaryWriter outf)
        {
        base.Save(outf);
        outf.Write(Clockwise);
        outf.Write(Counterclockwise);
        outf.Write(YAngle);
        outf.Write(ForwardConnected);
        outf.Write(RearConnected);
        outf.Write(SaveForwardConnected);
        outf.Write(SaveRearConnected);
        outf.Write(ForwardConnectedTarget);
        outf.Write(RearConnectedTarget);
        outf.Write(TargetY);
        }


        /// <summary>
        /// Restores the general variable parameters
        /// Called from within the Simulator class.
        /// </summary>
        public override void Restore(BinaryReader inf, Simulator simulator)
        {
            base.Restore(inf, simulator);
            Clockwise = inf.ReadBoolean();
            Counterclockwise = inf.ReadBoolean();
            YAngle = inf.ReadSingle();
            ForwardConnected = inf.ReadBoolean();
            RearConnected = inf.ReadBoolean();
            SaveForwardConnected = inf.ReadBoolean();
            SaveRearConnected = inf.ReadBoolean();
            ForwardConnectedTarget = inf.ReadInt32();
            RearConnectedTarget = inf.ReadInt32();
            TargetY = inf.ReadSingle();
        }

        protected void InitializeAnglesAndTrackNodes()
        {
            var trackShape = Simulator.TSectionDat.TrackShapes.Get((uint)TrackShapeIndex);
            var nSections = Simulator.TSectionDat.TrackShapes[(uint)TrackShapeIndex].SectionIdxs[0].NoSections;
            MyTrackNodesIndex = new int[Simulator.TSectionDat.TrackShapes[(uint)TrackShapeIndex].SectionIdxs.Length];
            MyTrackNodesOrientation = new bool[MyTrackNodesIndex.Length];
            MyTrVectorSectionsIndex = new int[MyTrackNodesIndex.Length];
            var iMyTrackNodes = 0;
            foreach (var sectionIdx in trackShape.SectionIdxs)
            {
                Angles.Add(MathHelper.ToRadians((float)sectionIdx.A));
                MyTrackNodesIndex[iMyTrackNodes] = -1;
                MyTrVectorSectionsIndex[iMyTrackNodes] = -1;
                iMyTrackNodes++;
            }
            var trackNodes = Simulator.TDB.TrackDB.TrackNodes;
            int iTrackNode = 0;
            for (iTrackNode = 1; iTrackNode < trackNodes.Length; iTrackNode++)
            {
                if (trackNodes[iTrackNode].TrVectorNode != null && trackNodes[iTrackNode].TrVectorNode.TrVectorSections != null)
                {
                    var iTrVectorSection = Array.FindIndex(trackNodes[iTrackNode].TrVectorNode.TrVectorSections, trVectorSection =>
                        (trVectorSection.WFNameX == WorldPosition.TileX && trVectorSection.WFNameZ == WorldPosition.TileZ && trVectorSection.WorldFileUiD == UID));
                    if (iTrVectorSection >= 0)
                    {
                        if (trackNodes[iTrackNode].TrVectorNode.TrVectorSections.Length > (int)nSections)
                        {
                            iMyTrackNodes = trackNodes[iTrackNode].TrVectorNode.TrVectorSections[iTrVectorSection].Flag1 / 2;
                            MyTrackNodesIndex[iMyTrackNodes] = iTrackNode;
                            MyTrVectorSectionsIndex[iMyTrackNodes] = iTrVectorSection;
                            MyTrackNodesOrientation[iMyTrackNodes] = trackNodes[iTrackNode].TrVectorNode.TrVectorSections[iTrVectorSection].Flag1 % 2 == 0 ? true : false;

                        }
                    }
                }
            }
        }

         /// <summary>
        /// Computes the nearest turntable exit in the actual direction
        /// Returns the Y angle to be compared.
        /// </summary>
        public override void ComputeTarget(bool isClockwise)
        {
            if (!Continuous) return;
            Continuous = false;
            GoToTarget = false;
            Clockwise = isClockwise;
            Counterclockwise = !isClockwise;
            if (Clockwise)
            {
                var forwardAngleDiff = 3.5f;
                var rearAngleDiff = 3.5f;
                ForwardConnected = false;
                RearConnected = false;
                if (Angles.Count <= 0)
                {
                    Clockwise = false;
                    ForwardConnectedTarget = -1;
                    RearConnectedTarget = -1;
                }
                else
                {
                    for (int iAngle = Angles.Count - 1; iAngle >= 0; iAngle--)
                    {
                        if (MyTrackNodesIndex[iAngle] != -1 && MyTrVectorSectionsIndex[iAngle] != -1)
                        {
                            var thisAngleDiff = MathHelper.WrapAngle(Angles[iAngle] + YAngle);
                            if (thisAngleDiff < forwardAngleDiff && thisAngleDiff >= 0)
                            {
                                ForwardConnectedTarget = iAngle;
                                forwardAngleDiff = thisAngleDiff;
                            }
                            thisAngleDiff = MathHelper.WrapAngle(Angles[iAngle] + YAngle + (float)Math.PI);
                            if (thisAngleDiff < rearAngleDiff && thisAngleDiff >= 0)
                            {
                                RearConnectedTarget = iAngle;
                                rearAngleDiff = thisAngleDiff;
                            }
                        }
                    }
                    if (forwardAngleDiff < 0.1 || rearAngleDiff < 0.1)
                    {
                        if (forwardAngleDiff < rearAngleDiff && Math.Abs(forwardAngleDiff - rearAngleDiff) > 0.01)
                        {
                            RearConnectedTarget = -1;
                        }
                        else if (forwardAngleDiff > rearAngleDiff && Math.Abs(forwardAngleDiff - rearAngleDiff) > 0.01)
                        {
                            ForwardConnectedTarget = -1;
                        }
                    }
                    else
                    {
                        Clockwise = false;
                        ForwardConnectedTarget = -1;
                        RearConnectedTarget = -1;
                    }
                }
            }
            else if (Counterclockwise)
            {
                var forwardAngleDiff = -3.5f;
                var rearAngleDiff = -3.5f;
                ForwardConnected = false;
                RearConnected = false;
                if (Angles.Count <= 0)
                {
                    Counterclockwise = false;
                    ForwardConnectedTarget = -1;
                    RearConnectedTarget = -1;
                }
                else
                {
                    for (int iAngle = 0; iAngle <= Angles.Count - 1; iAngle++)
                    {
                        if (MyTrackNodesIndex[iAngle] != -1 && MyTrVectorSectionsIndex[iAngle] != -1)
                        {
                            var thisAngleDiff = MathHelper.WrapAngle(Angles[iAngle] + YAngle);
                            if (thisAngleDiff > forwardAngleDiff && thisAngleDiff <= 0)
                            {
                                ForwardConnectedTarget = iAngle;
                                forwardAngleDiff = thisAngleDiff;
                            }
                            thisAngleDiff = MathHelper.WrapAngle(Angles[iAngle] + YAngle + (float)Math.PI);
                            if (thisAngleDiff > rearAngleDiff && thisAngleDiff <= 0)
                            {
                                RearConnectedTarget = iAngle;
                                rearAngleDiff = thisAngleDiff;
                            }
                        }
                    }
                    if (forwardAngleDiff > -0.1 || rearAngleDiff > -0.1)
                    {
                        if (forwardAngleDiff > rearAngleDiff && Math.Abs(forwardAngleDiff - rearAngleDiff) > 0.01)
                        {
                            RearConnectedTarget = -1;
                        }
                        else if (forwardAngleDiff < rearAngleDiff && Math.Abs(forwardAngleDiff - rearAngleDiff) > 0.01)
                        {
                            ForwardConnectedTarget = -1;
                        }
                    }
                    else
                    {
                        Counterclockwise = false;
                        ForwardConnectedTarget = -1;
                        RearConnectedTarget = -1;
                    }
                }

            }
            return;
        }

        /// <summary>
        /// Starts continuous movement
        /// 
        /// </summary>
        /// 
        public override void StartContinuous(bool isClockwise)
        {
            if (TrainsOnMovingTable.Count > 1 || (TrainsOnMovingTable.Count == 1 && TrainsOnMovingTable[0].FrontOnBoard ^ TrainsOnMovingTable[0].BackOnBoard))
            {
                Clockwise = false;
                Counterclockwise = false;
                Continuous = false;
                Simulator.Confirmer.Warning(Simulator.Catalog.GetStringFmt("Train partially on turntable, can't rotate"));
                return;
            }
            if (TrainsOnMovingTable.Count == 1 && TrainsOnMovingTable[0].FrontOnBoard && TrainsOnMovingTable[0].BackOnBoard)
            {
                // Preparing for rotation
                var train = TrainsOnMovingTable[0].Train;
                if (Math.Abs(train.SpeedMpS) > 0.1 || (train.LeadLocomotiveIndex != -1 && (train.LeadLocomotive.ThrottlePercent >= 1 || !(train.LeadLocomotive.Direction == Direction.N 
                 || Math.Abs(train.MUReverserPercent) <= 1))) || (train.ControlMode != Train.TRAIN_CONTROL.MANUAL && train.ControlMode != Train.TRAIN_CONTROL.TURNTABLE &&
                 train.ControlMode != Train.TRAIN_CONTROL.EXPLORER && train.ControlMode != Train.TRAIN_CONTROL.UNDEFINED))
                {
                    Simulator.Confirmer.Warning(Simulator.Catalog.GetStringFmt("Rotation can't start: check throttle, speed, direction and control mode"));
                    return;
                }
                if (train.ControlMode == Train.TRAIN_CONTROL.MANUAL || train.ControlMode == Train.TRAIN_CONTROL.EXPLORER || train.ControlMode == Train.TRAIN_CONTROL.UNDEFINED)
                {
                    SaveForwardConnected = ForwardConnected ^ !MyTrackNodesOrientation[ConnectedTrackEnd];
                    SaveRearConnected = RearConnected;
                    var invAnimationXNAMatrix = Matrix.Invert(AnimationXNAMatrix);
                    RelativeCarPositions = new List<Matrix>();
                    foreach (TrainCar trainCar in train.Cars)
                    {
                        var relativeCarPosition = Matrix.Identity;
                        trainCar.WorldPosition = trainCar.WorldPosition.NormalizeTo(WorldPosition.TileX, WorldPosition.TileZ);
                        relativeCarPosition = Matrix.Multiply(trainCar.WorldPosition.XNAMatrix, invAnimationXNAMatrix);
                        RelativeCarPositions.Add(relativeCarPosition);
                    }
                    var XNALocation = train.FrontTDBTraveller.Location;
                    XNALocation.Z = -XNALocation.Z;
                    XNALocation.X = XNALocation.X + 2048 * (train.FrontTDBTraveller.TileX - WorldPosition.TileX);
                    XNALocation.Z = XNALocation.Z - 2048 * (train.FrontTDBTraveller.TileZ - WorldPosition.TileZ);
                    RelativeFrontTravellerXNALocation = Vector3.Transform(XNALocation, invAnimationXNAMatrix);
                    XNALocation = train.RearTDBTraveller.Location;
                    XNALocation.Z = -XNALocation.Z;
                    XNALocation.X = XNALocation.X + 2048 * (train.RearTDBTraveller.TileX - WorldPosition.TileX);
                    XNALocation.Z = XNALocation.Z - 2048 * (train.RearTDBTraveller.TileZ - WorldPosition.TileZ);
                    RelativeRearTravellerXNALocation = Vector3.Transform(XNALocation, invAnimationXNAMatrix);
                    train.ControlMode = Train.TRAIN_CONTROL.TURNTABLE;
                }
                Simulator.Confirmer.Information (Simulator.Catalog.GetStringFmt("Turntable starting rotation with train"));
                // Computing position of cars relative to center of platform

             }
             Clockwise = isClockwise;
             Counterclockwise = !isClockwise;
             Continuous = true;
        }

        public void ComputeCenter(in WorldPosition worldPosition)
        {
            VectorExtension.Transform(CenterOffset, worldPosition.XNAMatrix, out Vector3 centerCoordinates);
            WorldPosition = worldPosition.SetTranslation(centerCoordinates.X, centerCoordinates.Y, centerCoordinates.Z);

        }

        public void RotateTrain(Matrix animationXNAMatrix)
        {
            AnimationXNAMatrix = animationXNAMatrix;
            if ((Clockwise || Counterclockwise || GoToTarget) && TrainsOnMovingTable.Count == 1 && TrainsOnMovingTable[0].FrontOnBoard &&
                TrainsOnMovingTable[0].BackOnBoard && TrainsOnMovingTable[0].Train.ControlMode == Train.TRAIN_CONTROL.TURNTABLE)
            {
                // Rotate together also train
                var iRelativeCarPositions = 0;
                foreach (TrainCar traincar in TrainsOnMovingTable[0].Train.Cars)
                {
                    traincar.WorldPosition = new WorldPosition(traincar.WorldPosition.TileX, traincar.WorldPosition.TileZ,
                        Matrix.Multiply(RelativeCarPositions[iRelativeCarPositions], AnimationXNAMatrix));
                    iRelativeCarPositions++;
                }
            }
        }

        public override void Update()
        {
            foreach (var trainOnTurntable in TrainsOnMovingTable)
                if (trainOnTurntable.FrontOnBoard ^ trainOnTurntable.BackOnBoard)
                {
                    Clockwise = false;
                    Counterclockwise = false;
                    Continuous = false;
                    return;
                }
            if (Continuous)
            {
                ForwardConnected = false;
                RearConnected = false;
                ConnectedTrackEnd = -1;
                GoToTarget = false;
            }
            else
            {
                if (Clockwise)
                {
                    ForwardConnected = false;
                    RearConnected = false;
                    if (ForwardConnectedTarget != -1)
                    {
                        if (Math.Abs(MathHelper.WrapAngle(Angles[ForwardConnectedTarget] + YAngle)) < 0.005)
                        {
                            ForwardConnected = true;
                            Clockwise = false;
                            ConnectedTrackEnd = ForwardConnectedTarget;
                            Simulator.Confirmer.Information (Simulator.Catalog.GetStringFmt("Turntable forward connected"));
                            GoToTarget = true;
                            TargetY = -Angles[ForwardConnectedTarget];
                        }
                    }
                    else if (RearConnectedTarget != -1)
                    {
                        if (Math.Abs(MathHelper.WrapAngle(Angles[RearConnectedTarget] + YAngle + (float)Math.PI)) < 0.0055)
                        {
                            RearConnected = true;
                            Clockwise = false;
                            ConnectedTrackEnd = RearConnectedTarget;
                            Simulator.Confirmer.Information(Simulator.Catalog.GetStringFmt("Turntable backward connected"));
                            GoToTarget = true;
                            TargetY = -MathHelper.WrapAngle(Angles[RearConnectedTarget] + (float)Math.PI);
                        }
                    }
                }
                else if (Counterclockwise)
                {
                    ForwardConnected = false;
                    RearConnected = false;
                    if (ForwardConnectedTarget != -1)
                    {
                        if (Math.Abs(MathHelper.WrapAngle(Angles[ForwardConnectedTarget] + YAngle)) < 0.005)
                        {
                            ForwardConnected = true;
                            Counterclockwise = false;
                            ConnectedTrackEnd = ForwardConnectedTarget;
                            Simulator.Confirmer.Information(Simulator.Catalog.GetStringFmt("Turntable forward connected"));
                            GoToTarget = true;
                            TargetY = -Angles[ForwardConnectedTarget];
                        }
                    }
                    else if (RearConnectedTarget != -1)
                    {
                        if (Math.Abs(MathHelper.WrapAngle(Angles[RearConnectedTarget] + YAngle + (float)Math.PI)) < 0.0055)
                        {
                            RearConnected = true;
                            Counterclockwise = false;
                            ConnectedTrackEnd = RearConnectedTarget;
                            Simulator.Confirmer.Information(Simulator.Catalog.GetStringFmt("Turntable backward connected"));
                            GoToTarget = true;
                            TargetY = -MathHelper.WrapAngle(Angles[RearConnectedTarget] + (float)Math.PI);
                        }
                    }
                }
            }
        }

        /// <summary>
        /// TargetExactlyReached: if train on board, it can exit the turntable
        /// </summary>
        /// 
        public void TargetExactlyReached()
        {
            Traveller.TravellerDirection direction = ForwardConnected ? Traveller.TravellerDirection.Forward : Traveller.TravellerDirection.Backward;
            direction = SaveForwardConnected ^ !MyTrackNodesOrientation[ConnectedTrackEnd]? direction : (direction == Traveller.TravellerDirection.Forward ? Traveller.TravellerDirection.Backward : Traveller.TravellerDirection.Forward);
            GoToTarget = false;
            if (TrainsOnMovingTable.Count == 1)
            {
                var train = TrainsOnMovingTable[0].Train;
                if (train.ControlMode == Train.TRAIN_CONTROL.TURNTABLE)
                    train.ReenterTrackSections(MyTrackNodesIndex[ConnectedTrackEnd], MyTrVectorSectionsIndex[ConnectedTrackEnd], FinalFrontTravellerXNALocation, FinalRearTravellerXNALocation, direction);
            }
        }

        /// <summary>
        /// CheckMovingTableAligned: checks if turntable aligned with entering train
        /// </summary>
        /// 

        public override bool CheckMovingTableAligned(Train train, bool forward)
        {
            Traveller.TravellerDirection direction;
            if ((ForwardConnected || RearConnected) && MyTrVectorSectionsIndex[ConnectedTrackEnd] != -1 && MyTrackNodesIndex[ConnectedTrackEnd] != -1 &&
                (MyTrackNodesIndex[ConnectedTrackEnd] == train.FrontTDBTraveller.TN.Index || MyTrackNodesIndex[ConnectedTrackEnd] == train.RearTDBTraveller.TN.Index))
            {
            direction = ForwardConnected ? Traveller.TravellerDirection.Forward : Traveller.TravellerDirection.Backward;
            return true;
            }
            direction = Traveller.TravellerDirection.Forward;
            return false;
        }

 

        /// <summary>
        /// PerformUpdateActions: actions to be performed at every animation step
        /// </summary>
        /// 
        public void PerformUpdateActions ( Matrix absAnimationMatrix)
        {
            RotateTrain(absAnimationMatrix);
            if (GoToTarget && TrainsOnMovingTable.Count == 1 && TrainsOnMovingTable[0].Train.ControlMode == Train.TRAIN_CONTROL.TURNTABLE)
            {
                RecalculateTravellerXNALocations(absAnimationMatrix);
            }
            if (GoToTarget) TargetExactlyReached();
        }
    }

    public class TrainOnMovingTable
    {
        public Train Train;
        public bool FrontOnBoard;
        public bool BackOnBoard;
        public Simulator Simulator;

        public TrainOnMovingTable (Train train, Simulator simulator)
        {
            Train = train;
            Simulator = simulator;
        }

        public TrainOnMovingTable(Simulator simulator)
        {
            Simulator = simulator;
        }

        public void Save (BinaryWriter outf)
        {
            outf.Write(Train.Number);
            outf.Write(FrontOnBoard);
            outf.Write(BackOnBoard);
        }

        public void Restore(BinaryReader inf)
        {
            Train = Simulator.Trains.GetTrainByNumber(inf.ReadInt32());
            FrontOnBoard = inf.ReadBoolean();
            BackOnBoard = inf.ReadBoolean();
        }

        public void SetFrontState (bool frontOnBoard)
        {
            FrontOnBoard = frontOnBoard;
        }

        public void SetBackState(bool backOnBoard)
        {
            BackOnBoard = backOnBoard;
        }

    }
}
=======
﻿// COPYRIGHT 2010, 2011, 2012, 2013, 2014, 2015, 2016 by the Open Rails project.
// 
// This file is part of Open Rails.
// 
// Open Rails is free software: you can redistribute it and/or modify
// it under the terms of the GNU General Public License as published by
// the Free Software Foundation, either version 3 of the License, or
// (at your option) any later version.
// 
// Open Rails is distributed in the hope that it will be useful,
// but WITHOUT ANY WARRANTY; without even the implied warranty of
// MERCHANTABILITY or FITNESS FOR A PARTICULAR PURPOSE.  See the
// GNU General Public License for more details.
// 
// You should have received a copy of the GNU General Public License
// along with Open Rails.  If not, see <http://www.gnu.org/licenses/>.

using Microsoft.Xna.Framework;
using Microsoft.Xna.Framework.Graphics;
using Orts.Parsers.Msts;
using ORTS.Common;
using Orts.Formats.Msts;
using Orts.Simulation.Physics;
using Orts.Simulation.RollingStocks;
using Orts.Simulation.Signalling;
using System;
using System.Collections.Generic;
using System.Diagnostics;
using System.IO;
using System.Linq;

namespace Orts.Simulation
{
    /// <summary>
    /// Reads file ORTSTurntables.dat and creates the instances of turntables and transfertables
    /// </summary>
    /// 


    public class TurntableFile
    {
        public TurntableFile(string filePath, string shapePath, List<MovingTable> movingTables, Simulator simulator)
        {
            if (!File.Exists(filePath))
            {
                return;
            }

            Trace.Write(" TURNTBL");

            using (STFReader stf = new STFReader(filePath, false))
            {
                var count = stf.ReadInt(null);
                stf.ParseBlock(new STFReader.TokenProcessor[] {
                    new STFReader.TokenProcessor("turntable", ()=>{
                        if (--count < 0)
                            STFException.TraceWarning(stf, "Skipped extra Turntable");
                        else
                            movingTables.Add(new Turntable(stf, simulator));
                    }),
                    new STFReader.TokenProcessor("transfertable", ()=>{
                        if (--count < 0)
                            STFException.TraceWarning(stf, "Skipped extra Transfertable");
                        else
                            movingTables.Add(new Transfertable(stf, simulator));
                    }),
                });
                if (count > 0)
                    STFException.TraceWarning(stf, count + " missing Turntable(s)");
            }
        }
    }

    public class MovingTable
    {
        // Fixed data
        public string WFile;
        public int UID;
        public float Length;
        public int[] MyTrackNodesIndex { get; protected set; }
        protected int[] MyTrVectorSectionsIndex;
        public bool[] MyTrackNodesOrientation { get; protected set; } // true if forward, false if backward
        public int TrackShapeIndex;
        // Dynamic data
        public WorldPosition WorldPosition = new WorldPosition();
        public List<string> Animations = new List<string>();
        public Vector3 CenterOffset; // shape offset of center of moving table;
        public bool Continuous; // continuous motion on
        public int ConnectedTrackEnd = 0; // 
        public bool GoToTarget = false;
        public bool GoToAutoTarget = false;
        public int? TurntableFrameRate;
        public bool SendNotifications = true;      // send simulator confirmations
        public bool InUse = false;                 // turntable is in use (used in auto mode for timetable)
        public Queue<int> Q = new Queue<int>();    // Queue of trains waiting to access table

        // additions to manage rotation or transfer of wagons
        public List<TrainOnMovingTable> TrainsOnMovingTable = new List<TrainOnMovingTable>(); // List of trains on turntable or transfertable
        public Matrix AnimationXNAMatrix = Matrix.Identity;
        public List<Matrix> RelativeCarPositions;
        public Vector3 RelativeFrontTravellerXNALocation;
        public Vector3 RelativeRearTravellerXNALocation;
        public Vector3 FinalFrontTravellerXNALocation;
        public Vector3 FinalRearTravellerXNALocation;
        public Simulator Simulator;

        public MovingTable(STFReader stf, Simulator simulator)
        {
            Simulator = simulator;
        }

        public virtual void Save(BinaryWriter outf)
        {
            outf.Write(Continuous);
            outf.Write(GoToTarget);
            outf.Write(GoToAutoTarget);
            outf.Write(TurntableFrameRate.HasValue);
            if (TurntableFrameRate.HasValue)
            {
                outf.Write(TurntableFrameRate.Value);
            }
            outf.Write(ConnectedTrackEnd);
            outf.Write(SendNotifications);
            outf.Write(InUse);
            SaveVector(outf, RelativeFrontTravellerXNALocation);
            SaveVector(outf, RelativeRearTravellerXNALocation);
            SaveVector(outf, FinalFrontTravellerXNALocation);
            SaveVector(outf, FinalRearTravellerXNALocation);
            outf.Write(TrainsOnMovingTable.Count);
            foreach (var trainOnMovingTable in TrainsOnMovingTable) trainOnMovingTable.Save(outf);
            outf.Write(Q.Count);
            foreach (int iQ in Q) outf.Write(iQ);
        }


        private void SaveVector(BinaryWriter outf, Vector3 vector)
        {
            outf.Write(vector.X);
            outf.Write(vector.Y);
            outf.Write(vector.Z);
        }

                /// <summary>
        /// Restores the general variable parameters
        /// Called from within the Simulator class.
        /// </summary>
        public virtual void Restore(BinaryReader inf, Simulator simulator)
        {
            Continuous = inf.ReadBoolean();
            GoToTarget = inf.ReadBoolean();
            GoToAutoTarget = inf.ReadBoolean();
            TurntableFrameRate = null;
            if (inf.ReadBoolean())
            {
                TurntableFrameRate = inf.ReadInt32();
            }
            ConnectedTrackEnd = inf.ReadInt32();
            SendNotifications = inf.ReadBoolean();
            InUse = inf.ReadBoolean();
            RelativeFrontTravellerXNALocation = RestoreVector(inf);
            RelativeRearTravellerXNALocation = RestoreVector(inf);
            FinalFrontTravellerXNALocation = RestoreVector(inf);
            FinalRearTravellerXNALocation = RestoreVector(inf);
            var trainsOnMovingTable = inf.ReadInt32();
            while (trainsOnMovingTable > 0)
            {
                TrainOnMovingTable trainOnMovingTable = new TrainOnMovingTable(simulator);
                trainOnMovingTable.Restore(inf);
                trainsOnMovingTable--;
                TrainsOnMovingTable.Add(trainOnMovingTable);
            }

            int trainsInQ = inf.ReadInt32();
            for (int iQ = 0; iQ < trainsInQ - 1; iQ++)
            {
                Q.Enqueue(iQ);
            }
        }

        private Vector3 RestoreVector(BinaryReader inf)
        {
            Vector3 vector;
            vector.X = inf.ReadSingle();
            vector.Y = inf.ReadSingle();
            vector.Z = inf.ReadSingle();
            return vector;
        }

        public virtual void Update()
        {

        }

        public virtual bool CheckMovingTableAligned(Train train, bool forward)
        {
            return false;
        }

        /// <summary>
        /// CheckTrainOnTurntable: checks if actual player train is on turntable
        /// </summary>
        /// 
        public bool CheckTrainOnMovingTable(Train train)
        {
            var thisTableType = this is Turntable ? "turntable" : "transfertable";
            var trainIndex = TrainsOnMovingTable.FindIndex(x => x.Train.Number == train.Number);
            if (WorldLocation.Within(train.FrontTDBTraveller.WorldLocation, WorldPosition.WorldLocation, Length / 2))
            {
                if (trainIndex == -1 || !TrainsOnMovingTable[trainIndex].FrontOnBoard)
                {
                    if (trainIndex == -1)
                    {
                        var trainOnTurntable = new TrainOnMovingTable(train, Simulator);
                        trainIndex = TrainsOnMovingTable.Count;
                        TrainsOnMovingTable.Add(trainOnTurntable);
                    }
                    if (!TrainsOnMovingTable[trainIndex].BackOnBoard)
                    {
                        // check if turntable aligned with train
                        var isAligned = CheckMovingTableAligned(train, true);
                        if (!isAligned)
                        {
                            TrainsOnMovingTable[trainIndex].SetFrontState(true);
                            Simulator.Confirmer.Warning(Simulator.Catalog.GetStringFmt("Train slipped into non aligned {0}", thisTableType));
                            train.SetTrainOutOfControl(Train.OUTOFCONTROL.SLIPPED_INTO_TURNTABLE);
                            train.SpeedMpS = 0;
                            foreach (var car in train.Cars) car.SpeedMpS = 0;
                            return false;
                        }
                    }
                    if (SendNotifications) Simulator.Confirmer.Information(Simulator.Catalog.GetStringFmt("Train front on {0}", thisTableType));
                }
                TrainsOnMovingTable[trainIndex].SetFrontState(true);
            }
            else
            {
                if (trainIndex != -1 && TrainsOnMovingTable[trainIndex].FrontOnBoard)
                {
                    if (SendNotifications) Simulator.Confirmer.Information(Simulator.Catalog.GetStringFmt("Train front outside {0}", thisTableType));
                    if (TrainsOnMovingTable[trainIndex].BackOnBoard) TrainsOnMovingTable[trainIndex].SetFrontState(false);
                    else
                    {
                        TrainsOnMovingTable.RemoveAt(trainIndex);
                        trainIndex = -1;
                    }
                }
            }
            if (WorldLocation.Within(train.RearTDBTraveller.WorldLocation, WorldPosition.WorldLocation, Length / 2))
            {
                if (trainIndex == -1 || !TrainsOnMovingTable[trainIndex].BackOnBoard)
                {
                    if (trainIndex == -1)
                    {
                        var trainOnTurntable = new TrainOnMovingTable(train, Simulator);
                        trainIndex = TrainsOnMovingTable.Count;
                        TrainsOnMovingTable.Add(trainOnTurntable);
                    }
                    if (!TrainsOnMovingTable[trainIndex].FrontOnBoard)
                    {
                        // check if turntable aligned with train
                        var isAligned = CheckMovingTableAligned(train, false);
                        if (!isAligned)
                        {
                            TrainsOnMovingTable[trainIndex].SetBackState(true);
                            Simulator.Confirmer.Warning(Simulator.Catalog.GetStringFmt("Train slipped into non aligned {0}", thisTableType));
                            train.SetTrainOutOfControl(Train.OUTOFCONTROL.SLIPPED_INTO_TURNTABLE);
                            train.SpeedMpS = 0;
                            foreach (var car in train.Cars) car.SpeedMpS = 0;
                            return false;
                        }
                    }
                    Simulator.Confirmer.Information(Simulator.Catalog.GetStringFmt("Train rear on {0}", thisTableType));
                }
                TrainsOnMovingTable[trainIndex].SetBackState(true);
            }
            else
            {
                if (trainIndex != -1 && TrainsOnMovingTable[trainIndex].BackOnBoard)
                {
                    if (SendNotifications) Simulator.Confirmer.Information(Simulator.Catalog.GetStringFmt("Train rear outside {0}", thisTableType));
                    if (TrainsOnMovingTable[trainIndex].FrontOnBoard) TrainsOnMovingTable[trainIndex].SetBackState(false);
                    else
                    {
                        TrainsOnMovingTable.RemoveAt(trainIndex);
                        trainIndex = -1;
                    }
                }
            }
            if (Simulator.ActivityRun != null && !train.IsPathless && train.TrainType != Train.TRAINTYPE.STATIC && trainIndex != -1 &&
                TrainsOnMovingTable[trainIndex].FrontOnBoard && TrainsOnMovingTable[trainIndex].BackOnBoard && train.SpeedMpS <= 0.1f && train.ControlMode != Train.TRAIN_CONTROL.MANUAL &&
                train.TCRoute.activeSubpath == train.TCRoute.TCRouteSubpaths.Count - 1 && train.TCRoute.TCRouteSubpaths[train.TCRoute.activeSubpath].Count > 1 &&
                (train.PresentPosition[0].RouteListIndex == train.TCRoute.TCRouteSubpaths[train.TCRoute.activeSubpath].Count - 2 ||
                train.PresentPosition[1].RouteListIndex == train.TCRoute.TCRouteSubpaths[train.TCRoute.activeSubpath].Count - 2))
            // Activity mode, train with path is at end of it and is being rotated on the turntable
            {
                train.IsPathless = true;
            }
            return false;
        }


        public virtual void StartContinuous (bool isClockwise)
        {

        }

        public virtual void ComputeTarget(bool isClockwise)
        {

        }

        public void ReInitTrainPositions(Matrix animationXNAMatrix)
        {
            AnimationXNAMatrix = animationXNAMatrix;
            if (this == Simulator.ActiveMovingTable && TrainsOnMovingTable.Count == 1)
            {
                var train = TrainsOnMovingTable[0].Train;
                if (TrainsOnMovingTable[0].FrontOnBoard && TrainsOnMovingTable[0].BackOnBoard && Math.Abs(train.SpeedMpS) < 0.1)
                {
                    var invAnimationXNAMatrix = Matrix.Invert(AnimationXNAMatrix);
                    RelativeCarPositions = new List<Matrix>();
                    foreach (TrainCar trainCar in train.Cars)
                    {
                        var relativeCarPosition = Matrix.Identity;
                        trainCar.WorldPosition.NormalizeTo(WorldPosition.TileX, WorldPosition.TileZ);
                        relativeCarPosition = Matrix.Multiply(trainCar.WorldPosition.XNAMatrix, invAnimationXNAMatrix);
                        RelativeCarPositions.Add(relativeCarPosition);
                    }

                }
            }
        }

        public void RecalculateTravellerXNALocations(Matrix animationXNAMatrix)
        {
            FinalFrontTravellerXNALocation = Vector3.Transform(RelativeFrontTravellerXNALocation, animationXNAMatrix);
            FinalRearTravellerXNALocation = Vector3.Transform(RelativeRearTravellerXNALocation, animationXNAMatrix);
        }
    }

    public class Turntable : MovingTable
    {
        // Fixed data
        public List<float> Angles = new List<float>();
        public float StartingY = 0; // starting yaw angle
        // Dynamic data
        public bool Clockwise; // clockwise motion on
        public bool Counterclockwise; // counterclockwise motion on
        public bool AutoClockwise; // clockwise motion is on - auto control mode
        public bool AutoCounterclockwise; // clockwise motion is on - auto control mode
        public float YAngle = 0; // Y angle of animated part, to be compared with Y angles of endpoints
        public bool ForwardConnected = true; // Platform has its forward part connected to a track
        public bool RearConnected = false; // Platform has its rear part connected to a track
        public bool SaveForwardConnected = true; // Platform has its forward part connected to a track
        public bool SaveRearConnected = false; // Platform has its rear part connected to a track
        public int ForwardConnectedTarget = -1; // index of trackend connected
        public int RearConnectedTarget = -1; // index of trackend connected
        public float TargetY = 0; //final target for Viewer;

        public Signals signalRef { get; protected set; }

        public Turntable(STFReader stf, Simulator simulator)
            : base(stf, simulator)
        {
            signalRef = Simulator.Signals;
            string animation;
            WorldPosition.XNAMatrix.M44 = 100000000; //WorlPosition not yet defined, will be loaded when loading related tile
            stf.MustMatch("(");
              stf.ParseBlock(new[] {
                new STFReader.TokenProcessor("wfile", ()=>{
                    WFile = stf.ReadStringBlock(null);
                    WorldPosition.TileX = int.Parse(WFile.Substring(1, 7));
                    WorldPosition.TileZ = int.Parse(WFile.Substring(8, 7));                
                }),
                new STFReader.TokenProcessor("uid", ()=>{ UID = stf.ReadIntBlock(-1); }),
                new STFReader.TokenProcessor("animation", ()=>{ animation = stf.ReadStringBlock(null);
                                                                Animations.Add(animation.ToLower());}),
                new STFReader.TokenProcessor("diameter", ()=>{ Length = stf.ReadFloatBlock(STFReader.UNITS.None , null);}),
                new STFReader.TokenProcessor("xoffset", ()=>{ CenterOffset.X = stf.ReadFloatBlock(STFReader.UNITS.None , null);}),
                new STFReader.TokenProcessor("zoffset", ()=>{ CenterOffset.Z = -stf.ReadFloatBlock(STFReader.UNITS.None , null);}),
                new STFReader.TokenProcessor("trackshapeindex", ()=>
                {
                    TrackShapeIndex = stf.ReadIntBlock(-1);
                    InitializeAnglesAndTrackNodes();
                }),
             });
        }

        /// <summary>
        /// Saves the general variable parameters
        /// Called from within the Simulator class.
        /// </summary>
        public override void Save(BinaryWriter outf)
        {
            base.Save(outf);
            outf.Write(Clockwise);
            outf.Write(Counterclockwise);
            outf.Write(AutoClockwise);
            outf.Write(AutoCounterclockwise);
            outf.Write(YAngle);
            outf.Write(ForwardConnected);
            outf.Write(RearConnected);
            outf.Write(SaveForwardConnected);
            outf.Write(SaveRearConnected);
            outf.Write(ForwardConnectedTarget);
            outf.Write(RearConnectedTarget);
            outf.Write(TargetY);
        }


        /// <summary>
        /// Restores the general variable parameters
        /// Called from within the Simulator class.
        /// </summary>
        public override void Restore(BinaryReader inf, Simulator simulator)
        {
            base.Restore(inf, simulator);
            Clockwise = inf.ReadBoolean();
            Counterclockwise = inf.ReadBoolean();
            AutoClockwise = inf.ReadBoolean();
            AutoCounterclockwise = inf.ReadBoolean();
            YAngle = inf.ReadSingle();
            ForwardConnected = inf.ReadBoolean();
            RearConnected = inf.ReadBoolean();
            SaveForwardConnected = inf.ReadBoolean();
            SaveRearConnected = inf.ReadBoolean();
            ForwardConnectedTarget = inf.ReadInt32();
            RearConnectedTarget = inf.ReadInt32();
            TargetY = inf.ReadSingle();
        }

        protected void InitializeAnglesAndTrackNodes()
        {
            var trackShape = Simulator.TSectionDat.TrackShapes.Get((uint)TrackShapeIndex);
            var nSections = Simulator.TSectionDat.TrackShapes[(uint)TrackShapeIndex].SectionIdxs[0].NoSections;
            MyTrackNodesIndex = new int[Simulator.TSectionDat.TrackShapes[(uint)TrackShapeIndex].SectionIdxs.Length];
            MyTrackNodesOrientation = new bool[MyTrackNodesIndex.Length];
            MyTrVectorSectionsIndex = new int[MyTrackNodesIndex.Length];
            var iMyTrackNodes = 0;
            foreach (var sectionIdx in trackShape.SectionIdxs)
            {
                Angles.Add(MathHelper.ToRadians((float)sectionIdx.A));
                MyTrackNodesIndex[iMyTrackNodes] = -1;
                MyTrVectorSectionsIndex[iMyTrackNodes] = -1;
                iMyTrackNodes++;
            }
            var trackNodes = Simulator.TDB.TrackDB.TrackNodes;
            int iTrackNode = 0;
            for (iTrackNode = 1; iTrackNode < trackNodes.Length; iTrackNode++)
            {
                if (trackNodes[iTrackNode].TrVectorNode != null && trackNodes[iTrackNode].TrVectorNode.TrVectorSections != null)
                {
                    var iTrVectorSection = Array.FindIndex(trackNodes[iTrackNode].TrVectorNode.TrVectorSections, trVectorSection =>
                        (trVectorSection.WFNameX == WorldPosition.TileX && trVectorSection.WFNameZ == WorldPosition.TileZ && trVectorSection.WorldFileUiD == UID));
                    if (iTrVectorSection >= 0)
                    {
                        if (trackNodes[iTrackNode].TrVectorNode.TrVectorSections.Length > (int)nSections)
                        {
                            iMyTrackNodes = trackNodes[iTrackNode].TrVectorNode.TrVectorSections[iTrVectorSection].Flag1 / 2;
                            MyTrackNodesIndex[iMyTrackNodes] = iTrackNode;
                            MyTrVectorSectionsIndex[iMyTrackNodes] = iTrVectorSection;
                            MyTrackNodesOrientation[iMyTrackNodes] = trackNodes[iTrackNode].TrVectorNode.TrVectorSections[iTrVectorSection].Flag1 % 2 == 0 ? true : false;

                        }
                    }
                }
            }
        }

         /// <summary>
        /// Computes the nearest turntable exit in the actual direction
        /// Returns the Y angle to be compared.
        /// </summary>
        public override void ComputeTarget(bool isClockwise)
        {
            if (!Continuous) return;
            Continuous = false;
            GoToTarget = false;
            Clockwise = isClockwise;
            Counterclockwise = !isClockwise;
            if (Clockwise)
            {
                var forwardAngleDiff = 3.5f;
                var rearAngleDiff = 3.5f;
                ForwardConnected = false;
                RearConnected = false;
                if (Angles.Count <= 0)
                {
                    Clockwise = false;
                    ForwardConnectedTarget = -1;
                    RearConnectedTarget = -1;
                }
                else
                {
                    for (int iAngle = Angles.Count - 1; iAngle >= 0; iAngle--)
                    {
                        if (MyTrackNodesIndex[iAngle] != -1 && MyTrVectorSectionsIndex[iAngle] != -1)
                        {
                            var thisAngleDiff = MathHelper.WrapAngle(Angles[iAngle] + YAngle);
                            if (thisAngleDiff < forwardAngleDiff && thisAngleDiff >= 0)
                            {
                                ForwardConnectedTarget = iAngle;
                                forwardAngleDiff = thisAngleDiff;
                            }
                            thisAngleDiff = MathHelper.WrapAngle(Angles[iAngle] + YAngle + (float)Math.PI);
                            if (thisAngleDiff < rearAngleDiff && thisAngleDiff >= 0)
                            {
                                RearConnectedTarget = iAngle;
                                rearAngleDiff = thisAngleDiff;
                            }
                        }
                    }
                    if (forwardAngleDiff < 0.1 || rearAngleDiff < 0.1)
                    {
                        if (forwardAngleDiff < rearAngleDiff && Math.Abs(forwardAngleDiff - rearAngleDiff) > 0.01)
                        {
                            RearConnectedTarget = -1;
                        }
                        else if (forwardAngleDiff > rearAngleDiff && Math.Abs(forwardAngleDiff - rearAngleDiff) > 0.01)
                        {
                            ForwardConnectedTarget = -1;
                        }
                    }
                    else
                    {
                        Clockwise = false;
                        ForwardConnectedTarget = -1;
                        RearConnectedTarget = -1;
                    }
                }
            }
            else if (Counterclockwise)
            {
                var forwardAngleDiff = -3.5f;
                var rearAngleDiff = -3.5f;
                ForwardConnected = false;
                RearConnected = false;
                if (Angles.Count <= 0)
                {
                    Counterclockwise = false;
                    ForwardConnectedTarget = -1;
                    RearConnectedTarget = -1;
                }
                else
                {
                    for (int iAngle = 0; iAngle <= Angles.Count - 1; iAngle++)
                    {
                        if (MyTrackNodesIndex[iAngle] != -1 && MyTrVectorSectionsIndex[iAngle] != -1)
                        {
                            var thisAngleDiff = MathHelper.WrapAngle(Angles[iAngle] + YAngle);
                            if (thisAngleDiff > forwardAngleDiff && thisAngleDiff <= 0)
                            {
                                ForwardConnectedTarget = iAngle;
                                forwardAngleDiff = thisAngleDiff;
                            }
                            thisAngleDiff = MathHelper.WrapAngle(Angles[iAngle] + YAngle + (float)Math.PI);
                            if (thisAngleDiff > rearAngleDiff && thisAngleDiff <= 0)
                            {
                                RearConnectedTarget = iAngle;
                                rearAngleDiff = thisAngleDiff;
                            }
                        }
                    }
                    if (forwardAngleDiff > -0.1 || rearAngleDiff > -0.1)
                    {
                        if (forwardAngleDiff > rearAngleDiff && Math.Abs(forwardAngleDiff - rearAngleDiff) > 0.01)
                        {
                            RearConnectedTarget = -1;
                        }
                        else if (forwardAngleDiff < rearAngleDiff && Math.Abs(forwardAngleDiff - rearAngleDiff) > 0.01)
                        {
                            ForwardConnectedTarget = -1;
                        }
                    }
                    else
                    {
                        Counterclockwise = false;
                        ForwardConnectedTarget = -1;
                        RearConnectedTarget = -1;
                    }
                }

            }
            return;
        }

        /// <summary>
        /// Starts continuous movement
        /// 
        /// </summary>
        /// 
        public override void StartContinuous(bool isClockwise)
        {
            if (TrainsOnMovingTable.Count > 1 || (TrainsOnMovingTable.Count == 1 && TrainsOnMovingTable[0].FrontOnBoard ^ TrainsOnMovingTable[0].BackOnBoard))
            {
                Clockwise = false;
                Counterclockwise = false;
                Continuous = false;
                if (SendNotifications) Simulator.Confirmer.Warning(Simulator.Catalog.GetStringFmt("Train partially on turntable, can't rotate"));
                return;
            }
            if (TrainsOnMovingTable.Count == 1 && TrainsOnMovingTable[0].FrontOnBoard && TrainsOnMovingTable[0].BackOnBoard)
            {
                // Preparing for rotation
                var train = TrainsOnMovingTable[0].Train;
                if (Math.Abs(train.SpeedMpS) > 0.1 || (train.LeadLocomotiveIndex != -1 && (train.LeadLocomotive.ThrottlePercent >= 1 || !(train.LeadLocomotive.Direction == Direction.N 
                 || Math.Abs(train.MUReverserPercent) <= 1))) || (train.ControlMode != Train.TRAIN_CONTROL.MANUAL && train.ControlMode != Train.TRAIN_CONTROL.TURNTABLE &&
                 train.ControlMode != Train.TRAIN_CONTROL.EXPLORER && train.ControlMode != Train.TRAIN_CONTROL.UNDEFINED))
                {
                    if (SendNotifications) Simulator.Confirmer.Warning(Simulator.Catalog.GetStringFmt("Rotation can't start: check throttle, speed, direction and control mode"));
                    return;
                }
                if (train.ControlMode == Train.TRAIN_CONTROL.MANUAL || train.ControlMode == Train.TRAIN_CONTROL.EXPLORER || train.ControlMode == Train.TRAIN_CONTROL.UNDEFINED)
                {
                    ComputeTrainPosition(train);
                    train.ControlMode = Train.TRAIN_CONTROL.TURNTABLE;
                }
                if (SendNotifications) Simulator.Confirmer.Information(Simulator.Catalog.GetStringFmt("Turntable starting rotation with train"));

            }
            Clockwise = isClockwise;
            Counterclockwise = !isClockwise;
            Continuous = true;
        }

        // Computing position of cars relative to center of platform
        public void ComputeTrainPosition(Train train)
        {
            SaveForwardConnected = ForwardConnected ^ !MyTrackNodesOrientation[ConnectedTrackEnd];
            SaveRearConnected = RearConnected;
            var invAnimationXNAMatrix = Matrix.Invert(AnimationXNAMatrix);
            RelativeCarPositions = new List<Matrix>();
            foreach (TrainCar trainCar in train.Cars)
            {
                var relativeCarPosition = Matrix.Identity;
                trainCar.WorldPosition.NormalizeTo(WorldPosition.TileX, WorldPosition.TileZ);
                relativeCarPosition = Matrix.Multiply(trainCar.WorldPosition.XNAMatrix, invAnimationXNAMatrix);
                RelativeCarPositions.Add(relativeCarPosition);
            }
            var XNALocation = train.FrontTDBTraveller.Location;
            XNALocation.Z = -XNALocation.Z;
            XNALocation.X = XNALocation.X + 2048 * (train.FrontTDBTraveller.TileX - WorldPosition.TileX);
            XNALocation.Z = XNALocation.Z - 2048 * (train.FrontTDBTraveller.TileZ - WorldPosition.TileZ);
            RelativeFrontTravellerXNALocation = Vector3.Transform(XNALocation, invAnimationXNAMatrix);
            XNALocation = train.RearTDBTraveller.Location;
            XNALocation.Z = -XNALocation.Z;
            XNALocation.X = XNALocation.X + 2048 * (train.RearTDBTraveller.TileX - WorldPosition.TileX);
            XNALocation.Z = XNALocation.Z - 2048 * (train.RearTDBTraveller.TileZ - WorldPosition.TileZ);
            RelativeRearTravellerXNALocation = Vector3.Transform(XNALocation, invAnimationXNAMatrix);
        }

        public void ComputeCenter(WorldPosition worldPosition)
        {
            Vector3 centerCoordinates;
            Vector3.Transform(ref CenterOffset, ref worldPosition.XNAMatrix, out centerCoordinates);
            WorldPosition = new WorldPosition(worldPosition);
            WorldPosition.XNAMatrix.M41 = centerCoordinates.X;
            WorldPosition.XNAMatrix.M42 = centerCoordinates.Y;
            WorldPosition.XNAMatrix.M43 = centerCoordinates.Z;
        }

        public void RotateTrain(Matrix animationXNAMatrix)
        {
            AnimationXNAMatrix = animationXNAMatrix;
            if ((Clockwise || Counterclockwise || GoToTarget || GoToAutoTarget) && TrainsOnMovingTable.Count == 1 && TrainsOnMovingTable[0].FrontOnBoard &&
                TrainsOnMovingTable[0].BackOnBoard && TrainsOnMovingTable[0].Train.ControlMode == Train.TRAIN_CONTROL.TURNTABLE)
            {
                // Rotate together also train
                var iRelativeCarPositions = 0;
                foreach (TrainCar traincar in TrainsOnMovingTable[0].Train.Cars)
                {
                    traincar.WorldPosition.XNAMatrix = Matrix.Multiply(RelativeCarPositions[iRelativeCarPositions], AnimationXNAMatrix);
                    iRelativeCarPositions++;
                }
            }
        }

        public void AutoRotateTable(float elapsedClockSeconds)
        {
            GoToAutoTarget = true;

            float angleStep = (YAngle / (float)Math.PI * 1800.0f + 3600) % 3600.0f;
            float usedFrameRate = TurntableFrameRate.HasValue ? TurntableFrameRate.Value : 30f;

            if (AutoClockwise)
            {
                angleStep -= elapsedClockSeconds * usedFrameRate;
            }
            else if (AutoCounterclockwise)
            {
                angleStep += elapsedClockSeconds * usedFrameRate;
            }

            YAngle = TargetY = MathHelper.WrapAngle((angleStep / 1800.0f) * (float)Math.PI);
        }

        public override void Update()
        {
            foreach (var trainOnTurntable in TrainsOnMovingTable)
                if (trainOnTurntable.FrontOnBoard ^ trainOnTurntable.BackOnBoard)
                {
                    Clockwise = false;
                    Counterclockwise = false;
                    Continuous = false;
                    return;
                }
            if (Continuous)
            {
                ForwardConnected = false;
                RearConnected = false;
                ConnectedTrackEnd = -1;
                GoToTarget = false;
            }
            else
            {
                if (Clockwise || AutoClockwise)
                {
                    ForwardConnected = false;
                    RearConnected = false;
                    if (ForwardConnectedTarget != -1)
                    {
                        if (Math.Abs(MathHelper.WrapAngle(Angles[ForwardConnectedTarget] + YAngle)) < 0.005)
                        {
                            ForwardConnected = true;
                            GoToTarget = Clockwise;  // only set if not in auto mode
                            Clockwise = false;
                            AutoClockwise = false;
                            ConnectedTrackEnd = ForwardConnectedTarget;
                            if (SendNotifications) Simulator.Confirmer.Information(Simulator.Catalog.GetStringFmt("Turntable forward connected"));
                            TargetY = -Angles[ForwardConnectedTarget];
                        }
                    }
                    else if (RearConnectedTarget != -1)
                    {
                        if (Math.Abs(MathHelper.WrapAngle(Angles[RearConnectedTarget] + YAngle + (float)Math.PI)) < 0.0055)
                        {
                            RearConnected = true;
                            GoToTarget = Clockwise;  // only set if not in auto mode
                            Clockwise = false;
                            AutoClockwise = false;
                            ConnectedTrackEnd = RearConnectedTarget;
                            if (SendNotifications) Simulator.Confirmer.Information(Simulator.Catalog.GetStringFmt("Turntable backward connected"));
                            TargetY = -MathHelper.WrapAngle(Angles[RearConnectedTarget] + (float)Math.PI);
                        }
                    }
                }
                else if (Counterclockwise || AutoCounterclockwise)
                {
                    ForwardConnected = false;
                    RearConnected = false;
                    if (ForwardConnectedTarget != -1)
                    {
                        if (Math.Abs(MathHelper.WrapAngle(Angles[ForwardConnectedTarget] + YAngle)) < 0.005)
                        {
                            ForwardConnected = true;
                            GoToTarget = Counterclockwise;  // only set if not in auto mode
                            Counterclockwise = false;
                            AutoCounterclockwise = false;
                            ConnectedTrackEnd = ForwardConnectedTarget;
                            if (SendNotifications) Simulator.Confirmer.Information(Simulator.Catalog.GetStringFmt("Turntable forward connected"));
                            TargetY = -Angles[ForwardConnectedTarget];
                        }
                    }
                    else if (RearConnectedTarget != -1)
                    {
                        if (Math.Abs(MathHelper.WrapAngle(Angles[RearConnectedTarget] + YAngle + (float)Math.PI)) < 0.0055)
                        {
                            RearConnected = true;
                            GoToTarget = Counterclockwise;  // only set if not in auto mode
                            Counterclockwise = false;
                            AutoCounterclockwise = false;
                            ConnectedTrackEnd = RearConnectedTarget;
                            if (SendNotifications) Simulator.Confirmer.Information(Simulator.Catalog.GetStringFmt("Turntable backward connected"));
                            TargetY = -MathHelper.WrapAngle(Angles[RearConnectedTarget] + (float)Math.PI);
                        }
                    }
                }
            }
        }

        /// <summary>
        /// TargetExactlyReached: if train on board, it can exit the turntable
        /// </summary>
        /// 
        public void TargetExactlyReached()
        {
            Traveller.TravellerDirection direction = ForwardConnected ? Traveller.TravellerDirection.Forward : Traveller.TravellerDirection.Backward;
            direction = SaveForwardConnected ^ !MyTrackNodesOrientation[ConnectedTrackEnd]? direction : (direction == Traveller.TravellerDirection.Forward ? Traveller.TravellerDirection.Backward : Traveller.TravellerDirection.Forward);
            GoToTarget = false;
            if (TrainsOnMovingTable.Count == 1)
            {
                var train = TrainsOnMovingTable[0].Train;
                if (train.ControlMode == Train.TRAIN_CONTROL.TURNTABLE)
                    train.ReenterTrackSections(MyTrackNodesIndex[ConnectedTrackEnd], MyTrVectorSectionsIndex[ConnectedTrackEnd], FinalFrontTravellerXNALocation, FinalRearTravellerXNALocation, direction);
            }
        }

        /// <summary>
        /// CheckMovingTableAligned: checks if turntable aligned with entering train
        /// </summary>
        /// 

        public override bool CheckMovingTableAligned(Train train, bool forward)
        {
            Traveller.TravellerDirection direction;
            if ((ForwardConnected || RearConnected) && MyTrVectorSectionsIndex[ConnectedTrackEnd] != -1 && MyTrackNodesIndex[ConnectedTrackEnd] != -1 &&
                (MyTrackNodesIndex[ConnectedTrackEnd] == train.FrontTDBTraveller.TN.Index || MyTrackNodesIndex[ConnectedTrackEnd] == train.RearTDBTraveller.TN.Index))
            {
            direction = ForwardConnected ? Traveller.TravellerDirection.Forward : Traveller.TravellerDirection.Backward;
            return true;
            }
            direction = Traveller.TravellerDirection.Forward;
            return false;
        }

 

        /// <summary>
        /// PerformUpdateActions: actions to be performed at every animation step
        /// </summary>
        /// 
        public void PerformUpdateActions ( Matrix absAnimationMatrix)
        {
            RotateTrain(absAnimationMatrix);
            if ((GoToTarget || GoToAutoTarget) && TrainsOnMovingTable.Count == 1 && TrainsOnMovingTable[0].Train.ControlMode == Train.TRAIN_CONTROL.TURNTABLE)
            {
                RecalculateTravellerXNALocations(absAnimationMatrix);
            }
            if (GoToTarget) TargetExactlyReached();
        }
    }

    public class TrainOnMovingTable
    {
        public Train Train;
        public bool FrontOnBoard;
        public bool BackOnBoard;
        public Simulator Simulator;

        public TrainOnMovingTable (Train train, Simulator simulator)
        {
            Train = train;
            Simulator = simulator;
        }

        public TrainOnMovingTable(Simulator simulator)
        {
            Simulator = simulator;
        }

        public void Save (BinaryWriter outf)
        {
            outf.Write(Train.Number);
            outf.Write(FrontOnBoard);
            outf.Write(BackOnBoard);
        }

        public void Restore(BinaryReader inf)
        {
            Train = Simulator.Trains.GetTrainByNumber(inf.ReadInt32());
            FrontOnBoard = inf.ReadBoolean();
            BackOnBoard = inf.ReadBoolean();
        }

        public void SetFrontState (bool frontOnBoard)
        {
            FrontOnBoard = frontOnBoard;
        }

        public void SetBackState(bool backOnBoard)
        {
            BackOnBoard = backOnBoard;
        }

    }
}
>>>>>>> e8fedd38
<|MERGE_RESOLUTION|>--- conflicted
+++ resolved
@@ -1,1684 +1,875 @@
-<<<<<<< HEAD
-﻿// COPYRIGHT 2010, 2011, 2012, 2013, 2014, 2015, 2016 by the Open Rails project.
-// 
-// This file is part of Open Rails.
-// 
-// Open Rails is free software: you can redistribute it and/or modify
-// it under the terms of the GNU General Public License as published by
-// the Free Software Foundation, either version 3 of the License, or
-// (at your option) any later version.
-// 
-// Open Rails is distributed in the hope that it will be useful,
-// but WITHOUT ANY WARRANTY; without even the implied warranty of
-// MERCHANTABILITY or FITNESS FOR A PARTICULAR PURPOSE.  See the
-// GNU General Public License for more details.
-// 
-// You should have received a copy of the GNU General Public License
-// along with Open Rails.  If not, see <http://www.gnu.org/licenses/>.
-
-using Microsoft.Xna.Framework;
-using Microsoft.Xna.Framework.Graphics;
-using Orts.Parsers.Msts;
-using Orts.Common;
-using Orts.Formats.Msts;
-using Orts.Simulation.Physics;
-using Orts.Simulation.RollingStocks;
-using Orts.Simulation.Signalling;
-using System;
-using System.Collections.Generic;
-using System.Diagnostics;
-using System.IO;
-using System.Linq;
-using Orts.Common.Xna;
-
-namespace Orts.Simulation
-{
-    /// <summary>
-    /// Reads file ORTSTurntables.dat and creates the instances of turntables and transfertables
-    /// </summary>
-    /// 
-
-
-    public class TurntableFile
-    {
-        public TurntableFile(string filePath, string shapePath, List<MovingTable> movingTables, Simulator simulator)
-        {
-            using (STFReader stf = new STFReader(filePath, false))
-            {
-                var count = stf.ReadInt(null);
-                stf.ParseBlock(new STFReader.TokenProcessor[] {
-                    new STFReader.TokenProcessor("turntable", ()=>{
-                        if (--count < 0)
-                            STFException.TraceWarning(stf, "Skipped extra Turntable");
-                        else
-                            movingTables.Add(new Turntable(stf, simulator));
-                    }),
-                    new STFReader.TokenProcessor("transfertable", ()=>{
-                        if (--count < 0)
-                            STFException.TraceWarning(stf, "Skipped extra Transfertable");
-                        else
-                            movingTables.Add(new Transfertable(stf, simulator));
-                    }),
-                });
-                if (count > 0)
-                    STFException.TraceWarning(stf, count + " missing Turntable(s)");
-            }
-        }
-    }
-
-    public class MovingTable
-    {
-        // Fixed data
-        public string WFile;
-        public int UID;
-        public float Length;
-        protected int[] MyTrackNodesIndex;
-        protected int[] MyTrVectorSectionsIndex;
-        protected bool[] MyTrackNodesOrientation; // true if forward, false if backward;
-        public int TrackShapeIndex;
-        // Dynamic data
-        public WorldPosition WorldPosition = WorldPosition.None;
-        public List<string> Animations = new List<string>();
-        public Vector3 CenterOffset; // shape offset of center of moving table;
-        public bool Continuous; // continuous motion on
-        public int ConnectedTrackEnd = 0; // 
-        public bool GoToTarget = false;
-        // additions to manage rotation or transfer of wagons
-        public List<TrainOnMovingTable> TrainsOnMovingTable = new List<TrainOnMovingTable>(); // List of trains on turntable or transfertable
-        public Matrix AnimationXNAMatrix = Matrix.Identity;
-        public List<Matrix> RelativeCarPositions;
-        public Vector3 RelativeFrontTravellerXNALocation;
-        public Vector3 RelativeRearTravellerXNALocation;
-        public Vector3 FinalFrontTravellerXNALocation;
-        public Vector3 FinalRearTravellerXNALocation;
-        public Simulator Simulator;
-
-        public MovingTable(STFReader stf, Simulator simulator)
-        {
-            Simulator = simulator;
-        }
-
-        public virtual void Save(BinaryWriter outf)
-        {
-            outf.Write(Continuous);
-            outf.Write(GoToTarget);
-            outf.Write(ConnectedTrackEnd); 
-            SaveVector(outf, RelativeFrontTravellerXNALocation);
-            SaveVector(outf, RelativeRearTravellerXNALocation);
-            SaveVector(outf, FinalFrontTravellerXNALocation);
-            SaveVector(outf, FinalRearTravellerXNALocation);
-            outf.Write(TrainsOnMovingTable.Count);
-            foreach (var trainOnMovingTable in TrainsOnMovingTable) trainOnMovingTable.Save(outf);
-        }
-
-
-        private void SaveVector(BinaryWriter outf, Vector3 vector)
-        {
-            outf.Write(vector.X);
-            outf.Write(vector.Y);
-            outf.Write(vector.Z);
-        }
-
-                /// <summary>
-        /// Restores the general variable parameters
-        /// Called from within the Simulator class.
-        /// </summary>
-        public virtual void Restore(BinaryReader inf, Simulator simulator)
-        {
-            Continuous = inf.ReadBoolean();
-            GoToTarget = inf.ReadBoolean();
-            ConnectedTrackEnd = inf.ReadInt32();
-            RelativeFrontTravellerXNALocation = RestoreVector(inf);
-            RelativeRearTravellerXNALocation = RestoreVector(inf);
-            FinalFrontTravellerXNALocation = RestoreVector(inf);
-            FinalRearTravellerXNALocation = RestoreVector(inf);
-            var trainsOnMovingTable = inf.ReadInt32();
-            while (trainsOnMovingTable > 0)
-            {
-                TrainOnMovingTable trainOnMovingTable = new TrainOnMovingTable(simulator);
-                trainOnMovingTable.Restore(inf);
-                trainsOnMovingTable--;
-                TrainsOnMovingTable.Add(trainOnMovingTable);
-            }
-        }
-
-
-        private Vector3 RestoreVector(BinaryReader inf)
-        {
-            Vector3 vector;
-            vector.X = inf.ReadSingle();
-            vector.Y = inf.ReadSingle();
-            vector.Z = inf.ReadSingle();
-            return vector;
-        }
-
-        public virtual void Update()
-        {
-
-        }
-
-        public virtual bool CheckMovingTableAligned(Train train, bool forward)
-        {
-            return false;
-        }
-
-        /// <summary>
-        /// CheckTrainOnTurntable: checks if actual player train is on turntable
-        /// </summary>
-        /// 
-        public bool CheckTrainOnMovingTable(Train train)
-        {
-            var thisTableType = this is Turntable ? "turntable" : "transfertable";
-            var trainIndex = TrainsOnMovingTable.FindIndex(x => x.Train.Number == train.Number);
-            if (WorldLocation.Within(train.FrontTDBTraveller.WorldLocation, WorldPosition.WorldLocation, Length / 2))
-            {
-                if (trainIndex == -1 || !TrainsOnMovingTable[trainIndex].FrontOnBoard)
-                {
-                    if (trainIndex == -1)
-                    {
-                        var trainOnTurntable = new TrainOnMovingTable(train, Simulator);
-                        trainIndex = TrainsOnMovingTable.Count;
-                        TrainsOnMovingTable.Add(trainOnTurntable);
-                    }
-                    if (!TrainsOnMovingTable[trainIndex].BackOnBoard)
-                    {
-                        // check if turntable aligned with train
-                        var isAligned = CheckMovingTableAligned(train, true);
-                        if (!isAligned)
-                        {
-                            TrainsOnMovingTable[trainIndex].SetFrontState(true);
-                            Simulator.Confirmer.Warning(Simulator.Catalog.GetStringFmt("Train slipped into non aligned {0}", thisTableType));
-                            train.SetTrainOutOfControl(Train.OUTOFCONTROL.SLIPPED_INTO_TURNTABLE);
-                            train.SpeedMpS = 0;
-                            foreach (var car in train.Cars) car.SpeedMpS = 0;
-                            return false;
-                        }
-                    }
-                    Simulator.Confirmer.Information(Simulator.Catalog.GetStringFmt("Train front on {0}", thisTableType));
-                }
-                TrainsOnMovingTable[trainIndex].SetFrontState(true);
-            }
-            else
-            {
-                if (trainIndex != -1 && TrainsOnMovingTable[trainIndex].FrontOnBoard)
-                {
-                    Simulator.Confirmer.Information(Simulator.Catalog.GetStringFmt("Train front outside {0}", thisTableType));
-                    if (TrainsOnMovingTable[trainIndex].BackOnBoard) TrainsOnMovingTable[trainIndex].SetFrontState(false);
-                    else
-                    {
-                        TrainsOnMovingTable.RemoveAt(trainIndex);
-                        trainIndex = -1;
-                    }
-                }
-            }
-            if (WorldLocation.Within(train.RearTDBTraveller.WorldLocation, WorldPosition.WorldLocation, Length / 2))
-            {
-                if (trainIndex == -1 || !TrainsOnMovingTable[trainIndex].BackOnBoard)
-                {
-                    if (trainIndex == -1)
-                    {
-                        var trainOnTurntable = new TrainOnMovingTable(train, Simulator);
-                        trainIndex = TrainsOnMovingTable.Count;
-                        TrainsOnMovingTable.Add(trainOnTurntable);
-                    }
-                    if (!TrainsOnMovingTable[trainIndex].FrontOnBoard)
-                    {
-                        // check if turntable aligned with train
-                        var isAligned = CheckMovingTableAligned(train, false);
-                        if (!isAligned)
-                        {
-                            TrainsOnMovingTable[trainIndex].SetBackState(true);
-                            Simulator.Confirmer.Warning(Simulator.Catalog.GetStringFmt("Train slipped into non aligned {0}", thisTableType));
-                            train.SetTrainOutOfControl(Train.OUTOFCONTROL.SLIPPED_INTO_TURNTABLE);
-                            train.SpeedMpS = 0;
-                            foreach (var car in train.Cars) car.SpeedMpS = 0;
-                            return false;
-                        }
-                    }
-                    Simulator.Confirmer.Information(Simulator.Catalog.GetStringFmt("Train rear on {0}", thisTableType));
-                }
-                TrainsOnMovingTable[trainIndex].SetBackState(true);
-            }
-            else
-            {
-                if (trainIndex != -1 && TrainsOnMovingTable[trainIndex].BackOnBoard)
-                {
-                    Simulator.Confirmer.Information(Simulator.Catalog.GetStringFmt("Train rear outside {0}", thisTableType));
-                    if (TrainsOnMovingTable[trainIndex].FrontOnBoard) TrainsOnMovingTable[trainIndex].SetBackState(false);
-                    else
-                    {
-                        TrainsOnMovingTable.RemoveAt(trainIndex);
-                        trainIndex = -1;
-                    }
-                }
-            }
-            if (Simulator.ActivityRun != null && !train.IsPathless && train.TrainType != Train.TRAINTYPE.STATIC && trainIndex != -1 &&
-                TrainsOnMovingTable[trainIndex].FrontOnBoard && TrainsOnMovingTable[trainIndex].BackOnBoard && train.SpeedMpS <= 0.1f && train.ControlMode != Train.TRAIN_CONTROL.MANUAL &&
-                train.TCRoute.activeSubpath == train.TCRoute.TCRouteSubpaths.Count - 1 && train.TCRoute.TCRouteSubpaths[train.TCRoute.activeSubpath].Count > 1 &&
-                (train.PresentPosition[0].RouteListIndex == train.TCRoute.TCRouteSubpaths[train.TCRoute.activeSubpath].Count - 2 ||
-                train.PresentPosition[1].RouteListIndex == train.TCRoute.TCRouteSubpaths[train.TCRoute.activeSubpath].Count - 2))
-            // Activity mode, train with path is at end of it and is being rotated on the turntable
-            {
-                train.IsPathless = true;
-            }
-            return false;
-        }
-
-
-        public virtual void StartContinuous (bool isClockwise)
-        {
-
-        }
-
-        public virtual void ComputeTarget(bool isClockwise)
-        {
-
-        }
-
-        public void ReInitTrainPositions(Matrix animationXNAMatrix)
-        {
-            AnimationXNAMatrix = animationXNAMatrix;
-            if (this == Simulator.ActiveMovingTable && TrainsOnMovingTable.Count == 1)
-            {
-                var train = TrainsOnMovingTable[0].Train;
-                if (TrainsOnMovingTable[0].FrontOnBoard && TrainsOnMovingTable[0].BackOnBoard && Math.Abs(train.SpeedMpS) < 0.1)
-                {
-                    var invAnimationXNAMatrix = Matrix.Invert(AnimationXNAMatrix);
-                    RelativeCarPositions = new List<Matrix>();
-                    foreach (TrainCar trainCar in train.Cars)
-                    {
-                        var relativeCarPosition = Matrix.Identity;
-                        trainCar.WorldPosition = trainCar.WorldPosition.NormalizeTo(WorldPosition.TileX, WorldPosition.TileZ);
-                        relativeCarPosition = Matrix.Multiply(trainCar.WorldPosition.XNAMatrix, invAnimationXNAMatrix);
-                        RelativeCarPositions.Add(relativeCarPosition);
-                    }
-
-                }
-            }
-        }
-
-        public void RecalculateTravellerXNALocations(Matrix animationXNAMatrix)
-        {
-            FinalFrontTravellerXNALocation = Vector3.Transform(RelativeFrontTravellerXNALocation, animationXNAMatrix);
-            FinalRearTravellerXNALocation = Vector3.Transform(RelativeRearTravellerXNALocation, animationXNAMatrix);
-        }
-    }
-
-    public class Turntable : MovingTable
-    {
-        // Fixed data
-        public List<float> Angles = new List<float>();
-        public float StartingY = 0; // starting yaw angle
-        // Dynamic data
-        public bool Clockwise; // clockwise motion on
-        public bool Counterclockwise; // counterclockwise motion on
-        public float YAngle = 0; // Y angle of animated part, to be compared with Y angles of endpoints
-        public bool ForwardConnected = true; // Platform has its forward part connected to a track
-        public bool RearConnected = false; // Platform has its rear part connected to a track
-        public bool SaveForwardConnected = true; // Platform has its forward part connected to a track
-        public bool SaveRearConnected = false; // Platform has its rear part connected to a track
-        public int ForwardConnectedTarget = -1; // index of trackend connected
-        public int RearConnectedTarget = -1; // index of trackend connected
-        public float TargetY = 0; //final target for Viewer;
-
-        public Signals signalRef { get; protected set; }
-
-        public Turntable(STFReader stf, Simulator simulator)
-            : base(stf, simulator)
-        {
-            signalRef = Simulator.Signals;
-            string animation;
-            Matrix position = Matrix.Identity;
-            position.M44 = 100000000; //WorlPosition not yet defined, will be loaded when loading related tile;
-            stf.MustMatch("(");
-              stf.ParseBlock(new[] {
-                new STFReader.TokenProcessor("wfile", ()=>{
-                    WFile = stf.ReadStringBlock(null);
-                    WorldPosition = new WorldPosition(int.Parse(WFile.Substring(1, 7)), int.Parse(WFile.Substring(8, 7)), position);
-                }),
-                new STFReader.TokenProcessor("uid", ()=>{ UID = stf.ReadIntBlock(-1); }),
-                new STFReader.TokenProcessor("animation", ()=>{ animation = stf.ReadStringBlock(null);
-                                                                Animations.Add(animation.ToLower());}),
-                new STFReader.TokenProcessor("diameter", ()=>{ Length = stf.ReadFloatBlock(STFReader.UNITS.None , null);}),
-                new STFReader.TokenProcessor("xoffset", ()=>{ CenterOffset.X = stf.ReadFloatBlock(STFReader.UNITS.None , null);}),
-                new STFReader.TokenProcessor("zoffset", ()=>{ CenterOffset.Z = -stf.ReadFloatBlock(STFReader.UNITS.None , null);}),
-                new STFReader.TokenProcessor("trackshapeindex", ()=>
-                {
-                    TrackShapeIndex = stf.ReadIntBlock(-1);
-                    InitializeAnglesAndTrackNodes();
-                }),
-             });
-        }
-
-        /// <summary>
-        /// Saves the general variable parameters
-        /// Called from within the Simulator class.
-        /// </summary>
-        public override void Save(BinaryWriter outf)
-        {
-        base.Save(outf);
-        outf.Write(Clockwise);
-        outf.Write(Counterclockwise);
-        outf.Write(YAngle);
-        outf.Write(ForwardConnected);
-        outf.Write(RearConnected);
-        outf.Write(SaveForwardConnected);
-        outf.Write(SaveRearConnected);
-        outf.Write(ForwardConnectedTarget);
-        outf.Write(RearConnectedTarget);
-        outf.Write(TargetY);
-        }
-
-
-        /// <summary>
-        /// Restores the general variable parameters
-        /// Called from within the Simulator class.
-        /// </summary>
-        public override void Restore(BinaryReader inf, Simulator simulator)
-        {
-            base.Restore(inf, simulator);
-            Clockwise = inf.ReadBoolean();
-            Counterclockwise = inf.ReadBoolean();
-            YAngle = inf.ReadSingle();
-            ForwardConnected = inf.ReadBoolean();
-            RearConnected = inf.ReadBoolean();
-            SaveForwardConnected = inf.ReadBoolean();
-            SaveRearConnected = inf.ReadBoolean();
-            ForwardConnectedTarget = inf.ReadInt32();
-            RearConnectedTarget = inf.ReadInt32();
-            TargetY = inf.ReadSingle();
-        }
-
-        protected void InitializeAnglesAndTrackNodes()
-        {
-            var trackShape = Simulator.TSectionDat.TrackShapes.Get((uint)TrackShapeIndex);
-            var nSections = Simulator.TSectionDat.TrackShapes[(uint)TrackShapeIndex].SectionIdxs[0].NoSections;
-            MyTrackNodesIndex = new int[Simulator.TSectionDat.TrackShapes[(uint)TrackShapeIndex].SectionIdxs.Length];
-            MyTrackNodesOrientation = new bool[MyTrackNodesIndex.Length];
-            MyTrVectorSectionsIndex = new int[MyTrackNodesIndex.Length];
-            var iMyTrackNodes = 0;
-            foreach (var sectionIdx in trackShape.SectionIdxs)
-            {
-                Angles.Add(MathHelper.ToRadians((float)sectionIdx.A));
-                MyTrackNodesIndex[iMyTrackNodes] = -1;
-                MyTrVectorSectionsIndex[iMyTrackNodes] = -1;
-                iMyTrackNodes++;
-            }
-            var trackNodes = Simulator.TDB.TrackDB.TrackNodes;
-            int iTrackNode = 0;
-            for (iTrackNode = 1; iTrackNode < trackNodes.Length; iTrackNode++)
-            {
-                if (trackNodes[iTrackNode].TrVectorNode != null && trackNodes[iTrackNode].TrVectorNode.TrVectorSections != null)
-                {
-                    var iTrVectorSection = Array.FindIndex(trackNodes[iTrackNode].TrVectorNode.TrVectorSections, trVectorSection =>
-                        (trVectorSection.WFNameX == WorldPosition.TileX && trVectorSection.WFNameZ == WorldPosition.TileZ && trVectorSection.WorldFileUiD == UID));
-                    if (iTrVectorSection >= 0)
-                    {
-                        if (trackNodes[iTrackNode].TrVectorNode.TrVectorSections.Length > (int)nSections)
-                        {
-                            iMyTrackNodes = trackNodes[iTrackNode].TrVectorNode.TrVectorSections[iTrVectorSection].Flag1 / 2;
-                            MyTrackNodesIndex[iMyTrackNodes] = iTrackNode;
-                            MyTrVectorSectionsIndex[iMyTrackNodes] = iTrVectorSection;
-                            MyTrackNodesOrientation[iMyTrackNodes] = trackNodes[iTrackNode].TrVectorNode.TrVectorSections[iTrVectorSection].Flag1 % 2 == 0 ? true : false;
-
-                        }
-                    }
-                }
-            }
-        }
-
-         /// <summary>
-        /// Computes the nearest turntable exit in the actual direction
-        /// Returns the Y angle to be compared.
-        /// </summary>
-        public override void ComputeTarget(bool isClockwise)
-        {
-            if (!Continuous) return;
-            Continuous = false;
-            GoToTarget = false;
-            Clockwise = isClockwise;
-            Counterclockwise = !isClockwise;
-            if (Clockwise)
-            {
-                var forwardAngleDiff = 3.5f;
-                var rearAngleDiff = 3.5f;
-                ForwardConnected = false;
-                RearConnected = false;
-                if (Angles.Count <= 0)
-                {
-                    Clockwise = false;
-                    ForwardConnectedTarget = -1;
-                    RearConnectedTarget = -1;
-                }
-                else
-                {
-                    for (int iAngle = Angles.Count - 1; iAngle >= 0; iAngle--)
-                    {
-                        if (MyTrackNodesIndex[iAngle] != -1 && MyTrVectorSectionsIndex[iAngle] != -1)
-                        {
-                            var thisAngleDiff = MathHelper.WrapAngle(Angles[iAngle] + YAngle);
-                            if (thisAngleDiff < forwardAngleDiff && thisAngleDiff >= 0)
-                            {
-                                ForwardConnectedTarget = iAngle;
-                                forwardAngleDiff = thisAngleDiff;
-                            }
-                            thisAngleDiff = MathHelper.WrapAngle(Angles[iAngle] + YAngle + (float)Math.PI);
-                            if (thisAngleDiff < rearAngleDiff && thisAngleDiff >= 0)
-                            {
-                                RearConnectedTarget = iAngle;
-                                rearAngleDiff = thisAngleDiff;
-                            }
-                        }
-                    }
-                    if (forwardAngleDiff < 0.1 || rearAngleDiff < 0.1)
-                    {
-                        if (forwardAngleDiff < rearAngleDiff && Math.Abs(forwardAngleDiff - rearAngleDiff) > 0.01)
-                        {
-                            RearConnectedTarget = -1;
-                        }
-                        else if (forwardAngleDiff > rearAngleDiff && Math.Abs(forwardAngleDiff - rearAngleDiff) > 0.01)
-                        {
-                            ForwardConnectedTarget = -1;
-                        }
-                    }
-                    else
-                    {
-                        Clockwise = false;
-                        ForwardConnectedTarget = -1;
-                        RearConnectedTarget = -1;
-                    }
-                }
-            }
-            else if (Counterclockwise)
-            {
-                var forwardAngleDiff = -3.5f;
-                var rearAngleDiff = -3.5f;
-                ForwardConnected = false;
-                RearConnected = false;
-                if (Angles.Count <= 0)
-                {
-                    Counterclockwise = false;
-                    ForwardConnectedTarget = -1;
-                    RearConnectedTarget = -1;
-                }
-                else
-                {
-                    for (int iAngle = 0; iAngle <= Angles.Count - 1; iAngle++)
-                    {
-                        if (MyTrackNodesIndex[iAngle] != -1 && MyTrVectorSectionsIndex[iAngle] != -1)
-                        {
-                            var thisAngleDiff = MathHelper.WrapAngle(Angles[iAngle] + YAngle);
-                            if (thisAngleDiff > forwardAngleDiff && thisAngleDiff <= 0)
-                            {
-                                ForwardConnectedTarget = iAngle;
-                                forwardAngleDiff = thisAngleDiff;
-                            }
-                            thisAngleDiff = MathHelper.WrapAngle(Angles[iAngle] + YAngle + (float)Math.PI);
-                            if (thisAngleDiff > rearAngleDiff && thisAngleDiff <= 0)
-                            {
-                                RearConnectedTarget = iAngle;
-                                rearAngleDiff = thisAngleDiff;
-                            }
-                        }
-                    }
-                    if (forwardAngleDiff > -0.1 || rearAngleDiff > -0.1)
-                    {
-                        if (forwardAngleDiff > rearAngleDiff && Math.Abs(forwardAngleDiff - rearAngleDiff) > 0.01)
-                        {
-                            RearConnectedTarget = -1;
-                        }
-                        else if (forwardAngleDiff < rearAngleDiff && Math.Abs(forwardAngleDiff - rearAngleDiff) > 0.01)
-                        {
-                            ForwardConnectedTarget = -1;
-                        }
-                    }
-                    else
-                    {
-                        Counterclockwise = false;
-                        ForwardConnectedTarget = -1;
-                        RearConnectedTarget = -1;
-                    }
-                }
-
-            }
-            return;
-        }
-
-        /// <summary>
-        /// Starts continuous movement
-        /// 
-        /// </summary>
-        /// 
-        public override void StartContinuous(bool isClockwise)
-        {
-            if (TrainsOnMovingTable.Count > 1 || (TrainsOnMovingTable.Count == 1 && TrainsOnMovingTable[0].FrontOnBoard ^ TrainsOnMovingTable[0].BackOnBoard))
-            {
-                Clockwise = false;
-                Counterclockwise = false;
-                Continuous = false;
-                Simulator.Confirmer.Warning(Simulator.Catalog.GetStringFmt("Train partially on turntable, can't rotate"));
-                return;
-            }
-            if (TrainsOnMovingTable.Count == 1 && TrainsOnMovingTable[0].FrontOnBoard && TrainsOnMovingTable[0].BackOnBoard)
-            {
-                // Preparing for rotation
-                var train = TrainsOnMovingTable[0].Train;
-                if (Math.Abs(train.SpeedMpS) > 0.1 || (train.LeadLocomotiveIndex != -1 && (train.LeadLocomotive.ThrottlePercent >= 1 || !(train.LeadLocomotive.Direction == Direction.N 
-                 || Math.Abs(train.MUReverserPercent) <= 1))) || (train.ControlMode != Train.TRAIN_CONTROL.MANUAL && train.ControlMode != Train.TRAIN_CONTROL.TURNTABLE &&
-                 train.ControlMode != Train.TRAIN_CONTROL.EXPLORER && train.ControlMode != Train.TRAIN_CONTROL.UNDEFINED))
-                {
-                    Simulator.Confirmer.Warning(Simulator.Catalog.GetStringFmt("Rotation can't start: check throttle, speed, direction and control mode"));
-                    return;
-                }
-                if (train.ControlMode == Train.TRAIN_CONTROL.MANUAL || train.ControlMode == Train.TRAIN_CONTROL.EXPLORER || train.ControlMode == Train.TRAIN_CONTROL.UNDEFINED)
-                {
-                    SaveForwardConnected = ForwardConnected ^ !MyTrackNodesOrientation[ConnectedTrackEnd];
-                    SaveRearConnected = RearConnected;
-                    var invAnimationXNAMatrix = Matrix.Invert(AnimationXNAMatrix);
-                    RelativeCarPositions = new List<Matrix>();
-                    foreach (TrainCar trainCar in train.Cars)
-                    {
-                        var relativeCarPosition = Matrix.Identity;
-                        trainCar.WorldPosition = trainCar.WorldPosition.NormalizeTo(WorldPosition.TileX, WorldPosition.TileZ);
-                        relativeCarPosition = Matrix.Multiply(trainCar.WorldPosition.XNAMatrix, invAnimationXNAMatrix);
-                        RelativeCarPositions.Add(relativeCarPosition);
-                    }
-                    var XNALocation = train.FrontTDBTraveller.Location;
-                    XNALocation.Z = -XNALocation.Z;
-                    XNALocation.X = XNALocation.X + 2048 * (train.FrontTDBTraveller.TileX - WorldPosition.TileX);
-                    XNALocation.Z = XNALocation.Z - 2048 * (train.FrontTDBTraveller.TileZ - WorldPosition.TileZ);
-                    RelativeFrontTravellerXNALocation = Vector3.Transform(XNALocation, invAnimationXNAMatrix);
-                    XNALocation = train.RearTDBTraveller.Location;
-                    XNALocation.Z = -XNALocation.Z;
-                    XNALocation.X = XNALocation.X + 2048 * (train.RearTDBTraveller.TileX - WorldPosition.TileX);
-                    XNALocation.Z = XNALocation.Z - 2048 * (train.RearTDBTraveller.TileZ - WorldPosition.TileZ);
-                    RelativeRearTravellerXNALocation = Vector3.Transform(XNALocation, invAnimationXNAMatrix);
-                    train.ControlMode = Train.TRAIN_CONTROL.TURNTABLE;
-                }
-                Simulator.Confirmer.Information (Simulator.Catalog.GetStringFmt("Turntable starting rotation with train"));
-                // Computing position of cars relative to center of platform
-
-             }
-             Clockwise = isClockwise;
-             Counterclockwise = !isClockwise;
-             Continuous = true;
-        }
-
-        public void ComputeCenter(in WorldPosition worldPosition)
-        {
-            VectorExtension.Transform(CenterOffset, worldPosition.XNAMatrix, out Vector3 centerCoordinates);
-            WorldPosition = worldPosition.SetTranslation(centerCoordinates.X, centerCoordinates.Y, centerCoordinates.Z);
-
-        }
-
-        public void RotateTrain(Matrix animationXNAMatrix)
-        {
-            AnimationXNAMatrix = animationXNAMatrix;
-            if ((Clockwise || Counterclockwise || GoToTarget) && TrainsOnMovingTable.Count == 1 && TrainsOnMovingTable[0].FrontOnBoard &&
-                TrainsOnMovingTable[0].BackOnBoard && TrainsOnMovingTable[0].Train.ControlMode == Train.TRAIN_CONTROL.TURNTABLE)
-            {
-                // Rotate together also train
-                var iRelativeCarPositions = 0;
-                foreach (TrainCar traincar in TrainsOnMovingTable[0].Train.Cars)
-                {
-                    traincar.WorldPosition = new WorldPosition(traincar.WorldPosition.TileX, traincar.WorldPosition.TileZ,
-                        Matrix.Multiply(RelativeCarPositions[iRelativeCarPositions], AnimationXNAMatrix));
-                    iRelativeCarPositions++;
-                }
-            }
-        }
-
-        public override void Update()
-        {
-            foreach (var trainOnTurntable in TrainsOnMovingTable)
-                if (trainOnTurntable.FrontOnBoard ^ trainOnTurntable.BackOnBoard)
-                {
-                    Clockwise = false;
-                    Counterclockwise = false;
-                    Continuous = false;
-                    return;
-                }
-            if (Continuous)
-            {
-                ForwardConnected = false;
-                RearConnected = false;
-                ConnectedTrackEnd = -1;
-                GoToTarget = false;
-            }
-            else
-            {
-                if (Clockwise)
-                {
-                    ForwardConnected = false;
-                    RearConnected = false;
-                    if (ForwardConnectedTarget != -1)
-                    {
-                        if (Math.Abs(MathHelper.WrapAngle(Angles[ForwardConnectedTarget] + YAngle)) < 0.005)
-                        {
-                            ForwardConnected = true;
-                            Clockwise = false;
-                            ConnectedTrackEnd = ForwardConnectedTarget;
-                            Simulator.Confirmer.Information (Simulator.Catalog.GetStringFmt("Turntable forward connected"));
-                            GoToTarget = true;
-                            TargetY = -Angles[ForwardConnectedTarget];
-                        }
-                    }
-                    else if (RearConnectedTarget != -1)
-                    {
-                        if (Math.Abs(MathHelper.WrapAngle(Angles[RearConnectedTarget] + YAngle + (float)Math.PI)) < 0.0055)
-                        {
-                            RearConnected = true;
-                            Clockwise = false;
-                            ConnectedTrackEnd = RearConnectedTarget;
-                            Simulator.Confirmer.Information(Simulator.Catalog.GetStringFmt("Turntable backward connected"));
-                            GoToTarget = true;
-                            TargetY = -MathHelper.WrapAngle(Angles[RearConnectedTarget] + (float)Math.PI);
-                        }
-                    }
-                }
-                else if (Counterclockwise)
-                {
-                    ForwardConnected = false;
-                    RearConnected = false;
-                    if (ForwardConnectedTarget != -1)
-                    {
-                        if (Math.Abs(MathHelper.WrapAngle(Angles[ForwardConnectedTarget] + YAngle)) < 0.005)
-                        {
-                            ForwardConnected = true;
-                            Counterclockwise = false;
-                            ConnectedTrackEnd = ForwardConnectedTarget;
-                            Simulator.Confirmer.Information(Simulator.Catalog.GetStringFmt("Turntable forward connected"));
-                            GoToTarget = true;
-                            TargetY = -Angles[ForwardConnectedTarget];
-                        }
-                    }
-                    else if (RearConnectedTarget != -1)
-                    {
-                        if (Math.Abs(MathHelper.WrapAngle(Angles[RearConnectedTarget] + YAngle + (float)Math.PI)) < 0.0055)
-                        {
-                            RearConnected = true;
-                            Counterclockwise = false;
-                            ConnectedTrackEnd = RearConnectedTarget;
-                            Simulator.Confirmer.Information(Simulator.Catalog.GetStringFmt("Turntable backward connected"));
-                            GoToTarget = true;
-                            TargetY = -MathHelper.WrapAngle(Angles[RearConnectedTarget] + (float)Math.PI);
-                        }
-                    }
-                }
-            }
-        }
-
-        /// <summary>
-        /// TargetExactlyReached: if train on board, it can exit the turntable
-        /// </summary>
-        /// 
-        public void TargetExactlyReached()
-        {
-            Traveller.TravellerDirection direction = ForwardConnected ? Traveller.TravellerDirection.Forward : Traveller.TravellerDirection.Backward;
-            direction = SaveForwardConnected ^ !MyTrackNodesOrientation[ConnectedTrackEnd]? direction : (direction == Traveller.TravellerDirection.Forward ? Traveller.TravellerDirection.Backward : Traveller.TravellerDirection.Forward);
-            GoToTarget = false;
-            if (TrainsOnMovingTable.Count == 1)
-            {
-                var train = TrainsOnMovingTable[0].Train;
-                if (train.ControlMode == Train.TRAIN_CONTROL.TURNTABLE)
-                    train.ReenterTrackSections(MyTrackNodesIndex[ConnectedTrackEnd], MyTrVectorSectionsIndex[ConnectedTrackEnd], FinalFrontTravellerXNALocation, FinalRearTravellerXNALocation, direction);
-            }
-        }
-
-        /// <summary>
-        /// CheckMovingTableAligned: checks if turntable aligned with entering train
-        /// </summary>
-        /// 
-
-        public override bool CheckMovingTableAligned(Train train, bool forward)
-        {
-            Traveller.TravellerDirection direction;
-            if ((ForwardConnected || RearConnected) && MyTrVectorSectionsIndex[ConnectedTrackEnd] != -1 && MyTrackNodesIndex[ConnectedTrackEnd] != -1 &&
-                (MyTrackNodesIndex[ConnectedTrackEnd] == train.FrontTDBTraveller.TN.Index || MyTrackNodesIndex[ConnectedTrackEnd] == train.RearTDBTraveller.TN.Index))
-            {
-            direction = ForwardConnected ? Traveller.TravellerDirection.Forward : Traveller.TravellerDirection.Backward;
-            return true;
-            }
-            direction = Traveller.TravellerDirection.Forward;
-            return false;
-        }
-
- 
-
-        /// <summary>
-        /// PerformUpdateActions: actions to be performed at every animation step
-        /// </summary>
-        /// 
-        public void PerformUpdateActions ( Matrix absAnimationMatrix)
-        {
-            RotateTrain(absAnimationMatrix);
-            if (GoToTarget && TrainsOnMovingTable.Count == 1 && TrainsOnMovingTable[0].Train.ControlMode == Train.TRAIN_CONTROL.TURNTABLE)
-            {
-                RecalculateTravellerXNALocations(absAnimationMatrix);
-            }
-            if (GoToTarget) TargetExactlyReached();
-        }
-    }
-
-    public class TrainOnMovingTable
-    {
-        public Train Train;
-        public bool FrontOnBoard;
-        public bool BackOnBoard;
-        public Simulator Simulator;
-
-        public TrainOnMovingTable (Train train, Simulator simulator)
-        {
-            Train = train;
-            Simulator = simulator;
-        }
-
-        public TrainOnMovingTable(Simulator simulator)
-        {
-            Simulator = simulator;
-        }
-
-        public void Save (BinaryWriter outf)
-        {
-            outf.Write(Train.Number);
-            outf.Write(FrontOnBoard);
-            outf.Write(BackOnBoard);
-        }
-
-        public void Restore(BinaryReader inf)
-        {
-            Train = Simulator.Trains.GetTrainByNumber(inf.ReadInt32());
-            FrontOnBoard = inf.ReadBoolean();
-            BackOnBoard = inf.ReadBoolean();
-        }
-
-        public void SetFrontState (bool frontOnBoard)
-        {
-            FrontOnBoard = frontOnBoard;
-        }
-
-        public void SetBackState(bool backOnBoard)
-        {
-            BackOnBoard = backOnBoard;
-        }
-
-    }
-}
-=======
-﻿// COPYRIGHT 2010, 2011, 2012, 2013, 2014, 2015, 2016 by the Open Rails project.
-// 
-// This file is part of Open Rails.
-// 
-// Open Rails is free software: you can redistribute it and/or modify
-// it under the terms of the GNU General Public License as published by
-// the Free Software Foundation, either version 3 of the License, or
-// (at your option) any later version.
-// 
-// Open Rails is distributed in the hope that it will be useful,
-// but WITHOUT ANY WARRANTY; without even the implied warranty of
-// MERCHANTABILITY or FITNESS FOR A PARTICULAR PURPOSE.  See the
-// GNU General Public License for more details.
-// 
-// You should have received a copy of the GNU General Public License
-// along with Open Rails.  If not, see <http://www.gnu.org/licenses/>.
-
-using Microsoft.Xna.Framework;
-using Microsoft.Xna.Framework.Graphics;
-using Orts.Parsers.Msts;
-using ORTS.Common;
-using Orts.Formats.Msts;
-using Orts.Simulation.Physics;
-using Orts.Simulation.RollingStocks;
-using Orts.Simulation.Signalling;
-using System;
-using System.Collections.Generic;
-using System.Diagnostics;
-using System.IO;
-using System.Linq;
-
-namespace Orts.Simulation
-{
-    /// <summary>
-    /// Reads file ORTSTurntables.dat and creates the instances of turntables and transfertables
-    /// </summary>
-    /// 
-
-
-    public class TurntableFile
-    {
-        public TurntableFile(string filePath, string shapePath, List<MovingTable> movingTables, Simulator simulator)
-        {
-            if (!File.Exists(filePath))
-            {
-                return;
-            }
-
-            Trace.Write(" TURNTBL");
-
-            using (STFReader stf = new STFReader(filePath, false))
-            {
-                var count = stf.ReadInt(null);
-                stf.ParseBlock(new STFReader.TokenProcessor[] {
-                    new STFReader.TokenProcessor("turntable", ()=>{
-                        if (--count < 0)
-                            STFException.TraceWarning(stf, "Skipped extra Turntable");
-                        else
-                            movingTables.Add(new Turntable(stf, simulator));
-                    }),
-                    new STFReader.TokenProcessor("transfertable", ()=>{
-                        if (--count < 0)
-                            STFException.TraceWarning(stf, "Skipped extra Transfertable");
-                        else
-                            movingTables.Add(new Transfertable(stf, simulator));
-                    }),
-                });
-                if (count > 0)
-                    STFException.TraceWarning(stf, count + " missing Turntable(s)");
-            }
-        }
-    }
-
-    public class MovingTable
-    {
-        // Fixed data
-        public string WFile;
-        public int UID;
-        public float Length;
-        public int[] MyTrackNodesIndex { get; protected set; }
-        protected int[] MyTrVectorSectionsIndex;
-        public bool[] MyTrackNodesOrientation { get; protected set; } // true if forward, false if backward
-        public int TrackShapeIndex;
-        // Dynamic data
-        public WorldPosition WorldPosition = new WorldPosition();
-        public List<string> Animations = new List<string>();
-        public Vector3 CenterOffset; // shape offset of center of moving table;
-        public bool Continuous; // continuous motion on
-        public int ConnectedTrackEnd = 0; // 
-        public bool GoToTarget = false;
-        public bool GoToAutoTarget = false;
-        public int? TurntableFrameRate;
-        public bool SendNotifications = true;      // send simulator confirmations
-        public bool InUse = false;                 // turntable is in use (used in auto mode for timetable)
-        public Queue<int> Q = new Queue<int>();    // Queue of trains waiting to access table
-
-        // additions to manage rotation or transfer of wagons
-        public List<TrainOnMovingTable> TrainsOnMovingTable = new List<TrainOnMovingTable>(); // List of trains on turntable or transfertable
-        public Matrix AnimationXNAMatrix = Matrix.Identity;
-        public List<Matrix> RelativeCarPositions;
-        public Vector3 RelativeFrontTravellerXNALocation;
-        public Vector3 RelativeRearTravellerXNALocation;
-        public Vector3 FinalFrontTravellerXNALocation;
-        public Vector3 FinalRearTravellerXNALocation;
-        public Simulator Simulator;
-
-        public MovingTable(STFReader stf, Simulator simulator)
-        {
-            Simulator = simulator;
-        }
-
-        public virtual void Save(BinaryWriter outf)
-        {
-            outf.Write(Continuous);
-            outf.Write(GoToTarget);
-            outf.Write(GoToAutoTarget);
-            outf.Write(TurntableFrameRate.HasValue);
-            if (TurntableFrameRate.HasValue)
-            {
-                outf.Write(TurntableFrameRate.Value);
-            }
-            outf.Write(ConnectedTrackEnd);
-            outf.Write(SendNotifications);
-            outf.Write(InUse);
-            SaveVector(outf, RelativeFrontTravellerXNALocation);
-            SaveVector(outf, RelativeRearTravellerXNALocation);
-            SaveVector(outf, FinalFrontTravellerXNALocation);
-            SaveVector(outf, FinalRearTravellerXNALocation);
-            outf.Write(TrainsOnMovingTable.Count);
-            foreach (var trainOnMovingTable in TrainsOnMovingTable) trainOnMovingTable.Save(outf);
-            outf.Write(Q.Count);
-            foreach (int iQ in Q) outf.Write(iQ);
-        }
-
-
-        private void SaveVector(BinaryWriter outf, Vector3 vector)
-        {
-            outf.Write(vector.X);
-            outf.Write(vector.Y);
-            outf.Write(vector.Z);
-        }
-
-                /// <summary>
-        /// Restores the general variable parameters
-        /// Called from within the Simulator class.
-        /// </summary>
-        public virtual void Restore(BinaryReader inf, Simulator simulator)
-        {
-            Continuous = inf.ReadBoolean();
-            GoToTarget = inf.ReadBoolean();
-            GoToAutoTarget = inf.ReadBoolean();
-            TurntableFrameRate = null;
-            if (inf.ReadBoolean())
-            {
-                TurntableFrameRate = inf.ReadInt32();
-            }
-            ConnectedTrackEnd = inf.ReadInt32();
-            SendNotifications = inf.ReadBoolean();
-            InUse = inf.ReadBoolean();
-            RelativeFrontTravellerXNALocation = RestoreVector(inf);
-            RelativeRearTravellerXNALocation = RestoreVector(inf);
-            FinalFrontTravellerXNALocation = RestoreVector(inf);
-            FinalRearTravellerXNALocation = RestoreVector(inf);
-            var trainsOnMovingTable = inf.ReadInt32();
-            while (trainsOnMovingTable > 0)
-            {
-                TrainOnMovingTable trainOnMovingTable = new TrainOnMovingTable(simulator);
-                trainOnMovingTable.Restore(inf);
-                trainsOnMovingTable--;
-                TrainsOnMovingTable.Add(trainOnMovingTable);
-            }
-
-            int trainsInQ = inf.ReadInt32();
-            for (int iQ = 0; iQ < trainsInQ - 1; iQ++)
-            {
-                Q.Enqueue(iQ);
-            }
-        }
-
-        private Vector3 RestoreVector(BinaryReader inf)
-        {
-            Vector3 vector;
-            vector.X = inf.ReadSingle();
-            vector.Y = inf.ReadSingle();
-            vector.Z = inf.ReadSingle();
-            return vector;
-        }
-
-        public virtual void Update()
-        {
-
-        }
-
-        public virtual bool CheckMovingTableAligned(Train train, bool forward)
-        {
-            return false;
-        }
-
-        /// <summary>
-        /// CheckTrainOnTurntable: checks if actual player train is on turntable
-        /// </summary>
-        /// 
-        public bool CheckTrainOnMovingTable(Train train)
-        {
-            var thisTableType = this is Turntable ? "turntable" : "transfertable";
-            var trainIndex = TrainsOnMovingTable.FindIndex(x => x.Train.Number == train.Number);
-            if (WorldLocation.Within(train.FrontTDBTraveller.WorldLocation, WorldPosition.WorldLocation, Length / 2))
-            {
-                if (trainIndex == -1 || !TrainsOnMovingTable[trainIndex].FrontOnBoard)
-                {
-                    if (trainIndex == -1)
-                    {
-                        var trainOnTurntable = new TrainOnMovingTable(train, Simulator);
-                        trainIndex = TrainsOnMovingTable.Count;
-                        TrainsOnMovingTable.Add(trainOnTurntable);
-                    }
-                    if (!TrainsOnMovingTable[trainIndex].BackOnBoard)
-                    {
-                        // check if turntable aligned with train
-                        var isAligned = CheckMovingTableAligned(train, true);
-                        if (!isAligned)
-                        {
-                            TrainsOnMovingTable[trainIndex].SetFrontState(true);
-                            Simulator.Confirmer.Warning(Simulator.Catalog.GetStringFmt("Train slipped into non aligned {0}", thisTableType));
-                            train.SetTrainOutOfControl(Train.OUTOFCONTROL.SLIPPED_INTO_TURNTABLE);
-                            train.SpeedMpS = 0;
-                            foreach (var car in train.Cars) car.SpeedMpS = 0;
-                            return false;
-                        }
-                    }
-                    if (SendNotifications) Simulator.Confirmer.Information(Simulator.Catalog.GetStringFmt("Train front on {0}", thisTableType));
-                }
-                TrainsOnMovingTable[trainIndex].SetFrontState(true);
-            }
-            else
-            {
-                if (trainIndex != -1 && TrainsOnMovingTable[trainIndex].FrontOnBoard)
-                {
-                    if (SendNotifications) Simulator.Confirmer.Information(Simulator.Catalog.GetStringFmt("Train front outside {0}", thisTableType));
-                    if (TrainsOnMovingTable[trainIndex].BackOnBoard) TrainsOnMovingTable[trainIndex].SetFrontState(false);
-                    else
-                    {
-                        TrainsOnMovingTable.RemoveAt(trainIndex);
-                        trainIndex = -1;
-                    }
-                }
-            }
-            if (WorldLocation.Within(train.RearTDBTraveller.WorldLocation, WorldPosition.WorldLocation, Length / 2))
-            {
-                if (trainIndex == -1 || !TrainsOnMovingTable[trainIndex].BackOnBoard)
-                {
-                    if (trainIndex == -1)
-                    {
-                        var trainOnTurntable = new TrainOnMovingTable(train, Simulator);
-                        trainIndex = TrainsOnMovingTable.Count;
-                        TrainsOnMovingTable.Add(trainOnTurntable);
-                    }
-                    if (!TrainsOnMovingTable[trainIndex].FrontOnBoard)
-                    {
-                        // check if turntable aligned with train
-                        var isAligned = CheckMovingTableAligned(train, false);
-                        if (!isAligned)
-                        {
-                            TrainsOnMovingTable[trainIndex].SetBackState(true);
-                            Simulator.Confirmer.Warning(Simulator.Catalog.GetStringFmt("Train slipped into non aligned {0}", thisTableType));
-                            train.SetTrainOutOfControl(Train.OUTOFCONTROL.SLIPPED_INTO_TURNTABLE);
-                            train.SpeedMpS = 0;
-                            foreach (var car in train.Cars) car.SpeedMpS = 0;
-                            return false;
-                        }
-                    }
-                    Simulator.Confirmer.Information(Simulator.Catalog.GetStringFmt("Train rear on {0}", thisTableType));
-                }
-                TrainsOnMovingTable[trainIndex].SetBackState(true);
-            }
-            else
-            {
-                if (trainIndex != -1 && TrainsOnMovingTable[trainIndex].BackOnBoard)
-                {
-                    if (SendNotifications) Simulator.Confirmer.Information(Simulator.Catalog.GetStringFmt("Train rear outside {0}", thisTableType));
-                    if (TrainsOnMovingTable[trainIndex].FrontOnBoard) TrainsOnMovingTable[trainIndex].SetBackState(false);
-                    else
-                    {
-                        TrainsOnMovingTable.RemoveAt(trainIndex);
-                        trainIndex = -1;
-                    }
-                }
-            }
-            if (Simulator.ActivityRun != null && !train.IsPathless && train.TrainType != Train.TRAINTYPE.STATIC && trainIndex != -1 &&
-                TrainsOnMovingTable[trainIndex].FrontOnBoard && TrainsOnMovingTable[trainIndex].BackOnBoard && train.SpeedMpS <= 0.1f && train.ControlMode != Train.TRAIN_CONTROL.MANUAL &&
-                train.TCRoute.activeSubpath == train.TCRoute.TCRouteSubpaths.Count - 1 && train.TCRoute.TCRouteSubpaths[train.TCRoute.activeSubpath].Count > 1 &&
-                (train.PresentPosition[0].RouteListIndex == train.TCRoute.TCRouteSubpaths[train.TCRoute.activeSubpath].Count - 2 ||
-                train.PresentPosition[1].RouteListIndex == train.TCRoute.TCRouteSubpaths[train.TCRoute.activeSubpath].Count - 2))
-            // Activity mode, train with path is at end of it and is being rotated on the turntable
-            {
-                train.IsPathless = true;
-            }
-            return false;
-        }
-
-
-        public virtual void StartContinuous (bool isClockwise)
-        {
-
-        }
-
-        public virtual void ComputeTarget(bool isClockwise)
-        {
-
-        }
-
-        public void ReInitTrainPositions(Matrix animationXNAMatrix)
-        {
-            AnimationXNAMatrix = animationXNAMatrix;
-            if (this == Simulator.ActiveMovingTable && TrainsOnMovingTable.Count == 1)
-            {
-                var train = TrainsOnMovingTable[0].Train;
-                if (TrainsOnMovingTable[0].FrontOnBoard && TrainsOnMovingTable[0].BackOnBoard && Math.Abs(train.SpeedMpS) < 0.1)
-                {
-                    var invAnimationXNAMatrix = Matrix.Invert(AnimationXNAMatrix);
-                    RelativeCarPositions = new List<Matrix>();
-                    foreach (TrainCar trainCar in train.Cars)
-                    {
-                        var relativeCarPosition = Matrix.Identity;
-                        trainCar.WorldPosition.NormalizeTo(WorldPosition.TileX, WorldPosition.TileZ);
-                        relativeCarPosition = Matrix.Multiply(trainCar.WorldPosition.XNAMatrix, invAnimationXNAMatrix);
-                        RelativeCarPositions.Add(relativeCarPosition);
-                    }
-
-                }
-            }
-        }
-
-        public void RecalculateTravellerXNALocations(Matrix animationXNAMatrix)
-        {
-            FinalFrontTravellerXNALocation = Vector3.Transform(RelativeFrontTravellerXNALocation, animationXNAMatrix);
-            FinalRearTravellerXNALocation = Vector3.Transform(RelativeRearTravellerXNALocation, animationXNAMatrix);
-        }
-    }
-
-    public class Turntable : MovingTable
-    {
-        // Fixed data
-        public List<float> Angles = new List<float>();
-        public float StartingY = 0; // starting yaw angle
-        // Dynamic data
-        public bool Clockwise; // clockwise motion on
-        public bool Counterclockwise; // counterclockwise motion on
-        public bool AutoClockwise; // clockwise motion is on - auto control mode
-        public bool AutoCounterclockwise; // clockwise motion is on - auto control mode
-        public float YAngle = 0; // Y angle of animated part, to be compared with Y angles of endpoints
-        public bool ForwardConnected = true; // Platform has its forward part connected to a track
-        public bool RearConnected = false; // Platform has its rear part connected to a track
-        public bool SaveForwardConnected = true; // Platform has its forward part connected to a track
-        public bool SaveRearConnected = false; // Platform has its rear part connected to a track
-        public int ForwardConnectedTarget = -1; // index of trackend connected
-        public int RearConnectedTarget = -1; // index of trackend connected
-        public float TargetY = 0; //final target for Viewer;
-
-        public Signals signalRef { get; protected set; }
-
-        public Turntable(STFReader stf, Simulator simulator)
-            : base(stf, simulator)
-        {
-            signalRef = Simulator.Signals;
-            string animation;
-            WorldPosition.XNAMatrix.M44 = 100000000; //WorlPosition not yet defined, will be loaded when loading related tile
-            stf.MustMatch("(");
-              stf.ParseBlock(new[] {
-                new STFReader.TokenProcessor("wfile", ()=>{
-                    WFile = stf.ReadStringBlock(null);
-                    WorldPosition.TileX = int.Parse(WFile.Substring(1, 7));
-                    WorldPosition.TileZ = int.Parse(WFile.Substring(8, 7));                
-                }),
-                new STFReader.TokenProcessor("uid", ()=>{ UID = stf.ReadIntBlock(-1); }),
-                new STFReader.TokenProcessor("animation", ()=>{ animation = stf.ReadStringBlock(null);
-                                                                Animations.Add(animation.ToLower());}),
-                new STFReader.TokenProcessor("diameter", ()=>{ Length = stf.ReadFloatBlock(STFReader.UNITS.None , null);}),
-                new STFReader.TokenProcessor("xoffset", ()=>{ CenterOffset.X = stf.ReadFloatBlock(STFReader.UNITS.None , null);}),
-                new STFReader.TokenProcessor("zoffset", ()=>{ CenterOffset.Z = -stf.ReadFloatBlock(STFReader.UNITS.None , null);}),
-                new STFReader.TokenProcessor("trackshapeindex", ()=>
-                {
-                    TrackShapeIndex = stf.ReadIntBlock(-1);
-                    InitializeAnglesAndTrackNodes();
-                }),
-             });
-        }
-
-        /// <summary>
-        /// Saves the general variable parameters
-        /// Called from within the Simulator class.
-        /// </summary>
-        public override void Save(BinaryWriter outf)
-        {
-            base.Save(outf);
-            outf.Write(Clockwise);
-            outf.Write(Counterclockwise);
-            outf.Write(AutoClockwise);
-            outf.Write(AutoCounterclockwise);
-            outf.Write(YAngle);
-            outf.Write(ForwardConnected);
-            outf.Write(RearConnected);
-            outf.Write(SaveForwardConnected);
-            outf.Write(SaveRearConnected);
-            outf.Write(ForwardConnectedTarget);
-            outf.Write(RearConnectedTarget);
-            outf.Write(TargetY);
-        }
-
-
-        /// <summary>
-        /// Restores the general variable parameters
-        /// Called from within the Simulator class.
-        /// </summary>
-        public override void Restore(BinaryReader inf, Simulator simulator)
-        {
-            base.Restore(inf, simulator);
-            Clockwise = inf.ReadBoolean();
-            Counterclockwise = inf.ReadBoolean();
-            AutoClockwise = inf.ReadBoolean();
-            AutoCounterclockwise = inf.ReadBoolean();
-            YAngle = inf.ReadSingle();
-            ForwardConnected = inf.ReadBoolean();
-            RearConnected = inf.ReadBoolean();
-            SaveForwardConnected = inf.ReadBoolean();
-            SaveRearConnected = inf.ReadBoolean();
-            ForwardConnectedTarget = inf.ReadInt32();
-            RearConnectedTarget = inf.ReadInt32();
-            TargetY = inf.ReadSingle();
-        }
-
-        protected void InitializeAnglesAndTrackNodes()
-        {
-            var trackShape = Simulator.TSectionDat.TrackShapes.Get((uint)TrackShapeIndex);
-            var nSections = Simulator.TSectionDat.TrackShapes[(uint)TrackShapeIndex].SectionIdxs[0].NoSections;
-            MyTrackNodesIndex = new int[Simulator.TSectionDat.TrackShapes[(uint)TrackShapeIndex].SectionIdxs.Length];
-            MyTrackNodesOrientation = new bool[MyTrackNodesIndex.Length];
-            MyTrVectorSectionsIndex = new int[MyTrackNodesIndex.Length];
-            var iMyTrackNodes = 0;
-            foreach (var sectionIdx in trackShape.SectionIdxs)
-            {
-                Angles.Add(MathHelper.ToRadians((float)sectionIdx.A));
-                MyTrackNodesIndex[iMyTrackNodes] = -1;
-                MyTrVectorSectionsIndex[iMyTrackNodes] = -1;
-                iMyTrackNodes++;
-            }
-            var trackNodes = Simulator.TDB.TrackDB.TrackNodes;
-            int iTrackNode = 0;
-            for (iTrackNode = 1; iTrackNode < trackNodes.Length; iTrackNode++)
-            {
-                if (trackNodes[iTrackNode].TrVectorNode != null && trackNodes[iTrackNode].TrVectorNode.TrVectorSections != null)
-                {
-                    var iTrVectorSection = Array.FindIndex(trackNodes[iTrackNode].TrVectorNode.TrVectorSections, trVectorSection =>
-                        (trVectorSection.WFNameX == WorldPosition.TileX && trVectorSection.WFNameZ == WorldPosition.TileZ && trVectorSection.WorldFileUiD == UID));
-                    if (iTrVectorSection >= 0)
-                    {
-                        if (trackNodes[iTrackNode].TrVectorNode.TrVectorSections.Length > (int)nSections)
-                        {
-                            iMyTrackNodes = trackNodes[iTrackNode].TrVectorNode.TrVectorSections[iTrVectorSection].Flag1 / 2;
-                            MyTrackNodesIndex[iMyTrackNodes] = iTrackNode;
-                            MyTrVectorSectionsIndex[iMyTrackNodes] = iTrVectorSection;
-                            MyTrackNodesOrientation[iMyTrackNodes] = trackNodes[iTrackNode].TrVectorNode.TrVectorSections[iTrVectorSection].Flag1 % 2 == 0 ? true : false;
-
-                        }
-                    }
-                }
-            }
-        }
-
-         /// <summary>
-        /// Computes the nearest turntable exit in the actual direction
-        /// Returns the Y angle to be compared.
-        /// </summary>
-        public override void ComputeTarget(bool isClockwise)
-        {
-            if (!Continuous) return;
-            Continuous = false;
-            GoToTarget = false;
-            Clockwise = isClockwise;
-            Counterclockwise = !isClockwise;
-            if (Clockwise)
-            {
-                var forwardAngleDiff = 3.5f;
-                var rearAngleDiff = 3.5f;
-                ForwardConnected = false;
-                RearConnected = false;
-                if (Angles.Count <= 0)
-                {
-                    Clockwise = false;
-                    ForwardConnectedTarget = -1;
-                    RearConnectedTarget = -1;
-                }
-                else
-                {
-                    for (int iAngle = Angles.Count - 1; iAngle >= 0; iAngle--)
-                    {
-                        if (MyTrackNodesIndex[iAngle] != -1 && MyTrVectorSectionsIndex[iAngle] != -1)
-                        {
-                            var thisAngleDiff = MathHelper.WrapAngle(Angles[iAngle] + YAngle);
-                            if (thisAngleDiff < forwardAngleDiff && thisAngleDiff >= 0)
-                            {
-                                ForwardConnectedTarget = iAngle;
-                                forwardAngleDiff = thisAngleDiff;
-                            }
-                            thisAngleDiff = MathHelper.WrapAngle(Angles[iAngle] + YAngle + (float)Math.PI);
-                            if (thisAngleDiff < rearAngleDiff && thisAngleDiff >= 0)
-                            {
-                                RearConnectedTarget = iAngle;
-                                rearAngleDiff = thisAngleDiff;
-                            }
-                        }
-                    }
-                    if (forwardAngleDiff < 0.1 || rearAngleDiff < 0.1)
-                    {
-                        if (forwardAngleDiff < rearAngleDiff && Math.Abs(forwardAngleDiff - rearAngleDiff) > 0.01)
-                        {
-                            RearConnectedTarget = -1;
-                        }
-                        else if (forwardAngleDiff > rearAngleDiff && Math.Abs(forwardAngleDiff - rearAngleDiff) > 0.01)
-                        {
-                            ForwardConnectedTarget = -1;
-                        }
-                    }
-                    else
-                    {
-                        Clockwise = false;
-                        ForwardConnectedTarget = -1;
-                        RearConnectedTarget = -1;
-                    }
-                }
-            }
-            else if (Counterclockwise)
-            {
-                var forwardAngleDiff = -3.5f;
-                var rearAngleDiff = -3.5f;
-                ForwardConnected = false;
-                RearConnected = false;
-                if (Angles.Count <= 0)
-                {
-                    Counterclockwise = false;
-                    ForwardConnectedTarget = -1;
-                    RearConnectedTarget = -1;
-                }
-                else
-                {
-                    for (int iAngle = 0; iAngle <= Angles.Count - 1; iAngle++)
-                    {
-                        if (MyTrackNodesIndex[iAngle] != -1 && MyTrVectorSectionsIndex[iAngle] != -1)
-                        {
-                            var thisAngleDiff = MathHelper.WrapAngle(Angles[iAngle] + YAngle);
-                            if (thisAngleDiff > forwardAngleDiff && thisAngleDiff <= 0)
-                            {
-                                ForwardConnectedTarget = iAngle;
-                                forwardAngleDiff = thisAngleDiff;
-                            }
-                            thisAngleDiff = MathHelper.WrapAngle(Angles[iAngle] + YAngle + (float)Math.PI);
-                            if (thisAngleDiff > rearAngleDiff && thisAngleDiff <= 0)
-                            {
-                                RearConnectedTarget = iAngle;
-                                rearAngleDiff = thisAngleDiff;
-                            }
-                        }
-                    }
-                    if (forwardAngleDiff > -0.1 || rearAngleDiff > -0.1)
-                    {
-                        if (forwardAngleDiff > rearAngleDiff && Math.Abs(forwardAngleDiff - rearAngleDiff) > 0.01)
-                        {
-                            RearConnectedTarget = -1;
-                        }
-                        else if (forwardAngleDiff < rearAngleDiff && Math.Abs(forwardAngleDiff - rearAngleDiff) > 0.01)
-                        {
-                            ForwardConnectedTarget = -1;
-                        }
-                    }
-                    else
-                    {
-                        Counterclockwise = false;
-                        ForwardConnectedTarget = -1;
-                        RearConnectedTarget = -1;
-                    }
-                }
-
-            }
-            return;
-        }
-
-        /// <summary>
-        /// Starts continuous movement
-        /// 
-        /// </summary>
-        /// 
-        public override void StartContinuous(bool isClockwise)
-        {
-            if (TrainsOnMovingTable.Count > 1 || (TrainsOnMovingTable.Count == 1 && TrainsOnMovingTable[0].FrontOnBoard ^ TrainsOnMovingTable[0].BackOnBoard))
-            {
-                Clockwise = false;
-                Counterclockwise = false;
-                Continuous = false;
-                if (SendNotifications) Simulator.Confirmer.Warning(Simulator.Catalog.GetStringFmt("Train partially on turntable, can't rotate"));
-                return;
-            }
-            if (TrainsOnMovingTable.Count == 1 && TrainsOnMovingTable[0].FrontOnBoard && TrainsOnMovingTable[0].BackOnBoard)
-            {
-                // Preparing for rotation
-                var train = TrainsOnMovingTable[0].Train;
-                if (Math.Abs(train.SpeedMpS) > 0.1 || (train.LeadLocomotiveIndex != -1 && (train.LeadLocomotive.ThrottlePercent >= 1 || !(train.LeadLocomotive.Direction == Direction.N 
-                 || Math.Abs(train.MUReverserPercent) <= 1))) || (train.ControlMode != Train.TRAIN_CONTROL.MANUAL && train.ControlMode != Train.TRAIN_CONTROL.TURNTABLE &&
-                 train.ControlMode != Train.TRAIN_CONTROL.EXPLORER && train.ControlMode != Train.TRAIN_CONTROL.UNDEFINED))
-                {
-                    if (SendNotifications) Simulator.Confirmer.Warning(Simulator.Catalog.GetStringFmt("Rotation can't start: check throttle, speed, direction and control mode"));
-                    return;
-                }
-                if (train.ControlMode == Train.TRAIN_CONTROL.MANUAL || train.ControlMode == Train.TRAIN_CONTROL.EXPLORER || train.ControlMode == Train.TRAIN_CONTROL.UNDEFINED)
-                {
-                    ComputeTrainPosition(train);
-                    train.ControlMode = Train.TRAIN_CONTROL.TURNTABLE;
-                }
-                if (SendNotifications) Simulator.Confirmer.Information(Simulator.Catalog.GetStringFmt("Turntable starting rotation with train"));
-
-            }
-            Clockwise = isClockwise;
-            Counterclockwise = !isClockwise;
-            Continuous = true;
-        }
-
-        // Computing position of cars relative to center of platform
-        public void ComputeTrainPosition(Train train)
-        {
-            SaveForwardConnected = ForwardConnected ^ !MyTrackNodesOrientation[ConnectedTrackEnd];
-            SaveRearConnected = RearConnected;
-            var invAnimationXNAMatrix = Matrix.Invert(AnimationXNAMatrix);
-            RelativeCarPositions = new List<Matrix>();
-            foreach (TrainCar trainCar in train.Cars)
-            {
-                var relativeCarPosition = Matrix.Identity;
-                trainCar.WorldPosition.NormalizeTo(WorldPosition.TileX, WorldPosition.TileZ);
-                relativeCarPosition = Matrix.Multiply(trainCar.WorldPosition.XNAMatrix, invAnimationXNAMatrix);
-                RelativeCarPositions.Add(relativeCarPosition);
-            }
-            var XNALocation = train.FrontTDBTraveller.Location;
-            XNALocation.Z = -XNALocation.Z;
-            XNALocation.X = XNALocation.X + 2048 * (train.FrontTDBTraveller.TileX - WorldPosition.TileX);
-            XNALocation.Z = XNALocation.Z - 2048 * (train.FrontTDBTraveller.TileZ - WorldPosition.TileZ);
-            RelativeFrontTravellerXNALocation = Vector3.Transform(XNALocation, invAnimationXNAMatrix);
-            XNALocation = train.RearTDBTraveller.Location;
-            XNALocation.Z = -XNALocation.Z;
-            XNALocation.X = XNALocation.X + 2048 * (train.RearTDBTraveller.TileX - WorldPosition.TileX);
-            XNALocation.Z = XNALocation.Z - 2048 * (train.RearTDBTraveller.TileZ - WorldPosition.TileZ);
-            RelativeRearTravellerXNALocation = Vector3.Transform(XNALocation, invAnimationXNAMatrix);
-        }
-
-        public void ComputeCenter(WorldPosition worldPosition)
-        {
-            Vector3 centerCoordinates;
-            Vector3.Transform(ref CenterOffset, ref worldPosition.XNAMatrix, out centerCoordinates);
-            WorldPosition = new WorldPosition(worldPosition);
-            WorldPosition.XNAMatrix.M41 = centerCoordinates.X;
-            WorldPosition.XNAMatrix.M42 = centerCoordinates.Y;
-            WorldPosition.XNAMatrix.M43 = centerCoordinates.Z;
-        }
-
-        public void RotateTrain(Matrix animationXNAMatrix)
-        {
-            AnimationXNAMatrix = animationXNAMatrix;
-            if ((Clockwise || Counterclockwise || GoToTarget || GoToAutoTarget) && TrainsOnMovingTable.Count == 1 && TrainsOnMovingTable[0].FrontOnBoard &&
-                TrainsOnMovingTable[0].BackOnBoard && TrainsOnMovingTable[0].Train.ControlMode == Train.TRAIN_CONTROL.TURNTABLE)
-            {
-                // Rotate together also train
-                var iRelativeCarPositions = 0;
-                foreach (TrainCar traincar in TrainsOnMovingTable[0].Train.Cars)
-                {
-                    traincar.WorldPosition.XNAMatrix = Matrix.Multiply(RelativeCarPositions[iRelativeCarPositions], AnimationXNAMatrix);
-                    iRelativeCarPositions++;
-                }
-            }
-        }
-
-        public void AutoRotateTable(float elapsedClockSeconds)
-        {
-            GoToAutoTarget = true;
-
-            float angleStep = (YAngle / (float)Math.PI * 1800.0f + 3600) % 3600.0f;
-            float usedFrameRate = TurntableFrameRate.HasValue ? TurntableFrameRate.Value : 30f;
-
-            if (AutoClockwise)
-            {
-                angleStep -= elapsedClockSeconds * usedFrameRate;
-            }
-            else if (AutoCounterclockwise)
-            {
-                angleStep += elapsedClockSeconds * usedFrameRate;
-            }
-
-            YAngle = TargetY = MathHelper.WrapAngle((angleStep / 1800.0f) * (float)Math.PI);
-        }
-
-        public override void Update()
-        {
-            foreach (var trainOnTurntable in TrainsOnMovingTable)
-                if (trainOnTurntable.FrontOnBoard ^ trainOnTurntable.BackOnBoard)
-                {
-                    Clockwise = false;
-                    Counterclockwise = false;
-                    Continuous = false;
-                    return;
-                }
-            if (Continuous)
-            {
-                ForwardConnected = false;
-                RearConnected = false;
-                ConnectedTrackEnd = -1;
-                GoToTarget = false;
-            }
-            else
-            {
-                if (Clockwise || AutoClockwise)
-                {
-                    ForwardConnected = false;
-                    RearConnected = false;
-                    if (ForwardConnectedTarget != -1)
-                    {
-                        if (Math.Abs(MathHelper.WrapAngle(Angles[ForwardConnectedTarget] + YAngle)) < 0.005)
-                        {
-                            ForwardConnected = true;
-                            GoToTarget = Clockwise;  // only set if not in auto mode
-                            Clockwise = false;
-                            AutoClockwise = false;
-                            ConnectedTrackEnd = ForwardConnectedTarget;
-                            if (SendNotifications) Simulator.Confirmer.Information(Simulator.Catalog.GetStringFmt("Turntable forward connected"));
-                            TargetY = -Angles[ForwardConnectedTarget];
-                        }
-                    }
-                    else if (RearConnectedTarget != -1)
-                    {
-                        if (Math.Abs(MathHelper.WrapAngle(Angles[RearConnectedTarget] + YAngle + (float)Math.PI)) < 0.0055)
-                        {
-                            RearConnected = true;
-                            GoToTarget = Clockwise;  // only set if not in auto mode
-                            Clockwise = false;
-                            AutoClockwise = false;
-                            ConnectedTrackEnd = RearConnectedTarget;
-                            if (SendNotifications) Simulator.Confirmer.Information(Simulator.Catalog.GetStringFmt("Turntable backward connected"));
-                            TargetY = -MathHelper.WrapAngle(Angles[RearConnectedTarget] + (float)Math.PI);
-                        }
-                    }
-                }
-                else if (Counterclockwise || AutoCounterclockwise)
-                {
-                    ForwardConnected = false;
-                    RearConnected = false;
-                    if (ForwardConnectedTarget != -1)
-                    {
-                        if (Math.Abs(MathHelper.WrapAngle(Angles[ForwardConnectedTarget] + YAngle)) < 0.005)
-                        {
-                            ForwardConnected = true;
-                            GoToTarget = Counterclockwise;  // only set if not in auto mode
-                            Counterclockwise = false;
-                            AutoCounterclockwise = false;
-                            ConnectedTrackEnd = ForwardConnectedTarget;
-                            if (SendNotifications) Simulator.Confirmer.Information(Simulator.Catalog.GetStringFmt("Turntable forward connected"));
-                            TargetY = -Angles[ForwardConnectedTarget];
-                        }
-                    }
-                    else if (RearConnectedTarget != -1)
-                    {
-                        if (Math.Abs(MathHelper.WrapAngle(Angles[RearConnectedTarget] + YAngle + (float)Math.PI)) < 0.0055)
-                        {
-                            RearConnected = true;
-                            GoToTarget = Counterclockwise;  // only set if not in auto mode
-                            Counterclockwise = false;
-                            AutoCounterclockwise = false;
-                            ConnectedTrackEnd = RearConnectedTarget;
-                            if (SendNotifications) Simulator.Confirmer.Information(Simulator.Catalog.GetStringFmt("Turntable backward connected"));
-                            TargetY = -MathHelper.WrapAngle(Angles[RearConnectedTarget] + (float)Math.PI);
-                        }
-                    }
-                }
-            }
-        }
-
-        /// <summary>
-        /// TargetExactlyReached: if train on board, it can exit the turntable
-        /// </summary>
-        /// 
-        public void TargetExactlyReached()
-        {
-            Traveller.TravellerDirection direction = ForwardConnected ? Traveller.TravellerDirection.Forward : Traveller.TravellerDirection.Backward;
-            direction = SaveForwardConnected ^ !MyTrackNodesOrientation[ConnectedTrackEnd]? direction : (direction == Traveller.TravellerDirection.Forward ? Traveller.TravellerDirection.Backward : Traveller.TravellerDirection.Forward);
-            GoToTarget = false;
-            if (TrainsOnMovingTable.Count == 1)
-            {
-                var train = TrainsOnMovingTable[0].Train;
-                if (train.ControlMode == Train.TRAIN_CONTROL.TURNTABLE)
-                    train.ReenterTrackSections(MyTrackNodesIndex[ConnectedTrackEnd], MyTrVectorSectionsIndex[ConnectedTrackEnd], FinalFrontTravellerXNALocation, FinalRearTravellerXNALocation, direction);
-            }
-        }
-
-        /// <summary>
-        /// CheckMovingTableAligned: checks if turntable aligned with entering train
-        /// </summary>
-        /// 
-
-        public override bool CheckMovingTableAligned(Train train, bool forward)
-        {
-            Traveller.TravellerDirection direction;
-            if ((ForwardConnected || RearConnected) && MyTrVectorSectionsIndex[ConnectedTrackEnd] != -1 && MyTrackNodesIndex[ConnectedTrackEnd] != -1 &&
-                (MyTrackNodesIndex[ConnectedTrackEnd] == train.FrontTDBTraveller.TN.Index || MyTrackNodesIndex[ConnectedTrackEnd] == train.RearTDBTraveller.TN.Index))
-            {
-            direction = ForwardConnected ? Traveller.TravellerDirection.Forward : Traveller.TravellerDirection.Backward;
-            return true;
-            }
-            direction = Traveller.TravellerDirection.Forward;
-            return false;
-        }
-
- 
-
-        /// <summary>
-        /// PerformUpdateActions: actions to be performed at every animation step
-        /// </summary>
-        /// 
-        public void PerformUpdateActions ( Matrix absAnimationMatrix)
-        {
-            RotateTrain(absAnimationMatrix);
-            if ((GoToTarget || GoToAutoTarget) && TrainsOnMovingTable.Count == 1 && TrainsOnMovingTable[0].Train.ControlMode == Train.TRAIN_CONTROL.TURNTABLE)
-            {
-                RecalculateTravellerXNALocations(absAnimationMatrix);
-            }
-            if (GoToTarget) TargetExactlyReached();
-        }
-    }
-
-    public class TrainOnMovingTable
-    {
-        public Train Train;
-        public bool FrontOnBoard;
-        public bool BackOnBoard;
-        public Simulator Simulator;
-
-        public TrainOnMovingTable (Train train, Simulator simulator)
-        {
-            Train = train;
-            Simulator = simulator;
-        }
-
-        public TrainOnMovingTable(Simulator simulator)
-        {
-            Simulator = simulator;
-        }
-
-        public void Save (BinaryWriter outf)
-        {
-            outf.Write(Train.Number);
-            outf.Write(FrontOnBoard);
-            outf.Write(BackOnBoard);
-        }
-
-        public void Restore(BinaryReader inf)
-        {
-            Train = Simulator.Trains.GetTrainByNumber(inf.ReadInt32());
-            FrontOnBoard = inf.ReadBoolean();
-            BackOnBoard = inf.ReadBoolean();
-        }
-
-        public void SetFrontState (bool frontOnBoard)
-        {
-            FrontOnBoard = frontOnBoard;
-        }
-
-        public void SetBackState(bool backOnBoard)
-        {
-            BackOnBoard = backOnBoard;
-        }
-
-    }
-}
->>>>>>> e8fedd38
+﻿// COPYRIGHT 2010, 2011, 2012, 2013, 2014, 2015, 2016 by the Open Rails project.
+// 
+// This file is part of Open Rails.
+// 
+// Open Rails is free software: you can redistribute it and/or modify
+// it under the terms of the GNU General Public License as published by
+// the Free Software Foundation, either version 3 of the License, or
+// (at your option) any later version.
+// 
+// Open Rails is distributed in the hope that it will be useful,
+// but WITHOUT ANY WARRANTY; without even the implied warranty of
+// MERCHANTABILITY or FITNESS FOR A PARTICULAR PURPOSE.  See the
+// GNU General Public License for more details.
+// 
+// You should have received a copy of the GNU General Public License
+// along with Open Rails.  If not, see <http://www.gnu.org/licenses/>.
+
+using Microsoft.Xna.Framework;
+using Microsoft.Xna.Framework.Graphics;
+using Orts.Parsers.Msts;
+using Orts.Common;
+using Orts.Formats.Msts;
+using Orts.Simulation.Physics;
+using Orts.Simulation.RollingStocks;
+using Orts.Simulation.Signalling;
+using System;
+using System.Collections.Generic;
+using System.Diagnostics;
+using System.IO;
+using System.Linq;
+using Orts.Common.Xna;
+
+namespace Orts.Simulation
+{
+    /// <summary>
+    /// Reads file ORTSTurntables.dat and creates the instances of turntables and transfertables
+    /// </summary>
+    /// 
+
+
+    public class TurntableFile
+    {
+        public TurntableFile(string filePath, string shapePath, List<MovingTable> movingTables, Simulator simulator)
+        {
+            if (!File.Exists(filePath))
+            {
+                return;
+            }
+
+            Trace.Write(" TURNTBL");
+
+            using (STFReader stf = new STFReader(filePath, false))
+            {
+                var count = stf.ReadInt(null);
+                stf.ParseBlock(new STFReader.TokenProcessor[] {
+                    new STFReader.TokenProcessor("turntable", ()=>{
+                        if (--count < 0)
+                            STFException.TraceWarning(stf, "Skipped extra Turntable");
+                        else
+                            movingTables.Add(new Turntable(stf, simulator));
+                    }),
+                    new STFReader.TokenProcessor("transfertable", ()=>{
+                        if (--count < 0)
+                            STFException.TraceWarning(stf, "Skipped extra Transfertable");
+                        else
+                            movingTables.Add(new Transfertable(stf, simulator));
+                    }),
+                });
+                if (count > 0)
+                    STFException.TraceWarning(stf, count + " missing Turntable(s)");
+            }
+        }
+    }
+
+    public class MovingTable
+    {
+        // Fixed data
+        public string WFile;
+        public int UID;
+        public float Length;
+        public int[] MyTrackNodesIndex { get; protected set; }
+        protected int[] MyTrVectorSectionsIndex;
+        public bool[] MyTrackNodesOrientation { get; protected set; } // true if forward, false if backward
+        public int TrackShapeIndex;
+        // Dynamic data
+        public WorldPosition WorldPosition = WorldPosition.None;
+        public List<string> Animations = new List<string>();
+        public Vector3 CenterOffset; // shape offset of center of moving table;
+        public bool Continuous; // continuous motion on
+        public int ConnectedTrackEnd = 0; // 
+        public bool GoToTarget = false;
+        public bool GoToAutoTarget = false;
+        public int? TurntableFrameRate;
+        public bool SendNotifications = true;      // send simulator confirmations
+        public bool InUse = false;                 // turntable is in use (used in auto mode for timetable)
+        public Queue<int> Q = new Queue<int>();    // Queue of trains waiting to access table
+
+        // additions to manage rotation or transfer of wagons
+        public List<TrainOnMovingTable> TrainsOnMovingTable = new List<TrainOnMovingTable>(); // List of trains on turntable or transfertable
+        public Matrix AnimationXNAMatrix = Matrix.Identity;
+        public List<Matrix> RelativeCarPositions;
+        public Vector3 RelativeFrontTravellerXNALocation;
+        public Vector3 RelativeRearTravellerXNALocation;
+        public Vector3 FinalFrontTravellerXNALocation;
+        public Vector3 FinalRearTravellerXNALocation;
+        public Simulator Simulator;
+
+        public MovingTable(STFReader stf, Simulator simulator)
+        {
+            Simulator = simulator;
+        }
+
+        public virtual void Save(BinaryWriter outf)
+        {
+            outf.Write(Continuous);
+            outf.Write(GoToTarget);
+            outf.Write(GoToAutoTarget);
+            outf.Write(TurntableFrameRate.HasValue);
+            if (TurntableFrameRate.HasValue)
+            {
+                outf.Write(TurntableFrameRate.Value);
+            }
+            outf.Write(ConnectedTrackEnd);
+            outf.Write(SendNotifications);
+            outf.Write(InUse);
+            SaveVector(outf, RelativeFrontTravellerXNALocation);
+            SaveVector(outf, RelativeRearTravellerXNALocation);
+            SaveVector(outf, FinalFrontTravellerXNALocation);
+            SaveVector(outf, FinalRearTravellerXNALocation);
+            outf.Write(TrainsOnMovingTable.Count);
+            foreach (var trainOnMovingTable in TrainsOnMovingTable) trainOnMovingTable.Save(outf);
+            outf.Write(Q.Count);
+            foreach (int iQ in Q) outf.Write(iQ);
+        }
+
+
+        private void SaveVector(BinaryWriter outf, Vector3 vector)
+        {
+            outf.Write(vector.X);
+            outf.Write(vector.Y);
+            outf.Write(vector.Z);
+        }
+
+                /// <summary>
+        /// Restores the general variable parameters
+        /// Called from within the Simulator class.
+        /// </summary>
+        public virtual void Restore(BinaryReader inf, Simulator simulator)
+        {
+            Continuous = inf.ReadBoolean();
+            GoToTarget = inf.ReadBoolean();
+            GoToAutoTarget = inf.ReadBoolean();
+            TurntableFrameRate = null;
+            if (inf.ReadBoolean())
+            {
+                TurntableFrameRate = inf.ReadInt32();
+            }
+            ConnectedTrackEnd = inf.ReadInt32();
+            SendNotifications = inf.ReadBoolean();
+            InUse = inf.ReadBoolean();
+            RelativeFrontTravellerXNALocation = RestoreVector(inf);
+            RelativeRearTravellerXNALocation = RestoreVector(inf);
+            FinalFrontTravellerXNALocation = RestoreVector(inf);
+            FinalRearTravellerXNALocation = RestoreVector(inf);
+            var trainsOnMovingTable = inf.ReadInt32();
+            while (trainsOnMovingTable > 0)
+            {
+                TrainOnMovingTable trainOnMovingTable = new TrainOnMovingTable(simulator);
+                trainOnMovingTable.Restore(inf);
+                trainsOnMovingTable--;
+                TrainsOnMovingTable.Add(trainOnMovingTable);
+            }
+
+            int trainsInQ = inf.ReadInt32();
+            for (int iQ = 0; iQ < trainsInQ - 1; iQ++)
+            {
+                Q.Enqueue(iQ);
+            }
+        }
+
+        private Vector3 RestoreVector(BinaryReader inf)
+        {
+            Vector3 vector;
+            vector.X = inf.ReadSingle();
+            vector.Y = inf.ReadSingle();
+            vector.Z = inf.ReadSingle();
+            return vector;
+        }
+
+        public virtual void Update()
+        {
+
+        }
+
+        public virtual bool CheckMovingTableAligned(Train train, bool forward)
+        {
+            return false;
+        }
+
+        /// <summary>
+        /// CheckTrainOnTurntable: checks if actual player train is on turntable
+        /// </summary>
+        /// 
+        public bool CheckTrainOnMovingTable(Train train)
+        {
+            var thisTableType = this is Turntable ? "turntable" : "transfertable";
+            var trainIndex = TrainsOnMovingTable.FindIndex(x => x.Train.Number == train.Number);
+            if (WorldLocation.Within(train.FrontTDBTraveller.WorldLocation, WorldPosition.WorldLocation, Length / 2))
+            {
+                if (trainIndex == -1 || !TrainsOnMovingTable[trainIndex].FrontOnBoard)
+                {
+                    if (trainIndex == -1)
+                    {
+                        var trainOnTurntable = new TrainOnMovingTable(train, Simulator);
+                        trainIndex = TrainsOnMovingTable.Count;
+                        TrainsOnMovingTable.Add(trainOnTurntable);
+                    }
+                    if (!TrainsOnMovingTable[trainIndex].BackOnBoard)
+                    {
+                        // check if turntable aligned with train
+                        var isAligned = CheckMovingTableAligned(train, true);
+                        if (!isAligned)
+                        {
+                            TrainsOnMovingTable[trainIndex].SetFrontState(true);
+                            Simulator.Confirmer.Warning(Simulator.Catalog.GetStringFmt("Train slipped into non aligned {0}", thisTableType));
+                            train.SetTrainOutOfControl(Train.OUTOFCONTROL.SLIPPED_INTO_TURNTABLE);
+                            train.SpeedMpS = 0;
+                            foreach (var car in train.Cars) car.SpeedMpS = 0;
+                            return false;
+                        }
+                    }
+                    if (SendNotifications) Simulator.Confirmer.Information(Simulator.Catalog.GetStringFmt("Train front on {0}", thisTableType));
+                }
+                TrainsOnMovingTable[trainIndex].SetFrontState(true);
+            }
+            else
+            {
+                if (trainIndex != -1 && TrainsOnMovingTable[trainIndex].FrontOnBoard)
+                {
+                    if (SendNotifications) Simulator.Confirmer.Information(Simulator.Catalog.GetStringFmt("Train front outside {0}", thisTableType));
+                    if (TrainsOnMovingTable[trainIndex].BackOnBoard) TrainsOnMovingTable[trainIndex].SetFrontState(false);
+                    else
+                    {
+                        TrainsOnMovingTable.RemoveAt(trainIndex);
+                        trainIndex = -1;
+                    }
+                }
+            }
+            if (WorldLocation.Within(train.RearTDBTraveller.WorldLocation, WorldPosition.WorldLocation, Length / 2))
+            {
+                if (trainIndex == -1 || !TrainsOnMovingTable[trainIndex].BackOnBoard)
+                {
+                    if (trainIndex == -1)
+                    {
+                        var trainOnTurntable = new TrainOnMovingTable(train, Simulator);
+                        trainIndex = TrainsOnMovingTable.Count;
+                        TrainsOnMovingTable.Add(trainOnTurntable);
+                    }
+                    if (!TrainsOnMovingTable[trainIndex].FrontOnBoard)
+                    {
+                        // check if turntable aligned with train
+                        var isAligned = CheckMovingTableAligned(train, false);
+                        if (!isAligned)
+                        {
+                            TrainsOnMovingTable[trainIndex].SetBackState(true);
+                            Simulator.Confirmer.Warning(Simulator.Catalog.GetStringFmt("Train slipped into non aligned {0}", thisTableType));
+                            train.SetTrainOutOfControl(Train.OUTOFCONTROL.SLIPPED_INTO_TURNTABLE);
+                            train.SpeedMpS = 0;
+                            foreach (var car in train.Cars) car.SpeedMpS = 0;
+                            return false;
+                        }
+                    }
+                    Simulator.Confirmer.Information(Simulator.Catalog.GetStringFmt("Train rear on {0}", thisTableType));
+                }
+                TrainsOnMovingTable[trainIndex].SetBackState(true);
+            }
+            else
+            {
+                if (trainIndex != -1 && TrainsOnMovingTable[trainIndex].BackOnBoard)
+                {
+                    if (SendNotifications) Simulator.Confirmer.Information(Simulator.Catalog.GetStringFmt("Train rear outside {0}", thisTableType));
+                    if (TrainsOnMovingTable[trainIndex].FrontOnBoard) TrainsOnMovingTable[trainIndex].SetBackState(false);
+                    else
+                    {
+                        TrainsOnMovingTable.RemoveAt(trainIndex);
+                        trainIndex = -1;
+                    }
+                }
+            }
+            if (Simulator.ActivityRun != null && !train.IsPathless && train.TrainType != Train.TRAINTYPE.STATIC && trainIndex != -1 &&
+                TrainsOnMovingTable[trainIndex].FrontOnBoard && TrainsOnMovingTable[trainIndex].BackOnBoard && train.SpeedMpS <= 0.1f && train.ControlMode != Train.TRAIN_CONTROL.MANUAL &&
+                train.TCRoute.activeSubpath == train.TCRoute.TCRouteSubpaths.Count - 1 && train.TCRoute.TCRouteSubpaths[train.TCRoute.activeSubpath].Count > 1 &&
+                (train.PresentPosition[0].RouteListIndex == train.TCRoute.TCRouteSubpaths[train.TCRoute.activeSubpath].Count - 2 ||
+                train.PresentPosition[1].RouteListIndex == train.TCRoute.TCRouteSubpaths[train.TCRoute.activeSubpath].Count - 2))
+            // Activity mode, train with path is at end of it and is being rotated on the turntable
+            {
+                train.IsPathless = true;
+            }
+            return false;
+        }
+
+
+        public virtual void StartContinuous (bool isClockwise)
+        {
+
+        }
+
+        public virtual void ComputeTarget(bool isClockwise)
+        {
+
+        }
+
+        public void ReInitTrainPositions(Matrix animationXNAMatrix)
+        {
+            AnimationXNAMatrix = animationXNAMatrix;
+            if (this == Simulator.ActiveMovingTable && TrainsOnMovingTable.Count == 1)
+            {
+                var train = TrainsOnMovingTable[0].Train;
+                if (TrainsOnMovingTable[0].FrontOnBoard && TrainsOnMovingTable[0].BackOnBoard && Math.Abs(train.SpeedMpS) < 0.1)
+                {
+                    var invAnimationXNAMatrix = Matrix.Invert(AnimationXNAMatrix);
+                    RelativeCarPositions = new List<Matrix>();
+                    foreach (TrainCar trainCar in train.Cars)
+                    {
+                        var relativeCarPosition = Matrix.Identity;
+                        trainCar.WorldPosition = trainCar.WorldPosition.NormalizeTo(WorldPosition.TileX, WorldPosition.TileZ);
+                        relativeCarPosition = Matrix.Multiply(trainCar.WorldPosition.XNAMatrix, invAnimationXNAMatrix);
+                        RelativeCarPositions.Add(relativeCarPosition);
+                    }
+
+                }
+            }
+        }
+
+        public void RecalculateTravellerXNALocations(Matrix animationXNAMatrix)
+        {
+            FinalFrontTravellerXNALocation = Vector3.Transform(RelativeFrontTravellerXNALocation, animationXNAMatrix);
+            FinalRearTravellerXNALocation = Vector3.Transform(RelativeRearTravellerXNALocation, animationXNAMatrix);
+        }
+    }
+
+    public class Turntable : MovingTable
+    {
+        // Fixed data
+        public List<float> Angles = new List<float>();
+        public float StartingY = 0; // starting yaw angle
+        // Dynamic data
+        public bool Clockwise; // clockwise motion on
+        public bool Counterclockwise; // counterclockwise motion on
+        public bool AutoClockwise; // clockwise motion is on - auto control mode
+        public bool AutoCounterclockwise; // clockwise motion is on - auto control mode
+        public float YAngle = 0; // Y angle of animated part, to be compared with Y angles of endpoints
+        public bool ForwardConnected = true; // Platform has its forward part connected to a track
+        public bool RearConnected = false; // Platform has its rear part connected to a track
+        public bool SaveForwardConnected = true; // Platform has its forward part connected to a track
+        public bool SaveRearConnected = false; // Platform has its rear part connected to a track
+        public int ForwardConnectedTarget = -1; // index of trackend connected
+        public int RearConnectedTarget = -1; // index of trackend connected
+        public float TargetY = 0; //final target for Viewer;
+
+        public Signals signalRef { get; protected set; }
+
+        public Turntable(STFReader stf, Simulator simulator)
+            : base(stf, simulator)
+        {
+            signalRef = Simulator.Signals;
+            string animation;
+            Matrix position = Matrix.Identity;
+            position.M44 = 100000000; //WorlPosition not yet defined, will be loaded when loading related tile;
+            stf.MustMatch("(");
+              stf.ParseBlock(new[] {
+                new STFReader.TokenProcessor("wfile", ()=>{
+                    WFile = stf.ReadStringBlock(null);
+                    WorldPosition = new WorldPosition(int.Parse(WFile.Substring(1, 7)), int.Parse(WFile.Substring(8, 7)), position);
+                }),
+                new STFReader.TokenProcessor("uid", ()=>{ UID = stf.ReadIntBlock(-1); }),
+                new STFReader.TokenProcessor("animation", ()=>{ animation = stf.ReadStringBlock(null);
+                                                                Animations.Add(animation.ToLower());}),
+                new STFReader.TokenProcessor("diameter", ()=>{ Length = stf.ReadFloatBlock(STFReader.UNITS.None , null);}),
+                new STFReader.TokenProcessor("xoffset", ()=>{ CenterOffset.X = stf.ReadFloatBlock(STFReader.UNITS.None , null);}),
+                new STFReader.TokenProcessor("zoffset", ()=>{ CenterOffset.Z = -stf.ReadFloatBlock(STFReader.UNITS.None , null);}),
+                new STFReader.TokenProcessor("trackshapeindex", ()=>
+                {
+                    TrackShapeIndex = stf.ReadIntBlock(-1);
+                    InitializeAnglesAndTrackNodes();
+                }),
+             });
+        }
+
+        /// <summary>
+        /// Saves the general variable parameters
+        /// Called from within the Simulator class.
+        /// </summary>
+        public override void Save(BinaryWriter outf)
+        {
+            base.Save(outf);
+            outf.Write(Clockwise);
+            outf.Write(Counterclockwise);
+            outf.Write(AutoClockwise);
+            outf.Write(AutoCounterclockwise);
+            outf.Write(YAngle);
+            outf.Write(ForwardConnected);
+            outf.Write(RearConnected);
+            outf.Write(SaveForwardConnected);
+            outf.Write(SaveRearConnected);
+            outf.Write(ForwardConnectedTarget);
+            outf.Write(RearConnectedTarget);
+            outf.Write(TargetY);
+        }
+
+
+        /// <summary>
+        /// Restores the general variable parameters
+        /// Called from within the Simulator class.
+        /// </summary>
+        public override void Restore(BinaryReader inf, Simulator simulator)
+        {
+            base.Restore(inf, simulator);
+            Clockwise = inf.ReadBoolean();
+            Counterclockwise = inf.ReadBoolean();
+            AutoClockwise = inf.ReadBoolean();
+            AutoCounterclockwise = inf.ReadBoolean();
+            YAngle = inf.ReadSingle();
+            ForwardConnected = inf.ReadBoolean();
+            RearConnected = inf.ReadBoolean();
+            SaveForwardConnected = inf.ReadBoolean();
+            SaveRearConnected = inf.ReadBoolean();
+            ForwardConnectedTarget = inf.ReadInt32();
+            RearConnectedTarget = inf.ReadInt32();
+            TargetY = inf.ReadSingle();
+        }
+
+        protected void InitializeAnglesAndTrackNodes()
+        {
+            var trackShape = Simulator.TSectionDat.TrackShapes.Get((uint)TrackShapeIndex);
+            var nSections = Simulator.TSectionDat.TrackShapes[(uint)TrackShapeIndex].SectionIdxs[0].NoSections;
+            MyTrackNodesIndex = new int[Simulator.TSectionDat.TrackShapes[(uint)TrackShapeIndex].SectionIdxs.Length];
+            MyTrackNodesOrientation = new bool[MyTrackNodesIndex.Length];
+            MyTrVectorSectionsIndex = new int[MyTrackNodesIndex.Length];
+            var iMyTrackNodes = 0;
+            foreach (var sectionIdx in trackShape.SectionIdxs)
+            {
+                Angles.Add(MathHelper.ToRadians((float)sectionIdx.A));
+                MyTrackNodesIndex[iMyTrackNodes] = -1;
+                MyTrVectorSectionsIndex[iMyTrackNodes] = -1;
+                iMyTrackNodes++;
+            }
+            var trackNodes = Simulator.TDB.TrackDB.TrackNodes;
+            int iTrackNode = 0;
+            for (iTrackNode = 1; iTrackNode < trackNodes.Length; iTrackNode++)
+            {
+                if (trackNodes[iTrackNode].TrVectorNode != null && trackNodes[iTrackNode].TrVectorNode.TrVectorSections != null)
+                {
+                    var iTrVectorSection = Array.FindIndex(trackNodes[iTrackNode].TrVectorNode.TrVectorSections, trVectorSection =>
+                        (trVectorSection.WFNameX == WorldPosition.TileX && trVectorSection.WFNameZ == WorldPosition.TileZ && trVectorSection.WorldFileUiD == UID));
+                    if (iTrVectorSection >= 0)
+                    {
+                        if (trackNodes[iTrackNode].TrVectorNode.TrVectorSections.Length > (int)nSections)
+                        {
+                            iMyTrackNodes = trackNodes[iTrackNode].TrVectorNode.TrVectorSections[iTrVectorSection].Flag1 / 2;
+                            MyTrackNodesIndex[iMyTrackNodes] = iTrackNode;
+                            MyTrVectorSectionsIndex[iMyTrackNodes] = iTrVectorSection;
+                            MyTrackNodesOrientation[iMyTrackNodes] = trackNodes[iTrackNode].TrVectorNode.TrVectorSections[iTrVectorSection].Flag1 % 2 == 0 ? true : false;
+
+                        }
+                    }
+                }
+            }
+        }
+
+         /// <summary>
+        /// Computes the nearest turntable exit in the actual direction
+        /// Returns the Y angle to be compared.
+        /// </summary>
+        public override void ComputeTarget(bool isClockwise)
+        {
+            if (!Continuous) return;
+            Continuous = false;
+            GoToTarget = false;
+            Clockwise = isClockwise;
+            Counterclockwise = !isClockwise;
+            if (Clockwise)
+            {
+                var forwardAngleDiff = 3.5f;
+                var rearAngleDiff = 3.5f;
+                ForwardConnected = false;
+                RearConnected = false;
+                if (Angles.Count <= 0)
+                {
+                    Clockwise = false;
+                    ForwardConnectedTarget = -1;
+                    RearConnectedTarget = -1;
+                }
+                else
+                {
+                    for (int iAngle = Angles.Count - 1; iAngle >= 0; iAngle--)
+                    {
+                        if (MyTrackNodesIndex[iAngle] != -1 && MyTrVectorSectionsIndex[iAngle] != -1)
+                        {
+                            var thisAngleDiff = MathHelper.WrapAngle(Angles[iAngle] + YAngle);
+                            if (thisAngleDiff < forwardAngleDiff && thisAngleDiff >= 0)
+                            {
+                                ForwardConnectedTarget = iAngle;
+                                forwardAngleDiff = thisAngleDiff;
+                            }
+                            thisAngleDiff = MathHelper.WrapAngle(Angles[iAngle] + YAngle + (float)Math.PI);
+                            if (thisAngleDiff < rearAngleDiff && thisAngleDiff >= 0)
+                            {
+                                RearConnectedTarget = iAngle;
+                                rearAngleDiff = thisAngleDiff;
+                            }
+                        }
+                    }
+                    if (forwardAngleDiff < 0.1 || rearAngleDiff < 0.1)
+                    {
+                        if (forwardAngleDiff < rearAngleDiff && Math.Abs(forwardAngleDiff - rearAngleDiff) > 0.01)
+                        {
+                            RearConnectedTarget = -1;
+                        }
+                        else if (forwardAngleDiff > rearAngleDiff && Math.Abs(forwardAngleDiff - rearAngleDiff) > 0.01)
+                        {
+                            ForwardConnectedTarget = -1;
+                        }
+                    }
+                    else
+                    {
+                        Clockwise = false;
+                        ForwardConnectedTarget = -1;
+                        RearConnectedTarget = -1;
+                    }
+                }
+            }
+            else if (Counterclockwise)
+            {
+                var forwardAngleDiff = -3.5f;
+                var rearAngleDiff = -3.5f;
+                ForwardConnected = false;
+                RearConnected = false;
+                if (Angles.Count <= 0)
+                {
+                    Counterclockwise = false;
+                    ForwardConnectedTarget = -1;
+                    RearConnectedTarget = -1;
+                }
+                else
+                {
+                    for (int iAngle = 0; iAngle <= Angles.Count - 1; iAngle++)
+                    {
+                        if (MyTrackNodesIndex[iAngle] != -1 && MyTrVectorSectionsIndex[iAngle] != -1)
+                        {
+                            var thisAngleDiff = MathHelper.WrapAngle(Angles[iAngle] + YAngle);
+                            if (thisAngleDiff > forwardAngleDiff && thisAngleDiff <= 0)
+                            {
+                                ForwardConnectedTarget = iAngle;
+                                forwardAngleDiff = thisAngleDiff;
+                            }
+                            thisAngleDiff = MathHelper.WrapAngle(Angles[iAngle] + YAngle + (float)Math.PI);
+                            if (thisAngleDiff > rearAngleDiff && thisAngleDiff <= 0)
+                            {
+                                RearConnectedTarget = iAngle;
+                                rearAngleDiff = thisAngleDiff;
+                            }
+                        }
+                    }
+                    if (forwardAngleDiff > -0.1 || rearAngleDiff > -0.1)
+                    {
+                        if (forwardAngleDiff > rearAngleDiff && Math.Abs(forwardAngleDiff - rearAngleDiff) > 0.01)
+                        {
+                            RearConnectedTarget = -1;
+                        }
+                        else if (forwardAngleDiff < rearAngleDiff && Math.Abs(forwardAngleDiff - rearAngleDiff) > 0.01)
+                        {
+                            ForwardConnectedTarget = -1;
+                        }
+                    }
+                    else
+                    {
+                        Counterclockwise = false;
+                        ForwardConnectedTarget = -1;
+                        RearConnectedTarget = -1;
+                    }
+                }
+
+            }
+            return;
+        }
+
+        /// <summary>
+        /// Starts continuous movement
+        /// 
+        /// </summary>
+        /// 
+        public override void StartContinuous(bool isClockwise)
+        {
+            if (TrainsOnMovingTable.Count > 1 || (TrainsOnMovingTable.Count == 1 && TrainsOnMovingTable[0].FrontOnBoard ^ TrainsOnMovingTable[0].BackOnBoard))
+            {
+                Clockwise = false;
+                Counterclockwise = false;
+                Continuous = false;
+                if (SendNotifications) Simulator.Confirmer.Warning(Simulator.Catalog.GetStringFmt("Train partially on turntable, can't rotate"));
+                return;
+            }
+            if (TrainsOnMovingTable.Count == 1 && TrainsOnMovingTable[0].FrontOnBoard && TrainsOnMovingTable[0].BackOnBoard)
+            {
+                // Preparing for rotation
+                var train = TrainsOnMovingTable[0].Train;
+                if (Math.Abs(train.SpeedMpS) > 0.1 || (train.LeadLocomotiveIndex != -1 && (train.LeadLocomotive.ThrottlePercent >= 1 || !(train.LeadLocomotive.Direction == Direction.N 
+                 || Math.Abs(train.MUReverserPercent) <= 1))) || (train.ControlMode != Train.TRAIN_CONTROL.MANUAL && train.ControlMode != Train.TRAIN_CONTROL.TURNTABLE &&
+                 train.ControlMode != Train.TRAIN_CONTROL.EXPLORER && train.ControlMode != Train.TRAIN_CONTROL.UNDEFINED))
+                {
+                    if (SendNotifications) Simulator.Confirmer.Warning(Simulator.Catalog.GetStringFmt("Rotation can't start: check throttle, speed, direction and control mode"));
+                    return;
+                }
+                if (train.ControlMode == Train.TRAIN_CONTROL.MANUAL || train.ControlMode == Train.TRAIN_CONTROL.EXPLORER || train.ControlMode == Train.TRAIN_CONTROL.UNDEFINED)
+                {
+                    ComputeTrainPosition(train);
+                    train.ControlMode = Train.TRAIN_CONTROL.TURNTABLE;
+                }
+                if (SendNotifications) Simulator.Confirmer.Information(Simulator.Catalog.GetStringFmt("Turntable starting rotation with train"));
+
+            }
+            Clockwise = isClockwise;
+            Counterclockwise = !isClockwise;
+            Continuous = true;
+        }
+
+        // Computing position of cars relative to center of platform
+        public void ComputeTrainPosition(Train train)
+        {
+            SaveForwardConnected = ForwardConnected ^ !MyTrackNodesOrientation[ConnectedTrackEnd];
+            SaveRearConnected = RearConnected;
+            var invAnimationXNAMatrix = Matrix.Invert(AnimationXNAMatrix);
+            RelativeCarPositions = new List<Matrix>();
+            foreach (TrainCar trainCar in train.Cars)
+            {
+                var relativeCarPosition = Matrix.Identity;
+                        trainCar.WorldPosition = trainCar.WorldPosition.NormalizeTo(WorldPosition.TileX, WorldPosition.TileZ);
+                relativeCarPosition = Matrix.Multiply(trainCar.WorldPosition.XNAMatrix, invAnimationXNAMatrix);
+                RelativeCarPositions.Add(relativeCarPosition);
+            }
+            var XNALocation = train.FrontTDBTraveller.Location;
+            XNALocation.Z = -XNALocation.Z;
+            XNALocation.X = XNALocation.X + 2048 * (train.FrontTDBTraveller.TileX - WorldPosition.TileX);
+            XNALocation.Z = XNALocation.Z - 2048 * (train.FrontTDBTraveller.TileZ - WorldPosition.TileZ);
+            RelativeFrontTravellerXNALocation = Vector3.Transform(XNALocation, invAnimationXNAMatrix);
+            XNALocation = train.RearTDBTraveller.Location;
+            XNALocation.Z = -XNALocation.Z;
+            XNALocation.X = XNALocation.X + 2048 * (train.RearTDBTraveller.TileX - WorldPosition.TileX);
+            XNALocation.Z = XNALocation.Z - 2048 * (train.RearTDBTraveller.TileZ - WorldPosition.TileZ);
+            RelativeRearTravellerXNALocation = Vector3.Transform(XNALocation, invAnimationXNAMatrix);
+        }
+
+        public void ComputeCenter(in WorldPosition worldPosition)
+        {
+            VectorExtension.Transform(CenterOffset, worldPosition.XNAMatrix, out Vector3 centerCoordinates);
+            WorldPosition = worldPosition.SetTranslation(centerCoordinates.X, centerCoordinates.Y, centerCoordinates.Z);
+
+        }
+
+        public void RotateTrain(Matrix animationXNAMatrix)
+        {
+            AnimationXNAMatrix = animationXNAMatrix;
+            if ((Clockwise || Counterclockwise || GoToTarget || GoToAutoTarget) && TrainsOnMovingTable.Count == 1 && TrainsOnMovingTable[0].FrontOnBoard &&
+                TrainsOnMovingTable[0].BackOnBoard && TrainsOnMovingTable[0].Train.ControlMode == Train.TRAIN_CONTROL.TURNTABLE)
+            {
+                // Rotate together also train
+                var iRelativeCarPositions = 0;
+                foreach (TrainCar traincar in TrainsOnMovingTable[0].Train.Cars)
+                {
+                    traincar.WorldPosition = new WorldPosition(traincar.WorldPosition.TileX, traincar.WorldPosition.TileZ,
+                        Matrix.Multiply(RelativeCarPositions[iRelativeCarPositions], AnimationXNAMatrix));
+                    iRelativeCarPositions++;
+                }
+            }
+        }
+
+        public void AutoRotateTable(float elapsedClockSeconds)
+        {
+            GoToAutoTarget = true;
+
+            float angleStep = (YAngle / (float)Math.PI * 1800.0f + 3600) % 3600.0f;
+            float usedFrameRate = TurntableFrameRate.HasValue ? TurntableFrameRate.Value : 30f;
+
+            if (AutoClockwise)
+            {
+                angleStep -= elapsedClockSeconds * usedFrameRate;
+            }
+            else if (AutoCounterclockwise)
+            {
+                angleStep += elapsedClockSeconds * usedFrameRate;
+            }
+
+            YAngle = TargetY = MathHelper.WrapAngle((angleStep / 1800.0f) * (float)Math.PI);
+        }
+
+        public override void Update()
+        {
+            foreach (var trainOnTurntable in TrainsOnMovingTable)
+                if (trainOnTurntable.FrontOnBoard ^ trainOnTurntable.BackOnBoard)
+                {
+                    Clockwise = false;
+                    Counterclockwise = false;
+                    Continuous = false;
+                    return;
+                }
+            if (Continuous)
+            {
+                ForwardConnected = false;
+                RearConnected = false;
+                ConnectedTrackEnd = -1;
+                GoToTarget = false;
+            }
+            else
+            {
+                if (Clockwise || AutoClockwise)
+                {
+                    ForwardConnected = false;
+                    RearConnected = false;
+                    if (ForwardConnectedTarget != -1)
+                    {
+                        if (Math.Abs(MathHelper.WrapAngle(Angles[ForwardConnectedTarget] + YAngle)) < 0.005)
+                        {
+                            ForwardConnected = true;
+                            GoToTarget = Clockwise;  // only set if not in auto mode
+                            Clockwise = false;
+                            AutoClockwise = false;
+                            ConnectedTrackEnd = ForwardConnectedTarget;
+                            if (SendNotifications) Simulator.Confirmer.Information(Simulator.Catalog.GetStringFmt("Turntable forward connected"));
+                            TargetY = -Angles[ForwardConnectedTarget];
+                        }
+                    }
+                    else if (RearConnectedTarget != -1)
+                    {
+                        if (Math.Abs(MathHelper.WrapAngle(Angles[RearConnectedTarget] + YAngle + (float)Math.PI)) < 0.0055)
+                        {
+                            RearConnected = true;
+                            GoToTarget = Clockwise;  // only set if not in auto mode
+                            Clockwise = false;
+                            AutoClockwise = false;
+                            ConnectedTrackEnd = RearConnectedTarget;
+                            if (SendNotifications) Simulator.Confirmer.Information(Simulator.Catalog.GetStringFmt("Turntable backward connected"));
+                            TargetY = -MathHelper.WrapAngle(Angles[RearConnectedTarget] + (float)Math.PI);
+                        }
+                    }
+                }
+                else if (Counterclockwise || AutoCounterclockwise)
+                {
+                    ForwardConnected = false;
+                    RearConnected = false;
+                    if (ForwardConnectedTarget != -1)
+                    {
+                        if (Math.Abs(MathHelper.WrapAngle(Angles[ForwardConnectedTarget] + YAngle)) < 0.005)
+                        {
+                            ForwardConnected = true;
+                            GoToTarget = Counterclockwise;  // only set if not in auto mode
+                            Counterclockwise = false;
+                            AutoCounterclockwise = false;
+                            ConnectedTrackEnd = ForwardConnectedTarget;
+                            if (SendNotifications) Simulator.Confirmer.Information(Simulator.Catalog.GetStringFmt("Turntable forward connected"));
+                            TargetY = -Angles[ForwardConnectedTarget];
+                        }
+                    }
+                    else if (RearConnectedTarget != -1)
+                    {
+                        if (Math.Abs(MathHelper.WrapAngle(Angles[RearConnectedTarget] + YAngle + (float)Math.PI)) < 0.0055)
+                        {
+                            RearConnected = true;
+                            GoToTarget = Counterclockwise;  // only set if not in auto mode
+                            Counterclockwise = false;
+                            AutoCounterclockwise = false;
+                            ConnectedTrackEnd = RearConnectedTarget;
+                            if (SendNotifications) Simulator.Confirmer.Information(Simulator.Catalog.GetStringFmt("Turntable backward connected"));
+                            TargetY = -MathHelper.WrapAngle(Angles[RearConnectedTarget] + (float)Math.PI);
+                        }
+                    }
+                }
+            }
+        }
+
+        /// <summary>
+        /// TargetExactlyReached: if train on board, it can exit the turntable
+        /// </summary>
+        /// 
+        public void TargetExactlyReached()
+        {
+            Traveller.TravellerDirection direction = ForwardConnected ? Traveller.TravellerDirection.Forward : Traveller.TravellerDirection.Backward;
+            direction = SaveForwardConnected ^ !MyTrackNodesOrientation[ConnectedTrackEnd]? direction : (direction == Traveller.TravellerDirection.Forward ? Traveller.TravellerDirection.Backward : Traveller.TravellerDirection.Forward);
+            GoToTarget = false;
+            if (TrainsOnMovingTable.Count == 1)
+            {
+                var train = TrainsOnMovingTable[0].Train;
+                if (train.ControlMode == Train.TRAIN_CONTROL.TURNTABLE)
+                    train.ReenterTrackSections(MyTrackNodesIndex[ConnectedTrackEnd], MyTrVectorSectionsIndex[ConnectedTrackEnd], FinalFrontTravellerXNALocation, FinalRearTravellerXNALocation, direction);
+            }
+        }
+
+        /// <summary>
+        /// CheckMovingTableAligned: checks if turntable aligned with entering train
+        /// </summary>
+        /// 
+
+        public override bool CheckMovingTableAligned(Train train, bool forward)
+        {
+            Traveller.TravellerDirection direction;
+            if ((ForwardConnected || RearConnected) && MyTrVectorSectionsIndex[ConnectedTrackEnd] != -1 && MyTrackNodesIndex[ConnectedTrackEnd] != -1 &&
+                (MyTrackNodesIndex[ConnectedTrackEnd] == train.FrontTDBTraveller.TN.Index || MyTrackNodesIndex[ConnectedTrackEnd] == train.RearTDBTraveller.TN.Index))
+            {
+            direction = ForwardConnected ? Traveller.TravellerDirection.Forward : Traveller.TravellerDirection.Backward;
+            return true;
+            }
+            direction = Traveller.TravellerDirection.Forward;
+            return false;
+        }
+
+ 
+
+        /// <summary>
+        /// PerformUpdateActions: actions to be performed at every animation step
+        /// </summary>
+        /// 
+        public void PerformUpdateActions ( Matrix absAnimationMatrix)
+        {
+            RotateTrain(absAnimationMatrix);
+            if ((GoToTarget || GoToAutoTarget) && TrainsOnMovingTable.Count == 1 && TrainsOnMovingTable[0].Train.ControlMode == Train.TRAIN_CONTROL.TURNTABLE)
+            {
+                RecalculateTravellerXNALocations(absAnimationMatrix);
+            }
+            if (GoToTarget) TargetExactlyReached();
+        }
+    }
+
+    public class TrainOnMovingTable
+    {
+        public Train Train;
+        public bool FrontOnBoard;
+        public bool BackOnBoard;
+        public Simulator Simulator;
+
+        public TrainOnMovingTable (Train train, Simulator simulator)
+        {
+            Train = train;
+            Simulator = simulator;
+        }
+
+        public TrainOnMovingTable(Simulator simulator)
+        {
+            Simulator = simulator;
+        }
+
+        public void Save (BinaryWriter outf)
+        {
+            outf.Write(Train.Number);
+            outf.Write(FrontOnBoard);
+            outf.Write(BackOnBoard);
+        }
+
+        public void Restore(BinaryReader inf)
+        {
+            Train = Simulator.Trains.GetTrainByNumber(inf.ReadInt32());
+            FrontOnBoard = inf.ReadBoolean();
+            BackOnBoard = inf.ReadBoolean();
+        }
+
+        public void SetFrontState (bool frontOnBoard)
+        {
+            FrontOnBoard = frontOnBoard;
+        }
+
+        public void SetBackState(bool backOnBoard)
+        {
+            BackOnBoard = backOnBoard;
+        }
+
+    }
+}