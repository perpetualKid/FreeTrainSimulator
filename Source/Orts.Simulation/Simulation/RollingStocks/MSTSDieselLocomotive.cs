﻿// COPYRIGHT 2009, 2010, 2011, 2012, 2013 by the Open Rails project.
// 
// This file is part of Open Rails.
// 
// Open Rails is free software: you can redistribute it and/or modify
// it under the terms of the GNU General Public License as published by
// the Free Software Foundation, either version 3 of the License, or
// (at your option) any later version.
// 
// Open Rails is distributed in the hope that it will be useful,
// but WITHOUT ANY WARRANTY; without even the implied warranty of
// MERCHANTABILITY or FITNESS FOR A PARTICULAR PURPOSE.  See the
// GNU General Public License for more details.
// 
// You should have received a copy of the GNU General Public License
// along with Open Rails.  If not, see <http://www.gnu.org/licenses/>.

/* DIESEL LOCOMOTIVE CLASSES
 * 
 * The Locomotive is represented by two classes:
 *  MSTSDieselLocomotiveSimulator - defines the behaviour, ie physics, motion, power generated etc
 *  MSTSDieselLocomotiveViewer - defines the appearance in a 3D viewer.  The viewer doesn't
 *  get attached to the car until it comes into viewing range.
 *  
 * Both these classes derive from corresponding classes for a basic locomotive
 *  LocomotiveSimulator - provides for movement, basic controls etc
 *  LocomotiveViewer - provides basic animation for running gear, wipers, etc
 * 
 */

//#define ALLOW_ORTS_SPECIFIC_ENG_PARAMETERS

<<<<<<< HEAD
=======

>>>>>>> ab83b4ca
using Microsoft.Xna.Framework;
using Orts.Formats.Msts;
using Orts.Parsers.Msts;
using Orts.Simulation.Physics;
using Orts.Simulation.RollingStocks.SubSystems.Controllers;
using Orts.Simulation.RollingStocks.SubSystems.PowerSupplies;
using Orts.Simulation.RollingStocks.SubSystems.PowerTransmissions;
using ORTS.Common;
using System.Diagnostics;
using System;
using System.IO;
using System.Text;
using Event = Orts.Common.Event;

namespace Orts.Simulation.RollingStocks
{
    ///////////////////////////////////////////////////
    ///   SIMULATION BEHAVIOUR
    ///////////////////////////////////////////////////

    /// <summary>
    /// Adds physics and control for a diesel locomotive
    /// </summary>
    public class MSTSDieselLocomotive : MSTSLocomotive
    {
        public float IdleRPM;
        public float MaxRPM;
        public float MaxRPMChangeRate;
        public float PercentChangePerSec = .2f;
        public float InitialExhaust;
        public float InitialMagnitude;
        public float MaxExhaust = 2.8f;
        public float MaxMagnitude = 1.5f;
        public float EngineRPMderivation;
        float EngineRPMold;
        float EngineRPMRatio; // used to compute Variable1 and Variable2
        public float MaximumDieselEnginePowerW;

        public MSTSNotchController FuelController = new MSTSNotchController(0, 1, 0.0025f);
        public float MaxDieselLevelL = 5000.0f;
        public float DieselLevelL
        {
            get { return FuelController.CurrentValue * MaxDieselLevelL; }
            set { FuelController.CurrentValue = value / MaxDieselLevelL; }
        }

        public float DieselUsedPerHourAtMaxPowerL = 1.0f;
        public float DieselUsedPerHourAtIdleL = 1.0f;
        public float DieselFlowLps;
        public float DieselWeightKgpL = 0.8508f; //per liter
        float InitialMassKg = 100000.0f;

        public float LocomotiveMaxRailOutputPowerW;

        public float EngineRPM;
        public SmoothedData ExhaustParticles = new SmoothedData(1);
        public SmoothedData ExhaustMagnitude = new SmoothedData(1);
        public SmoothedData ExhaustColorR = new SmoothedData(1);
        public SmoothedData ExhaustColorG = new SmoothedData(1);
        public SmoothedData ExhaustColorB = new SmoothedData(1);

        public float DieselOilPressurePSI = 0f;
        public float DieselMinOilPressurePSI;
        public float DieselMaxOilPressurePSI;
        public float DieselTemperatureDeg = 40f;
        public float DieselMaxTemperatureDeg;
        public DieselEngine.Cooling DieselEngineCooling = DieselEngine.Cooling.Proportional;

        public DieselEngines DieselEngines;

        public GearBox GearBox = new GearBox(); // this is the same instance present in the first engine of the locomotive; instead instances in other engines, if any, are copies

        /// <summary>
        /// Used to accumulate a quantity that is not lost because of lack of precision when added to the Fuel level
        /// </summary>        
        float partialFuelConsumption = 0;

        private const float GearBoxControllerBoost = 1; // Slow boost to enable easy single gear up/down commands

        public MSTSDieselLocomotive(Simulator simulator, string wagFile)
            : base(simulator, wagFile)
        {
            PowerOn = true;
            RefillImmediately();
        }

        /// <summary>
        /// Parse the wag file parameters required for the simulator and viewer classes
        /// </summary>
        public override void Parse(string lowercasetoken, STFReader stf)
        {
            switch (lowercasetoken)
            {
                case "engine(dieselengineidlerpm": IdleRPM = stf.ReadFloatBlock(STFReader.UNITS.None, null); break;
                case "engine(dieselenginemaxrpm": MaxRPM = stf.ReadFloatBlock(STFReader.UNITS.None, null); break;
                case "engine(dieselenginemaxrpmchangerate": MaxRPMChangeRate = stf.ReadFloatBlock(STFReader.UNITS.None, null); break;
                case "engine(ortsdieselenginemaxpower": MaximumDieselEnginePowerW = stf.ReadFloatBlock(STFReader.UNITS.Power, null); break;
                case "engine(effects(dieselspecialeffects": ParseEffects(lowercasetoken, stf); break;
                case "engine(dieselsmokeeffectinitialsmokerate": InitialExhaust = stf.ReadFloatBlock(STFReader.UNITS.None, null); break;
                case "engine(dieselsmokeeffectinitialmagnitude": InitialMagnitude = stf.ReadFloatBlock(STFReader.UNITS.None, null); break;
                case "engine(dieselsmokeeffectmaxsmokerate": MaxExhaust = stf.ReadFloatBlock(STFReader.UNITS.None, null); break;
                case "engine(dieselsmokeeffectmaxmagnitude": MaxMagnitude = stf.ReadFloatBlock(STFReader.UNITS.None, null); break;
                case "engine(ortsdieselengines": DieselEngines = new DieselEngines(this, stf); break;
                case "engine(maxdiesellevel": MaxDieselLevelL = stf.ReadFloatBlock(STFReader.UNITS.Volume, null); break;
                case "engine(dieselusedperhouratmaxpower": DieselUsedPerHourAtMaxPowerL = stf.ReadFloatBlock(STFReader.UNITS.Volume, null); break;
                case "engine(dieselusedperhouratidle": DieselUsedPerHourAtIdleL = stf.ReadFloatBlock(STFReader.UNITS.Volume, null); break;
                case "engine(maxoilpressure": DieselMaxOilPressurePSI = stf.ReadFloatBlock(STFReader.UNITS.PressureDefaultPSI, 120f); break;
                case "engine(ortsminoilpressure": DieselMinOilPressurePSI = stf.ReadFloatBlock(STFReader.UNITS.PressureDefaultPSI, 40f); break;
                case "engine(maxtemperature": DieselMaxTemperatureDeg = stf.ReadFloatBlock(STFReader.UNITS.TemperatureDifference, 0); break;
                case "engine(ortsdieselcooling": DieselEngineCooling = (DieselEngine.Cooling)stf.ReadInt((int)DieselEngine.Cooling.Proportional); break;
                default:
                    GearBox.Parse(lowercasetoken, stf);
                    base.Parse(lowercasetoken, stf); break;
            }

            if (IdleRPM != 0 && MaxRPM != 0 && MaxRPMChangeRate != 0)
            {
                PercentChangePerSec = MaxRPMChangeRate / (MaxRPM - IdleRPM);
                EngineRPM = IdleRPM;
            }
        }

        public override void LoadFromWagFile(string wagFilePath)
        {
            base.LoadFromWagFile(wagFilePath);

            if (Simulator.Settings.VerboseConfigurationMessages)  // Display locomotivve name for verbose error messaging
            {
                Trace.TraceInformation("\n\n ================================================= {0} =================================================", LocomotiveName);
            }

            NormalizeParams();

            // Check to see if Speed of Max Tractive Force has been set - use ORTS value as first priority, if not use MSTS, last resort use an arbitary value.
            if (SpeedOfMaxContinuousForceMpS == 0)
            {
                if (MSTSSpeedOfMaxContinuousForceMpS != 0)
                {
                    SpeedOfMaxContinuousForceMpS = MSTSSpeedOfMaxContinuousForceMpS; // Use MSTS value if present

                    if (Simulator.Settings.VerboseConfigurationMessages)
                        Trace.TraceInformation("Speed Of Max Continuous Force: set to default value {0}", FormatStrings.FormatSpeedDisplay(SpeedOfMaxContinuousForceMpS, IsMetric));

                }
                else if (MaxPowerW != 0 && MaxContinuousForceN != 0)
                {
                    SpeedOfMaxContinuousForceMpS = MaxPowerW / MaxContinuousForceN;

                    if (Simulator.Settings.VerboseConfigurationMessages)
                        Trace.TraceInformation("Speed Of Max Continuous Force: set to 'calculated' value {0}", FormatStrings.FormatSpeedDisplay(SpeedOfMaxContinuousForceMpS, IsMetric));

                }
                else
                {
                    SpeedOfMaxContinuousForceMpS = 10.0f; // If not defined then set at an "arbitary" value of 22mph

                    if (Simulator.Settings.VerboseConfigurationMessages)
                        Trace.TraceInformation("Speed Of Max Continuous Force: set to 'arbitary' value {0}", FormatStrings.FormatSpeedDisplay(SpeedOfMaxContinuousForceMpS, IsMetric));

                }
            }

            if (DieselEngines == null)
                DieselEngines = new DieselEngines(this);

            // Create a diesel engine block if none exits, typically for a MSTS or BASIC configuration
            if (DieselEngines.Count == 0)
            {
                DieselEngines.Add(new DieselEngine());

                DieselEngines[0].InitFromMSTS(this);
                DieselEngines[0].Initialize(true);
            }


            // Check initialization of power values for diesel engines
            for (int i = 0; i < DieselEngines.Count; i++)
            {
                DieselEngines[i].InitDieselRailPowers(this);

            }

            if (GearBox != null && GearBox.IsInitialized)
            {
                GearBox.CopyFromMSTSParams(DieselEngines[0]);
                if (DieselEngines[0].GearBox == null)
                {
                    DieselEngines[0].GearBox = GearBox;
                    DieselEngines[0].GearBox.UseLocoGearBox(DieselEngines[0]);
                }
                for (int i = 1; i < DieselEngines.Count; i++)
                {
                    if (DieselEngines[i].GearBox == null)
                        DieselEngines[i].GearBox = new GearBox(GearBox, DieselEngines[i]);
                }

                if (GearBoxController == null)
                {
                    GearBoxController = new MSTSNotchController(GearBox.NumOfGears + 1);
                }
            }

            InitialMassKg = MassKG;

            // If traction force curves not set (BASIC configuration) then check that power values are set, otherwise locomotive will not move.
            if (TractiveForceCurves == null && LocomotiveMaxRailOutputPowerW == 0)
            {
                if (MaxPowerW != 0)
                {

                    LocomotiveMaxRailOutputPowerW = MaxPowerW;  // Set to default power value

                    if (Simulator.Settings.VerboseConfigurationMessages)
                    {
                        Trace.TraceInformation("MaxRailOutputPower (BASIC Config): set to default value = {0}", FormatStrings.FormatPower(LocomotiveMaxRailOutputPowerW, IsMetric, false, false));
                    }
                }
                else
                {
                    LocomotiveMaxRailOutputPowerW = 2500000.0f; // If no default value then set to arbitary value

                    if (Simulator.Settings.VerboseConfigurationMessages)
                    {
                        Trace.TraceInformation("MaxRailOutputPower (BASIC Config): set at arbitary value = {0}", FormatStrings.FormatPower(LocomotiveMaxRailOutputPowerW, IsMetric, false, false));
                    }

                }

                
                if (MaximumDieselEnginePowerW == 0)
                {
                    MaximumDieselEnginePowerW = LocomotiveMaxRailOutputPowerW;  // If no value set in ENG file, then set the Prime Mover power to same as RailOutputPower (typically the MaxPower value)

                    if (Simulator.Settings.VerboseConfigurationMessages)
                        Trace.TraceInformation("Maximum Diesel Engine Prime Mover Power set the same as MaxRailOutputPower {0} value", FormatStrings.FormatPower(MaximumDieselEnginePowerW, IsMetric, false, false));

                }

            }

            // Check that maximum force value has been set
            if (MaxForceN == 0)
            {

                if (TractiveForceCurves == null)  // Basic configuration - ie no force and Power tables, etc
                {
                    float StartingSpeedMpS = 0.1f; // Assumed starting speed for diesel - can't be zero otherwise error will occurr
                    MaxForceN = LocomotiveMaxRailOutputPowerW / StartingSpeedMpS;

                    if (Simulator.Settings.VerboseConfigurationMessages)
                        Trace.TraceInformation("Maximum Force set to {0} value, calculated from Rail Power Value.", FormatStrings.FormatForce(MaxForceN, IsMetric));
                }
                else
                {
                    float ThrottleSetting = 1.0f; // Must be at full throttle for these calculations
                    float StartingSpeedMpS = 0.1f; // Assumed starting speed for diesel - can't be zero otherwise error will occurr
                    float MaxForceN = TractiveForceCurves.Get(ThrottleSetting, StartingSpeedMpS);

                    if (Simulator.Settings.VerboseConfigurationMessages)
                        Trace.TraceInformation("Maximum Force set to {0} value, calcuated from Tractive Force Tables", FormatStrings.FormatForce(MaxForceN, IsMetric));
                }


            }


            // Check force assumptions set for diesel
            if (Simulator.Settings.VerboseConfigurationMessages)
            {

                float ThrottleSetting = 1.0f; // Must be at full throttle for these calculations
                if (TractiveForceCurves == null)  // Basic configuration - ie no force and Power tables, etc
                {
                    float CalculatedMaxContinuousForceN = ThrottleSetting * LocomotiveMaxRailOutputPowerW / SpeedOfMaxContinuousForceMpS;
                    Trace.TraceInformation("Diesel Force Settings (BASIC Config): Max Starting Force {0}, Calculated Max Continuous Force {1} @ speed of {2}", FormatStrings.FormatForce(MaxForceN, IsMetric), FormatStrings.FormatForce(CalculatedMaxContinuousForceN, IsMetric), FormatStrings.FormatSpeedDisplay(SpeedOfMaxContinuousForceMpS, IsMetric));
                    Trace.TraceInformation("Diesel Power Settings (BASIC Config): Prime Mover {0}, Max Rail Output Power {1}", FormatStrings.FormatPower(MaximumDieselEnginePowerW, IsMetric, false, false), FormatStrings.FormatPower(LocomotiveMaxRailOutputPowerW, IsMetric, false, false));

                    if (MaxForceN < MaxContinuousForceN)
                    {
                        Trace.TraceInformation("!!!! Warning: Starting Tractive force {0} is less then Calculated Continuous force {1}, please check !!!!", FormatStrings.FormatForce(MaxForceN, IsMetric), FormatStrings.FormatForce(CalculatedMaxContinuousForceN, IsMetric), FormatStrings.FormatSpeedDisplay(SpeedOfMaxContinuousForceMpS, IsMetric));
                    }

                }
                else // Advanced configuration - 
                {
                    float StartingSpeedMpS = 0.1f; // Assumed starting speed for diesel - can't be zero otherwise error will occurr
                    float StartingForceN = TractiveForceCurves.Get(ThrottleSetting, StartingSpeedMpS);
                    float CalculatedMaxContinuousForceN = TractiveForceCurves.Get(ThrottleSetting, SpeedOfMaxContinuousForceMpS);
                    Trace.TraceInformation("Diesel Force Settings (ADVANCED Config): Max Starting Force {0} Calculated Max Continuous Force {1}, @ speed of {2}", FormatStrings.FormatForce(StartingForceN, IsMetric), FormatStrings.FormatForce(CalculatedMaxContinuousForceN, IsMetric), FormatStrings.FormatSpeedDisplay(SpeedOfMaxContinuousForceMpS, IsMetric));
                    Trace.TraceInformation("Diesel Power Settings (ADVANCED Config): Prime Mover {0}, Max Rail Output Power {1} @ {2} rpm", FormatStrings.FormatPower(DieselEngines.MaxPowerW, IsMetric, false, false), FormatStrings.FormatPower(DieselEngines.MaximumRailOutputPowerW, IsMetric, false, false), MaxRPM);

                    if (StartingForceN < MaxContinuousForceN)
                    {
                        Trace.TraceInformation("!!!! Warning: Calculated Starting Tractive force {0} is less then Calculated Continuous force {1}, please check !!!!", FormatStrings.FormatForce(StartingForceN, IsMetric), FormatStrings.FormatForce(CalculatedMaxContinuousForceN, IsMetric), FormatStrings.FormatSpeedDisplay(SpeedOfMaxContinuousForceMpS, IsMetric));
                    }
                }

                // Check that MaxPower value is realistic - Calculate power - metric - P = F x V
                float CalculatedContinuousPowerW = MaxContinuousForceN * SpeedOfMaxContinuousForceMpS;
                if (MaxPowerW < CalculatedContinuousPowerW)
                {
                    Trace.TraceInformation("!!!! Warning: MaxPower {0} is less then continuous force calculated power {1} @ speed of {2}, please check !!!!", FormatStrings.FormatPower(MaxPowerW, IsMetric, false, false), FormatStrings.FormatPower(CalculatedContinuousPowerW, IsMetric, false, false), FormatStrings.FormatSpeedDisplay(SpeedOfMaxContinuousForceMpS, IsMetric));
                }

                Trace.TraceInformation("===================================================================================================================\n\n");
            }

        }

        /// <summary>
        /// This initializer is called when we are making a new copy of a locomotive already
        /// loaded in memory.  We use this one to speed up loading by eliminating the
        /// need to parse the wag file multiple times.
        /// NOTE:  you must initialize all the same variables as you parsed above
        /// </summary>
        public override void Copy(MSTSWagon copy)
        {
            base.Copy(copy);  // each derived level initializes its own variables

            MSTSDieselLocomotive locoCopy = (MSTSDieselLocomotive)copy;
            EngineRPM = locoCopy.EngineRPM;
            IdleRPM = locoCopy.IdleRPM;
            MaxRPM = locoCopy.MaxRPM;
            MaxRPMChangeRate = locoCopy.MaxRPMChangeRate;
            MaximumDieselEnginePowerW = locoCopy.MaximumDieselEnginePowerW;
            PercentChangePerSec = locoCopy.PercentChangePerSec;
            LocomotiveMaxRailOutputPowerW = locoCopy.LocomotiveMaxRailOutputPowerW;

            EngineRPMderivation = locoCopy.EngineRPMderivation;
            EngineRPMold = locoCopy.EngineRPMold;

            MaxDieselLevelL = locoCopy.MaxDieselLevelL;
            DieselUsedPerHourAtMaxPowerL = locoCopy.DieselUsedPerHourAtMaxPowerL;
            DieselUsedPerHourAtIdleL = locoCopy.DieselUsedPerHourAtIdleL;

            DieselFlowLps = 0.0f;
            InitialMassKg = MassKG;

            if (this.CarID.StartsWith("0"))
                DieselLevelL = locoCopy.DieselLevelL;
            else
                DieselLevelL = locoCopy.MaxDieselLevelL;

            if (locoCopy.GearBoxController != null)
                GearBoxController = new MSTSNotchController(locoCopy.GearBoxController);

            DieselEngines = new DieselEngines(locoCopy.DieselEngines, this);
            if (DieselEngines[0].GearBox != null) GearBox = DieselEngines[0].GearBox;
            for (int i = 1; i < DieselEngines.Count; i++)
            {
                if (DieselEngines[i].GearBox == null && locoCopy.DieselEngines[i].GearBox != null)
                    DieselEngines[i].GearBox = new GearBox(GearBox, DieselEngines[i]);
            }
            foreach (DieselEngine de in DieselEngines)
            {
                de.Initialize(true);
            }
        }

        public override void Initialize()
        {
            if (GearBox != null && !GearBox.IsInitialized)
            {
                GearBox = null;
            }

            DieselEngines.Initialize(false);

            base.Initialize();

            // If DrvWheelWeight is not in ENG file, then calculate drivewheel weight freom FoA

            if (DrvWheelWeightKg == 0) // if DrvWheelWeightKg not in ENG file.
            {
                DrvWheelWeightKg = MassKG; // set Drive wheel weight to total wagon mass if not in ENG file
                InitialDrvWheelWeightKg = MassKG; // // set Initial Drive wheel weight as well, as it is used as a reference
            }

            // Initialise water level in steam heat boiler
            if (CurrentLocomotiveSteamHeatBoilerWaterCapacityL == 0)
            {
                if (MaximumSteamHeatBoilerWaterTankCapacityL != 0)
                {
                    CurrentLocomotiveSteamHeatBoilerWaterCapacityL = MaximumSteamHeatBoilerWaterTankCapacityL;
                }
                else
                {
                    CurrentLocomotiveSteamHeatBoilerWaterCapacityL = L.FromGUK(800.0f);
                }
            }
        }

        /// <summary>
        /// We are saving the game.  Save anything that we'll need to restore the 
        /// status later.
        /// </summary>
        public override void Save(BinaryWriter outf)
        {
            // for example
            // outf.Write(Pan);
            base.Save(outf);
            outf.Write(DieselLevelL);
            outf.Write(CurrentLocomotiveSteamHeatBoilerWaterCapacityL);
            DieselEngines.Save(outf);
            ControllerFactory.Save(GearBoxController, outf);
        }

        /// <summary>
        /// We are restoring a saved game.  The TrainCar class has already
        /// been initialized.   Restore the game state.
        /// </summary>
        public override void Restore(BinaryReader inf)
        {
            base.Restore(inf);
            DieselLevelL = inf.ReadSingle();
            CurrentLocomotiveSteamHeatBoilerWaterCapacityL = inf.ReadSingle();
            DieselEngines.Restore(inf);
            ControllerFactory.Restore(GearBoxController, inf);
            
        }

        //================================================================================================//
        /// <summary>
        /// Set starting conditions  when initial speed > 0 
        /// 

        public override void InitializeMoving()
        {
            base.InitializeMoving();
            WheelSpeedMpS = SpeedMpS;
            DynamicBrakePercent = -1;
            if (DieselEngines[0].GearBox != null && GearBoxController != null)
            {
                DieselEngines[0].GearBox.InitializeMoving();
                DieselEngines[0].InitializeMoving();
                if (IsLeadLocomotive())
                {
                    Train.MUGearboxGearIndex = DieselEngines[0].GearBox.CurrentGearIndex + 1;
                    Train.AITrainGearboxGearIndex = DieselEngines[0].GearBox.CurrentGearIndex + 1;
                }
                GearBoxController.CurrentNotch = Train.MUGearboxGearIndex;
                GearboxGearIndex = DieselEngines[0].GearBox.CurrentGearIndex + 1;
                GearBoxController.SetValue((float)GearBoxController.CurrentNotch);
            }
            ThrottleController.SetValue(Train.MUThrottlePercent / 100);
        }


        /// <summary>
        /// This function updates periodically the states and physical variables of the locomotive's subsystems.
        /// </summary>
        public override void Update(float elapsedClockSeconds)
        {
            base.Update(elapsedClockSeconds);

            // The following is not in the UpdateControllers function due to the fact that fuel level has to be calculated after the motive force calculation.
            FuelController.Update(elapsedClockSeconds);
            if (FuelController.UpdateValue > 0.0)
                Simulator.Confirmer.UpdateWithPerCent(CabControl.DieselFuel, CabSetting.Increase, FuelController.CurrentValue * 100);

            // Update water controller for steam boiler heating tank
            if (this.IsLeadLocomotive() && IsSteamHeatFitted)
            {
                WaterController.Update(elapsedClockSeconds);
                if (WaterController.UpdateValue > 0.0)
                    Simulator.Confirmer.UpdateWithPerCent(CabControl.SteamHeatBoilerWater, CabSetting.Increase, WaterController.CurrentValue * 100);
            }

        }


        /// <summary>
        /// This function updates periodically the states and physical variables of the locomotive's power supply.
        /// </summary>
        protected override void UpdatePowerSupply(float elapsedClockSeconds)
        {
            DieselEngines.Update(elapsedClockSeconds);

            ExhaustParticles.Update(elapsedClockSeconds, DieselEngines[0].ExhaustParticles);
            ExhaustMagnitude.Update(elapsedClockSeconds, DieselEngines[0].ExhaustMagnitude);
            ExhaustColorR.Update(elapsedClockSeconds, DieselEngines[0].ExhaustColor.R);
            ExhaustColorG.Update(elapsedClockSeconds, DieselEngines[0].ExhaustColor.G);
            ExhaustColorB.Update(elapsedClockSeconds, DieselEngines[0].ExhaustColor.B);

            PowerOn = DieselEngines.PowerOn;
            AuxPowerOn = DieselEngines.PowerOn;
        }

        /// <summary>
        /// This function updates periodically the states and physical variables of the locomotive's controllers.
        /// </summary>
        protected override void UpdateControllers(float elapsedClockSeconds)
        {
            base.UpdateControllers(elapsedClockSeconds);

            //Currently the ThrottlePercent is global to the entire train
            //So only the lead locomotive updates it, the others only updates the controller (actually useless)
            if (this.IsLeadLocomotive() || (!AcceptMUSignals))
            {
                if (GearBoxController != null)
                {
                    GearboxGearIndex = (int)GearBoxController.UpdateAndSetBoost(elapsedClockSeconds, GearBoxControllerBoost);
                }
            }
            else
            {
                if (GearBoxController != null)
                {
                    GearBoxController.UpdateAndSetBoost(elapsedClockSeconds, GearBoxControllerBoost);
                }
            }
        }

        /// <summary>
        /// This function updates periodically the locomotive's motive force.
        /// </summary>
        protected override void UpdateMotiveForce(float elapsedClockSeconds, float t, float AbsSpeedMpS, float AbsWheelSpeedMpS)
        {
            // This section calculates the motive force of the locomotive as follows:
            // Basic configuration (no TF table) - uses P = F /speed  relationship - requires power and force parameters to be set in the ENG file. 
            // Advanced configuration (TF table) - use a user defined tractive force table
            // With Simple adhesion apart from correction for rail adhesion, there is no further variation to the motive force. 
            // With Advanced adhesion the raw motive force is fed into the advanced (axle) adhesion model, and is corrected for wheel slip and rail adhesion
            if (PowerOn)
            {
                // Appartent throttle setting is a reverse lookup of the throttletab vs rpm, hence motive force increase will be related to increase in rpm. The minimum of the two values
                // is checked to enable fast reduction in tractive force when decreasing the throttle. Typically it will take longer for the prime mover to decrease rpm then drop motive force.
                float LocomotiveApparentThrottleSetting = 0;

                if (IsPlayerTrain)
                {
                    LocomotiveApparentThrottleSetting = Math.Min(t, DieselEngines.ApparentThrottleSetting / 100.0f);
                }
                else // For AI trains, just use the throttle setting
                {
                    LocomotiveApparentThrottleSetting = t;
                }

                LocomotiveApparentThrottleSetting = MathHelper.Clamp(LocomotiveApparentThrottleSetting, 0.0f, 1.0f);  // Clamp decay within bounds

                // If there is more then one diesel engine, and one or more engines is stopped, then the Fraction Power will give a fraction less then 1 depending upon power definitions of engines.
                float DieselEngineFractionPower = 1.0f;

                if (DieselEngines.Count > 1)
                {
                    DieselEngineFractionPower = DieselEngines.RunningPowerFraction;
                }

                DieselEngineFractionPower = MathHelper.Clamp(DieselEngineFractionPower, 0.0f, 1.0f);  // Clamp decay within bounds

                if (TractiveForceCurves == null)
                {
                    // This sets the maximum force of the locomotive, it will be adjusted down if it exceeds the max power of the locomotive.
                    float maxForceN = Math.Min(t * MaxForceN * (1 - PowerReduction), AbsSpeedMpS == 0.0f ? (t * MaxForceN * (1 - PowerReduction)) : (t * LocomotiveMaxRailOutputPowerW / AbsSpeedMpS));

                    // Maximum rail power is reduced by apparent throttle factor and the number of engines running (power ratio)
                    float maxPowerW = LocomotiveMaxRailOutputPowerW * DieselEngineFractionPower * LocomotiveApparentThrottleSetting;

                    // If unloading speed is in ENG file, and locomotive speed is greater then unloading speed, and less then max speed, then apply a decay factor to the power/force
                    if (UnloadingSpeedMpS != 0 && AbsSpeedMpS > UnloadingSpeedMpS && AbsSpeedMpS < MaxSpeedMpS)
                    {
                        // use straight line curve to decay power to zero by 2 x unloading speed
                        float unloadingspeeddecay = 1.0f - (1.0f / UnloadingSpeedMpS) * (AbsSpeedMpS - UnloadingSpeedMpS);
                        unloadingspeeddecay = MathHelper.Clamp(unloadingspeeddecay, 0.0f, 1.0f);  // Clamp decay within bounds
                        maxPowerW *= unloadingspeeddecay;
                    }

                    if (DieselEngines.HasGearBox)
                    {
                        MotiveForceN = DieselEngines.MotiveForceN;
                    }
                    else
                    {
                        if (maxForceN * AbsSpeedMpS > maxPowerW)
                            maxForceN = maxPowerW / AbsSpeedMpS;

                        MotiveForceN = maxForceN;
                        // Motive force will be produced until power reaches zero, some locomotives had a overspeed monitor set at the maximum design speed
                    }
                }
                else
                {
                    // Tractive force is read from Table using the apparent throttle setting, and then reduced by the number of engines running (power ratio)
                    MotiveForceN = TractiveForceCurves.Get(LocomotiveApparentThrottleSetting, AbsSpeedMpS) * DieselEngineFractionPower * (1 - PowerReduction);
                    if (MotiveForceN < 0 && !TractiveForceCurves.AcceptsNegativeValues())
                        MotiveForceN = 0;
                }

                DieselFlowLps = DieselEngines.DieselFlowLps;
                partialFuelConsumption += DieselEngines.DieselFlowLps * elapsedClockSeconds;
                if (partialFuelConsumption >= 0.1)
                {
                    DieselLevelL -= partialFuelConsumption;
                    partialFuelConsumption = 0;
                }
                if (DieselLevelL <= 0.0f)
                {
                    PowerOn = false;
                    SignalEvent(Event.EnginePowerOff);
                    foreach (DieselEngine de in DieselEngines)
                    {
                        if (de.EngineStatus != DieselEngine.Status.Stopping || de.EngineStatus != DieselEngine.Status.Stopped)
                            de.Stop();
                    }
                }
            }

            if (MaxForceN > 0 && MaxContinuousForceN > 0 && PowerReduction < 1)
            {
                MotiveForceN *= 1 - (MaxForceN - MaxContinuousForceN) / (MaxForceN * MaxContinuousForceN) * AverageForceN * (1 - PowerReduction);
                float w = (ContinuousForceTimeFactor - elapsedClockSeconds) / ContinuousForceTimeFactor;
                if (w < 0)
                    w = 0;
                AverageForceN = w * AverageForceN + (1 - w) * MotiveForceN;
            }
        }

        /// <summary>
        /// This function updates periodically the locomotive's sound variables.
        /// </summary>
        protected override void UpdateSoundVariables(float elapsedClockSeconds)
        {
            EngineRPMRatio = (DieselEngines[0].RealRPM - DieselEngines[0].IdleRPM) / (DieselEngines[0].MaxRPM - DieselEngines[0].IdleRPM);

            Variable1 = ThrottlePercent / 100.0f;
            // else Variable1 = MotiveForceN / MaxForceN; // Gearbased, Variable1 proportional to motive force
            // allows for motor volume proportional to effort.

            // Refined Variable2 setting to graduate
            if (Variable2 != EngineRPMRatio)
            {
                // We must avoid Variable2 to run outside of [0, 1] range, even temporarily (because of multithreading)
                Variable2 = EngineRPMRatio < Variable2 ?
                    Math.Max(Math.Max(Variable2 - elapsedClockSeconds * PercentChangePerSec, EngineRPMRatio), 0) :
                    Math.Min(Math.Min(Variable2 + elapsedClockSeconds * PercentChangePerSec, EngineRPMRatio), 1);
            }

            EngineRPM = Variable2 * (MaxRPM - IdleRPM) + IdleRPM;

            if (DynamicBrakePercent > 0)
            {
                if (MaxDynamicBrakeForceN == 0)
                    Variable3 = DynamicBrakePercent / 100f;
                else
                    Variable3 = DynamicBrakeForceN / MaxDynamicBrakeForceN;
            }
            else
                Variable3 = 0;

            if (elapsedClockSeconds > 0.0f)
            {
                EngineRPMderivation = (EngineRPM - EngineRPMold) / elapsedClockSeconds;
                EngineRPMold = EngineRPM;
            }
        }

        public override void ChangeGearUp()
        {
            if (DieselEngines[0].GearBox != null)
            {
                if (DieselEngines[0].GearBox.GearBoxOperation == GearBoxOperation.Semiautomatic)
                {
                    DieselEngines[0].GearBox.AutoGearUp();
                    GearBoxController.SetValue((float)DieselEngines[0].GearBox.NextGearIndex);
                }
            }
        }

        public override void ChangeGearDown()
        {

            if (DieselEngines[0].GearBox != null)
            {
                if (DieselEngines[0].GearBox.GearBoxOperation == GearBoxOperation.Semiautomatic)
                {
                    DieselEngines[0].GearBox.AutoGearDown();
                    GearBoxController.SetValue((float)DieselEngines[0].GearBox.NextGearIndex);
                }
            }
        }

        public override float GetDataOf(CabViewControl cvc)
        {
            float data = 0;

            switch (cvc.ControlType)
            {
                case CABViewControlTypes.GEARS:
                    if (DieselEngines.HasGearBox)
                        data = DieselEngines[0].GearBox.CurrentGearIndex + 1;
                    break;
                case CABViewControlTypes.FUEL_GAUGE:
                    if (cvc.Units == CABViewControlUnits.GALLONS)
                        data = L.ToGUS(DieselLevelL);
                    else
                        data = DieselLevelL;
                    break;
                default:
                    data = base.GetDataOf(cvc);
                    break;
            }

            return data;
        }

        public override string GetStatus()
        {
            var status = new StringBuilder();
            status.AppendFormat("{0} = {1}\n", Simulator.Catalog.GetString("Engine"),
                Simulator.Catalog.GetParticularString("Engine", GetStringAttribute.GetPrettyName(DieselEngines[0].EngineStatus)));

            if (DieselEngines.HasGearBox)
                status.AppendFormat("{0} = {1}\n", Simulator.Catalog.GetString("Gear"), DieselEngines[0].GearBox.CurrentGearIndex < 0
                    ? Simulator.Catalog.GetParticularString("Gear", "N")
                    : (DieselEngines[0].GearBox.CurrentGearIndex + 1).ToString());

            return status.ToString();
        }

        public override string GetDebugStatus()
        {
            var status = new StringBuilder(base.GetDebugStatus());

            if (DieselEngines.HasGearBox)
                status.AppendFormat("\t{0} {1}", Simulator.Catalog.GetString("Gear"), DieselEngines[0].GearBox.CurrentGearIndex);
            status.AppendFormat("\t{0} {1}\t\t{2}\n", 
                Simulator.Catalog.GetString("Fuel"), 
                FormatStrings.FormatFuelVolume(DieselLevelL, IsMetric, IsUK), DieselEngines.GetStatus());

            if (IsSteamHeatFitted && Train.PassengerCarsNumber > 0 && this.IsLeadLocomotive() && Train.CarSteamHeatOn)
            {
                // Only show steam heating HUD if fitted to locomotive and the train, has passenger cars attached, and is the lead locomotive
                // Display Steam Heat info
                status.AppendFormat("{0}\t{1}\t{2}\t{3}\t{4}\t{5}\t{6}/{7}\t{8}\t{9}\t{10}\t{11}\t{12}\t{13}\t{14}\t{15}\t{16}\t{17}\t{18:N0}\n",
                   Simulator.Catalog.GetString("StHeat:"),
                   Simulator.Catalog.GetString("Press"),
                   FormatStrings.FormatPressure(CurrentSteamHeatPressurePSI, PressureUnit.PSI, MainPressureUnit, true),
                   Simulator.Catalog.GetString("StTemp"),
                   FormatStrings.FormatTemperature(C.FromF(SteamHeatPressureToTemperaturePSItoF[CurrentSteamHeatPressurePSI]), IsMetric, false),
                   Simulator.Catalog.GetString("StUse"),
                   FormatStrings.FormatMass(pS.TopH(Kg.FromLb(CalculatedCarHeaterSteamUsageLBpS)), IsMetric),
                   FormatStrings.h,
                   Simulator.Catalog.GetString("WaterLvl"),
                   FormatStrings.FormatFuelVolume(CurrentLocomotiveSteamHeatBoilerWaterCapacityL, IsMetric, IsUK),
                   Simulator.Catalog.GetString("Last:"),
                   Simulator.Catalog.GetString("Press"),
                   FormatStrings.FormatPressure(Train.LastCar.CarSteamHeatMainPipeSteamPressurePSI, PressureUnit.PSI, MainPressureUnit, true),
                   Simulator.Catalog.GetString("Temp"),
                   FormatStrings.FormatTemperature(Train.LastCar.CarCurrentCarriageHeatTempC, IsMetric, false),
                   Simulator.Catalog.GetString("OutTemp"),
                   FormatStrings.FormatTemperature(Train.TrainOutsideTempC, IsMetric, false),
                   Simulator.Catalog.GetString("NetHt"),
                   Train.LastCar.DisplayTrainNetSteamHeatLossWpTime);
            }


            return status.ToString();
        }

        /// <summary>
        /// Catch the signal to start or stop the diesel
        /// </summary>
        public void StartStopDiesel()
        {
            if (!this.IsLeadLocomotive() && (this.ThrottlePercent == 0))
                PowerOn = !PowerOn;
        }

        public override void SetPower(bool ToState)
        {
            if (ToState)
            {
                foreach (DieselEngine engine in DieselEngines)
                    engine.Start();
                SignalEvent(Event.EnginePowerOn);
            }
            else
            {
                foreach (DieselEngine engine in DieselEngines)
                    engine.Stop();
                SignalEvent(Event.EnginePowerOff);
            }

            base.SetPower(ToState);
        }

        /// <summary>
        /// Returns the controller which refills from the matching pickup point.
        /// </summary>
        /// <param name="type">Pickup type</param>
        /// <returns>Matching controller or null</returns>
        public override MSTSNotchController GetRefillController(uint type)
        {
            MSTSNotchController controller = null;
            if (type == (uint)PickupType.FuelDiesel) return FuelController;
            if (type == (uint)PickupType.FuelWater) return WaterController;
            return controller;
        }

        /// <summary>
        /// Sets step size for the fuel controller basing on pickup feed rate and engine fuel capacity
        /// </summary>
        /// <param name="type">Pickup</param>

        public override void SetStepSize(PickupObj matchPickup)
        {
            if (MaxDieselLevelL != 0)
                FuelController.SetStepSize(matchPickup.PickupCapacity.FeedRateKGpS / MSTSNotchController.StandardBoost / (MaxDieselLevelL * DieselWeightKgpL));
            if (MaximumSteamHeatBoilerWaterTankCapacityL != 0)
                WaterController.SetStepSize(matchPickup.PickupCapacity.FeedRateKGpS / MSTSNotchController.StandardBoost / MaximumSteamHeatBoilerWaterTankCapacityL);
        }

        /// <summary>
        /// Sets coal and water supplies to full immediately.
        /// Provided in case route lacks pickup points for diesel oil.
        /// </summary>
        public override void RefillImmediately()
        {
            FuelController.CurrentValue = 1.0f;
            WaterController.CurrentValue = 1.0f;
        }

        /// <summary>
        /// Returns the fraction of diesel oil already in tank.
        /// </summary>
        /// <param name="pickupType">Pickup type</param>
        /// <returns>0.0 to 1.0. If type is unknown, returns 0.0</returns>
        public override float GetFilledFraction(uint pickupType)
        {
            if (pickupType == (uint)PickupType.FuelDiesel)
            {
                return FuelController.CurrentValue;
            }
            if (pickupType == (uint)PickupType.FuelWater)
            {
                return WaterController.CurrentValue;
            }
            return 0f;
        }

        /// <summary>
        /// Restores the type of gearbox, that was forced to
        /// automatic for AI trains
        /// </summary>
        public override void SwitchToPlayerControl()
        {
            foreach (DieselEngine de in DieselEngines)
            {
                if (de.GearBox != null)
                    de.GearBox.GearBoxOperation = de.GearBox.OriginalGearBoxOperation;
            }
            if (DieselEngines[0].GearBox != null && GearBoxController != null)
            {
                GearBoxController.CurrentNotch = DieselEngines[0].GearBox.CurrentGearIndex + 1;
                GearboxGearIndex = DieselEngines[0].GearBox.CurrentGearIndex + 1;
                GearBoxController.SetValue((float)GearBoxController.CurrentNotch);
            }

        }

        public override void SwitchToAutopilotControl()
        {
            SetDirection(Direction.Forward);
            foreach (DieselEngine de in DieselEngines)
            {
                if (de.EngineStatus != DieselEngine.Status.Running)
                    de.Initialize(true);
                if (de.GearBox != null)
                    de.GearBox.GearBoxOperation = GearBoxOperation.Automatic;
            }
            base.SwitchToAutopilotControl();
        }

        protected override void UpdateCarSteamHeat(float elapsedClockSeconds)
        {
            // Update Steam Heating System

            // TO DO - Add test to see if cars are coupled, if Light Engine, disable steam heating.

            if (IsSteamHeatFitted && this.IsLeadLocomotive())  // Only Update steam heating if train and locomotive fitted with steam heating
            {

                CurrentSteamHeatPressurePSI = SteamHeatController.CurrentValue * MaxSteamHeatPressurePSI;

                // Calculate steam boiler usage values
                // Don't turn steam heat on until pressure valve has been opened, water and fuel capacity also needs to be present, and steam boiler is not locked out
                if (CurrentSteamHeatPressurePSI > 0.1 && CurrentLocomotiveSteamHeatBoilerWaterCapacityL > 0 && DieselLevelL > 0 && !IsSteamHeatBoilerLockedOut)      
                {
                    // Set values for visible exhaust based upon setting of steam controller
                    HeatingSteamBoilerVolumeM3pS = 1.5f * SteamHeatController.CurrentValue;
                    HeatingSteamBoilerDurationS = 1.0f * SteamHeatController.CurrentValue;
                    Train.CarSteamHeatOn = true; // turn on steam effects on wagons

                    // Calculate fuel usage for steam heat boiler
                    float FuelUsageLpS = L.FromGUK(pS.FrompH(TrainHeatBoilerFuelUsageGalukpH[pS.TopH(CalculatedCarHeaterSteamUsageLBpS)]));
                    DieselLevelL -= FuelUsageLpS * elapsedClockSeconds; // Reduce Tank capacity as fuel used.
                    float FuelOilConvertLtoKg = 0.85f;
                    MassKG -= FuelUsageLpS * elapsedClockSeconds * FuelOilConvertLtoKg; // Reduce locomotive weight as Steam heat boiler uses fuel.

                    // Calculate water usage for steam heat boiler
                    float WaterUsageLpS = L.FromGUK(pS.FrompH(TrainHeatBoilerWaterUsageGalukpH[pS.TopH(CalculatedCarHeaterSteamUsageLBpS)]));
                    CurrentLocomotiveSteamHeatBoilerWaterCapacityL -= WaterUsageLpS * elapsedClockSeconds; // Reduce Tank capacity as water used.
                    MassKG -= WaterUsageLpS * elapsedClockSeconds; // Reduce locomotive weight as Steam heat boiler uses water - NB 1 litre of water = 1 kg.
                }
                else
                {
                    Train.CarSteamHeatOn = false; // turn on steam effects on wagons
                }
                

            }
        }

        public void TogglePlayerEngine()
        {
            if (ThrottlePercent < 1)
            {
                //                    PowerOn = !PowerOn;
                if (DieselEngines[0].EngineStatus == DieselEngine.Status.Stopped)
                {
                    DieselEngines[0].Start();
                    SignalEvent(Event.EnginePowerOn); // power on sound hook
                }
                if (DieselEngines[0].EngineStatus == DieselEngine.Status.Running)
                {
                    DieselEngines[0].Stop();
                    SignalEvent(Event.EnginePowerOff); // power off sound hook
                }
                Simulator.Confirmer.Confirm(CabControl.PlayerDiesel, DieselEngines.PowerOn ? CabSetting.On : CabSetting.Off);
            }
            else
            {
                Simulator.Confirmer.Warning(CabControl.PlayerDiesel, CabSetting.Warn1);
            }
        }

        //used by remote diesels to update their exhaust
        public void RemoteUpdate(float exhPart, float exhMag, float exhColorR, float exhColorG, float exhColorB)
        {
            ExhaustParticles.ForceSmoothValue(exhPart);
            ExhaustMagnitude.ForceSmoothValue(exhMag);
            ExhaustColorR.ForceSmoothValue(exhColorR);
            ExhaustColorG.ForceSmoothValue(exhColorG);
            ExhaustColorB.ForceSmoothValue(exhColorB);
        }


        //================================================================================================//
        /// <summary>
        /// The method copes with the strange parameters that some british gear-based DMUs have: throttle 
        /// values arrive up to 1000%, and conversely GearBoxMaxTractiveForceForGears are divided by 10.
        /// Apparently MSTS works well with such values. This method recognizes such case and corrects such values.
        /// </summary>
        protected void NormalizeParams()
        {
            // check for wrong GearBoxMaxTractiveForceForGears parameters
            if (GearBox != null && GearBox.mstsParams != null && GearBox.mstsParams.GearBoxMaxTractiveForceForGearsN.Count > 0)
            {
                if (ThrottleController != null && ThrottleController.MaximumValue > 1 && MaxForceN / GearBox.mstsParams.GearBoxMaxTractiveForceForGearsN[0] > 3)
                    // Tricky things have been made with this .eng file, see e.g Cravens 105; let's correct them
                {
                    for (int i = 0; i < GearBox.mstsParams.GearBoxMaxTractiveForceForGearsN.Count; i++)
                        GearBox.mstsParams.GearBoxMaxTractiveForceForGearsN[i] *= ThrottleController.MaximumValue;
                }
                ThrottleController.Normalize(ThrottleController.MaximumValue);
                // correct also .cvf files
                if (CabViewList.Count > 0)
                    foreach (var cabView in CabViewList)
                    {
                        if (cabView.CVFFile != null && cabView.CVFFile.CabViewControls != null && cabView.CVFFile.CabViewControls.Count > 0)
                        {
                            foreach ( var control in cabView.CVFFile.CabViewControls)
                            {
                                if (control is CVCDiscrete && control.ControlType == CABViewControlTypes.THROTTLE && (control as CVCDiscrete).Values.Count > 0 && (control as CVCDiscrete).Values[(control as CVCDiscrete).Values.Count - 1] > 1)
                                {
                                    var discreteControl = (CVCDiscrete)control;
                                    for (var i = 0; i < discreteControl.Values.Count; i++)
                                        discreteControl.Values[i] /= ThrottleController.MaximumValue;
                                    if (discreteControl.MaxValue > 0) discreteControl.MaxValue = discreteControl.Values[discreteControl.Values.Count - 1];
                                }
                            }
                        }
                    }
                ThrottleController.MaximumValue = 1;
            }
            // Check also for very low DieselEngineIdleRPM
            if (IdleRPM < 10) IdleRPM = Math.Max(150, MaxRPM / 10);
        }
    } // class DieselLocomotive
}<|MERGE_RESOLUTION|>--- conflicted
+++ resolved
@@ -1,4 +1,4 @@
-﻿// COPYRIGHT 2009, 2010, 2011, 2012, 2013 by the Open Rails project.
+// COPYRIGHT 2009, 2010, 2011, 2012, 2013 by the Open Rails project.
 // 
 // This file is part of Open Rails.
 // 
@@ -30,10 +30,7 @@
 
 //#define ALLOW_ORTS_SPECIFIC_ENG_PARAMETERS
 
-<<<<<<< HEAD
-=======
-
->>>>>>> ab83b4ca
+
 using Microsoft.Xna.Framework;
 using Orts.Formats.Msts;
 using Orts.Parsers.Msts;
