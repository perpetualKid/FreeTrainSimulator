--- conflicted
+++ resolved
@@ -346,31 +346,6 @@
                 DrvWheelWeightKg = MassKG; // set Drive wheel weight to total wagon mass if not in ENG file
                 InitialDrvWheelWeightKg = MassKG; // // set Initial Drive wheel weight as well, as it is used as a reference
             }
-<<<<<<< HEAD
-
-            // Check force assumptions set for diesel
-            if (EngineType == EngineTypes.Diesel && SpeedOfMaxContinuousForceMpS != 0)
-            {
-
-                float ThrottleSetting = 1.0f; // Must be at full throttle for these calculations
-                if (TractiveForceCurves == null)  // Basic configuration - ie no force and Power tables, etc
-                {
-                    float CalculatedMaxContinuousForceN = ThrottleSetting * DieselEngines.MaximumRailOutputPowerW / SpeedOfMaxContinuousForceMpS;
-                    Trace.TraceInformation("Diesel Force Settings (BASIC Config):Max Starting Force {0}, Max Continuous Force {1} @ speed of {2}", FormatStrings.FormatForce(MaxForceN, IsMetric), FormatStrings.FormatForce(CalculatedMaxContinuousForceN, IsMetric), FormatStrings.FormatSpeedDisplay(SpeedOfMaxContinuousForceMpS, IsMetric));
-                    Trace.TraceInformation("Diesel Power Settings (BASIC Config):Prime Mover {0}, Rail Output Power {1}", FormatStrings.FormatPower(MaximumDieselEnginePowerW, IsMetric, false, false), FormatStrings.FormatPower(DieselEngines.MaximumRailOutputPowerW, IsMetric, false, false));
-                }
-                else // Advanced configuration - 
-                {
-                    float StartingSpeedMpS = 0.1f; // Assumed starting speed for diesel - can't be zero otherwise error will occurr
-                    float StartingForceN = TractiveForceCurves.Get(ThrottleSetting, StartingSpeedMpS);
-                    float CalculatedMaxContinuousForceN = TractiveForceCurves.Get(ThrottleSetting, SpeedOfMaxContinuousForceMpS);
-                    Trace.TraceInformation("Diesel Force Settings (ADVANCED Config): Max Starting Force {0} Max Continuous Force {1}, @ speed of {2}", FormatStrings.FormatForce(StartingForceN, IsMetric), FormatStrings.FormatForce(CalculatedMaxContinuousForceN, IsMetric), FormatStrings.FormatSpeedDisplay(SpeedOfMaxContinuousForceMpS, IsMetric));
-                    Trace.TraceInformation("Diesel Power Settings (ADVANCED Config):Prime Mover {0}, Rail Output Power {1} @ {2} rpm", FormatStrings.FormatPower(MaximumDieselEnginePowerW, IsMetric, false, false), FormatStrings.FormatPower(DieselEngines.MaximumRailOutputPowerW, IsMetric, false, false), MaxRPM);
-                }
-            }
-
-=======
->>>>>>> f903197a
         }
 
         /// <summary>
