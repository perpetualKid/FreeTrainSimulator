--- conflicted
+++ resolved
@@ -546,17 +546,10 @@
             var status = new StringBuilder(base.GetDebugStatus());
 
             if (DieselEngines.HasGearBox)
-<<<<<<< HEAD
-                //Simulator.Catalog.GetString("Gear"), 
-                status.AppendFormat("{0}", DieselEngines[0].GearBox.CurrentGearIndex);
-            //Simulator.Catalog.GetString("Fuel"),
-            status.AppendFormat("\t{0}\t{1}\t",            
-=======
                 //Simulator.Catalog.GetString("Gear"),
                 status.AppendFormat("{0}", DieselEngines[0].GearBox.CurrentGearIndex);
             //Simulator.Catalog.GetString("Fuel"),
             status.AppendFormat("\t{0}\t{1}\t",
->>>>>>> a427ce97
             FormatStrings.FormatFuelVolume(DieselLevelL, IsMetric, IsUK), DieselEngines.GetStatus());
 
             if (IsSteamHeatFitted && TrainFittedSteamHeat && this.IsLeadLocomotive() && Train.PassengerCarsNumber > 0)
