--- conflicted
+++ resolved
@@ -1,1631 +1,817 @@
-<<<<<<< HEAD
-﻿// COPYRIGHT 2009, 2010, 2011, 2012, 2013 by the Open Rails project.
-// 
-// This file is part of Open Rails.
-// 
-// Open Rails is free software: you can redistribute it and/or modify
-// it under the terms of the GNU General Public License as published by
-// the Free Software Foundation, either version 3 of the License, or
-// (at your option) any later version.
-// 
-// Open Rails is distributed in the hope that it will be useful,
-// but WITHOUT ANY WARRANTY; without even the implied warranty of
-// MERCHANTABILITY or FITNESS FOR A PARTICULAR PURPOSE.  See the
-// GNU General Public License for more details.
-// 
-// You should have received a copy of the GNU General Public License
-// along with Open Rails.  If not, see <http://www.gnu.org/licenses/>.
-
-/* DIESEL LOCOMOTIVE CLASSES
- * 
- * The Locomotive is represented by two classes:
- *  MSTSDieselLocomotiveSimulator - defines the behaviour, ie physics, motion, power generated etc
- *  MSTSDieselLocomotiveViewer - defines the appearance in a 3D viewer.  The viewer doesn't
- *  get attached to the car until it comes into viewing range.
- *  
- * Both these classes derive from corresponding classes for a basic locomotive
- *  LocomotiveSimulator - provides for movement, basic controls etc
- *  LocomotiveViewer - provides basic animation for running gear, wipers, etc
- * 
- */
-
-//#define ALLOW_ORTS_SPECIFIC_ENG_PARAMETERS
-
-using System;
-using System.IO;
-using System.Text;
-
-using Microsoft.Xna.Framework;
-
-using Orts.Common;
-using Orts.Common.Calc;
-using Orts.Formats.Msts;
-using Orts.Formats.Msts.Models;
-using Orts.Formats.Msts.Parsers;
-using Orts.Simulation.Physics;
-using Orts.Simulation.RollingStocks.SubSystems.Controllers;
-using Orts.Simulation.RollingStocks.SubSystems.PowerSupplies;
-using Orts.Simulation.RollingStocks.SubSystems.PowerTransmissions;
-
-using Event = Orts.Common.Event;
-
-namespace Orts.Simulation.RollingStocks
-{
-    ///////////////////////////////////////////////////
-    ///   SIMULATION BEHAVIOUR
-    ///////////////////////////////////////////////////
-
-    /// <summary>
-    /// Adds physics and control for a diesel locomotive
-    /// </summary>
-    public class MSTSDieselLocomotive : MSTSLocomotive
-    {
-        public float IdleRPM;
-        public float MaxRPM;
-        public float MaxRPMChangeRate;
-        public float PercentChangePerSec = .2f;
-        public float InitialExhaust;
-        public float InitialMagnitude;
-        public float MaxExhaust = 2.8f;
-        public float MaxMagnitude = 1.5f;
-        public float EngineRPMderivation;
-        float EngineRPMold;
-        float EngineRPMRatio; // used to compute Variable1 and Variable2
-
-        public MSTSNotchController FuelController = new MSTSNotchController(0, 1, 0.0025f);
-        public float MaxDieselLevelL = 5000.0f;
-        public float DieselLevelL
-        {
-            get { return FuelController.CurrentValue * MaxDieselLevelL; }
-            set { FuelController.CurrentValue = value / MaxDieselLevelL; }
-        }
-        public float DieselUsedPerHourAtMaxPowerL = 1.0f;
-        public float DieselUsedPerHourAtIdleL = 1.0f;
-        public float DieselFlowLps;
-        public float DieselWeightKgpL = 0.8508f; //per liter
-        float InitialMassKg = 100000.0f;
-
-
-
-        public float EngineRPM;
-        public SmoothedData ExhaustParticles = new SmoothedData(1);
-        public SmoothedData ExhaustMagnitude = new SmoothedData(1);
-        public SmoothedData ExhaustColorR = new SmoothedData(1);
-        public SmoothedData ExhaustColorG = new SmoothedData(1);
-        public SmoothedData ExhaustColorB = new SmoothedData(1);
-
-        public float DieselOilPressurePSI = 0f;
-        public float DieselMinOilPressurePSI = 40f;
-        public float DieselMaxOilPressurePSI = 120f;
-        public float DieselTemperatureDeg = 40f;
-        public float DieselMaxTemperatureDeg = 100.0f;
-        public DieselEngine.Cooling DieselEngineCooling = DieselEngine.Cooling.Proportional;
-
-        public DieselEngines DieselEngines;
-
-        public GearBox GearBox = new GearBox(); // this is the same instance present in the first engine of the locomotive; instead instances in other engines, if any, are copies
-
-        /// <summary>
-        /// Used to accumulate a quantity that is not lost because of lack of precision when added to the Fuel level
-        /// </summary>        
-        float partialFuelConsumption = 0;
-
-
-        public MSTSDieselLocomotive(Simulator simulator, string wagFile)
-            : base(simulator, wagFile)
-        {
-            PowerOn = true;
-            RefillImmediately();
-        }
-
-        /// <summary>
-        /// Parse the wag file parameters required for the simulator and viewer classes
-        /// </summary>
-        public override void Parse(string lowercasetoken, STFReader stf)
-        {
-            switch (lowercasetoken)
-            {
-                case "engine(dieselengineidlerpm": IdleRPM = stf.ReadFloatBlock(STFReader.Units.None, null); break;
-                case "engine(dieselenginemaxrpm": MaxRPM = stf.ReadFloatBlock(STFReader.Units.None, null); break;
-                case "engine(dieselenginemaxrpmchangerate": MaxRPMChangeRate = stf.ReadFloatBlock(STFReader.Units.None, null); break;
-
-                case "engine(effects(dieselspecialeffects": ParseEffects(lowercasetoken, stf); break;
-                case "engine(dieselsmokeeffectinitialsmokerate": InitialExhaust = stf.ReadFloatBlock(STFReader.Units.None, null); break;
-                case "engine(dieselsmokeeffectinitialmagnitude": InitialMagnitude = stf.ReadFloatBlock(STFReader.Units.None, null); break;
-                case "engine(dieselsmokeeffectmaxsmokerate": MaxExhaust = stf.ReadFloatBlock(STFReader.Units.None, null); break;
-                case "engine(dieselsmokeeffectmaxmagnitude": MaxMagnitude = stf.ReadFloatBlock(STFReader.Units.None, null); break;
-                case "engine(ortsdieselengines": DieselEngines = new DieselEngines(this, stf); break;
-                case "engine(maxdiesellevel": MaxDieselLevelL = stf.ReadFloatBlock(STFReader.Units.Volume, null); break;
-                case "engine(dieselusedperhouratmaxpower": DieselUsedPerHourAtMaxPowerL = stf.ReadFloatBlock(STFReader.Units.Volume, null); break;
-                case "engine(dieselusedperhouratidle": DieselUsedPerHourAtIdleL = stf.ReadFloatBlock(STFReader.Units.Volume, null); break;
-                case "engine(maxoilpressure": DieselMaxOilPressurePSI = stf.ReadFloatBlock(STFReader.Units.PressureDefaultPSI, 120f); break;
-                case "engine(ortsminoilpressure": DieselMinOilPressurePSI = stf.ReadFloatBlock(STFReader.Units.PressureDefaultPSI, 40f); break;
-                case "engine(maxtemperature": DieselMaxTemperatureDeg = stf.ReadFloatBlock(STFReader.Units.TemperatureDifference, 100f); break;
-                case "engine(ortsdieselcooling": DieselEngineCooling = (DieselEngine.Cooling)stf.ReadInt((int)DieselEngine.Cooling.Proportional); break;
-                default:
-                    GearBox.Parse(lowercasetoken, stf);
-                    base.Parse(lowercasetoken, stf); break;
-            }
-
-            if (IdleRPM != 0 && MaxRPM != 0 && MaxRPMChangeRate != 0)
-            {
-                PercentChangePerSec = MaxRPMChangeRate / (MaxRPM - IdleRPM);
-                EngineRPM = IdleRPM;
-            }
-        }
-
-        public override void LoadFromWagFile(string wagFilePath)
-        {
-            base.LoadFromWagFile(wagFilePath);
-
-            NormalizeParams();
-
-            if (DieselEngines == null)
-                DieselEngines = new DieselEngines(this);
-
-            if (DieselEngines.Count == 0)
-            {
-                DieselEngines.Add(new DieselEngine());
-
-                DieselEngines[0].InitFromMSTS(this);
-                DieselEngines[0].Initialize(true);
-            }
-
-            if (GearBox != null && GearBox.IsInitialized)
-            {
-                GearBox.CopyFromMSTSParams(DieselEngines[0]);
-                if (DieselEngines[0].GearBox == null)
-                {
-                    DieselEngines[0].GearBox = GearBox;
-                    DieselEngines[0].GearBox.UseLocoGearBox(DieselEngines[0]);
-                }
-                for (int i = 1; i < DieselEngines.Count; i++)
-                {
-                    if (DieselEngines[i].GearBox == null)
-                        DieselEngines[i].GearBox = new GearBox(GearBox, DieselEngines[i]);
-                }
-
-                if (GearBoxController == null)
-                {
-                    GearBoxController = new MSTSNotchController(GearBox.NumOfGears + 1);
-                }
-            }
-
-            InitialMassKg = MassKG;
- 
-        }
-
-        /// <summary>
-        /// This initializer is called when we are making a new copy of a locomotive already
-        /// loaded in memory.  We use this one to speed up loading by eliminating the
-        /// need to parse the wag file multiple times.
-        /// NOTE:  you must initialize all the same variables as you parsed above
-        /// </summary>
-        public override void Copy(MSTSWagon copy)
-        {
-            base.Copy(copy);  // each derived level initializes its own variables
-
-            MSTSDieselLocomotive locoCopy = (MSTSDieselLocomotive)copy;
-            EngineRPM = locoCopy.EngineRPM;
-            IdleRPM = locoCopy.IdleRPM;
-            MaxRPM = locoCopy.MaxRPM;
-            MaxRPMChangeRate = locoCopy.MaxRPMChangeRate;
-
-            PercentChangePerSec = locoCopy.PercentChangePerSec;
-
-            EngineRPMderivation = locoCopy.EngineRPMderivation;
-            EngineRPMold = locoCopy.EngineRPMold;
-
-            MaxDieselLevelL = locoCopy.MaxDieselLevelL;
-            DieselUsedPerHourAtMaxPowerL = locoCopy.DieselUsedPerHourAtMaxPowerL;
-            DieselUsedPerHourAtIdleL = locoCopy.DieselUsedPerHourAtIdleL;
-
-            DieselFlowLps = 0.0f;
-            InitialMassKg = MassKG;
-
-            if (this.CarID.StartsWith("0"))
-                DieselLevelL = locoCopy.DieselLevelL;
-            else
-                DieselLevelL = locoCopy.MaxDieselLevelL;
-
-            if (locoCopy.GearBoxController != null)
-                GearBoxController = new MSTSNotchController(locoCopy.GearBoxController);
-
-            DieselEngines = new DieselEngines(locoCopy.DieselEngines, this);
-            if (DieselEngines[0].GearBox != null) GearBox = DieselEngines[0].GearBox;
-            for (int i = 1; i < DieselEngines.Count; i++)
-            {
-                if (DieselEngines[i].GearBox == null && locoCopy.DieselEngines[i].GearBox != null)
-                    DieselEngines[i].GearBox = new GearBox(GearBox, DieselEngines[i]);
-            }
-            foreach (DieselEngine de in DieselEngines)
-            {
-                de.Initialize(true);
-            }
-        }
-
-        public override void Initialize()
-        {
-            if (GearBox != null && !GearBox.IsInitialized)
-            {
-                GearBox = null;
-            }
-
-            DieselEngines.Initialize(false);
-
-            base.Initialize();
-
-            // If DrvWheelWeight is not in ENG file, then calculate drivewheel weight freom FoA
-
-            if (DrvWheelWeightKg == 0) // if DrvWheelWeightKg not in ENG file.
-            {
-                DrvWheelWeightKg = MassKG; // set Drive wheel weight to total wagon mass if not in ENG file
-                InitialDrvWheelWeightKg = MassKG; // // set Initial Drive wheel weight as well, as it is used as a reference
-            }
-
-        }
-
-        /// <summary>
-        /// We are saving the game.  Save anything that we'll need to restore the 
-        /// status later.
-        /// </summary>
-        public override void Save(BinaryWriter outf)
-        {
-            // for example
-            // outf.Write(Pan);
-            base.Save(outf);
-            outf.Write(DieselLevelL);
-            DieselEngines.Save(outf);
-            ControllerFactory.Save(GearBoxController, outf);
-        }
-
-        /// <summary>
-        /// We are restoring a saved game.  The TrainCar class has already
-        /// been initialized.   Restore the game state.
-        /// </summary>
-        public override void Restore(BinaryReader inf)
-        {
-            base.Restore(inf);
-            DieselLevelL = inf.ReadSingle();
-            DieselEngines.Restore(inf);
-            ControllerFactory.Restore(GearBoxController, inf);
-        }
-
-        //================================================================================================//
-        /// <summary>
-        /// Set starting conditions  when initial speed > 0 
-        /// 
-
-        public override void InitializeMoving()
-        {
-            base.InitializeMoving();
-            WheelSpeedMpS = SpeedMpS;
-            DynamicBrakePercent = -1;
-            if (DieselEngines[0].GearBox != null && GearBoxController != null)
-            {
-                DieselEngines[0].GearBox.InitializeMoving();
-                DieselEngines[0].InitializeMoving();
-                if (IsLeadLocomotive())
-                {
-                    Train.MUGearboxGearIndex = DieselEngines[0].GearBox.CurrentGearIndex + 1;
-                    Train.AITrainGearboxGearIndex = DieselEngines[0].GearBox.CurrentGearIndex + 1;
-                }
-                GearBoxController.CurrentNotch = Train.MUGearboxGearIndex;
-                GearboxGearIndex = DieselEngines[0].GearBox.CurrentGearIndex + 1;
-                GearBoxController.SetValue((float)GearBoxController.CurrentNotch);
-            }
-            ThrottleController.SetValue(Train.MUThrottlePercent / 100);
-        }
-
-
-        /// <summary>
-        /// This function updates periodically the states and physical variables of the locomotive's subsystems.
-        /// </summary>
-        public override void Update(float elapsedClockSeconds)
-        {
-            base.Update(elapsedClockSeconds);
-
-            // The following is not in the UpdateControllers function due to the fact that fuel level has to be calculated after the motive force calculation.
-            FuelController.Update(elapsedClockSeconds);
-            if (FuelController.UpdateValue > 0.0)
-                Simulator.Confirmer.UpdateWithPerCent(CabControl.DieselFuel, CabSetting.Increase, FuelController.CurrentValue * 100);
-
-            UpdateSteamHeat(elapsedClockSeconds);
-        
-        }
-
-
-        /// <summary>
-        /// This function updates periodically the states and physical variables of the locomotive's power supply.
-        /// </summary>
-        protected override void UpdatePowerSupply(float elapsedClockSeconds)
-        {
-            DieselEngines.Update(elapsedClockSeconds);
-
-            ExhaustParticles.Update(elapsedClockSeconds, DieselEngines[0].ExhaustParticles);
-            ExhaustMagnitude.Update(elapsedClockSeconds, DieselEngines[0].ExhaustMagnitude);
-            ExhaustColorR.Update(elapsedClockSeconds, DieselEngines[0].ExhaustColor.R);
-            ExhaustColorG.Update(elapsedClockSeconds, DieselEngines[0].ExhaustColor.G);
-            ExhaustColorB.Update(elapsedClockSeconds, DieselEngines[0].ExhaustColor.B);
-
-            PowerOn = DieselEngines.PowerOn;
-            AuxPowerOn = DieselEngines.PowerOn;
-        }
-
-        /// <summary>
-        /// This function updates periodically the states and physical variables of the locomotive's controllers.
-        /// </summary>
-        protected override void UpdateControllers(float elapsedClockSeconds)
-        {
-            base.UpdateControllers(elapsedClockSeconds);
-
-            //Currently the ThrottlePercent is global to the entire train
-            //So only the lead locomotive updates it, the others only updates the controller (actually useless)
-            if (this.IsLeadLocomotive() || (!AcceptMUSignals))
-            {
-                if (GearBoxController != null)
-                {
-                    GearboxGearIndex = (int)GearBoxController.Update(elapsedClockSeconds);
-                }
-            }
-            else
-            {
-                if (GearBoxController != null)
-                {
-                    GearBoxController.Update(elapsedClockSeconds);
-                }
-            }
-        }
-
-        /// <summary>
-        /// This function updates periodically the locomotive's motive force.
-        /// </summary>
-        protected override void UpdateMotiveForce(float elapsedClockSeconds, float t, float AbsSpeedMpS, float AbsWheelSpeedMpS)
-        {
-            if (PowerOn)
-            {
-                if (TractiveForceCurves == null)
-                {
-                    float maxForceN = Math.Min(t * MaxForceN * (1 - PowerReduction), AbsWheelSpeedMpS == 0.0f ? (t * MaxForceN * (1 - PowerReduction)) : (t * DieselEngines.MaxOutputPowerW / AbsWheelSpeedMpS));
-                    float maxPowerW = 0.98f * DieselEngines.MaxOutputPowerW;      //0.98 added to let the diesel engine handle the adhesion-caused jittering
-
-                    if (DieselEngines.HasGearBox)
-                    {
-                        MotiveForceN = DieselEngines.MotiveForceN;
-                    }
-                    else
-                    {
-
-                        if (maxForceN * AbsWheelSpeedMpS > maxPowerW)
-                            maxForceN = maxPowerW / AbsWheelSpeedMpS;
-                        if (AbsSpeedMpS > MaxSpeedMpS - 0.05f)
-                            maxForceN = 20 * (MaxSpeedMpS - AbsSpeedMpS) * maxForceN;
-                        if (AbsSpeedMpS > (MaxSpeedMpS))
-                            maxForceN = 0;
-                        MotiveForceN = maxForceN;
-                    }
-                }
-                else
-                {
-                    if (t > (DieselEngines.MaxOutputPowerW / DieselEngines.MaxPowerW))
-                        t = (DieselEngines.MaxOutputPowerW / DieselEngines.MaxPowerW);
-                    MotiveForceN = TractiveForceCurves.Get(t, AbsWheelSpeedMpS) * (1 - PowerReduction);
-                    if (MotiveForceN < 0 && !TractiveForceCurves.HasNegativeValues)
-                        MotiveForceN = 0;
-                }
-
-                DieselFlowLps = DieselEngines.DieselFlowLps;
-                partialFuelConsumption += DieselEngines.DieselFlowLps * elapsedClockSeconds;
-                if (partialFuelConsumption >= 0.1)
-                {
-                    DieselLevelL -= partialFuelConsumption;
-                    partialFuelConsumption = 0;
-                }
-                if (DieselLevelL <= 0.0f)
-                {
-                    PowerOn = false;
-                    SignalEvent(Event.EnginePowerOff);
-                    foreach (DieselEngine de in DieselEngines)
-                    {
-                        if (de.EngineStatus != DieselEngine.Status.Stopping || de.EngineStatus != DieselEngine.Status.Stopped)
-                            de.Stop();
-                    }
-                }
- //               MassKG = InitialMassKg - MaxDieselLevelL * DieselWeightKgpL + DieselLevelL * DieselWeightKgpL;
-            }
-
-            if (MaxForceN > 0 && MaxContinuousForceN > 0 && PowerReduction < 1)
-            {
-                MotiveForceN *= 1 - (MaxForceN - MaxContinuousForceN) / (MaxForceN * MaxContinuousForceN) * AverageForceN * (1 - PowerReduction);
-                float w = (ContinuousForceTimeFactor - elapsedClockSeconds) / ContinuousForceTimeFactor;
-                if (w < 0)
-                    w = 0;
-                AverageForceN = w * AverageForceN + (1 - w) * MotiveForceN;
-            }
-        }
-
-        /// <summary>
-        /// This function updates periodically the locomotive's sound variables.
-        /// </summary>
-        protected override void UpdateSoundVariables(float elapsedClockSeconds)
-        {
-            EngineRPMRatio = (DieselEngines[0].RealRPM - DieselEngines[0].IdleRPM) / (DieselEngines[0].MaxRPM - DieselEngines[0].IdleRPM);
-
-            Variable1 = ThrottlePercent / 100.0f;
-            // else Variable1 = MotiveForceN / MaxForceN; // Gearbased, Variable1 proportional to motive force
-            // allows for motor volume proportional to effort.
-
-            // Refined Variable2 setting to graduate
-            if (Variable2 != EngineRPMRatio)
-            {
-                // We must avoid Variable2 to run outside of [0, 1] range, even temporarily (because of multithreading)
-                Variable2 = EngineRPMRatio < Variable2 ?
-                    Math.Max(Math.Max(Variable2 - elapsedClockSeconds * PercentChangePerSec, EngineRPMRatio), 0) :
-                    Math.Min(Math.Min(Variable2 + elapsedClockSeconds * PercentChangePerSec, EngineRPMRatio), 1);
-            }
-
-            EngineRPM = Variable2 * (MaxRPM - IdleRPM) + IdleRPM;
-
-            if (DynamicBrakePercent > 0)
-            {
-                if (MaxDynamicBrakeForceN == 0)
-                    Variable3 = DynamicBrakePercent / 100f;
-                else
-                    Variable3 = DynamicBrakeForceN / MaxDynamicBrakeForceN;
-            }
-            else
-                Variable3 = 0;
-
-            if (elapsedClockSeconds > 0.0f)
-            {
-                EngineRPMderivation = (EngineRPM - EngineRPMold) / elapsedClockSeconds;
-                EngineRPMold = EngineRPM;
-            }
-        }
-
-        public override void ChangeGearUp()
-        {
-            if (DieselEngines[0].GearBox != null)
-            {
-                if (DieselEngines[0].GearBox.GearBoxOperation == GearBoxOperation.Semiautomatic)
-                {
-                    DieselEngines[0].GearBox.AutoGearUp();
-                    GearBoxController.SetValue((float)DieselEngines[0].GearBox.NextGearIndex);
-                }
-            }
-        }
-
-        public override void ChangeGearDown()
-        {
-
-            if (DieselEngines[0].GearBox != null)
-            {
-                if (DieselEngines[0].GearBox.GearBoxOperation == GearBoxOperation.Semiautomatic)
-                {
-                    DieselEngines[0].GearBox.AutoGearDown();
-                    GearBoxController.SetValue((float)DieselEngines[0].GearBox.NextGearIndex);
-                }
-            }
-        }
-
-        public override float GetDataOf(CabViewControl cvc)
-        {
-            float data = 0;
-
-            switch (cvc.ControlType)
-            {
-                case CabViewControlType.Gears:
-                    if (DieselEngines.HasGearBox)
-                        data = DieselEngines[0].GearBox.CurrentGearIndex + 1;
-                    break;
-                case CabViewControlType.Fuel_Gauge:
-                    if (cvc.ControlUnit == CabViewControlUnit.Gallons)
-                        data = Size.LiquidVolume.ToGallonUS(DieselLevelL);
-                    else
-                        data = DieselLevelL;
-                    break;
-                default:
-                    data = base.GetDataOf(cvc);
-                    break;
-            }
-
-            return data;
-        }
-
-        public override string GetStatus()
-        {
-            var status = new StringBuilder();
-            status.AppendFormat("{0} = {1}\n", Simulator.Catalog.GetString("Engine"),
-                Simulator.Catalog.GetParticularString("Engine", DieselEngines[0].EngineStatus.GetDescription()));
-
-            if (DieselEngines.HasGearBox)
-                status.AppendFormat("{0} = {1}\n", Simulator.Catalog.GetString("Gear"), DieselEngines[0].GearBox.CurrentGearIndex < 0
-                    ? Simulator.Catalog.GetParticularString("Gear", "N")
-                    : (DieselEngines[0].GearBox.CurrentGearIndex + 1).ToString());
-
-            return status.ToString();
-        }
-
-        public override string GetDebugStatus()
-        {
-            var status = new StringBuilder(base.GetDebugStatus());
-
-            if (DieselEngines.HasGearBox)
-                //Simulator.Catalog.GetString("Gear"),
-                status.AppendFormat("{0}", DieselEngines[0].GearBox.CurrentGearIndex);
-            //Simulator.Catalog.GetString("Fuel"),
-            status.AppendFormat("\t{0}\t{1}\t",
-            FormatStrings.FormatFuelVolume(DieselLevelL, IsMetric, IsUK), DieselEngines.GetStatus());
-
-            if (IsSteamHeatFitted && TrainFittedSteamHeat && this.IsLeadLocomotive() && Train.PassengerCarsNumber > 0)
-               {
-
-                // Only show steam heating HUD if fitted to locomotive and the train, has passenger cars attached, and is the lead locomotive
-                // Display Steam Heat info
-                status.AppendFormat("\n{0}\t{1}\t{2}\t{3}\t{4}\t{5}\t{6}\t{7}\t{8}\t{9}\t{10:N0}\t{11}\t{12}\n",
-                   Simulator.Catalog.GetString("StHeat:"),
-                   Simulator.Catalog.GetString("Press"),
-                   FormatStrings.FormatPressure(CurrentSteamHeatPressurePSI, Pressure.Unit.PSI, MainPressureUnit, true),
-                   Simulator.Catalog.GetString("TrTemp"),
-                   FormatStrings.FormatTemperature(Train.TrainCurrentCarriageHeatTempC, IsMetric),
-                   Simulator.Catalog.GetString("StTemp"),
-                   FormatStrings.FormatTemperature(Train.TrainCurrentSteamHeatPipeTempC, IsMetric),
-                   Simulator.Catalog.GetString("OutTemp"),
-                   FormatStrings.FormatTemperature(Train.TrainOutsideTempC, IsMetric),
-                   Simulator.Catalog.GetString("NetHt"),
-                   Train.DisplayTrainNetSteamHeatLossWpTime,
-                   Simulator.Catalog.GetString("FuelLvl"),
-                   CurrentSteamHeatFuelCapacityL);
-               }
-
-
-            return status.ToString();
-        }
-
-        /// <summary>
-        /// Catch the signal to start or stop the diesel
-        /// </summary>
-        public void StartStopDiesel()
-        {
-            if (!this.IsLeadLocomotive() && (this.ThrottlePercent == 0))
-                PowerOn = !PowerOn;
-        }
-
-        public override void SetPower(bool ToState)
-        {
-            if (ToState)
-            {
-                foreach (DieselEngine engine in DieselEngines)
-                    engine.Start();
-                SignalEvent(Event.EnginePowerOn);
-            }
-            else
-            {
-                foreach (DieselEngine engine in DieselEngines)
-                    engine.Stop();
-                SignalEvent(Event.EnginePowerOff);
-            }
-
-            base.SetPower(ToState);
-        }
-
-        /// <summary>
-        /// Returns the controller which refills from the matching pickup point.
-        /// </summary>
-        /// <param name="type">Pickup type</param>
-        /// <returns>Matching controller or null</returns>
-        public override MSTSNotchController GetRefillController(PickupType type)
-        {
-            MSTSNotchController controller = null;
-            if (type == PickupType.FuelDiesel) return FuelController;
-            return controller;
-        }
-
-        /// <summary>
-        /// Sets step size for the fuel controller basing on pickup feed rate and engine fuel capacity
-        /// </summary>
-        /// <param name="type">Pickup</param>
-
-        public override void SetStepSize(PickupObject matchPickup)
-        {
-            if (MaxDieselLevelL != 0)
-                FuelController.SetStepSize(matchPickup.Capacity.FeedRateKGpS / MSTSNotchController.StandardBoost / (MaxDieselLevelL * DieselWeightKgpL)); 
-        }
-
-        /// <summary>
-        /// Sets coal and water supplies to full immediately.
-        /// Provided in case route lacks pickup points for diesel oil.
-        /// </summary>
-        public override void RefillImmediately()
-        {
-            FuelController.CurrentValue = 1.0f;
-        }
-
-        /// <summary>
-        /// Returns the fraction of diesel oil already in tank.
-        /// </summary>
-        /// <param name="pickupType">Pickup type</param>
-        /// <returns>0.0 to 1.0. If type is unknown, returns 0.0</returns>
-        public override float GetFilledFraction(PickupType pickupType)
-        {
-            if (pickupType == PickupType.FuelDiesel)
-            {
-                return FuelController.CurrentValue;
-            }
-            return 0f;
-        }
-
-        /// <summary>
-        /// Restores the type of gearbox, that was forced to
-        /// automatic for AI trains
-        /// </summary>
-        public override void SwitchToPlayerControl()
-        {
-            foreach (DieselEngine de in DieselEngines)
-            {
-                if (de.GearBox != null)
-                    de.GearBox.GearBoxOperation = de.GearBox.OriginalGearBoxOperation;
-            }
-            if (DieselEngines[0].GearBox != null && GearBoxController != null)
-            {
-                GearBoxController.CurrentNotch = DieselEngines[0].GearBox.CurrentGearIndex + 1;
-                GearboxGearIndex = DieselEngines[0].GearBox.CurrentGearIndex + 1;
-                GearBoxController.SetValue((float)GearBoxController.CurrentNotch);
-            }
-
-        }
-
-        private void UpdateSteamHeat(float elapsedClockSeconds)
-        {
-            // Update Steam Heating System
-
-            // TO DO - Add test to see if cars are coupled, if Light Engine, disable steam heating.
-
-            if (IsSteamHeatFitted && TrainFittedSteamHeat)  // Only Update steam heating if train and locomotive fitted with steam heating, and is a passenger train
-            {
-
-                if (this.IsLeadLocomotive())
-                {
-                    if (IsSteamHeatFirstTime)
-                    {
-                        IsSteamHeatFirstTime = false;  // TrainCar and Train have not executed during first pass of steam locomotive, so ignore steam heating the first time
-                        Train.TrainInsideTempC = 15.5f; // Assume a desired temperature of 60oF = 15.5oC
-                    }
-                    else
-                    {
-                        // After first pass continue as normal
-
-                        if (IsSteamInitial)
-                        {
-                            Train.TrainCurrentCarriageHeatTempC = 13.0f;
-                        }
-                        // Initialise current Train Steam Heat based upon selected Current carriage Temp
-                        Train.TrainCurrentTrainSteamHeatW = (Train.TrainCurrentCarriageHeatTempC - Train.TrainOutsideTempC) / (Train.TrainInsideTempC - Train.TrainOutsideTempC) * Train.TrainTotalSteamHeatW;
-                        IsSteamInitial = false;
-                    }
-
-                    // Calculate steam pressure in steam pipe
-                    if (CurrentSteamHeatPressurePSI <= MaxSteamHeatPressurePSI)      // Don't let steam heat pressure exceed the maximum value
-                    {
-                        CurrentSteamHeatPressurePSI = SteamHeatController.CurrentValue * MaxSteamHeatPressurePSI;
-
-                        // Set values for visible exhaust based upon setting of steam controller
-                        HeatingSteamBoilerVolumeM3pS = 1.5f * SteamHeatController.CurrentValue;
-                        HeatingSteamBoilerDurationS = 1.0f * SteamHeatController.CurrentValue;
-
-                        // Calculate fuel usage for steam heat boiler
-                        float FuelUsageL = SteamHeatController.CurrentValue * Frequency.Periodic.FromHours(SteamHeatBoilerFuelUsageLpH) * elapsedClockSeconds;
-                        CurrentSteamHeatFuelCapacityL -= FuelUsageL; // Reduce Tank capacity as fuel used.
-                        MassKG -= FuelUsageL * 0.85f; // Reduce locomotive weight as Steam heat boiler uses fuel.
-
-                    }
-
-                    CurrentSteamHeatPressurePSI = MathHelper.Clamp(CurrentSteamHeatPressurePSI, 0.0f, MaxSteamHeatPressurePSI);  // Clamp steam heat pressure within bounds
-
-                    if (CurrentSteamHeatPressurePSI < 0.1)
-                    {
-                        Train.TrainCurrentSteamHeatPipeTempC = 0.0f;       // Reset values to zero if steam is not turned on.
-                        Train.TrainSteamPipeHeatW = 0.0f;
-                        Train.CarSteamHeatOn = false; // turn off steam effects on wagons
-                    }
-                    else
-                    {
-                        Train.TrainCurrentSteamHeatPipeTempC = Temperature.Celsius.FromF(SteamHeatPressureToTemperaturePSItoF[CurrentSteamHeatPressurePSI]);
-                        Train.CarSteamHeatOn = true; // turn on steam effects on wagons
-                    }
-                }
-            }
-        }
-
-        public void TogglePlayerEngine()
-        {
-            if (ThrottlePercent < 1)
-            {
-                //                    PowerOn = !PowerOn;
-                if (DieselEngines[0].EngineStatus == DieselEngine.Status.Stopped)
-                {
-                    DieselEngines[0].Start();
-                    SignalEvent(Event.EnginePowerOn); // power on sound hook
-                }
-                if (DieselEngines[0].EngineStatus == DieselEngine.Status.Running)
-                {
-                    DieselEngines[0].Stop();
-                    SignalEvent(Event.EnginePowerOff); // power off sound hook
-                }
-                Simulator.Confirmer.Confirm(CabControl.PlayerDiesel, DieselEngines.PowerOn ? CabSetting.On : CabSetting.Off);
-            }
-            else
-            {
-                Simulator.Confirmer.Warning(CabControl.PlayerDiesel, CabSetting.Warn1);
-            }
-        }
-
-        //used by remote diesels to update their exhaust
-        public void RemoteUpdate(float exhPart, float exhMag, float exhColorR, float exhColorG, float exhColorB)
-        {
-            ExhaustParticles.Preset(exhPart);
-            ExhaustMagnitude.Preset(exhMag);
-            ExhaustColorR.Preset(exhColorR);
-            ExhaustColorG.Preset(exhColorG);
-            ExhaustColorB.Preset(exhColorB);
-        }
-
-
-        //================================================================================================//
-        /// <summary>
-        /// The method copes with the strange parameters that some british gear-based DMUs have: throttle 
-        /// values arrive up to 1000%, and conversely GearBoxMaxTractiveForceForGears are divided by 10.
-        /// Apparently MSTS works well with such values. This method recognizes such case and corrects such values.
-        /// </summary>
-        protected void NormalizeParams()
-        {
-            // check for wrong GearBoxMaxTractiveForceForGears parameters
-            if (GearBox != null && GearBox.mstsParams != null && GearBox.mstsParams.GearBoxMaxTractiveForceForGearsN.Count > 0)
-            {
-                if (ThrottleController != null && ThrottleController.MaximumValue > 1 && MaxForceN / GearBox.mstsParams.GearBoxMaxTractiveForceForGearsN[0] > 3)
-                    // Tricky things have been made with this .eng file, see e.g Cravens 105; let's correct them
-                {
-                    for (int i = 0; i < GearBox.mstsParams.GearBoxMaxTractiveForceForGearsN.Count; i++)
-                        GearBox.mstsParams.GearBoxMaxTractiveForceForGearsN[i] *= ThrottleController.MaximumValue;
-                }
-                ThrottleController.Normalize(ThrottleController.MaximumValue);
-                // correct also .cvf files
-                if (CabViewList.Count > 0)
-                    foreach (var cabView in CabViewList)
-                    {
-                        if (cabView.CVFFile != null && cabView.CVFFile.CabViewControls != null && cabView.CVFFile.CabViewControls.Count > 0)
-                        {
-                            foreach ( var control in cabView.CVFFile.CabViewControls)
-                            {
-                                if (control is CabViewDiscreteControl && control.ControlType == CabViewControlType.Throttle && (control as CabViewDiscreteControl).Values.Count > 0 && (control as CabViewDiscreteControl).Values[(control as CabViewDiscreteControl).Values.Count - 1] > 1)
-                                {
-                                    var discreteControl = (CabViewDiscreteControl)control;
-                                    for (var i = 0; i < discreteControl.Values.Count; i++)
-                                        discreteControl.Values[i] /= ThrottleController.MaximumValue;
-                                    if (discreteControl.ScaleRangeMax > 0)
-                                        discreteControl.ResetScaleRange(discreteControl.ScaleRangeMin, (float)discreteControl.Values[discreteControl.Values.Count - 1]);
-                                }
-                            }
-                        }
-                    }
-                ThrottleController.MaximumValue = 1;
-            }
-            // Check also for very low DieselEngineIdleRPM
-            if (IdleRPM < 10) IdleRPM = Math.Max(150, MaxRPM / 10);
-        }
-    } // class DieselLocomotive
-}
-=======
-﻿// COPYRIGHT 2009, 2010, 2011, 2012, 2013 by the Open Rails project.
-// 
-// This file is part of Open Rails.
-// 
-// Open Rails is free software: you can redistribute it and/or modify
-// it under the terms of the GNU General Public License as published by
-// the Free Software Foundation, either version 3 of the License, or
-// (at your option) any later version.
-// 
-// Open Rails is distributed in the hope that it will be useful,
-// but WITHOUT ANY WARRANTY; without even the implied warranty of
-// MERCHANTABILITY or FITNESS FOR A PARTICULAR PURPOSE.  See the
-// GNU General Public License for more details.
-// 
-// You should have received a copy of the GNU General Public License
-// along with Open Rails.  If not, see <http://www.gnu.org/licenses/>.
-
-/* DIESEL LOCOMOTIVE CLASSES
- * 
- * The Locomotive is represented by two classes:
- *  MSTSDieselLocomotiveSimulator - defines the behaviour, ie physics, motion, power generated etc
- *  MSTSDieselLocomotiveViewer - defines the appearance in a 3D viewer.  The viewer doesn't
- *  get attached to the car until it comes into viewing range.
- *  
- * Both these classes derive from corresponding classes for a basic locomotive
- *  LocomotiveSimulator - provides for movement, basic controls etc
- *  LocomotiveViewer - provides basic animation for running gear, wipers, etc
- * 
- */
-
-//#define ALLOW_ORTS_SPECIFIC_ENG_PARAMETERS
-
-
-using Microsoft.Xna.Framework;
-using Orts.Formats.Msts;
-using Orts.Parsers.Msts;
-using Orts.Simulation.Physics;
-using Orts.Simulation.RollingStocks.SubSystems.Controllers;
-using Orts.Simulation.RollingStocks.SubSystems.PowerSupplies;
-using Orts.Simulation.RollingStocks.SubSystems.PowerTransmissions;
-using ORTS.Common;
-using System.Diagnostics;
-using System;
-using System.IO;
-using System.Text;
-using Event = Orts.Common.Event;
-
-namespace Orts.Simulation.RollingStocks
-{
-    ///////////////////////////////////////////////////
-    ///   SIMULATION BEHAVIOUR
-    ///////////////////////////////////////////////////
-
-    /// <summary>
-    /// Adds physics and control for a diesel locomotive
-    /// </summary>
-    public class MSTSDieselLocomotive : MSTSLocomotive
-    {
-        public float IdleRPM;
-        public float MaxRPM;
-        public float MaxRPMChangeRate;
-        public float PercentChangePerSec = .2f;
-        public float InitialExhaust;
-        public float InitialMagnitude;
-        public float MaxExhaust = 2.8f;
-        public float MaxMagnitude = 1.5f;
-        public float EngineRPMderivation;
-        float EngineRPMold;
-        float EngineRPMRatio; // used to compute Variable1 and Variable2
-        public float MaximumDieselEnginePowerW;
-
-        public MSTSNotchController FuelController = new MSTSNotchController(0, 1, 0.0025f);
-        public float MaxDieselLevelL = 5000.0f;
-        public float DieselLevelL
-        {
-            get { return FuelController.CurrentValue * MaxDieselLevelL; }
-            set { FuelController.CurrentValue = value / MaxDieselLevelL; }
-        }
-        public float DieselUsedPerHourAtMaxPowerL = 1.0f;
-        public float DieselUsedPerHourAtIdleL = 1.0f;
-        public float DieselFlowLps;
-        public float DieselWeightKgpL = 0.8508f; //per liter
-        float InitialMassKg = 100000.0f;
-
-
-
-        public float EngineRPM;
-        public SmoothedData ExhaustParticles = new SmoothedData(1);
-        public SmoothedData ExhaustMagnitude = new SmoothedData(1);
-        public SmoothedData ExhaustColorR = new SmoothedData(1);
-        public SmoothedData ExhaustColorG = new SmoothedData(1);
-        public SmoothedData ExhaustColorB = new SmoothedData(1);
-
-        public float DieselOilPressurePSI = 0f;
-        public float DieselMinOilPressurePSI = 40f;
-        public float DieselMaxOilPressurePSI = 120f;
-        public float DieselTemperatureDeg = 40f;
-        public float DieselMaxTemperatureDeg = 100.0f;
-        public DieselEngine.Cooling DieselEngineCooling = DieselEngine.Cooling.Proportional;
-
-        public DieselEngines DieselEngines;
-
-        public GearBox GearBox = new GearBox(); // this is the same instance present in the first engine of the locomotive; instead instances in other engines, if any, are copies
-
-        /// <summary>
-        /// Used to accumulate a quantity that is not lost because of lack of precision when added to the Fuel level
-        /// </summary>        
-        float partialFuelConsumption = 0;
-
-
-        public MSTSDieselLocomotive(Simulator simulator, string wagFile)
-            : base(simulator, wagFile)
-        {
-            PowerOn = true;
-            RefillImmediately();
-        }
-
-        /// <summary>
-        /// Parse the wag file parameters required for the simulator and viewer classes
-        /// </summary>
-        public override void Parse(string lowercasetoken, STFReader stf)
-        {
-            switch (lowercasetoken)
-            {
-                case "engine(dieselengineidlerpm": IdleRPM = stf.ReadFloatBlock(STFReader.UNITS.None, null); break;
-                case "engine(dieselenginemaxrpm": MaxRPM = stf.ReadFloatBlock(STFReader.UNITS.None, null); break;
-                case "engine(dieselenginemaxrpmchangerate": MaxRPMChangeRate = stf.ReadFloatBlock(STFReader.UNITS.None, null); break;
-                case "engine(ortsdieselenginemaxpower": MaximumDieselEnginePowerW = stf.ReadFloatBlock(STFReader.UNITS.Power, null); break;
-                case "engine(effects(dieselspecialeffects": ParseEffects(lowercasetoken, stf); break;
-                case "engine(dieselsmokeeffectinitialsmokerate": InitialExhaust = stf.ReadFloatBlock(STFReader.UNITS.None, null); break;
-                case "engine(dieselsmokeeffectinitialmagnitude": InitialMagnitude = stf.ReadFloatBlock(STFReader.UNITS.None, null); break;
-                case "engine(dieselsmokeeffectmaxsmokerate": MaxExhaust = stf.ReadFloatBlock(STFReader.UNITS.None, null); break;
-                case "engine(dieselsmokeeffectmaxmagnitude": MaxMagnitude = stf.ReadFloatBlock(STFReader.UNITS.None, null); break;
-                case "engine(ortsdieselengines": DieselEngines = new DieselEngines(this, stf); break;
-                case "engine(maxdiesellevel": MaxDieselLevelL = stf.ReadFloatBlock(STFReader.UNITS.Volume, null); break;
-                case "engine(dieselusedperhouratmaxpower": DieselUsedPerHourAtMaxPowerL = stf.ReadFloatBlock(STFReader.UNITS.Volume, null); break;
-                case "engine(dieselusedperhouratidle": DieselUsedPerHourAtIdleL = stf.ReadFloatBlock(STFReader.UNITS.Volume, null); break;
-                case "engine(maxoilpressure": DieselMaxOilPressurePSI = stf.ReadFloatBlock(STFReader.UNITS.PressureDefaultPSI, 120f); break;
-                case "engine(ortsminoilpressure": DieselMinOilPressurePSI = stf.ReadFloatBlock(STFReader.UNITS.PressureDefaultPSI, 40f); break;
-                case "engine(maxtemperature": DieselMaxTemperatureDeg = stf.ReadFloatBlock(STFReader.UNITS.TemperatureDifference, 100f); break;
-                case "engine(ortsdieselcooling": DieselEngineCooling = (DieselEngine.Cooling)stf.ReadInt((int)DieselEngine.Cooling.Proportional); break;
-                default:
-                    GearBox.Parse(lowercasetoken, stf);
-                    base.Parse(lowercasetoken, stf); break;
-            }
-
-            if (IdleRPM != 0 && MaxRPM != 0 && MaxRPMChangeRate != 0)
-            {
-                PercentChangePerSec = MaxRPMChangeRate / (MaxRPM - IdleRPM);
-                EngineRPM = IdleRPM;
-            }
-        }
-
-        public override void LoadFromWagFile(string wagFilePath)
-        {
-            base.LoadFromWagFile(wagFilePath);
-
-            NormalizeParams();
-
-            if (DieselEngines == null)
-                DieselEngines = new DieselEngines(this);
-
-            if (DieselEngines.Count == 0)
-            {
-                DieselEngines.Add(new DieselEngine());
-
-                DieselEngines[0].InitFromMSTS(this);
-                DieselEngines[0].Initialize(true);
-            }
-
-            if (GearBox != null && GearBox.IsInitialized)
-            {
-                GearBox.CopyFromMSTSParams(DieselEngines[0]);
-                if (DieselEngines[0].GearBox == null)
-                {
-                    DieselEngines[0].GearBox = GearBox;
-                    DieselEngines[0].GearBox.UseLocoGearBox(DieselEngines[0]);
-                }
-                for (int i = 1; i < DieselEngines.Count; i++)
-                {
-                    if (DieselEngines[i].GearBox == null)
-                        DieselEngines[i].GearBox = new GearBox(GearBox, DieselEngines[i]);
-                }
-
-                if (GearBoxController == null)
-                {
-                    GearBoxController = new MSTSNotchController(GearBox.NumOfGears + 1);
-                }
-            }
-
-            InitialMassKg = MassKG;
- 
-        }
-
-        /// <summary>
-        /// This initializer is called when we are making a new copy of a locomotive already
-        /// loaded in memory.  We use this one to speed up loading by eliminating the
-        /// need to parse the wag file multiple times.
-        /// NOTE:  you must initialize all the same variables as you parsed above
-        /// </summary>
-        public override void Copy(MSTSWagon copy)
-        {
-            base.Copy(copy);  // each derived level initializes its own variables
-
-            MSTSDieselLocomotive locoCopy = (MSTSDieselLocomotive)copy;
-            EngineRPM = locoCopy.EngineRPM;
-            IdleRPM = locoCopy.IdleRPM;
-            MaxRPM = locoCopy.MaxRPM;
-            MaxRPMChangeRate = locoCopy.MaxRPMChangeRate;
-            MaximumDieselEnginePowerW = locoCopy.MaximumDieselEnginePowerW;
-            PercentChangePerSec = locoCopy.PercentChangePerSec;
-
-            EngineRPMderivation = locoCopy.EngineRPMderivation;
-            EngineRPMold = locoCopy.EngineRPMold;
-
-            MaxDieselLevelL = locoCopy.MaxDieselLevelL;
-            DieselUsedPerHourAtMaxPowerL = locoCopy.DieselUsedPerHourAtMaxPowerL;
-            DieselUsedPerHourAtIdleL = locoCopy.DieselUsedPerHourAtIdleL;
-
-            DieselFlowLps = 0.0f;
-            InitialMassKg = MassKG;
-
-            if (this.CarID.StartsWith("0"))
-                DieselLevelL = locoCopy.DieselLevelL;
-            else
-                DieselLevelL = locoCopy.MaxDieselLevelL;
-
-            if (locoCopy.GearBoxController != null)
-                GearBoxController = new MSTSNotchController(locoCopy.GearBoxController);
-
-            DieselEngines = new DieselEngines(locoCopy.DieselEngines, this);
-            if (DieselEngines[0].GearBox != null) GearBox = DieselEngines[0].GearBox;
-            for (int i = 1; i < DieselEngines.Count; i++)
-            {
-                if (DieselEngines[i].GearBox == null && locoCopy.DieselEngines[i].GearBox != null)
-                    DieselEngines[i].GearBox = new GearBox(GearBox, DieselEngines[i]);
-            }
-            foreach (DieselEngine de in DieselEngines)
-            {
-                de.Initialize(true);
-            }
-        }
-
-        public override void Initialize()
-        {
-            if (GearBox != null && !GearBox.IsInitialized)
-            {
-                GearBox = null;
-            }
-
-            DieselEngines.Initialize(false);
-
-            base.Initialize();
-
-            // If DrvWheelWeight is not in ENG file, then calculate drivewheel weight freom FoA
-
-            if (DrvWheelWeightKg == 0) // if DrvWheelWeightKg not in ENG file.
-            {
-                DrvWheelWeightKg = MassKG; // set Drive wheel weight to total wagon mass if not in ENG file
-                InitialDrvWheelWeightKg = MassKG; // // set Initial Drive wheel weight as well, as it is used as a reference
-            }
-
-        }
-
-        /// <summary>
-        /// We are saving the game.  Save anything that we'll need to restore the 
-        /// status later.
-        /// </summary>
-        public override void Save(BinaryWriter outf)
-        {
-            // for example
-            // outf.Write(Pan);
-            base.Save(outf);
-            outf.Write(DieselLevelL);
-            DieselEngines.Save(outf);
-            ControllerFactory.Save(GearBoxController, outf);
-        }
-
-        /// <summary>
-        /// We are restoring a saved game.  The TrainCar class has already
-        /// been initialized.   Restore the game state.
-        /// </summary>
-        public override void Restore(BinaryReader inf)
-        {
-            base.Restore(inf);
-            DieselLevelL = inf.ReadSingle();
-            DieselEngines.Restore(inf);
-            ControllerFactory.Restore(GearBoxController, inf);
-        }
-
-        //================================================================================================//
-        /// <summary>
-        /// Set starting conditions  when initial speed > 0 
-        /// 
-
-        public override void InitializeMoving()
-        {
-            base.InitializeMoving();
-            WheelSpeedMpS = SpeedMpS;
-            DynamicBrakePercent = -1;
-            if (DieselEngines[0].GearBox != null && GearBoxController != null)
-            {
-                DieselEngines[0].GearBox.InitializeMoving();
-                DieselEngines[0].InitializeMoving();
-                if (IsLeadLocomotive())
-                {
-                    Train.MUGearboxGearIndex = DieselEngines[0].GearBox.CurrentGearIndex + 1;
-                    Train.AITrainGearboxGearIndex = DieselEngines[0].GearBox.CurrentGearIndex + 1;
-                }
-                GearBoxController.CurrentNotch = Train.MUGearboxGearIndex;
-                GearboxGearIndex = DieselEngines[0].GearBox.CurrentGearIndex + 1;
-                GearBoxController.SetValue((float)GearBoxController.CurrentNotch);
-            }
-            ThrottleController.SetValue(Train.MUThrottlePercent / 100);
-        }
-
-
-        /// <summary>
-        /// This function updates periodically the states and physical variables of the locomotive's subsystems.
-        /// </summary>
-        public override void Update(float elapsedClockSeconds)
-        {
-            base.Update(elapsedClockSeconds);
-
-            // The following is not in the UpdateControllers function due to the fact that fuel level has to be calculated after the motive force calculation.
-            FuelController.Update(elapsedClockSeconds);
-            if (FuelController.UpdateValue > 0.0)
-                Simulator.Confirmer.UpdateWithPerCent(CabControl.DieselFuel, CabSetting.Increase, FuelController.CurrentValue * 100);
-
-            UpdateSteamHeat(elapsedClockSeconds);
-        
-        }
-
-
-        /// <summary>
-        /// This function updates periodically the states and physical variables of the locomotive's power supply.
-        /// </summary>
-        protected override void UpdatePowerSupply(float elapsedClockSeconds)
-        {
-            DieselEngines.Update(elapsedClockSeconds);
-
-            ExhaustParticles.Update(elapsedClockSeconds, DieselEngines[0].ExhaustParticles);
-            ExhaustMagnitude.Update(elapsedClockSeconds, DieselEngines[0].ExhaustMagnitude);
-            ExhaustColorR.Update(elapsedClockSeconds, DieselEngines[0].ExhaustColor.R);
-            ExhaustColorG.Update(elapsedClockSeconds, DieselEngines[0].ExhaustColor.G);
-            ExhaustColorB.Update(elapsedClockSeconds, DieselEngines[0].ExhaustColor.B);
-
-            PowerOn = DieselEngines.PowerOn;
-            AuxPowerOn = DieselEngines.PowerOn;
-        }
-
-        /// <summary>
-        /// This function updates periodically the states and physical variables of the locomotive's controllers.
-        /// </summary>
-        protected override void UpdateControllers(float elapsedClockSeconds)
-        {
-            base.UpdateControllers(elapsedClockSeconds);
-
-            //Currently the ThrottlePercent is global to the entire train
-            //So only the lead locomotive updates it, the others only updates the controller (actually useless)
-            if (this.IsLeadLocomotive() || (!AcceptMUSignals))
-            {
-                if (GearBoxController != null)
-                {
-                    GearboxGearIndex = (int)GearBoxController.Update(elapsedClockSeconds);
-                }
-            }
-            else
-            {
-                if (GearBoxController != null)
-                {
-                    GearBoxController.Update(elapsedClockSeconds);
-                }
-            }
-        }
-
-        /// <summary>
-        /// This function updates periodically the locomotive's motive force.
-        /// </summary>
-        protected override void UpdateMotiveForce(float elapsedClockSeconds, float t, float AbsSpeedMpS, float AbsWheelSpeedMpS)
-        {
-            if (PowerOn)
-            {
-                if (TractiveForceCurves == null)
-                {
-                    float maxForceN = Math.Min(t * MaxForceN * (1 - PowerReduction), AbsWheelSpeedMpS == 0.0f ? (t * MaxForceN * (1 - PowerReduction)) : (t * DieselEngines.CurrentRailOutputPowerW / AbsWheelSpeedMpS));
-                    float maxPowerW = 0.98f * DieselEngines.MaximumRailOutputPowerW;      //0.98 added to let the diesel engine handle the adhesion-caused jittering
-
-                    if (DieselEngines.HasGearBox)
-                    {
-                        MotiveForceN = DieselEngines.MotiveForceN;
-                    }
-                    else
-                    {
-
-                        if (maxForceN * AbsWheelSpeedMpS > maxPowerW)
-                            maxForceN = maxPowerW / AbsWheelSpeedMpS;
-                        if (AbsSpeedMpS > MaxSpeedMpS - 0.05f)
-                            maxForceN = 20 * (MaxSpeedMpS - AbsSpeedMpS) * maxForceN;
-                        if (AbsSpeedMpS > (MaxSpeedMpS))
-                            maxForceN = 0;
-                        MotiveForceN = maxForceN;
-                    }
-                }
-                else
-                {
-                    if (t > (DieselEngines.MaxOutputPowerW / DieselEngines.MaxPowerW))
-                        t = (DieselEngines.MaxOutputPowerW / DieselEngines.MaxPowerW);
-                    MotiveForceN = TractiveForceCurves.Get(t, AbsWheelSpeedMpS) * (1 - PowerReduction);
-                    if (MotiveForceN < 0 && !TractiveForceCurves.AcceptsNegativeValues())
-                        MotiveForceN = 0;
-                }
-
-                DieselFlowLps = DieselEngines.DieselFlowLps;
-                partialFuelConsumption += DieselEngines.DieselFlowLps * elapsedClockSeconds;
-                if (partialFuelConsumption >= 0.1)
-                {
-                    DieselLevelL -= partialFuelConsumption;
-                    partialFuelConsumption = 0;
-                }
-                if (DieselLevelL <= 0.0f)
-                {
-                    PowerOn = false;
-                    SignalEvent(Event.EnginePowerOff);
-                    foreach (DieselEngine de in DieselEngines)
-                    {
-                        if (de.EngineStatus != DieselEngine.Status.Stopping || de.EngineStatus != DieselEngine.Status.Stopped)
-                            de.Stop();
-                    }
-                }
- //               MassKG = InitialMassKg - MaxDieselLevelL * DieselWeightKgpL + DieselLevelL * DieselWeightKgpL;
-            }
-
-            if (MaxForceN > 0 && MaxContinuousForceN > 0 && PowerReduction < 1)
-            {
-                MotiveForceN *= 1 - (MaxForceN - MaxContinuousForceN) / (MaxForceN * MaxContinuousForceN) * AverageForceN * (1 - PowerReduction);
-                float w = (ContinuousForceTimeFactor - elapsedClockSeconds) / ContinuousForceTimeFactor;
-                if (w < 0)
-                    w = 0;
-                AverageForceN = w * AverageForceN + (1 - w) * MotiveForceN;
-            }
-        }
-
-        /// <summary>
-        /// This function updates periodically the locomotive's sound variables.
-        /// </summary>
-        protected override void UpdateSoundVariables(float elapsedClockSeconds)
-        {
-            EngineRPMRatio = (DieselEngines[0].RealRPM - DieselEngines[0].IdleRPM) / (DieselEngines[0].MaxRPM - DieselEngines[0].IdleRPM);
-
-            Variable1 = ThrottlePercent / 100.0f;
-            // else Variable1 = MotiveForceN / MaxForceN; // Gearbased, Variable1 proportional to motive force
-            // allows for motor volume proportional to effort.
-
-            // Refined Variable2 setting to graduate
-            if (Variable2 != EngineRPMRatio)
-            {
-                // We must avoid Variable2 to run outside of [0, 1] range, even temporarily (because of multithreading)
-                Variable2 = EngineRPMRatio < Variable2 ?
-                    Math.Max(Math.Max(Variable2 - elapsedClockSeconds * PercentChangePerSec, EngineRPMRatio), 0) :
-                    Math.Min(Math.Min(Variable2 + elapsedClockSeconds * PercentChangePerSec, EngineRPMRatio), 1);
-            }
-
-            EngineRPM = Variable2 * (MaxRPM - IdleRPM) + IdleRPM;
-
-            if (DynamicBrakePercent > 0)
-            {
-                if (MaxDynamicBrakeForceN == 0)
-                    Variable3 = DynamicBrakePercent / 100f;
-                else
-                    Variable3 = DynamicBrakeForceN / MaxDynamicBrakeForceN;
-            }
-            else
-                Variable3 = 0;
-
-            if (elapsedClockSeconds > 0.0f)
-            {
-                EngineRPMderivation = (EngineRPM - EngineRPMold) / elapsedClockSeconds;
-                EngineRPMold = EngineRPM;
-            }
-        }
-
-        public override void ChangeGearUp()
-        {
-            if (DieselEngines[0].GearBox != null)
-            {
-                if (DieselEngines[0].GearBox.GearBoxOperation == GearBoxOperation.Semiautomatic)
-                {
-                    DieselEngines[0].GearBox.AutoGearUp();
-                    GearBoxController.SetValue((float)DieselEngines[0].GearBox.NextGearIndex);
-                }
-            }
-        }
-
-        public override void ChangeGearDown()
-        {
-
-            if (DieselEngines[0].GearBox != null)
-            {
-                if (DieselEngines[0].GearBox.GearBoxOperation == GearBoxOperation.Semiautomatic)
-                {
-                    DieselEngines[0].GearBox.AutoGearDown();
-                    GearBoxController.SetValue((float)DieselEngines[0].GearBox.NextGearIndex);
-                }
-            }
-        }
-
-        public override float GetDataOf(CabViewControl cvc)
-        {
-            float data = 0;
-
-            switch (cvc.ControlType)
-            {
-                case CABViewControlTypes.GEARS:
-                    if (DieselEngines.HasGearBox)
-                        data = DieselEngines[0].GearBox.CurrentGearIndex + 1;
-                    break;
-                case CABViewControlTypes.FUEL_GAUGE:
-                    if (cvc.Units == CABViewControlUnits.GALLONS)
-                        data = L.ToGUS(DieselLevelL);
-                    else
-                        data = DieselLevelL;
-                    break;
-                default:
-                    data = base.GetDataOf(cvc);
-                    break;
-            }
-
-            return data;
-        }
-
-        public override string GetStatus()
-        {
-            var status = new StringBuilder();
-            status.AppendFormat("{0} = {1}\n", Simulator.Catalog.GetString("Engine"),
-                Simulator.Catalog.GetParticularString("Engine", GetStringAttribute.GetPrettyName(DieselEngines[0].EngineStatus)));
-
-            if (DieselEngines.HasGearBox)
-                status.AppendFormat("{0} = {1}\n", Simulator.Catalog.GetString("Gear"), DieselEngines[0].GearBox.CurrentGearIndex < 0
-                    ? Simulator.Catalog.GetParticularString("Gear", "N")
-                    : (DieselEngines[0].GearBox.CurrentGearIndex + 1).ToString());
-
-            return status.ToString();
-        }
-
-        public override string GetDebugStatus()
-        {
-            var status = new StringBuilder(base.GetDebugStatus());
-
-            if (DieselEngines.HasGearBox)
-                status.AppendFormat("\t{0} {1}", Simulator.Catalog.GetString("Gear"), DieselEngines[0].GearBox.CurrentGearIndex);
-            status.AppendFormat("\t{0} {1}\t\t{2}", 
-                Simulator.Catalog.GetString("Fuel"), 
-                FormatStrings.FormatFuelVolume(DieselLevelL, IsMetric, IsUK), DieselEngines.GetStatus());
-
-            if (IsSteamHeatFitted && TrainFittedSteamHeat && this.IsLeadLocomotive() && Train.PassengerCarsNumber > 0)
-               {
-
-                // Only show steam heating HUD if fitted to locomotive and the train, has passenger cars attached, and is the lead locomotive
-                // Display Steam Heat info
-                status.AppendFormat("\n{0}\t{1}\t{2}\t{3}\t{4}\t{5}\t{6}\t{7}\t{8}\t{9}\t{10:N0}\t{11}\t{12}\n",
-                   Simulator.Catalog.GetString("StHeat:"),
-                   Simulator.Catalog.GetString("Press"),
-                   FormatStrings.FormatPressure(CurrentSteamHeatPressurePSI, PressureUnit.PSI, MainPressureUnit, true),
-                   Simulator.Catalog.GetString("TrTemp"),
-                   FormatStrings.FormatTemperature(Train.TrainCurrentCarriageHeatTempC, IsMetric, false),
-                   Simulator.Catalog.GetString("StTemp"),
-                   FormatStrings.FormatTemperature(Train.TrainCurrentSteamHeatPipeTempC, IsMetric, false),
-                   Simulator.Catalog.GetString("OutTemp"),
-                   FormatStrings.FormatTemperature(Train.TrainOutsideTempC, IsMetric, false),
-                   Simulator.Catalog.GetString("NetHt"),
-                   Train.DisplayTrainNetSteamHeatLossWpTime,
-                   Simulator.Catalog.GetString("FuelLvl"),
-                   CurrentSteamHeatFuelCapacityL);
-               }
-
-
-            return status.ToString();
-        }
-
-        /// <summary>
-        /// Catch the signal to start or stop the diesel
-        /// </summary>
-        public void StartStopDiesel()
-        {
-            if (!this.IsLeadLocomotive() && (this.ThrottlePercent == 0))
-                PowerOn = !PowerOn;
-        }
-
-        public override void SetPower(bool ToState)
-        {
-            if (ToState)
-            {
-                foreach (DieselEngine engine in DieselEngines)
-                    engine.Start();
-                SignalEvent(Event.EnginePowerOn);
-            }
-            else
-            {
-                foreach (DieselEngine engine in DieselEngines)
-                    engine.Stop();
-                SignalEvent(Event.EnginePowerOff);
-            }
-
-            base.SetPower(ToState);
-        }
-
-        /// <summary>
-        /// Returns the controller which refills from the matching pickup point.
-        /// </summary>
-        /// <param name="type">Pickup type</param>
-        /// <returns>Matching controller or null</returns>
-        public override MSTSNotchController GetRefillController(uint type)
-        {
-            MSTSNotchController controller = null;
-            if (type == (uint)PickupType.FuelDiesel) return FuelController;
-            return controller;
-        }
-
-        /// <summary>
-        /// Sets step size for the fuel controller basing on pickup feed rate and engine fuel capacity
-        /// </summary>
-        /// <param name="type">Pickup</param>
-
-        public override void SetStepSize(PickupObj matchPickup)
-        {
-            if (MaxDieselLevelL != 0)
-                FuelController.SetStepSize(matchPickup.PickupCapacity.FeedRateKGpS / MSTSNotchController.StandardBoost / (MaxDieselLevelL * DieselWeightKgpL)); 
-        }
-
-        /// <summary>
-        /// Sets coal and water supplies to full immediately.
-        /// Provided in case route lacks pickup points for diesel oil.
-        /// </summary>
-        public override void RefillImmediately()
-        {
-            FuelController.CurrentValue = 1.0f;
-        }
-
-        /// <summary>
-        /// Returns the fraction of diesel oil already in tank.
-        /// </summary>
-        /// <param name="pickupType">Pickup type</param>
-        /// <returns>0.0 to 1.0. If type is unknown, returns 0.0</returns>
-        public override float GetFilledFraction(uint pickupType)
-        {
-            if (pickupType == (uint)PickupType.FuelDiesel)
-            {
-                return FuelController.CurrentValue;
-            }
-            return 0f;
-        }
-
-        /// <summary>
-        /// Restores the type of gearbox, that was forced to
-        /// automatic for AI trains
-        /// </summary>
-        public override void SwitchToPlayerControl()
-        {
-            foreach (DieselEngine de in DieselEngines)
-            {
-                if (de.GearBox != null)
-                    de.GearBox.GearBoxOperation = de.GearBox.OriginalGearBoxOperation;
-            }
-            if (DieselEngines[0].GearBox != null && GearBoxController != null)
-            {
-                GearBoxController.CurrentNotch = DieselEngines[0].GearBox.CurrentGearIndex + 1;
-                GearboxGearIndex = DieselEngines[0].GearBox.CurrentGearIndex + 1;
-                GearBoxController.SetValue((float)GearBoxController.CurrentNotch);
-            }
-
-        }
-
-        private void UpdateSteamHeat(float elapsedClockSeconds)
-        {
-            // Update Steam Heating System
-
-            // TO DO - Add test to see if cars are coupled, if Light Engine, disable steam heating.
-
-            if (IsSteamHeatFitted && TrainFittedSteamHeat)  // Only Update steam heating if train and locomotive fitted with steam heating, and is a passenger train
-            {
-
-                if (this.IsLeadLocomotive())
-                {
-                    if (IsSteamHeatFirstTime)
-                    {
-                        IsSteamHeatFirstTime = false;  // TrainCar and Train have not executed during first pass of steam locomotive, so ignore steam heating the first time
-                        Train.TrainInsideTempC = 15.5f; // Assume a desired temperature of 60oF = 15.5oC
-                    }
-                    else
-                    {
-                        // After first pass continue as normal
-
-                        if (IsSteamInitial)
-                        {
-                            Train.TrainCurrentCarriageHeatTempC = 13.0f;
-                        }
-                        // Initialise current Train Steam Heat based upon selected Current carriage Temp
-                        Train.TrainCurrentTrainSteamHeatW = (Train.TrainCurrentCarriageHeatTempC - Train.TrainOutsideTempC) / (Train.TrainInsideTempC - Train.TrainOutsideTempC) * Train.TrainTotalSteamHeatW;
-                        IsSteamInitial = false;
-                    }
-
-                    // Calculate steam pressure in steam pipe
-                    if (CurrentSteamHeatPressurePSI <= MaxSteamHeatPressurePSI)      // Don't let steam heat pressure exceed the maximum value
-                    {
-                        CurrentSteamHeatPressurePSI = SteamHeatController.CurrentValue * MaxSteamHeatPressurePSI;
-
-                        // Set values for visible exhaust based upon setting of steam controller
-                        HeatingSteamBoilerVolumeM3pS = 1.5f * SteamHeatController.CurrentValue;
-                        HeatingSteamBoilerDurationS = 1.0f * SteamHeatController.CurrentValue;
-
-                        // Calculate fuel usage for steam heat boiler
-                        float FuelUsageL = SteamHeatController.CurrentValue * pS.FrompH(SteamHeatBoilerFuelUsageLpH) * elapsedClockSeconds;
-                        CurrentSteamHeatFuelCapacityL -= FuelUsageL; // Reduce Tank capacity as fuel used.
-                        MassKG -= FuelUsageL * 0.85f; // Reduce locomotive weight as Steam heat boiler uses fuel.
-
-                    }
-
-                    CurrentSteamHeatPressurePSI = MathHelper.Clamp(CurrentSteamHeatPressurePSI, 0.0f, MaxSteamHeatPressurePSI);  // Clamp steam heat pressure within bounds
-
-                    if (CurrentSteamHeatPressurePSI < 0.1)
-                    {
-                        Train.TrainCurrentSteamHeatPipeTempC = 0.0f;       // Reset values to zero if steam is not turned on.
-                        Train.TrainSteamPipeHeatW = 0.0f;
-                        Train.CarSteamHeatOn = false; // turn off steam effects on wagons
-                    }
-                    else
-                    {
-                        Train.TrainCurrentSteamHeatPipeTempC = C.FromF(SteamHeatPressureToTemperaturePSItoF[CurrentSteamHeatPressurePSI]);
-                        Train.CarSteamHeatOn = true; // turn on steam effects on wagons
-                    }
-                }
-            }
-        }
-
-        public void TogglePlayerEngine()
-        {
-            if (ThrottlePercent < 1)
-            {
-                //                    PowerOn = !PowerOn;
-                if (DieselEngines[0].EngineStatus == DieselEngine.Status.Stopped)
-                {
-                    DieselEngines[0].Start();
-                    SignalEvent(Event.EnginePowerOn); // power on sound hook
-                }
-                if (DieselEngines[0].EngineStatus == DieselEngine.Status.Running)
-                {
-                    DieselEngines[0].Stop();
-                    SignalEvent(Event.EnginePowerOff); // power off sound hook
-                }
-                Simulator.Confirmer.Confirm(CabControl.PlayerDiesel, DieselEngines.PowerOn ? CabSetting.On : CabSetting.Off);
-            }
-            else
-            {
-                Simulator.Confirmer.Warning(CabControl.PlayerDiesel, CabSetting.Warn1);
-            }
-        }
-
-        //used by remote diesels to update their exhaust
-        public void RemoteUpdate(float exhPart, float exhMag, float exhColorR, float exhColorG, float exhColorB)
-        {
-            ExhaustParticles.ForceSmoothValue(exhPart);
-            ExhaustMagnitude.ForceSmoothValue(exhMag);
-            ExhaustColorR.ForceSmoothValue(exhColorR);
-            ExhaustColorG.ForceSmoothValue(exhColorG);
-            ExhaustColorB.ForceSmoothValue(exhColorB);
-        }
-
-
-        //================================================================================================//
-        /// <summary>
-        /// The method copes with the strange parameters that some british gear-based DMUs have: throttle 
-        /// values arrive up to 1000%, and conversely GearBoxMaxTractiveForceForGears are divided by 10.
-        /// Apparently MSTS works well with such values. This method recognizes such case and corrects such values.
-        /// </summary>
-        protected void NormalizeParams()
-        {
-            // check for wrong GearBoxMaxTractiveForceForGears parameters
-            if (GearBox != null && GearBox.mstsParams != null && GearBox.mstsParams.GearBoxMaxTractiveForceForGearsN.Count > 0)
-            {
-                if (ThrottleController != null && ThrottleController.MaximumValue > 1 && MaxForceN / GearBox.mstsParams.GearBoxMaxTractiveForceForGearsN[0] > 3)
-                    // Tricky things have been made with this .eng file, see e.g Cravens 105; let's correct them
-                {
-                    for (int i = 0; i < GearBox.mstsParams.GearBoxMaxTractiveForceForGearsN.Count; i++)
-                        GearBox.mstsParams.GearBoxMaxTractiveForceForGearsN[i] *= ThrottleController.MaximumValue;
-                }
-                ThrottleController.Normalize(ThrottleController.MaximumValue);
-                // correct also .cvf files
-                if (CabViewList.Count > 0)
-                    foreach (var cabView in CabViewList)
-                    {
-                        if (cabView.CVFFile != null && cabView.CVFFile.CabViewControls != null && cabView.CVFFile.CabViewControls.Count > 0)
-                        {
-                            foreach ( var control in cabView.CVFFile.CabViewControls)
-                            {
-                                if (control is CVCDiscrete && control.ControlType == CABViewControlTypes.THROTTLE && (control as CVCDiscrete).Values.Count > 0 && (control as CVCDiscrete).Values[(control as CVCDiscrete).Values.Count - 1] > 1)
-                                {
-                                    var discreteControl = (CVCDiscrete)control;
-                                    for (var i = 0; i < discreteControl.Values.Count; i++)
-                                        discreteControl.Values[i] /= ThrottleController.MaximumValue;
-                                    if (discreteControl.MaxValue > 0) discreteControl.MaxValue = discreteControl.Values[discreteControl.Values.Count - 1];
-                                }
-                            }
-                        }
-                    }
-                ThrottleController.MaximumValue = 1;
-            }
-            // Check also for very low DieselEngineIdleRPM
-            if (IdleRPM < 10) IdleRPM = Math.Max(150, MaxRPM / 10);
-        }
-    } // class DieselLocomotive
-}
->>>>>>> 63464703
+﻿// COPYRIGHT 2009, 2010, 2011, 2012, 2013 by the Open Rails project.
+// 
+// This file is part of Open Rails.
+// 
+// Open Rails is free software: you can redistribute it and/or modify
+// it under the terms of the GNU General Public License as published by
+// the Free Software Foundation, either version 3 of the License, or
+// (at your option) any later version.
+// 
+// Open Rails is distributed in the hope that it will be useful,
+// but WITHOUT ANY WARRANTY; without even the implied warranty of
+// MERCHANTABILITY or FITNESS FOR A PARTICULAR PURPOSE.  See the
+// GNU General Public License for more details.
+// 
+// You should have received a copy of the GNU General Public License
+// along with Open Rails.  If not, see <http://www.gnu.org/licenses/>.
+
+/* DIESEL LOCOMOTIVE CLASSES
+ * 
+ * The Locomotive is represented by two classes:
+ *  MSTSDieselLocomotiveSimulator - defines the behaviour, ie physics, motion, power generated etc
+ *  MSTSDieselLocomotiveViewer - defines the appearance in a 3D viewer.  The viewer doesn't
+ *  get attached to the car until it comes into viewing range.
+ *  
+ * Both these classes derive from corresponding classes for a basic locomotive
+ *  LocomotiveSimulator - provides for movement, basic controls etc
+ *  LocomotiveViewer - provides basic animation for running gear, wipers, etc
+ * 
+ */
+
+//#define ALLOW_ORTS_SPECIFIC_ENG_PARAMETERS
+
+using System;
+using System.IO;
+using System.Text;
+
+using Microsoft.Xna.Framework;
+
+using Orts.Common;
+using Orts.Common.Calc;
+using Orts.Formats.Msts;
+using Orts.Formats.Msts.Models;
+using Orts.Formats.Msts.Parsers;
+using Orts.Simulation.Physics;
+using Orts.Simulation.RollingStocks.SubSystems.Controllers;
+using Orts.Simulation.RollingStocks.SubSystems.PowerSupplies;
+using Orts.Simulation.RollingStocks.SubSystems.PowerTransmissions;
+
+using Event = Orts.Common.Event;
+
+namespace Orts.Simulation.RollingStocks
+{
+    ///////////////////////////////////////////////////
+    ///   SIMULATION BEHAVIOUR
+    ///////////////////////////////////////////////////
+
+    /// <summary>
+    /// Adds physics and control for a diesel locomotive
+    /// </summary>
+    public class MSTSDieselLocomotive : MSTSLocomotive
+    {
+        public float IdleRPM;
+        public float MaxRPM;
+        public float MaxRPMChangeRate;
+        public float PercentChangePerSec = .2f;
+        public float InitialExhaust;
+        public float InitialMagnitude;
+        public float MaxExhaust = 2.8f;
+        public float MaxMagnitude = 1.5f;
+        public float EngineRPMderivation;
+        float EngineRPMold;
+        float EngineRPMRatio; // used to compute Variable1 and Variable2
+        public float MaximumDieselEnginePowerW;
+
+        public MSTSNotchController FuelController = new MSTSNotchController(0, 1, 0.0025f);
+        public float MaxDieselLevelL = 5000.0f;
+        public float DieselLevelL
+        {
+            get { return FuelController.CurrentValue * MaxDieselLevelL; }
+            set { FuelController.CurrentValue = value / MaxDieselLevelL; }
+        }
+        public float DieselUsedPerHourAtMaxPowerL = 1.0f;
+        public float DieselUsedPerHourAtIdleL = 1.0f;
+        public float DieselFlowLps;
+        public float DieselWeightKgpL = 0.8508f; //per liter
+        float InitialMassKg = 100000.0f;
+
+
+
+        public float EngineRPM;
+        public SmoothedData ExhaustParticles = new SmoothedData(1);
+        public SmoothedData ExhaustMagnitude = new SmoothedData(1);
+        public SmoothedData ExhaustColorR = new SmoothedData(1);
+        public SmoothedData ExhaustColorG = new SmoothedData(1);
+        public SmoothedData ExhaustColorB = new SmoothedData(1);
+
+        public float DieselOilPressurePSI = 0f;
+        public float DieselMinOilPressurePSI = 40f;
+        public float DieselMaxOilPressurePSI = 120f;
+        public float DieselTemperatureDeg = 40f;
+        public float DieselMaxTemperatureDeg = 100.0f;
+        public DieselEngine.Cooling DieselEngineCooling = DieselEngine.Cooling.Proportional;
+
+        public DieselEngines DieselEngines;
+
+        public GearBox GearBox = new GearBox(); // this is the same instance present in the first engine of the locomotive; instead instances in other engines, if any, are copies
+
+        /// <summary>
+        /// Used to accumulate a quantity that is not lost because of lack of precision when added to the Fuel level
+        /// </summary>        
+        float partialFuelConsumption = 0;
+
+
+        public MSTSDieselLocomotive(Simulator simulator, string wagFile)
+            : base(simulator, wagFile)
+        {
+            PowerOn = true;
+            RefillImmediately();
+        }
+
+        /// <summary>
+        /// Parse the wag file parameters required for the simulator and viewer classes
+        /// </summary>
+        public override void Parse(string lowercasetoken, STFReader stf)
+        {
+            switch (lowercasetoken)
+            {
+                case "engine(dieselengineidlerpm": IdleRPM = stf.ReadFloatBlock(STFReader.Units.None, null); break;
+                case "engine(dieselenginemaxrpm": MaxRPM = stf.ReadFloatBlock(STFReader.Units.None, null); break;
+                case "engine(dieselenginemaxrpmchangerate": MaxRPMChangeRate = stf.ReadFloatBlock(STFReader.Units.None, null); break;
+                case "engine(ortsdieselenginemaxpower": MaximumDieselEnginePowerW = stf.ReadFloatBlock(STFReader.UNITS.Power, null); break;
+                case "engine(effects(dieselspecialeffects": ParseEffects(lowercasetoken, stf); break;
+                case "engine(dieselsmokeeffectinitialsmokerate": InitialExhaust = stf.ReadFloatBlock(STFReader.Units.None, null); break;
+                case "engine(dieselsmokeeffectinitialmagnitude": InitialMagnitude = stf.ReadFloatBlock(STFReader.Units.None, null); break;
+                case "engine(dieselsmokeeffectmaxsmokerate": MaxExhaust = stf.ReadFloatBlock(STFReader.Units.None, null); break;
+                case "engine(dieselsmokeeffectmaxmagnitude": MaxMagnitude = stf.ReadFloatBlock(STFReader.Units.None, null); break;
+                case "engine(ortsdieselengines": DieselEngines = new DieselEngines(this, stf); break;
+                case "engine(maxdiesellevel": MaxDieselLevelL = stf.ReadFloatBlock(STFReader.Units.Volume, null); break;
+                case "engine(dieselusedperhouratmaxpower": DieselUsedPerHourAtMaxPowerL = stf.ReadFloatBlock(STFReader.Units.Volume, null); break;
+                case "engine(dieselusedperhouratidle": DieselUsedPerHourAtIdleL = stf.ReadFloatBlock(STFReader.Units.Volume, null); break;
+                case "engine(maxoilpressure": DieselMaxOilPressurePSI = stf.ReadFloatBlock(STFReader.Units.PressureDefaultPSI, 120f); break;
+                case "engine(ortsminoilpressure": DieselMinOilPressurePSI = stf.ReadFloatBlock(STFReader.Units.PressureDefaultPSI, 40f); break;
+                case "engine(maxtemperature": DieselMaxTemperatureDeg = stf.ReadFloatBlock(STFReader.Units.TemperatureDifference, 100f); break;
+                case "engine(ortsdieselcooling": DieselEngineCooling = (DieselEngine.Cooling)stf.ReadInt((int)DieselEngine.Cooling.Proportional); break;
+                default:
+                    GearBox.Parse(lowercasetoken, stf);
+                    base.Parse(lowercasetoken, stf); break;
+            }
+
+            if (IdleRPM != 0 && MaxRPM != 0 && MaxRPMChangeRate != 0)
+            {
+                PercentChangePerSec = MaxRPMChangeRate / (MaxRPM - IdleRPM);
+                EngineRPM = IdleRPM;
+            }
+        }
+
+        public override void LoadFromWagFile(string wagFilePath)
+        {
+            base.LoadFromWagFile(wagFilePath);
+
+            NormalizeParams();
+
+            if (DieselEngines == null)
+                DieselEngines = new DieselEngines(this);
+
+            if (DieselEngines.Count == 0)
+            {
+                DieselEngines.Add(new DieselEngine());
+
+                DieselEngines[0].InitFromMSTS(this);
+                DieselEngines[0].Initialize(true);
+            }
+
+            if (GearBox != null && GearBox.IsInitialized)
+            {
+                GearBox.CopyFromMSTSParams(DieselEngines[0]);
+                if (DieselEngines[0].GearBox == null)
+                {
+                    DieselEngines[0].GearBox = GearBox;
+                    DieselEngines[0].GearBox.UseLocoGearBox(DieselEngines[0]);
+                }
+                for (int i = 1; i < DieselEngines.Count; i++)
+                {
+                    if (DieselEngines[i].GearBox == null)
+                        DieselEngines[i].GearBox = new GearBox(GearBox, DieselEngines[i]);
+                }
+
+                if (GearBoxController == null)
+                {
+                    GearBoxController = new MSTSNotchController(GearBox.NumOfGears + 1);
+                }
+            }
+
+            InitialMassKg = MassKG;
+ 
+        }
+
+        /// <summary>
+        /// This initializer is called when we are making a new copy of a locomotive already
+        /// loaded in memory.  We use this one to speed up loading by eliminating the
+        /// need to parse the wag file multiple times.
+        /// NOTE:  you must initialize all the same variables as you parsed above
+        /// </summary>
+        public override void Copy(MSTSWagon copy)
+        {
+            base.Copy(copy);  // each derived level initializes its own variables
+
+            MSTSDieselLocomotive locoCopy = (MSTSDieselLocomotive)copy;
+            EngineRPM = locoCopy.EngineRPM;
+            IdleRPM = locoCopy.IdleRPM;
+            MaxRPM = locoCopy.MaxRPM;
+            MaxRPMChangeRate = locoCopy.MaxRPMChangeRate;
+            MaximumDieselEnginePowerW = locoCopy.MaximumDieselEnginePowerW;
+            PercentChangePerSec = locoCopy.PercentChangePerSec;
+
+            EngineRPMderivation = locoCopy.EngineRPMderivation;
+            EngineRPMold = locoCopy.EngineRPMold;
+
+            MaxDieselLevelL = locoCopy.MaxDieselLevelL;
+            DieselUsedPerHourAtMaxPowerL = locoCopy.DieselUsedPerHourAtMaxPowerL;
+            DieselUsedPerHourAtIdleL = locoCopy.DieselUsedPerHourAtIdleL;
+
+            DieselFlowLps = 0.0f;
+            InitialMassKg = MassKG;
+
+            if (this.CarID.StartsWith("0"))
+                DieselLevelL = locoCopy.DieselLevelL;
+            else
+                DieselLevelL = locoCopy.MaxDieselLevelL;
+
+            if (locoCopy.GearBoxController != null)
+                GearBoxController = new MSTSNotchController(locoCopy.GearBoxController);
+
+            DieselEngines = new DieselEngines(locoCopy.DieselEngines, this);
+            if (DieselEngines[0].GearBox != null) GearBox = DieselEngines[0].GearBox;
+            for (int i = 1; i < DieselEngines.Count; i++)
+            {
+                if (DieselEngines[i].GearBox == null && locoCopy.DieselEngines[i].GearBox != null)
+                    DieselEngines[i].GearBox = new GearBox(GearBox, DieselEngines[i]);
+            }
+            foreach (DieselEngine de in DieselEngines)
+            {
+                de.Initialize(true);
+            }
+        }
+
+        public override void Initialize()
+        {
+            if (GearBox != null && !GearBox.IsInitialized)
+            {
+                GearBox = null;
+            }
+
+            DieselEngines.Initialize(false);
+
+            base.Initialize();
+
+            // If DrvWheelWeight is not in ENG file, then calculate drivewheel weight freom FoA
+
+            if (DrvWheelWeightKg == 0) // if DrvWheelWeightKg not in ENG file.
+            {
+                DrvWheelWeightKg = MassKG; // set Drive wheel weight to total wagon mass if not in ENG file
+                InitialDrvWheelWeightKg = MassKG; // // set Initial Drive wheel weight as well, as it is used as a reference
+            }
+
+        }
+
+        /// <summary>
+        /// We are saving the game.  Save anything that we'll need to restore the 
+        /// status later.
+        /// </summary>
+        public override void Save(BinaryWriter outf)
+        {
+            // for example
+            // outf.Write(Pan);
+            base.Save(outf);
+            outf.Write(DieselLevelL);
+            DieselEngines.Save(outf);
+            ControllerFactory.Save(GearBoxController, outf);
+        }
+
+        /// <summary>
+        /// We are restoring a saved game.  The TrainCar class has already
+        /// been initialized.   Restore the game state.
+        /// </summary>
+        public override void Restore(BinaryReader inf)
+        {
+            base.Restore(inf);
+            DieselLevelL = inf.ReadSingle();
+            DieselEngines.Restore(inf);
+            ControllerFactory.Restore(GearBoxController, inf);
+        }
+
+        //================================================================================================//
+        /// <summary>
+        /// Set starting conditions  when initial speed > 0 
+        /// 
+
+        public override void InitializeMoving()
+        {
+            base.InitializeMoving();
+            WheelSpeedMpS = SpeedMpS;
+            DynamicBrakePercent = -1;
+            if (DieselEngines[0].GearBox != null && GearBoxController != null)
+            {
+                DieselEngines[0].GearBox.InitializeMoving();
+                DieselEngines[0].InitializeMoving();
+                if (IsLeadLocomotive())
+                {
+                    Train.MUGearboxGearIndex = DieselEngines[0].GearBox.CurrentGearIndex + 1;
+                    Train.AITrainGearboxGearIndex = DieselEngines[0].GearBox.CurrentGearIndex + 1;
+                }
+                GearBoxController.CurrentNotch = Train.MUGearboxGearIndex;
+                GearboxGearIndex = DieselEngines[0].GearBox.CurrentGearIndex + 1;
+                GearBoxController.SetValue((float)GearBoxController.CurrentNotch);
+            }
+            ThrottleController.SetValue(Train.MUThrottlePercent / 100);
+        }
+
+
+        /// <summary>
+        /// This function updates periodically the states and physical variables of the locomotive's subsystems.
+        /// </summary>
+        public override void Update(float elapsedClockSeconds)
+        {
+            base.Update(elapsedClockSeconds);
+
+            // The following is not in the UpdateControllers function due to the fact that fuel level has to be calculated after the motive force calculation.
+            FuelController.Update(elapsedClockSeconds);
+            if (FuelController.UpdateValue > 0.0)
+                Simulator.Confirmer.UpdateWithPerCent(CabControl.DieselFuel, CabSetting.Increase, FuelController.CurrentValue * 100);
+
+            UpdateSteamHeat(elapsedClockSeconds);
+        
+        }
+
+
+        /// <summary>
+        /// This function updates periodically the states and physical variables of the locomotive's power supply.
+        /// </summary>
+        protected override void UpdatePowerSupply(float elapsedClockSeconds)
+        {
+            DieselEngines.Update(elapsedClockSeconds);
+
+            ExhaustParticles.Update(elapsedClockSeconds, DieselEngines[0].ExhaustParticles);
+            ExhaustMagnitude.Update(elapsedClockSeconds, DieselEngines[0].ExhaustMagnitude);
+            ExhaustColorR.Update(elapsedClockSeconds, DieselEngines[0].ExhaustColor.R);
+            ExhaustColorG.Update(elapsedClockSeconds, DieselEngines[0].ExhaustColor.G);
+            ExhaustColorB.Update(elapsedClockSeconds, DieselEngines[0].ExhaustColor.B);
+
+            PowerOn = DieselEngines.PowerOn;
+            AuxPowerOn = DieselEngines.PowerOn;
+        }
+
+        /// <summary>
+        /// This function updates periodically the states and physical variables of the locomotive's controllers.
+        /// </summary>
+        protected override void UpdateControllers(float elapsedClockSeconds)
+        {
+            base.UpdateControllers(elapsedClockSeconds);
+
+            //Currently the ThrottlePercent is global to the entire train
+            //So only the lead locomotive updates it, the others only updates the controller (actually useless)
+            if (this.IsLeadLocomotive() || (!AcceptMUSignals))
+            {
+                if (GearBoxController != null)
+                {
+                    GearboxGearIndex = (int)GearBoxController.Update(elapsedClockSeconds);
+                }
+            }
+            else
+            {
+                if (GearBoxController != null)
+                {
+                    GearBoxController.Update(elapsedClockSeconds);
+                }
+            }
+        }
+
+        /// <summary>
+        /// This function updates periodically the locomotive's motive force.
+        /// </summary>
+        protected override void UpdateMotiveForce(float elapsedClockSeconds, float t, float AbsSpeedMpS, float AbsWheelSpeedMpS)
+        {
+            if (PowerOn)
+            {
+                if (TractiveForceCurves == null)
+                {
+                    float maxForceN = Math.Min(t * MaxForceN * (1 - PowerReduction), AbsWheelSpeedMpS == 0.0f ? (t * MaxForceN * (1 - PowerReduction)) : (t * DieselEngines.CurrentRailOutputPowerW / AbsWheelSpeedMpS));
+                    float maxPowerW = 0.98f * DieselEngines.MaximumRailOutputPowerW;      //0.98 added to let the diesel engine handle the adhesion-caused jittering
+
+                    if (DieselEngines.HasGearBox)
+                    {
+                        MotiveForceN = DieselEngines.MotiveForceN;
+                    }
+                    else
+                    {
+
+                        if (maxForceN * AbsWheelSpeedMpS > maxPowerW)
+                            maxForceN = maxPowerW / AbsWheelSpeedMpS;
+                        if (AbsSpeedMpS > MaxSpeedMpS - 0.05f)
+                            maxForceN = 20 * (MaxSpeedMpS - AbsSpeedMpS) * maxForceN;
+                        if (AbsSpeedMpS > (MaxSpeedMpS))
+                            maxForceN = 0;
+                        MotiveForceN = maxForceN;
+                    }
+                }
+                else
+                {
+                    if (t > (DieselEngines.MaxOutputPowerW / DieselEngines.MaxPowerW))
+                        t = (DieselEngines.MaxOutputPowerW / DieselEngines.MaxPowerW);
+                    MotiveForceN = TractiveForceCurves.Get(t, AbsWheelSpeedMpS) * (1 - PowerReduction);
+                    if (MotiveForceN < 0 && !TractiveForceCurves.HasNegativeValues)
+                        MotiveForceN = 0;
+                }
+
+                DieselFlowLps = DieselEngines.DieselFlowLps;
+                partialFuelConsumption += DieselEngines.DieselFlowLps * elapsedClockSeconds;
+                if (partialFuelConsumption >= 0.1)
+                {
+                    DieselLevelL -= partialFuelConsumption;
+                    partialFuelConsumption = 0;
+                }
+                if (DieselLevelL <= 0.0f)
+                {
+                    PowerOn = false;
+                    SignalEvent(Event.EnginePowerOff);
+                    foreach (DieselEngine de in DieselEngines)
+                    {
+                        if (de.EngineStatus != DieselEngine.Status.Stopping || de.EngineStatus != DieselEngine.Status.Stopped)
+                            de.Stop();
+                    }
+                }
+ //               MassKG = InitialMassKg - MaxDieselLevelL * DieselWeightKgpL + DieselLevelL * DieselWeightKgpL;
+            }
+
+            if (MaxForceN > 0 && MaxContinuousForceN > 0 && PowerReduction < 1)
+            {
+                MotiveForceN *= 1 - (MaxForceN - MaxContinuousForceN) / (MaxForceN * MaxContinuousForceN) * AverageForceN * (1 - PowerReduction);
+                float w = (ContinuousForceTimeFactor - elapsedClockSeconds) / ContinuousForceTimeFactor;
+                if (w < 0)
+                    w = 0;
+                AverageForceN = w * AverageForceN + (1 - w) * MotiveForceN;
+            }
+        }
+
+        /// <summary>
+        /// This function updates periodically the locomotive's sound variables.
+        /// </summary>
+        protected override void UpdateSoundVariables(float elapsedClockSeconds)
+        {
+            EngineRPMRatio = (DieselEngines[0].RealRPM - DieselEngines[0].IdleRPM) / (DieselEngines[0].MaxRPM - DieselEngines[0].IdleRPM);
+
+            Variable1 = ThrottlePercent / 100.0f;
+            // else Variable1 = MotiveForceN / MaxForceN; // Gearbased, Variable1 proportional to motive force
+            // allows for motor volume proportional to effort.
+
+            // Refined Variable2 setting to graduate
+            if (Variable2 != EngineRPMRatio)
+            {
+                // We must avoid Variable2 to run outside of [0, 1] range, even temporarily (because of multithreading)
+                Variable2 = EngineRPMRatio < Variable2 ?
+                    Math.Max(Math.Max(Variable2 - elapsedClockSeconds * PercentChangePerSec, EngineRPMRatio), 0) :
+                    Math.Min(Math.Min(Variable2 + elapsedClockSeconds * PercentChangePerSec, EngineRPMRatio), 1);
+            }
+
+            EngineRPM = Variable2 * (MaxRPM - IdleRPM) + IdleRPM;
+
+            if (DynamicBrakePercent > 0)
+            {
+                if (MaxDynamicBrakeForceN == 0)
+                    Variable3 = DynamicBrakePercent / 100f;
+                else
+                    Variable3 = DynamicBrakeForceN / MaxDynamicBrakeForceN;
+            }
+            else
+                Variable3 = 0;
+
+            if (elapsedClockSeconds > 0.0f)
+            {
+                EngineRPMderivation = (EngineRPM - EngineRPMold) / elapsedClockSeconds;
+                EngineRPMold = EngineRPM;
+            }
+        }
+
+        public override void ChangeGearUp()
+        {
+            if (DieselEngines[0].GearBox != null)
+            {
+                if (DieselEngines[0].GearBox.GearBoxOperation == GearBoxOperation.Semiautomatic)
+                {
+                    DieselEngines[0].GearBox.AutoGearUp();
+                    GearBoxController.SetValue((float)DieselEngines[0].GearBox.NextGearIndex);
+                }
+            }
+        }
+
+        public override void ChangeGearDown()
+        {
+
+            if (DieselEngines[0].GearBox != null)
+            {
+                if (DieselEngines[0].GearBox.GearBoxOperation == GearBoxOperation.Semiautomatic)
+                {
+                    DieselEngines[0].GearBox.AutoGearDown();
+                    GearBoxController.SetValue((float)DieselEngines[0].GearBox.NextGearIndex);
+                }
+            }
+        }
+
+        public override float GetDataOf(CabViewControl cvc)
+        {
+            float data = 0;
+
+            switch (cvc.ControlType)
+            {
+                case CabViewControlType.Gears:
+                    if (DieselEngines.HasGearBox)
+                        data = DieselEngines[0].GearBox.CurrentGearIndex + 1;
+                    break;
+                case CabViewControlType.Fuel_Gauge:
+                    if (cvc.ControlUnit == CabViewControlUnit.Gallons)
+                        data = Size.LiquidVolume.ToGallonUS(DieselLevelL);
+                    else
+                        data = DieselLevelL;
+                    break;
+                default:
+                    data = base.GetDataOf(cvc);
+                    break;
+            }
+
+            return data;
+        }
+
+        public override string GetStatus()
+        {
+            var status = new StringBuilder();
+            status.AppendFormat("{0} = {1}\n", Simulator.Catalog.GetString("Engine"),
+                Simulator.Catalog.GetParticularString("Engine", DieselEngines[0].EngineStatus.GetDescription()));
+
+            if (DieselEngines.HasGearBox)
+                status.AppendFormat("{0} = {1}\n", Simulator.Catalog.GetString("Gear"), DieselEngines[0].GearBox.CurrentGearIndex < 0
+                    ? Simulator.Catalog.GetParticularString("Gear", "N")
+                    : (DieselEngines[0].GearBox.CurrentGearIndex + 1).ToString());
+
+            return status.ToString();
+        }
+
+        public override string GetDebugStatus()
+        {
+            var status = new StringBuilder(base.GetDebugStatus());
+
+            if (DieselEngines.HasGearBox)
+                //Simulator.Catalog.GetString("Gear"),
+                status.AppendFormat("{0}", DieselEngines[0].GearBox.CurrentGearIndex);
+            //Simulator.Catalog.GetString("Fuel"),
+            status.AppendFormat("\t{0}\t{1}\t",
+            FormatStrings.FormatFuelVolume(DieselLevelL, IsMetric, IsUK), DieselEngines.GetStatus());
+
+            if (IsSteamHeatFitted && TrainFittedSteamHeat && this.IsLeadLocomotive() && Train.PassengerCarsNumber > 0)
+               {
+
+                // Only show steam heating HUD if fitted to locomotive and the train, has passenger cars attached, and is the lead locomotive
+                // Display Steam Heat info
+                status.AppendFormat("\n{0}\t{1}\t{2}\t{3}\t{4}\t{5}\t{6}\t{7}\t{8}\t{9}\t{10:N0}\t{11}\t{12}\n",
+                   Simulator.Catalog.GetString("StHeat:"),
+                   Simulator.Catalog.GetString("Press"),
+                   FormatStrings.FormatPressure(CurrentSteamHeatPressurePSI, Pressure.Unit.PSI, MainPressureUnit, true),
+                   Simulator.Catalog.GetString("TrTemp"),
+                   FormatStrings.FormatTemperature(Train.TrainCurrentCarriageHeatTempC, IsMetric),
+                   Simulator.Catalog.GetString("StTemp"),
+                   FormatStrings.FormatTemperature(Train.TrainCurrentSteamHeatPipeTempC, IsMetric),
+                   Simulator.Catalog.GetString("OutTemp"),
+                   FormatStrings.FormatTemperature(Train.TrainOutsideTempC, IsMetric),
+                   Simulator.Catalog.GetString("NetHt"),
+                   Train.DisplayTrainNetSteamHeatLossWpTime,
+                   Simulator.Catalog.GetString("FuelLvl"),
+                   CurrentSteamHeatFuelCapacityL);
+               }
+
+
+            return status.ToString();
+        }
+
+        /// <summary>
+        /// Catch the signal to start or stop the diesel
+        /// </summary>
+        public void StartStopDiesel()
+        {
+            if (!this.IsLeadLocomotive() && (this.ThrottlePercent == 0))
+                PowerOn = !PowerOn;
+        }
+
+        public override void SetPower(bool ToState)
+        {
+            if (ToState)
+            {
+                foreach (DieselEngine engine in DieselEngines)
+                    engine.Start();
+                SignalEvent(Event.EnginePowerOn);
+            }
+            else
+            {
+                foreach (DieselEngine engine in DieselEngines)
+                    engine.Stop();
+                SignalEvent(Event.EnginePowerOff);
+            }
+
+            base.SetPower(ToState);
+        }
+
+        /// <summary>
+        /// Returns the controller which refills from the matching pickup point.
+        /// </summary>
+        /// <param name="type">Pickup type</param>
+        /// <returns>Matching controller or null</returns>
+        public override MSTSNotchController GetRefillController(PickupType type)
+        {
+            MSTSNotchController controller = null;
+            if (type == PickupType.FuelDiesel) return FuelController;
+            return controller;
+        }
+
+        /// <summary>
+        /// Sets step size for the fuel controller basing on pickup feed rate and engine fuel capacity
+        /// </summary>
+        /// <param name="type">Pickup</param>
+
+        public override void SetStepSize(PickupObject matchPickup)
+        {
+            if (MaxDieselLevelL != 0)
+                FuelController.SetStepSize(matchPickup.Capacity.FeedRateKGpS / MSTSNotchController.StandardBoost / (MaxDieselLevelL * DieselWeightKgpL)); 
+        }
+
+        /// <summary>
+        /// Sets coal and water supplies to full immediately.
+        /// Provided in case route lacks pickup points for diesel oil.
+        /// </summary>
+        public override void RefillImmediately()
+        {
+            FuelController.CurrentValue = 1.0f;
+        }
+
+        /// <summary>
+        /// Returns the fraction of diesel oil already in tank.
+        /// </summary>
+        /// <param name="pickupType">Pickup type</param>
+        /// <returns>0.0 to 1.0. If type is unknown, returns 0.0</returns>
+        public override float GetFilledFraction(PickupType pickupType)
+        {
+            if (pickupType == PickupType.FuelDiesel)
+            {
+                return FuelController.CurrentValue;
+            }
+            return 0f;
+        }
+
+        /// <summary>
+        /// Restores the type of gearbox, that was forced to
+        /// automatic for AI trains
+        /// </summary>
+        public override void SwitchToPlayerControl()
+        {
+            foreach (DieselEngine de in DieselEngines)
+            {
+                if (de.GearBox != null)
+                    de.GearBox.GearBoxOperation = de.GearBox.OriginalGearBoxOperation;
+            }
+            if (DieselEngines[0].GearBox != null && GearBoxController != null)
+            {
+                GearBoxController.CurrentNotch = DieselEngines[0].GearBox.CurrentGearIndex + 1;
+                GearboxGearIndex = DieselEngines[0].GearBox.CurrentGearIndex + 1;
+                GearBoxController.SetValue((float)GearBoxController.CurrentNotch);
+            }
+
+        }
+
+        private void UpdateSteamHeat(float elapsedClockSeconds)
+        {
+            // Update Steam Heating System
+
+            // TO DO - Add test to see if cars are coupled, if Light Engine, disable steam heating.
+
+            if (IsSteamHeatFitted && TrainFittedSteamHeat)  // Only Update steam heating if train and locomotive fitted with steam heating, and is a passenger train
+            {
+
+                if (this.IsLeadLocomotive())
+                {
+                    if (IsSteamHeatFirstTime)
+                    {
+                        IsSteamHeatFirstTime = false;  // TrainCar and Train have not executed during first pass of steam locomotive, so ignore steam heating the first time
+                        Train.TrainInsideTempC = 15.5f; // Assume a desired temperature of 60oF = 15.5oC
+                    }
+                    else
+                    {
+                        // After first pass continue as normal
+
+                        if (IsSteamInitial)
+                        {
+                            Train.TrainCurrentCarriageHeatTempC = 13.0f;
+                        }
+                        // Initialise current Train Steam Heat based upon selected Current carriage Temp
+                        Train.TrainCurrentTrainSteamHeatW = (Train.TrainCurrentCarriageHeatTempC - Train.TrainOutsideTempC) / (Train.TrainInsideTempC - Train.TrainOutsideTempC) * Train.TrainTotalSteamHeatW;
+                        IsSteamInitial = false;
+                    }
+
+                    // Calculate steam pressure in steam pipe
+                    if (CurrentSteamHeatPressurePSI <= MaxSteamHeatPressurePSI)      // Don't let steam heat pressure exceed the maximum value
+                    {
+                        CurrentSteamHeatPressurePSI = SteamHeatController.CurrentValue * MaxSteamHeatPressurePSI;
+
+                        // Set values for visible exhaust based upon setting of steam controller
+                        HeatingSteamBoilerVolumeM3pS = 1.5f * SteamHeatController.CurrentValue;
+                        HeatingSteamBoilerDurationS = 1.0f * SteamHeatController.CurrentValue;
+
+                        // Calculate fuel usage for steam heat boiler
+                        float FuelUsageL = SteamHeatController.CurrentValue * Frequency.Periodic.FromHours(SteamHeatBoilerFuelUsageLpH) * elapsedClockSeconds;
+                        CurrentSteamHeatFuelCapacityL -= FuelUsageL; // Reduce Tank capacity as fuel used.
+                        MassKG -= FuelUsageL * 0.85f; // Reduce locomotive weight as Steam heat boiler uses fuel.
+
+                    }
+
+                    CurrentSteamHeatPressurePSI = MathHelper.Clamp(CurrentSteamHeatPressurePSI, 0.0f, MaxSteamHeatPressurePSI);  // Clamp steam heat pressure within bounds
+
+                    if (CurrentSteamHeatPressurePSI < 0.1)
+                    {
+                        Train.TrainCurrentSteamHeatPipeTempC = 0.0f;       // Reset values to zero if steam is not turned on.
+                        Train.TrainSteamPipeHeatW = 0.0f;
+                        Train.CarSteamHeatOn = false; // turn off steam effects on wagons
+                    }
+                    else
+                    {
+                        Train.TrainCurrentSteamHeatPipeTempC = Temperature.Celsius.FromF(SteamHeatPressureToTemperaturePSItoF[CurrentSteamHeatPressurePSI]);
+                        Train.CarSteamHeatOn = true; // turn on steam effects on wagons
+                    }
+                }
+            }
+        }
+
+        public void TogglePlayerEngine()
+        {
+            if (ThrottlePercent < 1)
+            {
+                //                    PowerOn = !PowerOn;
+                if (DieselEngines[0].EngineStatus == DieselEngine.Status.Stopped)
+                {
+                    DieselEngines[0].Start();
+                    SignalEvent(Event.EnginePowerOn); // power on sound hook
+                }
+                if (DieselEngines[0].EngineStatus == DieselEngine.Status.Running)
+                {
+                    DieselEngines[0].Stop();
+                    SignalEvent(Event.EnginePowerOff); // power off sound hook
+                }
+                Simulator.Confirmer.Confirm(CabControl.PlayerDiesel, DieselEngines.PowerOn ? CabSetting.On : CabSetting.Off);
+            }
+            else
+            {
+                Simulator.Confirmer.Warning(CabControl.PlayerDiesel, CabSetting.Warn1);
+            }
+        }
+
+        //used by remote diesels to update their exhaust
+        public void RemoteUpdate(float exhPart, float exhMag, float exhColorR, float exhColorG, float exhColorB)
+        {
+            ExhaustParticles.Preset(exhPart);
+            ExhaustMagnitude.Preset(exhMag);
+            ExhaustColorR.Preset(exhColorR);
+            ExhaustColorG.Preset(exhColorG);
+            ExhaustColorB.Preset(exhColorB);
+        }
+
+
+        //================================================================================================//
+        /// <summary>
+        /// The method copes with the strange parameters that some british gear-based DMUs have: throttle 
+        /// values arrive up to 1000%, and conversely GearBoxMaxTractiveForceForGears are divided by 10.
+        /// Apparently MSTS works well with such values. This method recognizes such case and corrects such values.
+        /// </summary>
+        protected void NormalizeParams()
+        {
+            // check for wrong GearBoxMaxTractiveForceForGears parameters
+            if (GearBox != null && GearBox.mstsParams != null && GearBox.mstsParams.GearBoxMaxTractiveForceForGearsN.Count > 0)
+            {
+                if (ThrottleController != null && ThrottleController.MaximumValue > 1 && MaxForceN / GearBox.mstsParams.GearBoxMaxTractiveForceForGearsN[0] > 3)
+                    // Tricky things have been made with this .eng file, see e.g Cravens 105; let's correct them
+                {
+                    for (int i = 0; i < GearBox.mstsParams.GearBoxMaxTractiveForceForGearsN.Count; i++)
+                        GearBox.mstsParams.GearBoxMaxTractiveForceForGearsN[i] *= ThrottleController.MaximumValue;
+                }
+                ThrottleController.Normalize(ThrottleController.MaximumValue);
+                // correct also .cvf files
+                if (CabViewList.Count > 0)
+                    foreach (var cabView in CabViewList)
+                    {
+                        if (cabView.CVFFile != null && cabView.CVFFile.CabViewControls != null && cabView.CVFFile.CabViewControls.Count > 0)
+                        {
+                            foreach ( var control in cabView.CVFFile.CabViewControls)
+                            {
+                                if (control is CabViewDiscreteControl && control.ControlType == CabViewControlType.Throttle && (control as CabViewDiscreteControl).Values.Count > 0 && (control as CabViewDiscreteControl).Values[(control as CabViewDiscreteControl).Values.Count - 1] > 1)
+                                {
+                                    var discreteControl = (CabViewDiscreteControl)control;
+                                    for (var i = 0; i < discreteControl.Values.Count; i++)
+                                        discreteControl.Values[i] /= ThrottleController.MaximumValue;
+                                    if (discreteControl.ScaleRangeMax > 0)
+                                        discreteControl.ResetScaleRange(discreteControl.ScaleRangeMin, (float)discreteControl.Values[discreteControl.Values.Count - 1]);
+                                }
+                            }
+                        }
+                    }
+                ThrottleController.MaximumValue = 1;
+            }
+            // Check also for very low DieselEngineIdleRPM
+            if (IdleRPM < 10) IdleRPM = Math.Max(150, MaxRPM / 10);
+        }
+    } // class DieselLocomotive
+}