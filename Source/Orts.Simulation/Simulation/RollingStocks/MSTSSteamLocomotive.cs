﻿// COPYRIGHT 2009, 2010, 2011, 2012, 2013, 2014, 2015 by the Open Rails project.
// 
// This file is part of Open Rails.
// 
// Open Rails is free software: you can redistribute it and/or modify
// it under the terms of the GNU General Public License as published by
// the Free Software Foundation, either version 3 of the License, or
// (at your option) any later version.
// 
// Open Rails is distributed in the hope that it will be useful,
// but WITHOUT ANY WARRANTY; without even the implied warranty of
// MERCHANTABILITY or FITNESS FOR A PARTICULAR PURPOSE.  See the
// GNU General Public License for more details.
// 
// You should have received a copy of the GNU General Public License
// along with Open Rails.  If not, see <http://www.gnu.org/licenses/>.

// Burn debugging is off by default - uncomment the #define to turn on - provides visibility of burn related parameters for AI Fireman on extended HUD.
//#define DEBUG_LOCO_BURN_AI

// Compound Indicator Pressures are off by default - uncomment the #define to turn on - provides visibility of calculations for MEP.
//#define DEBUG_LOCO_STEAM_COMPOUND_HP_MEP

// Compound Indicator Pressures are off by default - uncomment the #define to turn on - provides visibility of calculations for MEP.
//#define DEBUG_LOCO_STEAM_COMPOUND_LP_MEP

// Burn debugging is off by default - uncomment the #define to turn on - provides visibility of calculations for MEP.
//#define DEBUG_LOCO_STEAM_MEP

// Steam usage debugging is off by default - uncomment the #define to turn on - provides visibility of steam usage related parameters on extended HUD. 
//#define DEBUG_LOCO_STEAM_USAGE

// Steam heating debugging is off by default - uncomment the #define to turn on - provides visibility of steam usage related parameters on extended HUD. 
//#define DEBUG_LOCO_STEAM_HEAT_HUD

// Debug for Auxiliary Tender
//#define DEBUG_AUXTENDER

// Debug for Steam Effects
//#define DEBUG_STEAM_EFFECTS

// Debug for Steam Slip
//#define DEBUG_STEAM_SLIP

// Debug for Steam Slip HUD
//#define DEBUG_STEAM_SLIP_HUD

// Debug for Sound Variables
//#define DEBUG_STEAM_SOUND_VARIABLES

// Debug for Steam Performance Data @ 5mph increments
//#define DEBUG_STEAM_PERFORMANCE

// Debug for Steam Cylinder Events
//#define DEBUG_STEAM_CYLINDER_EVENTS

/* STEAM LOCOMOTIVE CLASSES
 * 
 * The Locomotive is represented by two classes:
 *  MSTSDieselLocomotiveSimulator - defines the behaviour, ie physics, motion, power generated etc
 *  MSTSDieselLocomotiveViewer - defines the appearance in a 3D viewer. The viewer doesn't
 *  get attached to the car until it comes into viewing range.
 *  
 * Both these classes derive from corresponding classes for a basic locomotive
 *  LocomotiveSimulator - provides for movement, basic controls etc
 *  LocomotiveViewer - provides basic animation for running gear, wipers, etc
 * 
 */
using Microsoft.Xna.Framework;
using Orts.Common;
using Orts.Formats.Msts;
using Orts.Parsers.Msts;
using Orts.Simulation.Physics;
using Orts.Simulation.RollingStocks.SubSystems.Controllers;
using Orts.Simulation.RollingStocks.SubSystems.Brakes.MSTS;
using ORTS.Common;
using System;
using System.Diagnostics;
using System.IO;
using System.Text;
using Event = Orts.Common.Event;

namespace Orts.Simulation.RollingStocks
{
    ///////////////////////////////////////////////////
    ///   SIMULATION BEHAVIOUR
    ///////////////////////////////////////////////////

    /// <summary>
    /// Adds physics and control for a steam locomotive
    /// </summary>
    public class MSTSSteamLocomotive : MSTSLocomotive
    {
        //Configure a default cutoff controller
        //If none is specified, this will be used, otherwise those values will be overwritten
        public MSTSNotchController CutoffController = new MSTSNotchController(-0.9f, 0.9f, 0.1f);
        public MSTSNotchController Injector1Controller = new MSTSNotchController(0, 1, 0.1f);
        public MSTSNotchController Injector2Controller = new MSTSNotchController(0, 1, 0.1f);
        public MSTSNotchController BlowerController = new MSTSNotchController(0, 1, 0.1f);
        public MSTSNotchController DamperController = new MSTSNotchController(0, 1, 0.1f);
        public MSTSNotchController FiringRateController = new MSTSNotchController(0, 1, 0.1f);
        public MSTSNotchController FireboxDoorController = new MSTSNotchController(0, 1, 0.1f);
        public MSTSNotchController FuelController = new MSTSNotchController(0, 1, 0.01f); // Could be coal, wood, oil or even peat !
        public MSTSNotchController WaterController = new MSTSNotchController(0, 1, 0.01f);
        public MSTSNotchController SmallEjectorController = new MSTSNotchController(0, 1, 0.1f);

        public bool Injector1IsOn;
        public bool Injector2IsOn;
        public bool CylinderCocksAreOpen;
        public bool CylinderCompoundOn;  // Flag to indicate whether compound locomotive is in compound or simple mode of operation - simple = true (ie bypass valve is open)
        bool FiringIsManual;
        bool BlowerIsOn = false;
        bool BoilerIsPriming = false;
        bool WaterIsExhausted = false;
        bool CoalIsExhausted = false;
        bool FireIsExhausted = false;
        bool FuelBoost = false;
        bool FuelBoostReset = false;
        bool StokerIsMechanical = false;
        bool HotStart; // Determine whether locomotive is started in hot or cold state - selectable option in Options TAB
        bool FullBoilerHeat = false;    // Boiler heat has exceeded max possible heat in boiler (max operating steam pressure)
        bool FullMaxPressBoilerHeat = false; // Boiler heat has exceed the max total possible heat in boiler (max safety valve pressure)
        bool ShovelAnyway = false; // Predicts when the AI fireman should be increasing the fire burn rate despite the heat in the boiler
        bool IsGrateLimit = false; // Grate limit of locomotive exceeded
        bool HasSuperheater = false;  // Flag to indicate whether locomotive is superheated steam type
        bool IsSuperSet = false;    // Flag to indicate whether superheating is reducing cylinder condenstation
        bool IsSaturated = false;     // Flag to indicate locomotive is saturated steam type
        bool safety2IsOn = false; // Safety valve #2 is on and opertaing
        bool safety3IsOn = false; // Safety valve #3 is on and opertaing
        bool safety4IsOn = false; // Safety valve #4 is on and opertaing
        bool IsFixGeared = false;
        bool IsSelectGeared = false;
        bool IsLocoSlip = false; 	   // locomotive is slipping
        bool IsCritTELimit = false; // Flag to advise if critical TE is exceeded
        bool ISBoilerLimited = false;  // Flag to indicate that Boiler is limiting factor with the locomotive power
        bool SetFireOn = false; // Flag to set the AI fire to on for starting of locomotive
        bool SetFireOff = false; // Flag to set the AI fire to off for locomotive when approaching a stop 
        bool SetFireReset = false; // Flag if AI fire has been reset, ie no overrides in place
        bool AIFireOverride = false; // Flag to show ai fire has has been overriden
        bool InjectorLockedOut = false; // Flag to lock injectors from changing within a fixed period of time

        // Aux Tender Parameters
        public bool AuxTenderMoveFlag = false; // Flag to indicate whether train has moved
        bool SteamIsAuxTenderCoupled = false;
        float TenderWaterPercent;       // Percentage of water in tender
        public float WaterConsumptionLbpS;
        public float CurrentAuxTenderWaterMassKG;
        public float CurrentAuxTenderWaterVolumeUKG;
        public float CurrentLocoTenderWaterVolumeUKG;
        float PrevCombinedTenderWaterVolumeUKG;
        float PreviousTenderWaterVolumeUKG;
        public float MaxLocoTenderWaterMassKG;         // Maximum read from Eng file
        public float MaxTotalCombinedWaterVolumeUKG;
        float RestoredMaxTotalCombinedWaterVolumeUKG; // Values to restore after game save
        float RestoredCombinedTenderWaterVolumeUKG;     // Values to restore after game save

        // Tender
        public float IsTenderRequired = 1.0f;  // Flag indicates that a tender is required for operation of the locomotive. Typically tank locomotives do not require a tender. Assume by default that tender is required.
        public bool HasTenderCoupled = true;

        public float CombinedTenderWaterVolumeUKG          // Decreased by running injectors and increased by refilling
        {
            get { return WaterController.CurrentValue * MaxTotalCombinedWaterVolumeUKG; }
            set { WaterController.CurrentValue = value / MaxTotalCombinedWaterVolumeUKG; }
        }


        // Carriage Steam Heating Parameters
        float CalculatedCarHeaterSteamUsageLBpS;  //

        string SteamLocoType;     // Type of steam locomotive type

        float PulseTracker;
        int NextPulse = 1;

        // state variables
       SmoothedData BoilerHeatSmoothBTU = new SmoothedData(240); // total heat in water and steam in boiler - lb/s * SteamHeat(BTU/lb)
        float BoilerHeatSmoothedBTU;
        float PreviousBoilerHeatSmoothedBTU;
        float BoilerHeatBTU;        // total heat in water and steam in boiler - lb/s * SteamHeat(BTU/lb)
        float MaxBoilerHeatBTU;   // Boiler heat at max rated output and pressure, etc
        float MaxBoilerSafetyPressHeatBTU;  // Boiler heat at boiler pressure for operation of safety valves
        float MaxBoilerHeatSafetyPressurePSI; // Boiler Pressure for calculating max boiler pressure, includes safety valve pressure
        float BoilerStartkW;        // calculate starting boilerkW
        float MaxBoilerHeatInBTUpS = 0.1f; // Remember the BoilerHeat value equivalent to Max Boiler Heat

        float baseStartTempK;     // Starting water temp
        float StartBoilerHeatBTU;
        public float BoilerMassLB;         // current total mass of water and steam in boiler (changes as boiler usage changes)
        bool RestoredGame = false; // Flag to indicate that game is being restored. This will stop some values from being "initialised", as this will overwrite restored values.

        float BoilerKW;                 // power of boiler
        float MaxBoilerKW;              // power of boiler at full performance
        float MaxBoilerOutputHP;           // Horsepower output of boiler
        float BoilerSteamHeatBTUpLB;    // Steam Heat based on current boiler pressure
        float BoilerWaterHeatBTUpLB;    // Water Heat based on current boiler pressure
        float BoilerSteamDensityLBpFT3; // Steam Density based on current boiler pressure
        float BoilerWaterDensityLBpFT3; // Water Density based on current boiler pressure
        float BoilerWaterTempK;
        public float FuelBurnRateSmoothedKGpS;
        float FuelFeedRateKGpS;
        float DesiredChange;     // Amount of change to increase fire mass, clamped to range 0.0 - 1.0
        public float CylinderSteamUsageLBpS;
        public float NewCylinderSteamUsageLBpS;
        public float BlowerSteamUsageLBpS;
        public float BoilerPressurePSI;     // Gauge pressure - what the engineer sees.
        public float EvaporationLBpS;          // steam generation rate
        public float FireMassKG;      // Mass of coal currently on grate area
        public float FireRatio;     // Ratio of actual firemass to ideal firemass
        float MaxFiringRateLbpH; // Max coal burnt when steam evaporation (production) rate is maximum
        float TempFireHeatLossPercent;
        float FireHeatLossPercent;  // Percentage loss of heat due to too much or too little air for combustion
        float FlueTempK = 775;      // Initial FlueTemp (best @ 475)
        float MaxFlueTempK;         // FlueTemp at full boiler performance
        public bool SafetyIsOn;
        public readonly SmoothedData SmokeColor = new SmoothedData(2);

        // eng file configuration parameters

        float MaxBoilerPressurePSI = 180f;  // maximum boiler pressure, safety valve setting
        float BoilerVolumeFT3;      // total space in boiler that can hold water and steam
        int NumCylinders = 2;       // Number of Cylinders
        float CylinderStrokeM;      // High pressure cylinders
        float CylinderDiameterM;    // High pressure cylinders
        int LPNumCylinders = 2;       // Number of LP Cylinders
        float LPCylinderStrokeM;      // Low pressure cylinders
        float LPCylinderDiameterM;    // Low pressure cylinders
        float CompoundCylinderRatio;    // Compound locomotive - ratio of low pressure to high pressure cylinder
        float MaxBoilerOutputLBpH;  // maximum boiler steam generation rate
        float IdealFireMassKG;      // Target fire mass
        float MaxFireMassKG;        // Max possible fire mass
        float MaxFiringRateKGpS;              // Max rate at which fireman or stoker can can feed coal into fire
        float GrateLimitLBpFt2 = 150.0f;       // Max combustion rate of the grate, once this is reached, no more steam is produced.
        float MaxFuelBurnGrateKGpS;            // Maximum rate of fuel burnt depending upon grate limit
        float GrateCombustionRateLBpFt2;     // Grate combustion rate, ie how many lbs coal burnt per sq ft grate area.
        float ORTSMaxFiringRateKGpS;          // OR equivalent of above
        float DisplayMaxFiringRateKGpS;     // Display value of MaxFiringRate
        public float SafetyValveUsageLBpS;
        float SafetyValveBoilerHeatOutBTUpS; // Heat removed by blowing of safety valves.
        float BoilerHeatOutSVAIBTUpS;
        float SafetyValveDropPSI = 4.0f;      // Pressure drop before Safety valve turns off, normally around 4 psi - First safety valve normally operates between MaxBoilerPressure, and MaxBoilerPressure - 4, ie Max Boiler = 200, cutoff = 196.
        float EvaporationAreaM2;
        float SuperheatAreaM2 = 0.0f;      // Heating area of superheater
        float SuperheatKFactor = 15000.0f;     // Factor used to calculate superheat temperature - guesstimate
        float MaxSuperheatRefTempF;            // Maximum Superheat temperature in deg Fahrenheit, based upon the heating area.
        float SuperheatTempRatio;          // A ratio used to calculate the superheat temp - based on the ratio of superheat (using heat area) to "known" curve. 
        public float CurrentSuperheatTempF;      // current value of superheating based upon boiler steam output
        float SuperheatVolumeRatio;   // Approximate ratio of Superheated steam to saturated steam at same pressure
        float SuperheatCutoffPressureFactor; // Factor to adjust cutoff pressure for superheat locomotives, defaults to 55.0, user defineable
        float FuelCalorificKJpKG = 33400;
        float ManBlowerMultiplier = 20.0f; // Blower Multipler for Manual firing
        float ShovelMassKG = 6;
        float FiringSteamUsageRateLBpS;   // rate if excessive usage
        float FullBoilerHeatRatio = 1.0f;   // Boiler heat ratio, if boiler heat exceeds, normal boiler pressure boiler heat
        float MaxBoilerHeatRatio = 1.0f;   // Max Boiler heat ratio, if boiler heat exceeds, safety boiler pressure boiler heat
        float AIFiremanBurnFactor = 1.0f;  // Factor by which to adjust burning (hence heat rate), combination of PressureRatio * BoilerHeatRatio * MaxBoilerHeatRatio
        float AIFiremanBurnFactorExceed = 1.0f;  // Factor by which to adjust burning (hence heat rate) for excessive shoveling, combination of PressureRatio * BoilerHeatRatio * MaxBoilerHeatRatio
        float HeatRatio = 0.001f;        // Ratio to control burn rate - based on ratio of heat in vs heat out
        float PressureRatio = 0.001f;    // Ratio to control burn rate - based upon boiler pressure
        float BurnRateRawKGpS;           // Raw combustion (burn) rate
        float MaxCombustionRateKgpS;
        SmoothedData FuelRateStoker = new SmoothedData(15); // Stoker is more responsive and only takes x seconds to fully react to changing needs.
        SmoothedData FuelRate = new SmoothedData(45); // Automatic fireman takes x seconds to fully react to changing needs.
        SmoothedData BurnRateSmoothKGpS = new SmoothedData(150); // Changes in BurnRate take x seconds to fully react to changing needs - models increase and decrease in heat.
        float FuelRateSmoothed = 0.0f;     // Smoothed Fuel Rate
<<<<<<< HEAD
=======

        // Water trough filling
        public bool HasWaterScoop = false; // indicates whether loco + tender have a water scoop or not
//        public float ScoopMinPickupSpeedMpS = 0.0f; // Minimum scoop pickup speed
        public float ScoopMaxPickupSpeedMpS = 200.0f; // Maximum scoop pickup speed - used in steam locomotive viewer
//        public float ScoopResistanceN = 0.0f; // Scoop resistance
        public bool ScoopIsBroken = false; // becomes broken if activated where there is no trough
        public bool RefillingFromTrough = false; // refilling from through is ongoing
        public float WaterScoopFillElevationM; // height water has to be raised to fill tender
        public float WaterScoopDepthM; // depth that water scoop goes into trough (pan)
        public float WaterScoopWidthM; // width of water scoop
        public float WaterScoopVelocityMpS; // Velocity of water entering water scoop
        public float WaterScoopDragForceN; // drag force due to scoop being in water trough
        public float WaterScoopedQuantityGalukpS; // Amount of water scooped up by water scoop per second
        public float WaterScoopInputAmountGals; // Water scooped in elapsed time
        public float WaterScoopMinSpeedMpS; // Minimum speed for water pickup
        public bool IsWaterScoopDown = false;

>>>>>>> 8a015b8b

        // steam performance reporting
        public float SteamPerformanceTimeS = 0.0f; // Records the time since starting movement
        public float CumulativeWaterConsumptionLbs = 0.0f;
        public float CumulativeCylinderSteamConsumptionLbs = 0.0f;
        float CummulativeTotalSteamConsumptionLbs = 0.0f;
        public static float DbfEvalCumulativeWaterConsumptionLbs;//DebriefEval

        int LocoIndex;
        public float LocoTenderFrictionForceN; // Combined friction of locomotive and tender
        public float TotalFrictionForceN;
        public float TrainLoadKg;
        public float LocomotiveCouplerForceN;


        // precomputed values
        float CylinderSweptVolumeFT3pFT;     // Volume of steam Cylinder
        float LPCylinderSweptVolumeFT3pFT;     // Volume of LP steam Cylinder
        float CylinderCondensationFactor;  // Cylinder compensation factor for condensation in cylinder due to cutoff
        float BlowerSteamUsageFactor;
        float InjectorLockOutResetTimeS = 15.0f; // Time to reset the injector lock out time - time to prevent change of injectors
        float InjectorLockOutTimeS = 0.0f; // Current lock out time - reset after Reset Time exceeded 
        float InjectorFlowRateLBpS;    // Current injector flow rate - based upon current boiler pressure
        float MaxInjectorFlowRateLBpS = 0.0f;      // Maximum possible injector flow rate - based upon maximum boiler pressure
        Interpolator BackPressureIHPtoPSI;             // back pressure in cylinders given usage
        Interpolator CylinderSteamDensityPSItoLBpFT3;   // steam density in cylinders given pressure (could be super heated)
        Interpolator SteamDensityPSItoLBpFT3;   // saturated steam density given pressure
        Interpolator WaterDensityPSItoLBpFT3;   // water density given pressure
        Interpolator SteamHeatPSItoBTUpLB;      // total heat in saturated steam given pressure
        Interpolator WaterHeatPSItoBTUpLB;      // total heat in water given pressure
        Interpolator HeatToPressureBTUpLBtoPSI; // pressure given total heat in water (inverse of WaterHeat)
        Interpolator PressureToTemperaturePSItoF;
        Interpolator InjDelWaterTempMinPressureFtoPSI; // Injector Delivery Water Temp - Minimum Capacity
        Interpolator InjDelWaterTempMaxPressureFtoPSI; // Injector Delivery Water Temp - Maximum Capacity
        Interpolator InjWaterFedSteamPressureFtoPSI; // Injector Water Lbs of water per lb steam used
        Interpolator InjCapMinFactorX; // Injector Water Table to determin min capacity - max/min
        Interpolator Injector09FlowratePSItoUKGpM;  // Flowrate of 09mm injector in gpm based on boiler pressure        
        Interpolator Injector10FlowratePSItoUKGpM;  // Flowrate of 10mm injector in gpm based on boiler pressure
        Interpolator Injector11FlowratePSItoUKGpM;  // Flowrate of 11mm injector in gpm based on boiler pressure
        Interpolator Injector13FlowratePSItoUKGpM;  // Flowrate of 13mm injector in gpm based on boiler pressure 
        Interpolator Injector14FlowratePSItoUKGpM;  // Flowrate of 14mm injector in gpm based on boiler pressure         
        Interpolator Injector15FlowratePSItoUKGpM;  // Flowrate of 15mm injector in gpm based on boiler pressure                       
        Interpolator SpecificHeatKtoKJpKGpK;        // table for specific heat capacity of water at temp of water
        Interpolator SaturationPressureKtoPSI;      // Saturated pressure of steam (psi) @ water temperature (K)
        Interpolator BoilerEfficiencyGrateAreaLBpFT2toX;      //  Table to determine boiler efficiency based upon lbs of coal per sq ft of Grate Area
        Interpolator BoilerEfficiency;  // boiler efficiency given steam usage
        Interpolator WaterTempFtoPSI;  // Table to convert water temp to pressure
        Interpolator CylinderCondensationFractionX;  // Table to find the cylinder condensation fraction per cutoff for the cylinder - saturated steam
        Interpolator SuperheatTempLimitXtoDegF;  // Table to find Super heat temp required to prevent cylinder condensation - Ref Elseco Superheater manual
        Interpolator SuperheatTempLbpHtoDegF;  // Table to find Super heat temp per lbs of steam to cylinder - from BTC Test Results for Std 8
        Interpolator InitialPressureDropRatioRpMtoX; // Allowance for wire-drawing - ie drop in initial pressure (cutoff) as speed increases

        Interpolator SaturatedSpeedFactorSpeedDropFtpMintoX; // Allowance for drop in TE for a saturated locomotive due to piston speed limitations
        Interpolator SuperheatedSpeedFactorSpeedDropFtpMintoX; // Allowance for drop in TE for a superheated locomotive due to piston speed limitations

        Interpolator NewBurnRateSteamToCoalLbspH; // Combustion rate of steam generated per hour to Dry Coal per hour

        Interpolator2D CutoffInitialPressureDropRatioUpper;  // Upper limit of the pressure drop from initial pressure to cut-off pressure
        Interpolator2D CutoffInitialPressureDropRatioLower;  // Lower limit of the pressure drop from initial pressure to cut-off pressure

        Interpolator CylinderExhausttoCutoff;  // Fraction of cylinder travel to exhaust
        Interpolator CylinderCompressiontoCutoff;  // Fraction of cylinder travel to Compression
        Interpolator CylinderAdmissiontoCutoff;  // Fraction of cylinder travel to Admission

         #region Additional steam properties
        const float SpecificHeatCoalKJpKGpK = 1.26f; // specific heat of coal - kJ/kg/K
        const float SteamVaporSpecVolumeAt100DegC1BarM3pKG = 1.696f;
        float WaterHeatBTUpFT3;             // Water heat in btu/ft3
        bool FusiblePlugIsBlown = false;    // Fusible plug blown, due to lack of water in the boiler
        bool LocoIsOilBurner = false;       // Used to identify if loco is oil burner
        float GrateAreaM2;                  // Grate Area in SqM
        float IdealFireDepthIN = 7.0f;      // Assume standard coal coverage of grate = 7 inches.
        float FuelDensityKGpM3 = 864.5f;    // Anthracite Coal : 50 - 58 (lb/ft3), 800 - 929 (kg/m3)
        float DamperFactorManual = 1.0f;    // factor to control draft through fire when locomotive is running in Manual mode
        public float WaterLBpUKG = 10.0f;    // lbs of water in 1 gal (uk)
        public float MaxTenderCoalMassKG;          // Maximum read from Eng File
        public float TenderCoalMassKG              // Decreased by firing and increased by refilling
        {
            get { return FuelController.CurrentValue * MaxTenderCoalMassKG; }
            set { FuelController.CurrentValue = value / MaxTenderCoalMassKG; }
        }

        float DamperBurnEffect;             // Effect of the Damper control Used in manual firing)
        float Injector1Fraction = 0.0f;     // Fraction (0-1) of injector 1 flow from Fireman controller or AI
        float Injector2Fraction = 0.0f;     // Fraction (0-1) of injector  of injector 2 flow from Fireman controller or AI
        float SafetyValveStartPSI = 0.1f;   // Set safety valve to just over max pressure - allows for safety valve not to operate in AI firing
        float InjectorBoilerInputLB = 0.0f; // Input into boiler from injectors
        const float WaterDensityAt100DegC1BarKGpM3 = 954.8f;


        // Steam Ejector
        float TempEjectorSmallSteamConsumptionLbpS;
        float TempEjectorLargeSteamConsumptionLbpS;
        float EjectorTotalSteamConsumptionLbpS;
        public float VacuumPumpOutputFt3pM;

        // Air Compressor Characteristics - assume 9.5in x 10in Compressor operating at 120 strokes per min.          
        float CompCylDiaIN = 9.5f;
        float CompCylStrokeIN = 10.0f;
        float CompStrokespM = 120.0f;
        float CompSteamUsageLBpS = 0.0f;
        const float BTUpHtoKJpS = 0.000293071f;     // Convert BTU/s to Kj/s
        float BoilerHeatTransferCoeffWpM2K = 45.0f; // Heat Transfer of locomotive boiler 45 Wm2K
        float TotalSteamUsageLBpS;                  // Running total for complete current steam usage
        float GeneratorSteamUsageLBpS = 1.0f;       // Generator Steam Usage
        float RadiationSteamLossLBpS = 2.5f;        // Steam loss due to radiation losses
        float BlowerBurnEffect;                     // Effect of Blower on burning rate
        float FlueTempDiffK;                        // Current difference in flue temp at current firing and steam usage rates.
        float FireHeatTxfKW;                        // Current heat generated by the locomotive fire
        float HeatMaterialThicknessFactor = 1.0f;   // Material thickness for convection heat transfer
        float TheoreticalMaxSteamOutputLBpS;        // Max boiler output based upon Output = EvapArea x 15 ( lbs steam per evap area)

        // Water model - locomotive boilers require water level to be maintained above the firebox crown sheet
        // This model is a crude representation of a water gauge based on a generic boiler and 8" water gauge
        // Based on a scaled drawing following water fraction levels have been used - crown sheet = 0.7, min water level = 0.73, max water level = 0.89
        float WaterFraction;        // fraction of boiler volume occupied by water
        float WaterMinLevel = 0.7f;         // min level before we blow the fusible plug
        float WaterMinLevelSafe = 0.75f;    // min level which you would normally want for safety
        float WaterMaxLevel = 0.91f;        // max level above which we start priming
        float WaterMaxLevelSafe = 0.90f;    // max level below which we stop priming
        float WaterGlassMaxLevel = 0.89f;   // max height of water gauge as a fraction of boiler level
        float WaterGlassMinLevel = 0.73f;   // min height of water gauge as a fraction of boiler level
        float WaterGlassLengthIN = 8.0f;    // nominal length of water gauge
        float WaterGlassLevelIN;            // Water glass level in inches
        float waterGlassPercent;            // Water glass level in percent
        float MEPFactor = 0.7f;             // Factor to determine the MEP
        float GrateAreaDesignFactor = 500.0f;   // Design factor for determining Grate Area
        float EvapAreaDesignFactor = 10.0f;     // Design factor for determining Evaporation Area

        float SpecificHeatWaterKJpKGpC; // Specific Heat Capacity of water in boiler (from Interpolator table) kJ/kG per deg C
        float WaterTempInK;              // Input to water Temp Integrator.
        float WaterTempNewK;            // Boiler Water Temp (Kelvin) - for testing purposes
        float BkW_Diff;                 // Net Energy into boiler after steam loads taken.
        float WaterVolL;                // Actual volume of water in bolier (litres)
        float BoilerHeatOutBTUpS = 0.0f;// heat out of boiler in BTU
        float BoilerHeatInBTUpS = 0.0f; // heat into boiler in BTU
        float BoilerHeatExcess;         // Vlaue of excess boiler heat
        float InjCylEquivSizeIN;        // Calculate the equivalent cylinder size for purpose of sizing the injector.
        float InjectorSize;             // size of injector installed on boiler

        // Values from previous iteration to use in UpdateFiring() and show in HUD
        float PreviousBoilerHeatOutBTUpS = 0.0f;
        public float PreviousTotalSteamUsageLBpS;
        float Injector1WaterDelTempF = 65f;   // Injector 1 water delivery temperature - F
        float Injector2WaterDelTempF = 65f;   // Injector 1 water delivery temperature - F
        float Injector1TempFraction;    // Find the fraction above the min temp of water delivery
        float Injector2TempFraction;    // Find the fraction above the min temp of water delivery
        float Injector1WaterTempPressurePSI;  // Pressure equivalent of water delivery temp
        float Injector2WaterTempPressurePSI;  // Pressure equivalent of water delivery temp
        float MaxInject1SteamUsedLbpS;  // Max steam injected into boiler when injector operating at full value - Injector 1
        float MaxInject2SteamUsedLbpS;  // Max steam injected into boiler when injector operating at full value - Injector 2
        float ActInject1SteamUsedLbpS;  // Act steam injected into boiler when injector operating at current value - Injector 1
        float ActInject2SteamUsedLbpS;  // Act steam injected into boiler when injector operating at current value - Injector 2   
        float Inject1SteamHeatLossBTU;  // heat loss due to steam usage from boiler for injector operation - Injector 1     
        float Inject2SteamHeatLossBTU;  // heat loss due to steam usage from boiler for injector operation - Injector 2
        float Inject1WaterHeatLossBTU;  // heat loss due to water injected into the boiler for injector operation - Injector 1   
        float Inject2WaterHeatLossBTU;  // heat loss due to water injected into the boiler for injector operation - Injector 1                        

        // Derating factors for motive force 
        float BoilerPrimingDeratingFactor = 0.1f;   // Factor if boiler is priming
        float OneAtmospherePSI = 14.696f;      // Atmospheric Pressure

        float SuperheaterFactor = 1.0f;               // Currently 2 values respected: 0.0 for no superheat (default), > 1.0 for typical superheat
        public float SuperheaterSteamUsageFactor = 1.0f;       // Below 1.0, reduces steam usage due to superheater
        float Stoker = 0.0f;                // Currently 2 values respected: 0.0 for no mechanical stoker (default), = 1.0 for typical mechanical stoker
        float StokerMaxUsage = 0.01f;       // Max steam usage of stoker - 1% of max boiler output
        float StokerMinUsage = 0.005f;      // Min Steam usage - just to keep motor ticking over - 0.5% of max boiler output
        float StokerSteamUsageLBpS;         // Current steam usage of stoker
        float MaxTheoreticalFiringRateKgpS;     // Max firing rate that fireman can sustain for short periods
        float FuelBoostOnTimerS = 0.01f;    // Timer to allow fuel boosting for a short while
        float FuelBoostResetTimerS = 0.01f; // Timer to rest fuel boosting for a while
        float TimeFuelBoostOnS = 300.0f;    // Time to allow fuel boosting to go on for 
        float TimeFuelBoostResetS = 1200.0f;// Time to wait before next fuel boost
        float throttle;
        float SpeedEquivMpS = 27.0f;          // Equvalent speed of 60mph in mps (27m/s) - used for damper control

        // Cylinder related parameters
        public float CutoffPressureDropRatio;  // Ratio of Cutoff Pressure to Initial Pressure
        public float LPCutoffPressureDropRatio; // Ratio of Cutoff Pressure to Initial Pressure - LP Cylinder
        float CylinderCocksPressureAtmPSI; // Pressure in cylinder (impacted by cylinder cocks).
        float Pressure_d_AtmPSI;
        float Pressure_a_AtmPSI;    // Initial Pressure to cylinder @ start if stroke
        float Pressure_b_AtmPSI;    // Pressure at cutoff
        float SteamChestPressurePSI;    // Pressure in steam chest - input to cylinder

        float CylinderWork_ab_InLbs; // Work done during steam admission into cylinder
        float CylinderExhaustOpenFactor; // Point on cylinder stroke when exhaust valve opens.
        float CylinderCompressionCloseFactor; // Point on cylinder stroke when compression valve closes - assumed reciporical of exhaust opens.
        float CylinderAdmissionOpenFactor = 0.05f; // Point on cylinder stroke when pre-admission valve opens
        float Pressure_c_AtmPSI;       // Pressure when exhaust valve opens
        float Pressure_e_AtmPSI;       // Pressure when exhaust valve closes
        float Pressure_f_AtmPSI;    // Pressure after compression occurs and steam admission starts
        float CylinderWork_bc_InLbs; // Work done during expansion stage of cylinder
        float CylinderWork_cd_InLbs;   // Work done during release stage of cylinder
        float CylinderWork_ef_InLbs; // Work done during compression stage of cylinder
        float CylinderWork_fa_InLbs; // Work done during PreAdmission stage of cylinder
        float CylinderWork_de_InLbs; // Work done during Exhaust stage of cylinder

    // Values for logging and displaying Steam pressure
        public float LogInitialPressurePSI;
        public float LogCutoffPressurePSI;
        public float LogBackPressurePSI;
        public float LogReleasePressurePSI;
        public float LogSteamChestPressurePSI;

   // Values for Steam Cylinder events
        float ValveTravel = 10.8268f;
        float ValveLead = 0.275591f;
        float ValveExhLap = 0.708661f;
        float ValveSteamLap;
        double ValveAdvanceAngleDeg;

        public float LogLPInitialPressurePSI;
        public float LogLPCutoffPressurePSI;
        public float LogLPBackPressurePSI;
        public float LogLPReleasePressurePSI;
        public float LogLPSteamChestPressurePSI;

        public bool LogIsCompoundLoco = false;

        float LogPreCompressionPressurePSI;
        float LogPreAdmissionPressurePSI;

        // Compound Cylinder Information - HP Cylinder - Compound Operation

        float HPCompPressure_a_AtmPSI;    // Initial Pressure to HP cylinder @ start if stroke
        float HPCompPressure_b_AtmPSI;    // Pressure at HP cylinder cutoff
        float HPCompPressure_d_AtmPSI;       // Pressure in HP cylinder when steam release valve opens
        float HPCompPressure_e_AtmPSI;   // Pressure in HP cylinder when steam release valve opens, and steam moves into steam passages which connect HP & LP together
        float HPCompPressure_f_AtmPSI;       // Pressure in HP cylinder when steam completely released from the cylinder
        float HPCompPressure_h_AtmPSI;       // Pressure when exhaust valve closes, and compression commences
        float HPCompPressure_k_AtmPSI; //  Pre-Admission pressure prior to exhaust valve closing
        float HPCompPressure_u_AtmPSI;  // Admission pressure
        float HPCompMeanPressure_gh_AtmPSI;     // Back pressure on HP cylinder
        public float HPCylinderMEPPSI;                 // Mean effective Pressure of HP Cylinder
        float HPCylinderClearancePC = 0.19f;    // Assume cylinder clearance of 19% of the piston displacement for HP cylinder
        float CompoundRecieverVolumePCHP = 0.3f; // Volume of receiver or passages between HP and LP cylinder as a fraction of the HP cylinder volume.
        float HPCylinderVolumeFactor = 1.0f;    // Represents the full volume of the HP steam cylinder    
        float LPCylinderVolumeFactor = 1.0f;    // Represents the full volume of the LP steam cylinder 
        float HPIndicatedHorsePowerHP;
        float LPIndicatedHorsePowerHP;

        // Compound Cylinder Information - LP Cylinder - Simple Operation
        float LPPressure_a_AtmPSI;    // Initial Pressure to LP cylinder @ start if stroke
        float LPPressure_b_AtmPSI; // Pressure in combined HP & LP Cylinder pre-cutoff
        float LPPressure_c_AtmPSI;   // Pressure in LP cylinder when steam release valve opens
        float LPPressure_d_AtmPSI;     // Back pressure on LP cylinder
        float LPPressure_e_AtmPSI;       // Pressure in LP cylinder when exhaust valve closes, and compression commences
        float LPPressure_f_AtmPSI;    // Pressure in LP cylinder after compression occurs and steam admission starts
        public float LPCylinderMEPPSI;                     // Mean effective pressure of LP Cylinder
        float LPCylinderClearancePC = 0.066f;    // Assume cylinder clearance of 6.6% of the piston displacement for LP cylinder
     
        // Simple locomotive cylinder information
        public float MeanEffectivePressurePSI;         // Mean effective pressure
        float RatioOfExpansion_bc;             // Ratio of expansion
        float CylinderClearancePC = 0.09f;    // Assume cylinder clearance of 8% of the piston displacement for saturated locomotives and 9% for superheated locomotive - default to saturated locomotive value
        float CylinderPortOpeningFactor;   // Model the size of the steam port opening in the cylinder - set to 0.085 as default, if no ENG file value added
        float CylinderPortOpeningUpper = 0.12f; // Set upper limit for Cylinder port opening
        float CylinderPortOpeningLower = 0.05f; // Set lower limit for Cylinder port opening
        float CylinderPistonShaftFt3;   // Volume taken up by the cylinder piston shaft
        float CylinderPistonShaftDiaIn = 3.5f; // Assume cylinder piston shaft to be 3.5 inches
        float CylinderPistonAreaFt2;    // Area of the piston in the cylinder (& HP Cylinder in case of Compound locomotive)
        float LPCylinderPistonAreaFt2;    // Area of the piston in the LP cylinder
        float CylinderAdmissionSteamWeightLbs; // Weight of steam remaining in cylinder at "admission" (when admission valve opens)
        float CylinderReleaseSteamWeightLbs;   // Weight of steam in cylinder at "release" (exhaust valve opens)
        float CylinderReleaseSteamVolumeFt3; // Volume of cylinder at steam release in cylinder
        float CylinderAdmissionSteamVolumeFt3; // Volume in cylinder at start of steam compression
        float RawCylinderSteamWeightLbs;    // 
        float RawCalculatedCylinderSteamUsageLBpS;  // Steam usage before superheat or cylinder condensation compensation
        float CalculatedCylinderSteamUsageLBpS; // Steam usage calculated from steam indicator diagram

        const int CylStrokesPerCycle = 2;  // each cylinder does 2 strokes for every wheel rotation, within each stroke
        float CylinderEfficiencyRate = 1.0f; // Factor to vary the output power of the cylinder without changing steam usage - used as a player customisation factor.
        public float CylCockSteamUsageLBpS = 0.0f; // Cylinder Cock Steam Usage if locomotive moving
        public float CylCockSteamUsageStatLBpS = 0.0f; // Cylinder Cock Steam Usage if locomotive stationary
        public float CylCockSteamUsageDisplayLBpS = 0.0f; // Cylinder Cock Steam Usage for display and effects
        float CylCockDiaIN = 0.5f;          // Steam Cylinder Cock orifice size
        float CylCockPressReduceFactor;     // Factor to reduce cylinder pressure by if cocks open
        float CylCockBoilerHeatOutBTUpS;  // Amount of heat taken out by use of cylinder cocks

        float DrvWheelDiaM;     // Diameter of driver wheel
        float DrvWheelRevRpS;       // number of revolutions of the drive wheel per minute based upon speed.
        float PistonSpeedFtpMin;      // Piston speed of locomotive
        public float IndicatedHorsePowerHP;   // Indicated Horse Power (IHP), theoretical power of the locomotive, it doesn't take into account the losses due to friction, etc. Typically output HP will be 70 - 90% of the IHP
        public float DrawbarHorsePowerHP;  // Drawbar Horse Power  (DHP), maximum power available at the wheels.
        public float DrawBarPullLbsF;      // Drawbar pull in lbf
        float BoilerEvapRateLbspFt2;  // Sets the evaporation rate for the boiler is used to multiple boiler evaporation area by - used as a player customisation factor.

        float MaxSpeedFactor;      // Max Speed factor - factor @ critical piston speed to reduce TE due to speed increase - American locomotive company
        float DisplaySpeedFactor;  // Value displayed in HUD

        public float MaxTractiveEffortLbf;     // Maximum theoritical tractive effort for locomotive
        float DisplayTractiveEffortLbsF; // Value of Tractive eefort to display in HUD
        float MaxCriticalSpeedTractiveEffortLbf;  // Maximum power value @ critical speed of piston
        float DisplayCriticalSpeedTractiveEffortLbf;  // Display power value @ speed of piston
        float absStartTractiveEffortN = 0.0f;      // Record starting tractive effort
        float TractiveEffortLbsF;           // Current sim calculated tractive effort
        const float TractiveEffortFactor = 0.85f;  // factor for calculating Theoretical Tractive Effort

        float MaxLocoSpeedMpH;      // Speed of loco when max performance reached
        float MaxPistonSpeedFtpM;   // Piston speed @ max performance for the locomotive
        float MaxIndicatedHorsePowerHP; // IHP @ max performance for the locomotive
        float absSpeedMpS;
        float CombFrictionN;  // Temporary parameter to store combined friction values of locomotive and tender
        float CombGravityN;   // Temporary parameter to store combined Gravity values of locomotive and tender
        float CombTunnelN;    // Temporary parameter to store combined Tunnel values of locomotive and tender
        float CombCurveN;     // Temporary parameter to store combined Curve values of locomotive and tender
        float CombWindN;     // Temporary parameter to store combined Curve values of locomotive and tender

        float cutoff;
        float NumSafetyValves;  // Number of safety valves fitted to locomotive - typically 1 to 4
        float SafetyValveSizeIn;    // Size of the safety value - all will be the same size.
        float SafetyValveSizeDiaIn2; // Area of the safety valve - impacts steam discharge rate - is the space when the valve lifts
        float MaxSafetyValveDischargeLbspS; // Steam discharge rate of all safety valves combined.
        float SafetyValveUsage1LBpS; // Usage rate for safety valve #1
        float SafetyValveUsage2LBpS; // Usage rate for safety valve #2
        float SafetyValveUsage3LBpS; // Usage rate for safety valve #3
        float SafetyValveUsage4LBpS; // Usage rate for safety valve #4
        float MaxSteamGearPistonRateFtpM;   // Max piston rate for a geared locomotive, such as a Shay
        float SteamGearRatio;   // Gear ratio for a geared locomotive, such as a Shay  
        float SteamGearRatioLow;   // Gear ratio for a geared locomotive, such as a Shay
        float SteamGearRatioHigh;   // Gear ratio for a two speed geared locomotive, such as a Climax
        float LowMaxGearedSpeedMpS;  // Max speed of the geared locomotive - Low Gear
        float HighMaxGearedSpeedMpS; // Max speed of the geared locomotive - High Gear
        float MotiveForceGearRatio; // mulitplication factor to be used in calculating motive force etc, when a geared locomotive.
        float SteamGearPosition = 0.0f; // Position of Gears if set

       // Rotative Force and adhesion
        
        float CalculatedFactorofAdhesion; // Calculated factor of adhesion
        float StartTangentialCrankWheelForceLbf; 		// Tangential force on wheel - at start
        float SpeedTotalTangCrankWheelForceLbf; 		// Tangential force on wheel - at speed
        float StartStaticWheelFrictionForceLbf;  // Static force on wheel due to adhesion
        float SpeedStaticWheelFrictionForceLbf;  // Static force on wheel  - at speed
        float StartPistonForceLeftLbf;    // Max force exerted by piston.
        float StartPistonForceMiddleLbf;
        float StartPistonForceRightLbf;
        float StartTangentialWheelTreadForceLbf; // Tangential force at the wheel tread.
        float SpeedTangentialWheelTreadForceLbf;
        float ReciprocatingWeightLb = 580.0f;  // Weight of reciprocating parts of the rod driving gears
        float ConnectingRodWeightLb = 600.0f;  // Weignt of connecting rod
        float ConnectingRodBalanceWeightLb = 300.0f; // Balance weight for connecting rods
        float ExcessBalanceFactor = 400.0f;  // Factor to be included in excess balance formula
        float CrankRadiusFt = 1.08f;        // Assume crank and rod lengths to give a 1:10 ratio - a reasonable av for steam locomotives?
        float ConnectRodLengthFt = 10.8f;
        float RodCoGFt = 3.0f;
        float CrankLeftCylinderPressure;
        float CrankMiddleCylinderPressure;
        float CrankRightCylinderPressure;
        float RadConvert = (float)Math.PI / 180.0f;  // Conversion of degs to radians
        float StartCrankAngleLeft;
        float StartCrankAngleRight;
        float StartCrankAngleMiddle;
        float StartTangentialCrankForceFactorLeft;
        float StartTangentialCrankForceFactorMiddle = 0.0f;
        float StartTangentialCrankForceFactorRight;
        float SpeedTangentialCrankForceFactorLeft;
        float SpeedTangentialCrankForceFactorMiddle;
        float SpeedTangentialCrankForceFactorRight;
        float SpeedPistonForceLeftLbf;
        float SpeedPistonForceMiddleLbf;
        float SpeedPistonForceRightLbf;
        float SpeedTangentialCrankWheelForceLeftLbf;
        float SpeedTangentialCrankWheelForceMiddleLbf;
        float SpeedTangentialCrankWheelForceRightLbf;
        float StartVerticalThrustFactorLeft;
        float StartVerticalThrustFactorMiddle;
        float StartVerticalThrustFactorRight;
        float SpeedVerticalThrustFactorLeft;
        float SpeedVerticalThrustFactorMiddle;
        float SpeedVerticalThrustFactorRight;
        float StartVerticalThrustForceMiddle;
        float StartVerticalThrustForceLeft;
        float StartVerticalThrustForceRight;
        float SpeedVerticalThrustForceLeft;
        float SpeedVerticalThrustForceMiddle;
        float SpeedVerticalThrustForceRight;
        float SpeedCrankAngleLeft;
        float SpeedCrankAngleRight;
        float SpeedCrankAngleMiddle;
        float CrankCylinderPositionLeft;
        float CrankCylinderPositionMiddle;
        float CrankCylinderPositionRight;
        float ExcessBalanceForceLeft;
        float ExcessBalanceForceMiddle;
        float ExcessBalanceForceRight;
        float FrictionWheelSpeedMpS; // Tangential speed of wheel rim
        float PrevFrictionWheelSpeedMpS; // Previous tangential speed of wheel rim

        #endregion

        #region Variables for visual effects (steam, smoke)

        public readonly SmoothedData StackSteamVelocityMpS = new SmoothedData(2);
        public float StackSteamVolumeM3pS;
        public float Cylinders1SteamVelocityMpS;
        public float Cylinders1SteamVolumeM3pS;
        public float Cylinders2SteamVelocityMpS;
        public float Cylinders2SteamVolumeM3pS;
        public float SafetyValvesSteamVelocityMpS;
        public float SafetyValvesSteamVolumeM3pS;

        public float DrainpipeSteamVolumeM3pS;
        public float DrainpipeSteamVelocityMpS;
        public float Injector1SteamVolumeM3pS;
        public float Injector1SteamVelocityMpS;
        public float Injector2SteamVolumeM3pS;
        public float Injector2SteamVelocityMpS;
        public float CompressorSteamVolumeM3pS;
        public float CompressorSteamVelocityMpS;
        public float GeneratorSteamVolumeM3pS;
        public float GeneratorSteamVelocityMpS;
        public float WhistleSteamVolumeM3pS;
        public float WhistleSteamVelocityMpS;
        float CylinderCockTimerS = 0.0f;
        float CylinderCockOpenTimeS = 0.0f;
        bool CylinderCock1On = true;
        bool CylinderCock2On = false;
        public bool Cylinder2SteamEffects = false;
        public bool GeneratorSteamEffects = false;
        public float CompressorParticleDurationS = 3.0f;
        public float Cylinder1ParticleDurationS = 3.0f;
        public float Cylinder2ParticleDurationS = 3.0f;
        public float WhistleParticleDurationS = 3.0f;
        public float SafetyValvesParticleDurationS = 3.0f;
        public float DrainpipeParticleDurationS = 3.0f;
        public float Injector1ParticleDurationS = 3.0f;
        public float Injector2ParticleDurationS = 3.0f;
        public float GeneratorParticleDurationS = 3.0f;

        #endregion

        public MSTSSteamLocomotive(Simulator simulator, string wagFile)
            : base(simulator, wagFile)
        {
            RefillTenderWithCoal();
            RefillTenderWithWater();
        }

        /// <summary>
        /// Sets the coal level to maximum.
        /// </summary>
        public void RefillTenderWithCoal()
        {
            FuelController.CurrentValue = 1.0f;
        }

        /// <summary>
        /// Sets the water level to maximum.
        /// </summary>
        public void RefillTenderWithWater()
        {
            WaterController.CurrentValue = 1.0f;
        }

        /// <summary>
        /// Adjusts the fuel controller to initial coal mass.
        /// </summary>
        public void InitializeTenderWithCoal()
        {
            FuelController.CurrentValue = TenderCoalMassKG / MaxTenderCoalMassKG;
        }

        /// <summary>
        /// Adjusts the water controller to initial water volume.
        /// </summary>  
        public void InitializeTenderWithWater()
        {
            WaterController.CurrentValue = CombinedTenderWaterVolumeUKG / MaxTotalCombinedWaterVolumeUKG;
        }

        private bool ZeroError(float v, string name)
        {
            if (v > 0)
                return false;
            Trace.TraceWarning("Steam engine value {1} must be defined and greater than zero in {0}", WagFilePath, name);
            return true;
        }

        /// <summary>
        /// Parse the wag file parameters required for the simulator and viewer classes
        /// </summary>
        public override void Parse(string lowercasetoken, STFReader stf)
        {
            switch (lowercasetoken)
            {
                case "engine(numcylinders": NumCylinders = stf.ReadIntBlock(null); break;
                case "engine(cylinderstroke": CylinderStrokeM = stf.ReadFloatBlock(STFReader.UNITS.Distance, null); break;
                case "engine(cylinderdiameter": CylinderDiameterM = stf.ReadFloatBlock(STFReader.UNITS.Distance, null); break;
                case "engine(lpnumcylinders": LPNumCylinders = stf.ReadIntBlock(null); break;
                case "engine(lpcylinderstroke": LPCylinderStrokeM = stf.ReadFloatBlock(STFReader.UNITS.Distance, null); break;
                case "engine(lpcylinderdiameter": LPCylinderDiameterM = stf.ReadFloatBlock(STFReader.UNITS.Distance, null); break;
                case "engine(ortscylinderportopening": CylinderPortOpeningFactor = stf.ReadFloatBlock(STFReader.UNITS.None, null); break;
                case "engine(boilervolume": BoilerVolumeFT3 = stf.ReadFloatBlock(STFReader.UNITS.VolumeDefaultFT3, null); break;
                case "engine(maxboilerpressure": MaxBoilerPressurePSI = stf.ReadFloatBlock(STFReader.UNITS.PressureDefaultPSI, null); break;
                case "engine(ortsmaxsuperheattemperature": MaxSuperheatRefTempF = stf.ReadFloatBlock(STFReader.UNITS.None, null);break;  // New input and conversion units to be added for temperature
                case "engine(ortsmaxindicatedhorsepower": MaxIndicatedHorsePowerHP = stf.ReadFloatBlock(STFReader.UNITS.Power, null);
                    MaxIndicatedHorsePowerHP = W.ToHp(MaxIndicatedHorsePowerHP);  // Convert input to HP for use internally in this module
                    break;
                case "engine(vacuumbrakeslargeejectorusagerate": EjectorLargeSteamConsumptionLbpS = pS.FrompH(stf.ReadFloatBlock(STFReader.UNITS.MassRateDefaultLBpH, null)); break;
                case "engine(vacuumbrakessmallejectorusagerate": EjectorSmallSteamConsumptionLbpS = pS.FrompH(stf.ReadFloatBlock(STFReader.UNITS.MassRateDefaultLBpH, null)); break;
                case "engine(ortssuperheatcutoffpressurefactor": SuperheatCutoffPressureFactor = stf.ReadFloatBlock(STFReader.UNITS.None, null); break;
                case "engine(shovelcoalmass": ShovelMassKG = stf.ReadFloatBlock(STFReader.UNITS.Mass, null); break;
                case "engine(maxtendercoalmass": MaxTenderCoalMassKG = stf.ReadFloatBlock(STFReader.UNITS.Mass, null); break;
                case "engine(maxtenderwatermass": MaxLocoTenderWaterMassKG = stf.ReadFloatBlock(STFReader.UNITS.Mass, null); break;
                case "engine(steamfiremanmaxpossiblefiringrate": MaxFiringRateKGpS = stf.ReadFloatBlock(STFReader.UNITS.MassRateDefaultLBpH, null) / 2.2046f / 3600; break;
                case "engine(steamfiremanismechanicalstoker": Stoker = stf.ReadFloatBlock(STFReader.UNITS.None, null); break;
                case "engine(ortssteamfiremanmaxpossiblefiringrate": ORTSMaxFiringRateKGpS = stf.ReadFloatBlock(STFReader.UNITS.MassRateDefaultLBpH, null) / 2.2046f / 3600; break;
                case "engine(enginecontrollers(cutoff": CutoffController.Parse(stf); break;
<<<<<<< HEAD
                case "engine(enginecontrollers(ortssmallejector": SmallEjectorController.Parse(stf); SmallEjectorFitted = true; break;
=======
                case "engine(enginecontrollers(ortssmallejector": SmallEjectorController.Parse(stf); SmallEjectorFitted = true;  break;
>>>>>>> 8a015b8b
                case "engine(enginecontrollers(injector1water": Injector1Controller.Parse(stf); break;
                case "engine(enginecontrollers(injector2water": Injector2Controller.Parse(stf); break;
                case "engine(enginecontrollers(blower": BlowerController.Parse(stf); break;
                case "engine(enginecontrollers(dampersfront": DamperController.Parse(stf); break;
                case "engine(enginecontrollers(shovel": FiringRateController.Parse(stf); break;
                case "engine(enginecontrollers(firedoor": FireboxDoorController.Parse(stf); break;
                case "engine(effects(steamspecialeffects": ParseEffects(lowercasetoken, stf); break;
                case "engine(ortsgratearea": GrateAreaM2 = stf.ReadFloatBlock(STFReader.UNITS.AreaDefaultFT2, null); break;
                case "engine(superheater": SuperheaterFactor = stf.ReadFloatBlock(STFReader.UNITS.None, null); break;
                case "engine(istenderrequired": IsTenderRequired = stf.ReadFloatBlock(STFReader.UNITS.None, null); break;
                case "engine(ortsevaporationarea": EvaporationAreaM2 = stf.ReadFloatBlock(STFReader.UNITS.AreaDefaultFT2, null); break;
                case "engine(ortssuperheatarea": SuperheatAreaM2 = stf.ReadFloatBlock(STFReader.UNITS.AreaDefaultFT2, null); break;
                case "engine(ortsfuelcalorific": FuelCalorificKJpKG = stf.ReadFloatBlock(STFReader.UNITS.EnergyDensity, null); break;
                case "engine(ortsboilerevaporationrate": BoilerEvapRateLbspFt2 = stf.ReadFloatBlock(STFReader.UNITS.None, null); break;
                case "engine(ortscylinderefficiencyrate": CylinderEfficiencyRate = stf.ReadFloatBlock(STFReader.UNITS.None, null); break;
                case "engine(ortscylinderinitialpressuredrop": InitialPressureDropRatioRpMtoX = new Interpolator(stf); break;
                case "engine(ortscylinderbackpressure": BackPressureIHPtoPSI = new Interpolator(stf); break;
                case "engine(ortsburnrate": NewBurnRateSteamToCoalLbspH = new Interpolator(stf); break;
                case "engine(ortsboilerefficiency": BoilerEfficiencyGrateAreaLBpFT2toX = new Interpolator(stf); break;
                case "engine(ortscylindereventexhaust": CylinderExhausttoCutoff = new Interpolator(stf); break;
                case "engine(ortscylindereventcompression": CylinderCompressiontoCutoff = new Interpolator(stf); break;
                case "engine(ortscylindereventadmission": CylinderAdmissiontoCutoff = new Interpolator(stf); break;
                case "engine(ortssteamgearratio":
                    stf.MustMatch("(");
                    SteamGearRatioLow = stf.ReadFloat(STFReader.UNITS.None, null);
                    SteamGearRatioHigh = stf.ReadFloat(STFReader.UNITS.None, null);
                    stf.SkipRestOfBlock();
                    break;
                case "engine(ortssteammaxgearpistonrate": MaxSteamGearPistonRateFtpM = stf.ReadFloatBlock(STFReader.UNITS.None, null); break;
                case "engine(ortssteamlocomotivetype":
                    stf.MustMatch("(");
                    var steamengineType = stf.ReadString();
                    try
                    {
                        SteamEngineType = (SteamEngineTypes)Enum.Parse(typeof(SteamEngineTypes), steamengineType);                        
                    }
                    catch
                    {
                        STFException.TraceWarning(stf, "Assumed unknown engine type " + steamengineType);
                    }
                    break;
                case "engine(ortssteamboilertype":
                    stf.MustMatch("(");
                    string typeString1 = stf.ReadString();
                    IsSaturated = String.Compare(typeString1, "Saturated") == 0;
                    HasSuperheater = String.Compare(typeString1, "Superheated") == 0;
                    break;
                case "engine(ortssteamgeartype":
                    stf.MustMatch("(");
                    string typeString2 = stf.ReadString();
                    IsFixGeared = String.Compare(typeString2, "Fixed") == 0;
                    IsSelectGeared = String.Compare(typeString2, "Select") == 0;
                    break;
                case "engine(enginecontrollers(waterscoop": HasWaterScoop = true; break;
//                case "engine(steamwaterscoopminpickupspeed": ScoopMinPickupSpeedMpS = stf.ReadFloatBlock(STFReader.UNITS.SpeedDefaultMPH, 0.0f); break;
//                case "engine(steamwaterscoopmaxpickupspeed": ScoopMaxPickupSpeedMpS = stf.ReadFloatBlock(STFReader.UNITS.SpeedDefaultMPH, 0.0f); break;
//                case "engine(steamwaterscoopresistance": ScoopResistanceN = stf.ReadFloatBlock(STFReader.UNITS.Force, 0.0f); break;
                    //Not used at the moment. Default unit of measure libs/s does not exist either
                    //                case "engine(steamwaterpickuprate": ScoopPickupRateKGpS = stf.ReadFloatBlock(STFReader.UNITS.MassRateDefaultLBpH, null); break;

               case "engine(ortswaterscoopfillelevation": WaterScoopFillElevationM = stf.ReadFloatBlock(STFReader.UNITS.Distance, 0.0f); break;
               case "engine(ortswaterscoopdepth": WaterScoopDepthM = stf.ReadFloatBlock(STFReader.UNITS.Distance, 0.0f); break;
               case "engine(ortswaterscoopwidth": WaterScoopWidthM = stf.ReadFloatBlock(STFReader.UNITS.Distance, 0.0f); break;
                default: base.Parse(lowercasetoken, stf); break;
            }
        }

        /// <summary>
        /// This initializer is called when we are making a new copy of a car already
        /// loaded in memory.  We use this one to speed up loading by eliminating the
        /// need to parse the wag file multiple times.
        /// NOTE:  you must initialize all the same variables as you parsed above
        /// </summary>
        public override void Copy(MSTSWagon copy)
        {
            base.Copy(copy);  // each derived level initializes its own variables

            MSTSSteamLocomotive locoCopy = (MSTSSteamLocomotive)copy;
            NumCylinders = locoCopy.NumCylinders;
            CylinderStrokeM = locoCopy.CylinderStrokeM;
            CylinderDiameterM = locoCopy.CylinderDiameterM;
            LPNumCylinders = locoCopy.LPNumCylinders;
            LPCylinderStrokeM = locoCopy.LPCylinderStrokeM;
            LPCylinderDiameterM = locoCopy.LPCylinderDiameterM;
            CylinderExhaustOpenFactor = locoCopy.CylinderExhaustOpenFactor;
            CylinderPortOpeningFactor = locoCopy.CylinderPortOpeningFactor;
            BoilerVolumeFT3 = locoCopy.BoilerVolumeFT3;
            MaxBoilerPressurePSI = locoCopy.MaxBoilerPressurePSI;
            MaxSuperheatRefTempF = locoCopy.MaxSuperheatRefTempF;
            MaxIndicatedHorsePowerHP = locoCopy.MaxIndicatedHorsePowerHP;
            SuperheatCutoffPressureFactor = locoCopy.SuperheatCutoffPressureFactor;
            EjectorSmallSteamConsumptionLbpS = locoCopy.EjectorSmallSteamConsumptionLbpS;
            EjectorLargeSteamConsumptionLbpS = locoCopy.EjectorLargeSteamConsumptionLbpS;
            ShovelMassKG = locoCopy.ShovelMassKG;
            MaxTenderCoalMassKG = locoCopy.MaxTenderCoalMassKG;
            MaxLocoTenderWaterMassKG = locoCopy.MaxLocoTenderWaterMassKG;
            MaxFiringRateKGpS = locoCopy.MaxFiringRateKGpS;
            Stoker = locoCopy.Stoker;
            ORTSMaxFiringRateKGpS = locoCopy.ORTSMaxFiringRateKGpS;
            CutoffController = (MSTSNotchController)locoCopy.CutoffController.Clone();
            Injector1Controller = (MSTSNotchController)locoCopy.Injector1Controller.Clone();
            Injector2Controller = (MSTSNotchController)locoCopy.Injector2Controller.Clone();
            BlowerController = (MSTSNotchController)locoCopy.BlowerController.Clone();
            DamperController = (MSTSNotchController)locoCopy.DamperController.Clone();
            FiringRateController = (MSTSNotchController)locoCopy.FiringRateController.Clone();
            FireboxDoorController = (MSTSNotchController)locoCopy.FireboxDoorController.Clone();
            SmallEjectorController = (MSTSNotchController)locoCopy.SmallEjectorController.Clone();
            GrateAreaM2 = locoCopy.GrateAreaM2;
            SuperheaterFactor = locoCopy.SuperheaterFactor;
            EvaporationAreaM2 = locoCopy.EvaporationAreaM2;
            SuperheatAreaM2 = locoCopy.SuperheatAreaM2;
            FuelCalorificKJpKG = locoCopy.FuelCalorificKJpKG;
            BoilerEvapRateLbspFt2 = locoCopy.BoilerEvapRateLbspFt2;
            CylinderEfficiencyRate = locoCopy.CylinderEfficiencyRate;
            InitialPressureDropRatioRpMtoX = new Interpolator(locoCopy.InitialPressureDropRatioRpMtoX);
            BackPressureIHPtoPSI = new Interpolator(locoCopy.BackPressureIHPtoPSI);
            NewBurnRateSteamToCoalLbspH = new Interpolator(locoCopy.NewBurnRateSteamToCoalLbspH);
            BoilerEfficiency = locoCopy.BoilerEfficiency;
            SteamGearRatioLow = locoCopy.SteamGearRatioLow;
            SteamGearRatioHigh = locoCopy.SteamGearRatioHigh;
            MaxSteamGearPistonRateFtpM = locoCopy.MaxSteamGearPistonRateFtpM;
            SteamEngineType = locoCopy.SteamEngineType;
            IsSaturated = locoCopy.IsSaturated;
            IsTenderRequired = locoCopy.IsTenderRequired;
            HasSuperheater = locoCopy.HasSuperheater;
            IsFixGeared = locoCopy.IsFixGeared;
            IsSelectGeared = locoCopy.IsSelectGeared;
            HasWaterScoop = locoCopy.HasWaterScoop;
//            ScoopMinPickupSpeedMpS = locoCopy.ScoopMinPickupSpeedMpS;
//            ScoopMaxPickupSpeedMpS = locoCopy.ScoopMaxPickupSpeedMpS;
//            ScoopResistanceN = locoCopy.ScoopResistanceN;
            WaterScoopFillElevationM = locoCopy.WaterScoopFillElevationM;
            WaterScoopDepthM = locoCopy.WaterScoopDepthM;
            WaterScoopWidthM = locoCopy.WaterScoopWidthM;
            CylinderExhausttoCutoff = locoCopy.CylinderExhausttoCutoff;
            CylinderCompressiontoCutoff = locoCopy.CylinderCompressiontoCutoff;
            CylinderAdmissiontoCutoff = locoCopy.CylinderAdmissiontoCutoff;
        }

        /// <summary>
        /// We are saving the game.  Save anything that we'll need to restore the 
        /// status later.
        /// </summary>
        public override void Save(BinaryWriter outf)
        {
            outf.Write(RestoredGame);
            outf.Write(BoilerHeatOutBTUpS);
            outf.Write(BoilerHeatInBTUpS);
            outf.Write(PreviousBoilerHeatOutBTUpS);
            outf.Write(PreviousBoilerHeatSmoothedBTU);
            outf.Write(BurnRateRawKGpS);
            outf.Write(TenderCoalMassKG);
            outf.Write(RestoredMaxTotalCombinedWaterVolumeUKG);
            outf.Write(RestoredCombinedTenderWaterVolumeUKG);
            outf.Write(CumulativeWaterConsumptionLbs);
            outf.Write(CurrentAuxTenderWaterVolumeUKG);
            outf.Write(CurrentLocoTenderWaterVolumeUKG);
            outf.Write(PreviousTenderWaterVolumeUKG);
            outf.Write(SteamIsAuxTenderCoupled);
            outf.Write(CylinderSteamUsageLBpS);
            outf.Write(BoilerHeatBTU);
            outf.Write(BoilerMassLB);
            outf.Write(BoilerPressurePSI);
            outf.Write(CoalIsExhausted);
            outf.Write(WaterIsExhausted);
            outf.Write(FireIsExhausted);
            outf.Write(FuelBoost);
            outf.Write(FuelBoostOnTimerS);
            outf.Write(FuelBoostResetTimerS);
            outf.Write(FuelBoostReset);
            outf.Write(Injector1IsOn);
            outf.Write(Injector1Fraction);
            outf.Write(Injector2IsOn);
            outf.Write(Injector2Fraction);
            outf.Write(InjectorLockedOut);
            outf.Write(InjectorLockOutTimeS);
            outf.Write(InjectorLockOutResetTimeS);
            outf.Write(WaterTempNewK);
            outf.Write(BkW_Diff);
            outf.Write(WaterFraction);
            outf.Write(BoilerSteamHeatBTUpLB);
            outf.Write(BoilerWaterHeatBTUpLB);
            outf.Write(BoilerWaterDensityLBpFT3);
            outf.Write(BoilerSteamDensityLBpFT3);
            outf.Write(EvaporationLBpS);
            outf.Write(FireMassKG);
            outf.Write(FlueTempK);
            outf.Write(SteamGearPosition);
            outf.Write(ScoopIsBroken);
            ControllerFactory.Save(CutoffController, outf);
            ControllerFactory.Save(Injector1Controller, outf);
            ControllerFactory.Save(Injector2Controller, outf);
            ControllerFactory.Save(BlowerController, outf);
            ControllerFactory.Save(DamperController, outf);
            ControllerFactory.Save(FireboxDoorController, outf);
            ControllerFactory.Save(FiringRateController, outf);
            ControllerFactory.Save(SmallEjectorController, outf);
            outf.Write(FuelBurnRateSmoothedKGpS);
            outf.Write(BoilerHeatSmoothedBTU);
            outf.Write(FuelRateSmoothed);
            base.Save(outf);
        }

        /// <summary>
        /// We are restoring a saved game.  The TrainCar class has already
        /// been initialized.   Restore the game state.
        /// </summary>
        public override void Restore(BinaryReader inf)
        {
            RestoredGame = inf.ReadBoolean();
            BoilerHeatOutBTUpS = inf.ReadSingle();
            BoilerHeatInBTUpS = inf.ReadSingle();
            PreviousBoilerHeatOutBTUpS = inf.ReadSingle();
            PreviousBoilerHeatSmoothedBTU = inf.ReadSingle();
            BurnRateRawKGpS = inf.ReadSingle();
            TenderCoalMassKG = inf.ReadSingle();
            RestoredMaxTotalCombinedWaterVolumeUKG = inf.ReadSingle();
            RestoredCombinedTenderWaterVolumeUKG = inf.ReadSingle();
            CumulativeWaterConsumptionLbs = inf.ReadSingle();
            CurrentAuxTenderWaterVolumeUKG = inf.ReadSingle();
            CurrentLocoTenderWaterVolumeUKG = inf.ReadSingle();
            PreviousTenderWaterVolumeUKG = inf.ReadSingle();
            SteamIsAuxTenderCoupled = inf.ReadBoolean();
            CylinderSteamUsageLBpS = inf.ReadSingle();
            BoilerHeatBTU = inf.ReadSingle();
            BoilerMassLB = inf.ReadSingle();
            BoilerPressurePSI = inf.ReadSingle();
            CoalIsExhausted = inf.ReadBoolean();
            WaterIsExhausted = inf.ReadBoolean();
            FireIsExhausted = inf.ReadBoolean();
            FuelBoost = inf.ReadBoolean();
            FuelBoostOnTimerS = inf.ReadSingle();
            FuelBoostResetTimerS = inf.ReadSingle();
            FuelBoostReset = inf.ReadBoolean();
            Injector1IsOn = inf.ReadBoolean();
            Injector1Fraction = inf.ReadSingle();
            Injector2IsOn = inf.ReadBoolean();
            Injector2Fraction = inf.ReadSingle();
            InjectorLockedOut = inf.ReadBoolean();
            InjectorLockOutTimeS = inf.ReadSingle();
            InjectorLockOutResetTimeS = inf.ReadSingle();
            WaterTempNewK = inf.ReadSingle();
            BkW_Diff = inf.ReadSingle();
            WaterFraction = inf.ReadSingle();
            BoilerSteamHeatBTUpLB = inf.ReadSingle();
            BoilerWaterHeatBTUpLB = inf.ReadSingle();
            BoilerWaterDensityLBpFT3 = inf.ReadSingle();
            BoilerSteamDensityLBpFT3 = inf.ReadSingle();
            EvaporationLBpS = inf.ReadSingle();
            FireMassKG = inf.ReadSingle();
            FlueTempK = inf.ReadSingle();
            SteamGearPosition = inf.ReadSingle();
            ScoopIsBroken = inf.ReadBoolean();
            ControllerFactory.Restore(CutoffController, inf);
            ControllerFactory.Restore(Injector1Controller, inf);
            ControllerFactory.Restore(Injector2Controller, inf);
            ControllerFactory.Restore(BlowerController, inf);
            ControllerFactory.Restore(DamperController, inf);
            ControllerFactory.Restore(FireboxDoorController, inf);
            ControllerFactory.Restore(FiringRateController, inf);
            ControllerFactory.Restore(SmallEjectorController, inf);
            FuelBurnRateSmoothedKGpS = inf.ReadSingle();
            BurnRateSmoothKGpS.ForceSmoothValue(FuelBurnRateSmoothedKGpS);
            BoilerHeatSmoothedBTU = inf.ReadSingle();
            BoilerHeatSmoothBTU.ForceSmoothValue(BoilerHeatSmoothedBTU);
            FuelRateSmoothed = inf.ReadSingle();
            FuelRate.ForceSmoothValue(FuelRateSmoothed);
            base.Restore(inf);
        }

        public override void Initialize()
        {
            base.Initialize();

            if (NumCylinders < 0 && ZeroError(NumCylinders, "NumCylinders"))
                NumCylinders = 0;
            if (ZeroError(CylinderDiameterM, "CylinderDiammeter"))
                CylinderDiameterM = 1;
            if (ZeroError(CylinderStrokeM, "CylinderStroke"))
                CylinderStrokeM = 1;
            if (ZeroError(DriverWheelRadiusM, "WheelRadius"))
                DriverWheelRadiusM = 1;
            if (ZeroError(MaxBoilerPressurePSI, "MaxBoilerPressure"))
                MaxBoilerPressurePSI = 1;
            if (ZeroError(BoilerVolumeFT3, "BoilerVolume"))
                BoilerVolumeFT3 = 1;

#region Initialise additional steam properties

            SteamDensityPSItoLBpFT3 = SteamTable.SteamDensityInterpolatorPSItoLBpFT3();
            WaterDensityPSItoLBpFT3 = SteamTable.WaterDensityInterpolatorPSItoLBpFT3();
            SteamHeatPSItoBTUpLB = SteamTable.SteamHeatInterpolatorPSItoBTUpLB();
            WaterHeatPSItoBTUpLB = SteamTable.WaterHeatInterpolatorPSItoBTUpLB();
            CylinderSteamDensityPSItoLBpFT3 = SteamTable.SteamDensityInterpolatorPSItoLBpFT3();
            HeatToPressureBTUpLBtoPSI = SteamTable.WaterHeatToPressureInterpolatorBTUpLBtoPSI();
            PressureToTemperaturePSItoF = SteamTable.PressureToTemperatureInterpolatorPSItoF();
            Injector09FlowratePSItoUKGpM = SteamTable.Injector09FlowrateInterpolatorPSItoUKGpM();
            Injector10FlowratePSItoUKGpM = SteamTable.Injector10FlowrateInterpolatorPSItoUKGpM();
            Injector11FlowratePSItoUKGpM = SteamTable.Injector11FlowrateInterpolatorPSItoUKGpM();
            Injector13FlowratePSItoUKGpM = SteamTable.Injector13FlowrateInterpolatorPSItoUKGpM();
            Injector14FlowratePSItoUKGpM = SteamTable.Injector14FlowrateInterpolatorPSItoUKGpM();
            Injector15FlowratePSItoUKGpM = SteamTable.Injector15FlowrateInterpolatorPSItoUKGpM();
            InjDelWaterTempMinPressureFtoPSI = SteamTable.InjDelWaterTempMinPressureInterpolatorFtoPSI();
            InjDelWaterTempMaxPressureFtoPSI = SteamTable.InjDelWaterTempMaxPressureInterpolatorFtoPSI();
            InjWaterFedSteamPressureFtoPSI = SteamTable.InjWaterFedSteamPressureInterpolatorFtoPSI();
            InjCapMinFactorX = SteamTable.InjCapMinFactorInterpolatorX();
            WaterTempFtoPSI = SteamTable.TemperatureToPressureInterpolatorFtoPSI();
            SpecificHeatKtoKJpKGpK = SteamTable.SpecificHeatInterpolatorKtoKJpKGpK();
            SaturationPressureKtoPSI = SteamTable.SaturationPressureInterpolatorKtoPSI();

            CylinderCondensationFractionX = SteamTable.CylinderCondensationFractionInterpolatorX();
            SuperheatTempLimitXtoDegF = SteamTable.SuperheatTempLimitInterpolatorXtoDegF();
            SuperheatTempLbpHtoDegF = SteamTable.SuperheatTempInterpolatorLbpHtoDegF();

            SaturatedSpeedFactorSpeedDropFtpMintoX = SteamTable.SaturatedSpeedFactorSpeedDropFtpMintoX();
            SuperheatedSpeedFactorSpeedDropFtpMintoX = SteamTable.SuperheatedSpeedFactorSpeedDropFtpMintoX();

            CutoffInitialPressureDropRatioUpper = SteamTable.CutoffInitialPressureUpper();
            CutoffInitialPressureDropRatioLower = SteamTable.CutoffInitialPressureLower();

            // Assign default steam table values if cylinder event is not in ENG file
            if (CylinderExhausttoCutoff == null)
             {
               CylinderExhausttoCutoff = SteamTable.CylinderEventExhausttoCutoff();
              // Trace.TraceInformation("Default values used for CylinderExhausttoCutoff");
             }
            
            
            if (CylinderCompressiontoCutoff == null)
             {
               CylinderCompressiontoCutoff = SteamTable.CylinderEventCompressiontoCutoff();
               // Trace.TraceInformation("Default values used for CylinderCompressiontoCutoff");
             }
            
            if (CylinderAdmissiontoCutoff == null)
             {
               CylinderAdmissiontoCutoff = SteamTable.CylinderEventAdmissiontoCutoff();
             }
            
            // Assign default steam table values if table not in ENG file
            if (BoilerEfficiencyGrateAreaLBpFT2toX == null)
            {
                if(HasSuperheater)
                {
                    BoilerEfficiencyGrateAreaLBpFT2toX = SteamTable.SuperBoilerEfficiencyGrateAreaInterpolatorLbstoX();
                    Trace.TraceInformation("BoilerEfficiencyGrateAreaLBpFT2toX (Superheated) - default information read from SteamTables");

                }
                else
                {
                    BoilerEfficiencyGrateAreaLBpFT2toX = SteamTable.SatBoilerEfficiencyGrateAreaInterpolatorLbstoX();
                    Trace.TraceInformation("BoilerEfficiencyGrateAreaLBpFT2toX (Saturated) - default information read from SteamTables");
                }
                
            }

            // Calculate Grate Limit
            // Rule of thumb indicates that Grate limit occurs when the Boiler Efficiency is equal to 50% of the BE at zero firing rate
            // http://5at.co.uk/index.php/definitions/terrms-and-definitions/grate-limit.html
            // The following calculations are based upon the assumption that the BE curve is actually modelled by a straight line.
            // Calculate BE gradient
            float BEGradient = (BoilerEfficiencyGrateAreaLBpFT2toX[100] - BoilerEfficiencyGrateAreaLBpFT2toX[0]) / (100.0f - 0.0f);
            GrateLimitLBpFt2 = ((BoilerEfficiencyGrateAreaLBpFT2toX[0] / 2.0f) - BoilerEfficiencyGrateAreaLBpFT2toX[0]) / BEGradient;

            // Check Cylinder efficiency rate to see if set - allows user to improve cylinder performance and reduce losses
            if (CylinderEfficiencyRate == 0)
            {
                CylinderEfficiencyRate = 1.0f; // If no cylinder efficiency rate in the ENG file set to nominal (1.0)
            }

            // Assign value for superheat Initial pressure factor if not set in ENG file
            if (SuperheatCutoffPressureFactor == 0)
            {
                SuperheatCutoffPressureFactor = 40.0f; // If no factor in the ENG file set to nominal value (40.0)
            }

            // Determine if Cylinder Port Opening  Factor has been set
            if (CylinderPortOpeningFactor == 0)
            {
                CylinderPortOpeningFactor = 0.085f; // Set as default if not specified
            }
            CylinderPortOpeningFactor = MathHelper.Clamp(CylinderPortOpeningFactor, 0.05f, 0.12f); // Clamp Cylinder Port Opening Factor to between 0.05 & 0.12 so that tables are not exceeded   

            DrvWheelDiaM = DriverWheelRadiusM * 2.0f;

            // Test to see if gear type set
            bool IsGearAssumed = false;
            if (IsFixGeared || IsSelectGeared) // If a gear type has been selected, but gear type not set in steamenginetype, then set assumption
            {
                if (SteamEngineType != SteamEngineTypes.Geared)
                {
                    IsGearAssumed = true;
                    Trace.TraceWarning("Geared locomotive parameter not defined. Geared locomotive has been assumed");
                }
            }

            // Initialise vacuum brake small ejector steam consumption, read from ENG file if user input
            if (EjectorSmallSteamConsumptionLbpS == 0)
            {
                EjectorSmallSteamConsumptionLbpS = pS.FrompH(300.0f); // Use a value of 300 lb/hr as default
            }

            // Initialise vacuum brake large ejector steam consumption, read from ENG file if user input
            if (EjectorLargeSteamConsumptionLbpS == 0)
            {
                EjectorLargeSteamConsumptionLbpS = pS.FrompH(650.0f); // Based upon Gresham publication - steam consumption for 20mm ejector is 650lbs/hr or 0.180555 lb/s
            }

            // ******************  Test Locomotive and Gearing type *********************** 

            if (SteamEngineType == SteamEngineTypes.Compound)
            {
                //  Initialise Compound locomotive
                SteamLocoType = "Compound locomotive";

                // Model current based upon a four cylinder, balanced compound, type Vauclain, as built by Baldwin, with no receiver between the HP and LP cylinder
                // Set to compound operation intially
                CompoundCylinderRatio = (LPCylinderDiameterM * LPCylinderDiameterM) / (CylinderDiameterM * CylinderDiameterM);
                MotiveForceGearRatio = 1.0f;  // set gear ratio to default, as not a geared locomotive
                SteamGearRatio = 1.0f;     // set gear ratio to default, as not a geared locomotive
                MaxTractiveEffortLbf = CylinderEfficiencyRate * (1.6f * MaxBoilerPressurePSI * Me.ToIn(LPCylinderDiameterM) * Me.ToIn(LPCylinderDiameterM) * Me.ToIn(LPCylinderStrokeM)) / ((CompoundCylinderRatio + 1.0f) * (Me.ToIn(DriverWheelRadiusM * 2.0f)));
                LogIsCompoundLoco = true;  // Set logging to true for compound locomotive

            }
            else if (SteamEngineType == SteamEngineTypes.Geared)
            {
                if (IsFixGeared)
                {
                    // Advise if gearing is assumed
                    if (IsGearAssumed)
                    {
                        SteamLocoType = "Not formally defined (assumed Fixed Geared) locomotive";
                    }
                    else
                    {
                        SteamLocoType = "Fixed Geared locomotive";
                    }

                    // Check for ENG file values
                    if (MaxSteamGearPistonRateFtpM == 0)
                    {
                        MaxSteamGearPistonRateFtpM = 700.0f; // Assume same value as standard steam locomotive
                        Trace.TraceWarning("MaxSteamGearPistonRateRpM not found in ENG file, or doesn't appear to be a valid figure, and has been set to default value");
                    }
                    if (SteamGearRatioLow == 0)
                    {
                        SteamGearRatioLow = 5.0f;
                        Trace.TraceWarning("SteamGearRatioLow not found in ENG file, or doesn't appear to be a valid figure, and has been set to default value");
                    }
                    MotiveForceGearRatio = SteamGearRatioLow;
                    SteamGearRatio = SteamGearRatioLow;
                    // Calculate maximum locomotive speed - based upon the number of revs for the drive shaft, geared to wheel shaft, and then circumference of drive wheel
                    // Max Geared speed = ((MaxPistonSpeedFt/m / Gear Ratio) x DrvWheelCircumference) / Feet in mile - miles per min
                    LowMaxGearedSpeedMpS = pS.FrompM(MaxSteamGearPistonRateFtpM / SteamGearRatio * MathHelper.Pi * DriverWheelRadiusM * 2.0f);
                    MaxTractiveEffortLbf = (NumCylinders / 2.0f) * (Me.ToIn(CylinderDiameterM) * Me.ToIn(CylinderDiameterM) * Me.ToIn(CylinderStrokeM) / (2.0f * Me.ToIn(DriverWheelRadiusM))) * MaxBoilerPressurePSI * TractiveEffortFactor * MotiveForceGearRatio * CylinderEfficiencyRate;
                }
                else if (IsSelectGeared)
                {
                    // Advise if gearing is assumed
                    if (IsGearAssumed)
                    {
                        SteamLocoType = "Not formally defined (assumed Selectable Geared) locomotive";
                    }
                    else
                    {
                        SteamLocoType = "Selectable Geared locomotive";
                    }

                    // Check for ENG file values
                    if (MaxSteamGearPistonRateFtpM == 0)
                    {
                        MaxSteamGearPistonRateFtpM = 500.0f;
                        Trace.TraceWarning("MaxSteamGearPistonRateRpM not found in ENG file, or doesn't appear to be a valid figure, and has been set to default value");
                    }
                    if (SteamGearRatioLow == 0)
                    {
                        SteamGearRatioLow = 5.0f;
                        Trace.TraceWarning("SteamGearRatioLow not found in ENG file, or doesn't appear to be a valid figure, and has been set to default value");
                    }
                    if (SteamGearRatioHigh == 0)
                    {
                        SteamGearRatioHigh = 2.0f;
                        Trace.TraceWarning("SteamGearRatioHigh not found in ENG file, or doesn't appear to be a valid figure, and has been set to default value");
                    }

                    MotiveForceGearRatio = 0.0f; // assume in neutral gear as starting position
                    SteamGearRatio = 0.0f;   // assume in neutral gear as starting position
                    // Calculate maximum locomotive speed - based upon the number of revs for the drive shaft, geared to wheel shaft, and then circumference of drive wheel
                    // Max Geared speed = ((MaxPistonSpeed / Gear Ratio) x DrvWheelCircumference) / Feet in mile - miles per min
                    LowMaxGearedSpeedMpS = MpS.ToMpH(Me.FromFt(pS.FrompM(MaxSteamGearPistonRateFtpM / SteamGearRatioLow))) * 2.0f * MathHelper.Pi * DriverWheelRadiusM / (2.0f * CylinderStrokeM);
                    HighMaxGearedSpeedMpS = MpS.ToMpH(Me.FromFt(pS.FrompM(MaxSteamGearPistonRateFtpM / SteamGearRatioHigh))) * 2.0f * MathHelper.Pi * DriverWheelRadiusM / (2.0f * CylinderStrokeM);
                    MaxTractiveEffortLbf = (NumCylinders / 2.0f) * (Me.ToIn(CylinderDiameterM) * Me.ToIn(CylinderDiameterM) * Me.ToIn(CylinderStrokeM) / (2 * Me.ToIn(DriverWheelRadiusM))) * MaxBoilerPressurePSI * TractiveEffortFactor * MotiveForceGearRatio * CylinderEfficiencyRate;
                }
                else
                {
                    SteamLocoType = "Unknown Geared locomotive (default to non-gear)";
                    // Default to non-geared locomotive
                    MotiveForceGearRatio = 1.0f;  // set gear ratio to default, as not a geared locomotive
                    SteamGearRatio = 1.0f;     // set gear ratio to default, as not a geared locomotive
                    MaxTractiveEffortLbf = (NumCylinders / 2.0f) * (Me.ToIn(CylinderDiameterM) * Me.ToIn(CylinderDiameterM) * Me.ToIn(CylinderStrokeM) / (2 * Me.ToIn(DriverWheelRadiusM))) * MaxBoilerPressurePSI * TractiveEffortFactor * MotiveForceGearRatio * CylinderEfficiencyRate;
                }
            }
            else if (SteamEngineType == SteamEngineTypes.Simple)    // Simple locomotive
            {
                SteamLocoType = "Simple locomotive";
                MotiveForceGearRatio = 1.0f;  // set gear ratio to default, as not a geared locomotive
                SteamGearRatio = 1.0f;     // set gear ratio to default, as not a geared locomotive
                MaxTractiveEffortLbf = (NumCylinders / 2.0f) * (Me.ToIn(CylinderDiameterM) * Me.ToIn(CylinderDiameterM) * Me.ToIn(CylinderStrokeM) / (2 * Me.ToIn(DriverWheelRadiusM))) * MaxBoilerPressurePSI * TractiveEffortFactor * MotiveForceGearRatio * CylinderEfficiencyRate;
            }
            else // Default to Simple Locomotive (Assumed Simple) shows up as "Unknown"
            {
                Trace.TraceWarning("Steam engine type parameter not formally defined. Simple locomotive has been assumed");
                SteamLocoType = "Not formally defined (assumed simple) locomotive.";
              //  SteamEngineType += "Simple";
                MotiveForceGearRatio = 1.0f;  // set gear ratio to default, as not a geared locomotive
                SteamGearRatio = 1.0f;     // set gear ratio to default, as not a geared locomotive
                MaxTractiveEffortLbf = (NumCylinders / 2.0f) * (Me.ToIn(CylinderDiameterM) * Me.ToIn(CylinderDiameterM) * Me.ToIn(CylinderStrokeM) / (2 * Me.ToIn(DriverWheelRadiusM))) * MaxBoilerPressurePSI * TractiveEffortFactor * MotiveForceGearRatio * CylinderEfficiencyRate;
            }

            // ******************  Test Boiler Type ********************* 


            MaxTotalCombinedWaterVolumeUKG = (Kg.ToLb(MaxLocoTenderWaterMassKG) / WaterLBpUKG); // Initialise loco with tender water only - will be updated as appropriate

            if (RestoredCombinedTenderWaterVolumeUKG > 1.0)// Check to see if this is a restored game -(assumed so if Restored >0), then set water controller values based upon saved values
             {
                CombinedTenderWaterVolumeUKG = RestoredCombinedTenderWaterVolumeUKG;
                MaxTotalCombinedWaterVolumeUKG = RestoredMaxTotalCombinedWaterVolumeUKG;
             }

            InitializeTenderWithWater();

            InitializeTenderWithCoal();

            // Assign default steam table values if table not in ENG file
            if (InitialPressureDropRatioRpMtoX == null)
            {
                if(HasSuperheater)
                {
                    InitialPressureDropRatioRpMtoX = SteamTable.SuperInitialPressureDropRatioInterpolatorRpMtoX();
                    Trace.TraceInformation("InitialPressureDropRatioRpMtoX (Superheated) - default information read from SteamTables");
                }
                else
                {
                    InitialPressureDropRatioRpMtoX = SteamTable.SatInitialPressureDropRatioInterpolatorRpMtoX();
                    Trace.TraceInformation("InitialPressureDropRatioRpMtoX (Saturated) - default information read from SteamTables");
                }
                
            }

            // Computed Values
            // Read alternative OR Value for calculation of Ideal Fire Mass
            if (GrateAreaM2 == 0)  // Calculate Grate Area if not present in ENG file
            {
                float MinGrateAreaSizeSqFt = 6.0f;
                GrateAreaM2 = Me2.FromFt2(((NumCylinders / 2.0f) * (Me.ToIn(CylinderDiameterM) * Me.ToIn(CylinderDiameterM) * Me.ToIn(CylinderStrokeM)) * MEPFactor * MaxBoilerPressurePSI) / (Me.ToIn(DriverWheelRadiusM * 2.0f) * GrateAreaDesignFactor));
                GrateAreaM2 = MathHelper.Clamp(GrateAreaM2, Me2.FromFt2(MinGrateAreaSizeSqFt), GrateAreaM2); // Clamp grate area to a minimum value of 6 sq ft
                IdealFireMassKG = GrateAreaM2 * Me.FromIn(IdealFireDepthIN) * FuelDensityKGpM3;
                Trace.TraceWarning("Grate Area not found in ENG file and has been set to {0} m^2", GrateAreaM2); // Advise player that Grate Area is missing from ENG file
            }
            else
                if (LocoIsOilBurner)
                IdealFireMassKG = GrateAreaM2 * 720.0f * 0.08333f * 0.02382f * 1.293f;  // Check this formula as conversion factors maybe incorrect, also grate area is now in SqM
            else
                IdealFireMassKG = GrateAreaM2 * Me.FromIn(IdealFireDepthIN) * FuelDensityKGpM3;

            // Calculate the maximum fuel burn rate based upon grate area and limit
            float GrateLimitLBpFt2add = GrateLimitLBpFt2 * 1.10f;     // Alow burn rate to slightly exceed grate limit (by 10%)
            MaxFuelBurnGrateKGpS = pS.FrompH(Kg.FromLb(Me2.ToFt2(GrateAreaM2) * GrateLimitLBpFt2add));

            if (MaxFireMassKG == 0) // If not specified, assume twice as much as ideal. 
                // Scale FIREBOX control to show FireMassKG as fraction of MaxFireMassKG.
                MaxFireMassKG = 2 * IdealFireMassKG;

            float baseTempK = C.ToK(C.FromF(PressureToTemperaturePSItoF[MaxBoilerPressurePSI]));
            if (EvaporationAreaM2 == 0)        // If evaporation Area is not in ENG file then synthesize a value
            {
                float MinEvaporationAreaM2 = 100.0f;
                EvaporationAreaM2 = Me2.FromFt2(((NumCylinders / 2.0f) * (Me.ToIn(CylinderDiameterM) * Me.ToIn(CylinderDiameterM) * Me.ToIn(CylinderStrokeM)) * MEPFactor * MaxBoilerPressurePSI) / (Me.ToIn(DriverWheelRadiusM * 2.0f) * EvapAreaDesignFactor));
                EvaporationAreaM2 = MathHelper.Clamp(EvaporationAreaM2, Me2.FromFt2(MinEvaporationAreaM2), EvaporationAreaM2); // Clamp evaporation area to a minimum value of 6 sq ft, so that NaN values don't occur.
                Trace.TraceWarning("Evaporation Area not found in ENG file and has been set to {0} m^2", EvaporationAreaM2); // Advise player that Evaporation Area is missing from ENG file
            }

            if (!RestoredGame)  // If this is not a restored game, then initialise these values
            {
                CylinderSteamUsageLBpS = 1.0f;  // Set to 1 to ensure that there are no divide by zero errors
                WaterFraction = 0.9f;  // Initialise boiler water level at 90%
            }
            float MaxWaterFraction = 0.9f; // Initialise the max water fraction when the boiler starts
            if (BoilerEvapRateLbspFt2 == 0) // If boiler evaporation rate is not in ENG file then set a default value
            {
                BoilerEvapRateLbspFt2 = 15.0f; // Default rate for evaporation rate. Assume a default rate of 15 lbs/sqft of evaporation area
            }
            BoilerEvapRateLbspFt2 = MathHelper.Clamp(BoilerEvapRateLbspFt2, 10.0f, 30.0f); // Clamp BoilerEvap Rate to between 10 & 30 - some modern locomotives can go as high as 30, but majority are around 15.
            TheoreticalMaxSteamOutputLBpS = pS.FrompH(Me2.ToFt2(EvaporationAreaM2) * BoilerEvapRateLbspFt2); // set max boiler theoretical steam output

            float BoilerVolumeCheck = Me2.ToFt2(EvaporationAreaM2) / BoilerVolumeFT3;    //Calculate the Boiler Volume Check value.
            if (BoilerVolumeCheck > 15) // If boiler volume is not in ENG file or less then a viable figure (ie high ratio figure), then set to a default value
            {
                BoilerVolumeFT3 = Me2.ToFt2(EvaporationAreaM2) / 8.3f; // Default rate for evaporation rate. Assume a default ratio of evaporation area * 1/8.3
                // Advise player that Boiler Volume is missing from or incorrect in ENG file
                Trace.TraceWarning("Boiler Volume not found in ENG file, or doesn't appear to be a valid figure, and has been set to {0} Ft^3", BoilerVolumeFT3); 
            }

            MaxBoilerHeatSafetyPressurePSI = MaxBoilerPressurePSI + SafetyValveStartPSI + 6.0f; // set locomotive maximum boiler pressure to calculate max heat, allow for safety valve + a bit
            MaxBoilerSafetyPressHeatBTU = MaxWaterFraction * BoilerVolumeFT3 * WaterDensityPSItoLBpFT3[MaxBoilerHeatSafetyPressurePSI] * WaterHeatPSItoBTUpLB[MaxBoilerHeatSafetyPressurePSI] + (1 - MaxWaterFraction) * BoilerVolumeFT3 * SteamDensityPSItoLBpFT3[MaxBoilerHeatSafetyPressurePSI] * SteamHeatPSItoBTUpLB[MaxBoilerHeatSafetyPressurePSI];  // calculate the maximum possible heat in the boiler, assuming safety valve and a small margin
            MaxBoilerHeatBTU = MaxWaterFraction * BoilerVolumeFT3 * WaterDensityPSItoLBpFT3[MaxBoilerPressurePSI] * WaterHeatPSItoBTUpLB[MaxBoilerPressurePSI] + (1 - MaxWaterFraction) * BoilerVolumeFT3 * SteamDensityPSItoLBpFT3[MaxBoilerPressurePSI] * SteamHeatPSItoBTUpLB[MaxBoilerPressurePSI];  // calculate the maximum possible heat in the boiler

            MaxBoilerKW = Kg.FromLb(TheoreticalMaxSteamOutputLBpS) * W.ToKW(W.FromBTUpS(SteamHeatPSItoBTUpLB[MaxBoilerPressurePSI]));
            MaxFlueTempK = (MaxBoilerKW / (W.ToKW(BoilerHeatTransferCoeffWpM2K) * EvaporationAreaM2 * HeatMaterialThicknessFactor)) + baseTempK;

            MaxBoilerOutputLBpH = pS.TopH(TheoreticalMaxSteamOutputLBpS);

            // Determine if Superheater in use
            if (HasSuperheater)
            {
                SteamLocoType += " + Superheater";

                if (MaxSuperheatRefTempF == 0) // If Max superheat temp is not set in ENG file, then set a default.
                {
                    // Calculate maximum superheat steam reference temperature based upon heating area of superheater - from Superheat Engineering Data by Elesco
                    // SuperTemp = (SuperHeatArea x HeatTransmissionCoeff * (MeanGasTemp - MeanSteamTemp)) / (SteamQuantity * MeanSpecificSteamHeat)
                    // Formula has been simplified as follows: SuperTemp = (SuperHeatArea x SFactor) / SteamQuantity
                    // SFactor is a "loose reprentation" =  (HeatTransmissionCoeff / MeanSpecificSteamHeat) - Av figure calculate by comparing a number of "known" units for superheat.
                    MaxSuperheatRefTempF = (Me2.ToFt2(SuperheatAreaM2) * SuperheatKFactor) / pS.TopH(TheoreticalMaxSteamOutputLBpS);
                }
                SuperheatTempRatio = MaxSuperheatRefTempF / SuperheatTempLbpHtoDegF[pS.TopH(TheoreticalMaxSteamOutputLBpS)];    // calculate a ratio figure for known value against reference curve.
                CylinderClearancePC = 0.09f;
            }
            else if (IsSaturated)
            {
                SteamLocoType += " + Saturated";
            }
            else if (SuperheatAreaM2 == 0 && SuperheaterFactor > 1.0) // check if MSTS value, then set superheating
            {
                SteamLocoType += " + Not formally defined (assumed superheated)";
                Trace.TraceWarning("Steam boiler type parameter not formally defined. Superheated locomotive has been assumed.");

                HasSuperheater = true;
                MaxSuperheatRefTempF = 250.0f; // Assume a superheating temp of 250degF
                SuperheatTempRatio = MaxSuperheatRefTempF / SuperheatTempLbpHtoDegF[pS.TopH(TheoreticalMaxSteamOutputLBpS)];
                // Reverse calculate Superheat area.
                SuperheatAreaM2 = Me2.FromFt2((MaxSuperheatRefTempF * pS.TopH(TheoreticalMaxSteamOutputLBpS)) / (SuperheatKFactor));
                // Advise player that Superheat Area is missing from ENG file
                Trace.TraceWarning("Superheat Area not found in ENG file, and has been set to {0} Ft^2", Me2.ToFt2(SuperheatAreaM2));
                CylinderClearancePC = 0.09f;
            }
            else // Default to saturated type of locomotive
            {
                SteamLocoType += " + Not formally defined (assumed saturated)";
                MaxSuperheatRefTempF = 0.0f;
                CylinderClearancePC = 0.08f;
            }
 
            // Assign default steam table values if table not in ENG file 
            // Back pressure increases with the speed of the locomotive, as cylinder finds it harder to exhaust all the steam.

            if (BackPressureIHPtoPSI == null)
            {
                if (HasSuperheater)
                {
                    BackPressureIHPtoPSI = SteamTable.BackpressureSuperIHPtoPSI();
                    Trace.TraceInformation("BackPressureIHPtoAtmPSI (Superheated) - default information read from SteamTables");
                }
                else
                {
                    BackPressureIHPtoPSI = SteamTable.BackpressureSatIHPtoPSI();
                    Trace.TraceInformation("BackPressureIHPtoAtmPSI (Saturated) - default information read from SteamTables");
                }
            }

            // Determine whether to start locomotive in Hot or Cold State
            HotStart = Simulator.Settings.HotStart;

            // Calculate maximum power of the locomotive, based upon the maximum IHP
            // Maximum IHP will occur at different (piston) speed for saturated locomotives and superheated based upon the wheel revolution. Typically saturated locomotive produce maximum power @ a piston speed of 700 ft/min , and superheated will occur @ 1000ft/min
            // Set values for piston speed

            if (HasSuperheater)
            {
                MaxPistonSpeedFtpM = 1000.0f; // if superheated locomotive
                MaxSpeedFactor = SuperheatedSpeedFactorSpeedDropFtpMintoX[MaxPistonSpeedFtpM];
                DisplaySpeedFactor = MaxSpeedFactor;
            }
            else if (SteamEngineType == SteamEngineTypes.Geared)
            {
                MaxPistonSpeedFtpM = MaxSteamGearPistonRateFtpM;  // if geared locomotive
                MaxSpeedFactor = SaturatedSpeedFactorSpeedDropFtpMintoX[MaxPistonSpeedFtpM];   // Assume the same as saturated locomotive for time being.
                DisplaySpeedFactor = MaxSpeedFactor;
            }
            else
            {
                MaxPistonSpeedFtpM = 700.0f;  // if saturated locomotive
                MaxSpeedFactor = SaturatedSpeedFactorSpeedDropFtpMintoX[MaxPistonSpeedFtpM];
                DisplaySpeedFactor = MaxSpeedFactor;
            }

            // Calculate max velocity of the locomotive based upon above piston speed
            if (SteamGearRatio == 0)
            {
                MaxLocoSpeedMpH = 0.0f;
            }
            else
            {
                MaxLocoSpeedMpH = MpS.ToMpH(Me.FromFt(pS.FrompM(MaxPistonSpeedFtpM / SteamGearRatio))) * 2.0f * MathHelper.Pi * DriverWheelRadiusM / (2.0f * CylinderStrokeM);
            }

            // Assign default steam table values if table not in ENG file
            if (NewBurnRateSteamToCoalLbspH == null)
            {
                // This will calculate a default burnrate curve based upon the fuel calorific, Max Steam Output, and Boiler Efficiency
                // Firing Rate = (Max Evap / BE) x (Steam Btu/lb @ pressure / Fuel Calorific)

                float BoilerEfficiencyBurnRate = (BoilerEfficiencyGrateAreaLBpFT2toX[0.0f] / 2.0f);
                MaxFiringRateLbpH = (pS.TopH(TheoreticalMaxSteamOutputLBpS) / BoilerEfficiencyBurnRate) * (SteamHeatPSItoBTUpLB[MaxBoilerPressurePSI] / KJpKg.ToBTUpLb(FuelCalorificKJpKG));

                // Create a new default burnrate curve locomotive based upon default information
                float[] TempSteamOutputRate = new float[]
                    {
                               0.0f, pS.TopH(TheoreticalMaxSteamOutputLBpS), pS.TopH(TheoreticalMaxSteamOutputLBpS * 1.1f), pS.TopH(TheoreticalMaxSteamOutputLBpS * 1.2f), pS.TopH(TheoreticalMaxSteamOutputLBpS * 1.3f), pS.TopH(TheoreticalMaxSteamOutputLBpS * 1.4f)
                    };

                float[] TempCoalFiringRate = new float[]
                    {
                                0.0f, MaxFiringRateLbpH, (MaxFiringRateLbpH * 1.5f), (MaxFiringRateLbpH * 2.0f), (MaxFiringRateLbpH * 3.0f), (MaxFiringRateLbpH * 4.0f)
                    };
               
            NewBurnRateSteamToCoalLbspH = new Interpolator(TempSteamOutputRate, TempCoalFiringRate);
            }
            else // If user provided burn curve calculate the Max Firing Rate
            {
                MaxFiringRateLbpH = NewBurnRateSteamToCoalLbspH[pS.TopH(TheoreticalMaxSteamOutputLBpS)];
            }

            // Calculate Boiler output horsepower - based upon information in Johnsons book - The Steam Locomotive - pg 150
            // In essence the cylinder power and boiler power are calculated, and the smaller of the two are used. Thus in some instances the boiler power may be the limiting factor rather then the cylinder power.
            // BoilerOutputHP = Boiler Evap / Steam per ihp-hour. These values will be rounded for calculation purposes
            float SteamperIHPh = 0.0f;
            if (HasSuperheater)
            {
                if (MaxSuperheatRefTempF >= 350.0f)
                {
                    if (MaxBoilerPressurePSI >= 200 && MaxBoilerPressurePSI < 249)
                    {
                        SteamperIHPh = 16.53f; // For 350 deg superheated locomotive with boiler pressure between 200 and 249
                    }
                    else if (MaxBoilerPressurePSI >= 250 && MaxBoilerPressurePSI < 299)
                    {
                        SteamperIHPh = 16.1f; // For 350 deg superheated locomotive with default boiler pressure between 250 and 299
                    }
                    else if (MaxBoilerPressurePSI >= 300 && MaxBoilerPressurePSI < 349)
                    {
                        SteamperIHPh = 15.825f; // For 350 deg superheated locomotive with default boiler pressure between 300 and 349 
                    }
                    else if (MaxBoilerPressurePSI >= 350)
                    {
                        SteamperIHPh = 15.625f; // For 350 deg superheated locomotive with default boiler pressure between 350 and 399 
                    }
                    else
                    {
                        SteamperIHPh = 17.01f; // For For 350 deg superheated locomotive with boiler pressure less then 200
                    }

                }
                else if(MaxSuperheatRefTempF >= 300.0f)
                {
                    if (MaxBoilerPressurePSI >= 200 && MaxBoilerPressurePSI < 249)
                    {
                        SteamperIHPh = 17.41f; // For 300 deg superheated locomotive with boiler pressure between 200 and 249
                    }
                    else if (MaxBoilerPressurePSI >= 250 && MaxBoilerPressurePSI < 299)
                    {
                        SteamperIHPh = 16.925f; // For 300 deg superheated locomotive with default boiler pressure between 250 and 299
                    }
                    else if (MaxBoilerPressurePSI >= 300 && MaxBoilerPressurePSI < 349)
                    {
                        SteamperIHPh = 16.675f; // For 300 deg superheated locomotive with default boiler pressure between 300 and 349 
                    }
                    else if (MaxBoilerPressurePSI >= 350)
                    {
                        SteamperIHPh = 16.5f; // For 300 deg superheated locomotive with default boiler pressure between 350 and 399 
                    }
                    else
                    {
                        SteamperIHPh = 17.91f; // For For 300 deg superheated locomotive with boiler pressure less then 200
                    }
                }
                else if(MaxSuperheatRefTempF >= 250.0f)
                {
                    if (MaxBoilerPressurePSI >= 200 && MaxBoilerPressurePSI < 249)
                    {
                        SteamperIHPh = 18.325f; // For 250 deg superheated locomotive with boiler pressure between 200 and 249
                    }
                    else if (MaxBoilerPressurePSI >= 250 && MaxBoilerPressurePSI < 299)
                    {
                        SteamperIHPh = 17.8125f; // For 250 deg superheated locomotive with default boiler pressure between 250 and 299
                    }
                    else if (MaxBoilerPressurePSI >= 300 && MaxBoilerPressurePSI < 349)
                    {
                        SteamperIHPh = 17.575f; // For 250 deg superheated locomotive with default boiler pressure between 300 and 349 
                    }
                    else if (MaxBoilerPressurePSI >= 350)
                    {
                        SteamperIHPh = 17.3875f; // For 250 deg superheated locomotive with default boiler pressure between 350 and 399 
                    }
                    else
                    {
                        SteamperIHPh = 19.05f; // For For 250 deg superheated locomotive with boiler pressure less then 200
                    }
                }
                else if(MaxSuperheatRefTempF > 200.0f)
                {
                    if (MaxBoilerPressurePSI >= 200 && MaxBoilerPressurePSI < 249)
                    {
                        SteamperIHPh = 19.3f; // For 200 deg superheated locomotive with boiler pressure between 200 and 249
                    }
                    else if (MaxBoilerPressurePSI >= 250 && MaxBoilerPressurePSI < 299)
                    {
                        SteamperIHPh = 18.725f; // For 200 deg superheated locomotive with default boiler pressure between 250 and 299
                    }
                    else if (MaxBoilerPressurePSI >= 300 && MaxBoilerPressurePSI < 349)
                    {
                        SteamperIHPh = 18.5f; // For 200 deg superheated locomotive with default boiler pressure between 300 and 349 
                    }
                    else if (MaxBoilerPressurePSI >= 350)
                    {
                        SteamperIHPh = 18.3f; // For 200 deg superheated locomotive with default boiler pressure between 350 and 399 
                    }
                    else
                    {
                        SteamperIHPh = 20.1f; // For For 200 deg superheated locomotive with boiler pressure less then 200
                    }
                }
                else if(MaxSuperheatRefTempF >= 150.0f)
                {
                    if (MaxBoilerPressurePSI >= 200 && MaxBoilerPressurePSI < 249)
                    {
                        SteamperIHPh = 20.6f; // For 150 deg superheated locomotive with boiler pressure between 200 and 249
                    }
                    else if (MaxBoilerPressurePSI >= 250 && MaxBoilerPressurePSI < 299)
                    {
                        SteamperIHPh = 19.95f; // For 150 deg superheated locomotive with default boiler pressure between 250 and 299
                    }
                    else if (MaxBoilerPressurePSI >= 300 && MaxBoilerPressurePSI < 349)
                    {
                        SteamperIHPh = 19.55f; // For 150 deg superheated locomotive with default boiler pressure between 300 and 349 
                    }
                    else if (MaxBoilerPressurePSI >= 350)
                    {
                        SteamperIHPh = 19.3f; // For 150 deg superheated locomotive with default boiler pressure between 350 and 399 
                    }
                    else
                    {
                        SteamperIHPh = 21.375f; // For For 150 deg superheated locomotive with boiler pressure less then 200
                    }
                }
                else  // Assume the same as a saturated locomotive
                {
                    if (MaxBoilerPressurePSI >= 200 && MaxBoilerPressurePSI < 249)
                    {
                        SteamperIHPh = 27.5f; // For saturated locomotive with boiler pressure between 200 and 249
                    }
                    else if (MaxBoilerPressurePSI >= 250 && MaxBoilerPressurePSI < 299)
                    {
                        SteamperIHPh = 26.6f; // For saturated locomotive with default boiler pressure between 250 and 299
                    }
                    else if (MaxBoilerPressurePSI >= 300 && MaxBoilerPressurePSI < 349)
                    {
                        SteamperIHPh = 26.05f; // For saturated locomotive with default boiler pressure between 300 and 349 
                    }
                    else if (MaxBoilerPressurePSI >= 350)
                    {
                        SteamperIHPh = 25.7f; // For saturated locomotive with default boiler pressure between 350 and 399 
                    }
                    else
                    {
                        SteamperIHPh = 28.425f; // For saturated locomotive with boiler pressure less then 200
                    }
                }

            }
            else
            {
                if (MaxBoilerPressurePSI >= 200 && MaxBoilerPressurePSI < 249)
                {
                    SteamperIHPh = 27.5f; // For saturated locomotive with boiler pressure between 200 and 249
                }
                else if (MaxBoilerPressurePSI >= 250 && MaxBoilerPressurePSI < 299)
                {
                    SteamperIHPh = 26.6f; // For saturated locomotive with default boiler pressure between 250 and 299
                }
                else if (MaxBoilerPressurePSI >= 300 && MaxBoilerPressurePSI < 349)
                {
                    SteamperIHPh = 26.05f; // For saturated locomotive with default boiler pressure between 300 and 349 
                }
                else if (MaxBoilerPressurePSI >= 350)
                {
                    SteamperIHPh = 25.7f; // For saturated locomotive with default boiler pressure between 350 and 399 
                }
                else
                {
                    SteamperIHPh = 28.425f; // For saturated locomotive with boiler pressure less then 200
                }
            }

            MaxBoilerOutputHP = MaxBoilerOutputLBpH / SteamperIHPh; // Calculate boiler output power

            if (MaxIndicatedHorsePowerHP == 0) // if MaxIHP is not set in ENG file, then set a default
            {
                // Max IHP = (Max TE x Speed) / 375.0, use a factor of 0.85 to calculate max TE
                MaxIndicatedHorsePowerHP = MaxSpeedFactor * ((MaxTractiveEffortLbf) * MaxLocoSpeedMpH) / 375.0f;  // To be checked what MaxTractive Effort is for the purposes of this formula.

            // Check to see if MaxIHP is in fact limited by the boiler
                if (MaxIndicatedHorsePowerHP > MaxBoilerOutputHP )
                {
                    MaxIndicatedHorsePowerHP = MaxBoilerOutputHP; // Set maxIHp to limit set by boiler
                    ISBoilerLimited = true;
                }
                else
                {
                    ISBoilerLimited = false;
                }
            
            }

            // Check to see if water scoop elements have been configured
            if (WaterScoopFillElevationM == 0)
            {
               WaterScoopFillElevationM = 2.7432f; // Set to default of 9 ft
            }
            
            if (WaterScoopDepthM == 0)
            {
               WaterScoopDepthM = 0.0889f; // Set to default of 3.5 ins
            }
            
            if (WaterScoopWidthM == 0)
            {
               WaterScoopWidthM = 0.3048f; // Set to default of 1 ft
            }

            // Calculate minimum speed to pickup water
               WaterScoopMinSpeedMpS = Me.FromFt((float)Math.Sqrt(2 * 32.2 * Me.ToFt(WaterScoopFillElevationM)));
            
            // If DrvWheelWeight is not in ENG file, then calculate from Factor of Adhesion(FoA) = DrvWheelWeight / Start (Max) Tractive Effort, assume FoA = 4.2

            if (DrvWheelWeightKg == 0) // if DrvWheelWeightKg not in ENG file.
            {
                const float FactorofAdhesion = 4.2f; // Assume a typical factor of adhesion
                DrvWheelWeightKg = Kg.FromLb(FactorofAdhesion * MaxTractiveEffortLbf); // calculate Drive wheel weight if not in ENG file
                DrvWheelWeightKg = MathHelper.Clamp(DrvWheelWeightKg, 0.1f, MassKG); // Make sure adhesive weight does not exceed the weight of the locomotive
                InitialDrvWheelWeightKg = DrvWheelWeightKg; // Initialise the Initial Drive wheel weight the same as starting value
            }

            // Calculate factor of adhesion for display purposes

            CalculatedFactorofAdhesion = Kg.ToLb(DrvWheelWeightKg) / MaxTractiveEffortLbf;

            // Calculate "critical" power of locomotive to determine limit of max IHP
            MaxCriticalSpeedTractiveEffortLbf = (MaxTractiveEffortLbf * CylinderEfficiencyRate) * MaxSpeedFactor;
            DisplayCriticalSpeedTractiveEffortLbf = MaxCriticalSpeedTractiveEffortLbf;

            // Cylinder Steam Usage = Cylinder Volume * Cutoff * No of Cylinder Strokes (based on loco speed, ie, distance travelled in period / Circumference of Drive Wheels)
            // SweptVolumeToTravelRatioFT3pFT is used to calculate the Cylinder Steam Usage Rate (see below)
            // SweptVolumeToTravelRatioFT3pFT = strokes_per_cycle * no_of_cylinders * pi*CylRad^2 * stroke_length / 2*pi*WheelRad
            // "pi"s cancel out
            // Cylinder Steam Usage	= SweptVolumeToTravelRatioFT3pFT x cutoff x {(speed x (SteamDensity (CylPress) - SteamDensity (CylBackPress)) 
            // lbs/s                = ft3/ft                                  x   ft/s  x  lbs/ft3

            // Cylinder piston shaft volume needs to be calculated and deducted from sweptvolume - assume diameter of the cylinder minus one-half of the piston-rod area. Let us assume that the latter is 3 square inches
            CylinderPistonShaftFt3 = Me2.ToFt2(Me2.FromIn2(((float)Math.PI * (CylinderPistonShaftDiaIn / 2.0f) * (CylinderPistonShaftDiaIn / 2.0f)) / 2.0f));
            CylinderPistonAreaFt2 = Me2.ToFt2(MathHelper.Pi * CylinderDiameterM * CylinderDiameterM / 4.0f);
            LPCylinderPistonAreaFt2 = Me2.ToFt2(MathHelper.Pi * LPCylinderDiameterM * LPCylinderDiameterM / 4.0f);
            CylinderSweptVolumeFT3pFT = ((CylinderPistonAreaFt2 * Me.ToFt(CylinderStrokeM)) - CylinderPistonShaftFt3);
            LPCylinderSweptVolumeFT3pFT = ((LPCylinderPistonAreaFt2 * Me.ToFt(LPCylinderStrokeM)) - CylinderPistonShaftFt3);

            MaxCombustionRateKgpS = pS.FrompH(Kg.FromLb(NewBurnRateSteamToCoalLbspH[pS.TopH(TheoreticalMaxSteamOutputLBpS)]));

            // Calculate the maximum boiler heat input based on the steam generation rate

            MaxBoilerHeatInBTUpS = W.ToBTUpS(W.FromKW(MaxCombustionRateKgpS * FuelCalorificKJpKG * BoilerEfficiencyGrateAreaLBpFT2toX[pS.TopH(Kg.ToLb(MaxCombustionRateKgpS)) / GrateAreaM2]));

            // Initialise Locomotive in a Hot or Cold Start Condition

            if (!RestoredGame) // Only initialise the following values if game is not being restored.
            {
                if (HotStart)
                {
                    // Hot Start - set so that FlueTemp is at maximum, boilerpressure slightly below max
                    BoilerPressurePSI = MaxBoilerPressurePSI - 5.0f;
                    baseStartTempK = C.ToK(C.FromF(PressureToTemperaturePSItoF[BoilerPressurePSI]));
                    BoilerStartkW = Kg.FromLb((BoilerPressurePSI / MaxBoilerPressurePSI) * TheoreticalMaxSteamOutputLBpS) * W.ToKW(W.FromBTUpS(SteamHeatPSItoBTUpLB[BoilerPressurePSI])); // Given pressure is slightly less then max, this figure should be slightly less, ie reduce TheoreticalMaxSteamOutputLBpS, for the time being assume a ratio of bp to MaxBP
                    FlueTempK = (BoilerStartkW / (W.ToKW(BoilerHeatTransferCoeffWpM2K) * EvaporationAreaM2 * HeatMaterialThicknessFactor)) + baseStartTempK;
                    BoilerMassLB = WaterFraction * BoilerVolumeFT3 * WaterDensityPSItoLBpFT3[BoilerPressurePSI] + (1 - WaterFraction) * BoilerVolumeFT3 * SteamDensityPSItoLBpFT3[BoilerPressurePSI];
                    BoilerHeatBTU = WaterFraction * BoilerVolumeFT3 * WaterDensityPSItoLBpFT3[BoilerPressurePSI] * WaterHeatPSItoBTUpLB[BoilerPressurePSI] + (1 - WaterFraction) * BoilerVolumeFT3 * SteamDensityPSItoLBpFT3[BoilerPressurePSI] * SteamHeatPSItoBTUpLB[BoilerPressurePSI];
                    StartBoilerHeatBTU = BoilerHeatBTU;
                }
                else
                {
                    // Cold Start - as per current
                    BoilerPressurePSI = MaxBoilerPressurePSI * 0.66f; // Allow for cold start - start at 66% of max boiler pressure - check pressure value given heat in boiler????
                    baseStartTempK = C.ToK(C.FromF(PressureToTemperaturePSItoF[BoilerPressurePSI]));
                    BoilerStartkW = Kg.FromLb((BoilerPressurePSI / MaxBoilerPressurePSI) * TheoreticalMaxSteamOutputLBpS) * W.ToKW(W.FromBTUpS(SteamHeatPSItoBTUpLB[BoilerPressurePSI]));
                    FlueTempK = (BoilerStartkW / (W.ToKW(BoilerHeatTransferCoeffWpM2K) * EvaporationAreaM2 * HeatMaterialThicknessFactor)) + baseStartTempK;
                    BoilerMassLB = WaterFraction * BoilerVolumeFT3 * WaterDensityPSItoLBpFT3[BoilerPressurePSI] + (1 - WaterFraction) * BoilerVolumeFT3 * SteamDensityPSItoLBpFT3[BoilerPressurePSI];
                    BoilerHeatBTU = WaterFraction * BoilerVolumeFT3 * WaterDensityPSItoLBpFT3[BoilerPressurePSI] * WaterHeatPSItoBTUpLB[BoilerPressurePSI] + (1 - WaterFraction) * BoilerVolumeFT3 * SteamDensityPSItoLBpFT3[BoilerPressurePSI] * SteamHeatPSItoBTUpLB[BoilerPressurePSI];
                }

                WaterTempNewK = C.ToK(C.FromF(PressureToTemperaturePSItoF[BoilerPressurePSI])); // Initialise new boiler pressure
                FireMassKG = IdealFireMassKG;

                BoilerSteamHeatBTUpLB = SteamHeatPSItoBTUpLB[BoilerPressurePSI];
                BoilerWaterHeatBTUpLB = WaterHeatPSItoBTUpLB[BoilerPressurePSI];
                BoilerSteamDensityLBpFT3 = SteamDensityPSItoLBpFT3[BoilerPressurePSI];
                BoilerWaterDensityLBpFT3 = WaterDensityPSItoLBpFT3[BoilerPressurePSI];

            }
            DamperFactorManual = TheoreticalMaxSteamOutputLBpS / SpeedEquivMpS; // Calculate a factor for damper control that will vary with speed.
            BlowerSteamUsageFactor = 0.04f * MaxBoilerOutputLBpH / 3600 / MaxBoilerPressurePSI;

            
            if (ORTSMaxFiringRateKGpS != 0)
                MaxFiringRateKGpS = ORTSMaxFiringRateKGpS; // If OR value present then use it 
            
            if (MaxFiringRateKGpS == 0)  // If no value for Firing rate then estimate a rate.
            {
                if (Stoker == 1.0f)
                {
                    MaxFiringRateKGpS = pS.FrompH(Kg.FromLb(14400.0f)); // Assume mecxhanical stocker can feed at a rate of 14,400 lb/hr
                        
                }
                else
                {
                  MaxFiringRateKGpS = 180 * MaxBoilerOutputLBpH / 775 / 3600 / 2.2046f;
                }

            }

            // Initialise Mechanical Stoker if present
            if (Stoker == 1.0f)
            {
                StokerIsMechanical = true;
             }
            else // AI fireman
            {
                MaxTheoreticalFiringRateKgpS = MaxFiringRateKGpS * 1.33f; // allow the fireman to overfuel for short periods of time 
            }

            ApplyBoilerPressure();

            AuxPowerOn = true;

            if (Simulator.Settings.DataLogSteamPerformance)
            {
                Trace.TraceInformation("============================================= Steam Locomotive Performance - Locomotive Details =========================================================");
                Trace.TraceInformation("Version - {0}", VersionInfo.VersionOrBuild);
                Trace.TraceInformation("Locomotive Name - {0}", LocomotiveName);
                Trace.TraceInformation("Steam Locomotive Type - {0}", SteamLocoType);

                Trace.TraceInformation("**************** General ****************");
                Trace.TraceInformation("WheelRadius {0:N2} ft, NumWheels {1}, DriveWheelWeight {2:N1} t-uk", Me.ToFt(DriverWheelRadiusM),  LocoNumDrvWheels, Kg.ToTUK(DrvWheelWeightKg));

                Trace.TraceInformation("**************** Boiler ****************");
                Trace.TraceInformation("Boiler Volume {0:N1} cu ft, Evap Area {1:N1} sq ft, Superheat Area {2:N1} sq ft, Max Superheat Temp {3:N1} F, Max Boiler Pressure {4:N1} psi", BoilerVolumeFT3, Me2.ToFt2(EvaporationAreaM2), Me2.ToFt2(SuperheatAreaM2), MaxSuperheatRefTempF, MaxBoilerPressurePSI);
                Trace.TraceInformation("Boiler Evap Rate {0} , Max Boiler Output {1} lbs/h", BoilerEvapRateLbspFt2, MaxBoilerOutputLBpH);

                Trace.TraceInformation("**************** Cylinder ****************");
                Trace.TraceInformation("Num {0}, Stroke {1:N1} in, Diameter {2:N1} in, Efficiency {3:N1}, MaxIHP {4:N1}", NumCylinders, Me.ToIn(CylinderStrokeM), Me.ToIn(CylinderDiameterM), CylinderEfficiencyRate, MaxIndicatedHorsePowerHP);
                Trace.TraceInformation("Port Opening {0}, Exhaust Point {1}, InitialSuperheatFactor {2}", CylinderPortOpeningFactor, CylinderExhaustOpenFactor, SuperheatCutoffPressureFactor);
                
                Trace.TraceInformation("**************** Fire ****************");
                Trace.TraceInformation("Grate - Area {0:N1} sq ft, Limit {1:N1} lb/sq ft", Me2.ToFt2(GrateAreaM2), GrateLimitLBpFt2);
                Trace.TraceInformation("Fuel - Calorific {0} btu/lb, Max Firing Rate {1} lbs/h Max Coal Load {2} lbs", KJpKg.ToBTUpLb(FuelCalorificKJpKG), Kg.ToLb(pS.TopH(MaxFiringRateKGpS)), Kg.ToLb(MaxTenderCoalMassKG));

                Trace.TraceInformation("========================================================================================================================================================");

            }
            RestoredGame = true; // Set flag for restored game indication
#endregion
        }

        /// <summary>
        /// Sets controller settings from other engine for cab switch
        /// </summary>
        /// <param name="other"></param>
        public override void CopyControllerSettings(TrainCar other)
        {
            base.CopyControllerSettings(other);
            if (CutoffController != null)
                CutoffController.SetValue(Train.MUReverserPercent / 100);
        }

        //================================================================================================//
        /// <summary>
        /// Set starting conditions  when initial speed > 0 
        /// 

        public override void InitializeMoving()
        {
            base.InitializeMoving();
            WheelSpeedMpS = SpeedMpS;
            DynamicBrakePercent = -1;
            CutoffController.SetValue(Train.MUReverserPercent / 100);
            ThrottleController.SetValue(Train.MUThrottlePercent / 100);
            HotStart = true;
        }

        // +++++++++++++++++++++ Main Simulation - Start ++++++++++++++++++++++++++++++++
        /// <summary>
        /// This is a periodic update to calculate physics 
        /// parameters and update the base class's MotiveForceN 
        /// and FrictionForceN values based on throttle settings
        /// etc for the locomotive.
        /// </summary>
        public override void Update(float elapsedClockSeconds)
        {
            PowerOn = true;
            base.Update(elapsedClockSeconds);
            UpdateFX(elapsedClockSeconds);

#if INDIVIDUAL_CONTROL
            //this train is remote controlled, with mine as a helper, so I need to send the controlling information, but not the force.
            if (MultiPlayer.MPManager.IsMultiPlayer() && this.Train.TrainType == Train.TRAINTYPE.REMOTE && this == Program.Simulator.PlayerLocomotive)
            {
                if (CutoffController.UpdateValue != 0.0 || BlowerController.UpdateValue != 0.0 || DamperController.UpdateValue != 0.0 || FiringRateController.UpdateValue != 0.0 || Injector1Controller.UpdateValue != 0.0 || Injector2Controller.UpdateValue != 0.0)
                {
                    controlUpdated = true;
                }
                Train.MUReverserPercent = CutoffController.Update(elapsedClockSeconds) * 100.0f;
                if (Train.MUReverserPercent >= 0)
                    Train.MUDirection = Direction.Forward;
                else
                    Train.MUDirection = Direction.Reverse;
                return; //done, will go back and send the message to the remote train controller
            }

            if (MultiPlayer.MPManager.IsMultiPlayer() && this.notificationReceived == true)
            {
                Train.MUReverserPercent = CutoffController.CurrentValue * 100.0f;
                if (Train.MUReverserPercent >= 0)
                    Train.MUDirection = Direction.Forward;
                else
                    Train.MUDirection = Direction.Reverse;
            }
#endif
            throttle = ThrottlePercent / 100;
            cutoff = Math.Abs(Train.MUReverserPercent / 100);
            if (cutoff > CutoffController.MaximumValue) // Maximum value set in cutoff controller in ENG file
                cutoff = CutoffController.MaximumValue;   // limit to maximum value set in ENG file for locomotive
            float absSpeedMpS = Math.Abs(Train.SpeedMpS);
            if (absSpeedMpS > 2 && (Train.MUReverserPercent == 100 || Train.MUReverserPercent == -100))
            {   // AI cutoff adjustment logic, also used for steam MU'd with non-steam
                cutoff = throttle * CutoffController.MaximumValue * 2 / absSpeedMpS;
                float min = 0.2f;  // Figure originally set with ForceFactor2 table - not sure the significance at this time.
                if (cutoff < min)
                {
                    throttle = cutoff / min;
                    cutoff = min;
                }
                else
                    throttle = 1;
            }
            #region transfer energy
            UpdateTender(elapsedClockSeconds);
            UpdateFirebox(elapsedClockSeconds, absSpeedMpS);
            UpdateBoiler(elapsedClockSeconds);
            UpdateCylinders(elapsedClockSeconds, throttle, cutoff, absSpeedMpS);
            UpdateMotion(elapsedClockSeconds, cutoff, absSpeedMpS);
            UpdateMotiveForce(elapsedClockSeconds, 0, 0, 0);
            UpdateAuxiliaries(elapsedClockSeconds, absSpeedMpS);
            #endregion

            #region adjust state
            UpdateWaterGauge();
            UpdateInjectors(elapsedClockSeconds);
            UpdateFiring(absSpeedMpS);
            UpdateSteamHeat(elapsedClockSeconds);
            #endregion

        }

        /// <summary>
        /// Update variables related to audiovisual effects (sound, steam)
        /// </summary>
        private void UpdateFX(float elapsedClockSeconds)
        {
            // This section updates the various steam effects for the steam locomotive. It uses the particle drawer which has the following inputs.
            // Stack - steam velocity, steam volume, particle duration, colour, whislts all other effects use these inputs only, non-Stack - steam velocity, steam volume, particle duration
            // The steam effects have been adjust based upon their "look and feel", as the particle drawer has a number of different multipliers in it.
            // Steam Velocity - increasing this value increases how far the steam jets out of the orifice, steam volume adjust volume, particle duration adjusts the "decay' time of the steam
            // The duration time is reduced with speed to reduce the steam trail behind the locomotive when running at speed.
            // Any of the steam effects can be disabled by not defining them in the ENG file, and thus they will not be displayed in the viewer.

            // Cylinder steam cock effects
            if (Cylinder2SteamEffects) // For MSTS locomotives with one cyldinder cock ignore calculation of cock opening times.
            {
                CylinderCockOpenTimeS = 0.5f * 1.0f / DrvWheelRevRpS;  // Calculate how long cylinder cocks open  @ speed = Time (sec) / (Drv Wheel RpS ) - assume two cylinder strokes per rev, ie each cock will only be open for 1/2 rev
                CylinderCockTimerS += elapsedClockSeconds;
                if (CylinderCockTimerS > CylinderCockOpenTimeS)
                {
                    if (CylinderCock1On)
                    {
                        CylinderCock1On = false;
                        CylinderCock2On = true;
                        CylinderCockTimerS = 0.0f;  // Reset timer
                    }
                    else if (CylinderCock2On)
                    {
                        CylinderCock1On = true;
                        CylinderCock2On = false;
                        CylinderCockTimerS = 0.0f;  // Reset timer

                    }

                }
            }

            float SteamEffectsFactor = MathHelper.Clamp(BoilerPressurePSI / MaxBoilerPressurePSI, 0.1f, 1.0f);  // Factor to allow for drops in boiler pressure reducing steam effects

            // Bernoulli formula for future reference - steam velocity = SQRT ( 2 * dynamic pressure (pascals) / fluid density)
            Cylinders1SteamVelocityMpS = 100.0f;
            Cylinders2SteamVelocityMpS = 100.0f;
            Cylinders1SteamVolumeM3pS = (CylinderCock1On && CylinderCocksAreOpen && throttle > 0.0 && CylCockSteamUsageDisplayLBpS > 0.0 ? (10.0f * SteamEffectsFactor) : 0.0f);
            Cylinders2SteamVolumeM3pS = (CylinderCock2On && CylinderCocksAreOpen && throttle > 0.0 && CylCockSteamUsageDisplayLBpS > 0.0 ? (10.0f * SteamEffectsFactor) : 0.0f);
            Cylinder1ParticleDurationS = 1.0f;
            Cylinder2ParticleDurationS = 1.0f;

            // Drainpipe Steam Effects
            DrainpipeSteamVolumeM3pS = 0.0f;  // Turn Drainpipe permanently "off"
            DrainpipeSteamVelocityMpS = 0.0f;
            DrainpipeParticleDurationS = 1.0f;

            // Generator Steam Effects
            GeneratorSteamVelocityMpS = 50.0f;
            GeneratorSteamVolumeM3pS = 4.0f * SteamEffectsFactor;
            GeneratorParticleDurationS = 1.0f;
            GeneratorParticleDurationS = MathHelper.Clamp(GeneratorParticleDurationS / (absSpeedMpS / 4.0f), 0.1f, 1.0f);

            // Injector Steam Effects
            Injector1SteamVolumeM3pS = (Injector1IsOn ? (5.0f * SteamEffectsFactor) : 0);
            Injector1SteamVelocityMpS = 10.0f;
            Injector1ParticleDurationS = 1.0f;
            Injector1ParticleDurationS = MathHelper.Clamp(Injector1ParticleDurationS / (absSpeedMpS / 4.0f), 0.1f, 1.0f);

            Injector2SteamVolumeM3pS = (Injector2IsOn ? (5.0f * SteamEffectsFactor) : 0);
            Injector2SteamVelocityMpS = 10.0f;
            Injector2ParticleDurationS = 1.0f;
            Injector2ParticleDurationS = MathHelper.Clamp(Injector2ParticleDurationS / (absSpeedMpS / 4.0f), 0.1f, 1.0f);

            // Compressor Steam Effects
            // Only show compressor steam effects if it is not a vacuum controlled steam engine
            if (!(BrakeSystem is Orts.Simulation.RollingStocks.SubSystems.Brakes.MSTS.VacuumSinglePipe))
            {
                CompressorSteamVelocityMpS = 10.0f;
                CompressorSteamVolumeM3pS = (CompressorIsOn ? (1.5f * SteamEffectsFactor) : 0);
                CompressorParticleDurationS = 1.0f;
                CompressorParticleDurationS = MathHelper.Clamp(CompressorParticleDurationS / (absSpeedMpS / 4.0f), 0.1f, 1.0f);
            }

            // Whistle Steam Effects
            WhistleSteamVelocityMpS = 10.0f;
            WhistleSteamVolumeM3pS = (Horn ? (5.0f * SteamEffectsFactor) : 0);
            WhistleParticleDurationS = 3.0f;
            WhistleParticleDurationS = MathHelper.Clamp(WhistleParticleDurationS / (absSpeedMpS / 4.0f), 0.1f, 3.0f);

            // Safety Valves Steam Effects

            SafetyValvesSteamVelocityMpS = (float)Math.Sqrt(KPa.FromPSI(MaxBoilerPressurePSI) * 1000 * 2 / WaterDensityAt100DegC1BarKGpM3);
            //SafetyValvesSteamVolumeM3pS = SafetyIsOn ? Kg.FromLb(SafetyValveUsageLBpS) * SteamVaporSpecVolumeAt100DegC1BarM3pKG : 0;
            SafetyValvesSteamVolumeM3pS = SafetyIsOn ? 5.0f : 0;
            SafetyValvesParticleDurationS = 3.0f;
            SafetyValvesParticleDurationS = MathHelper.Clamp(SafetyValvesParticleDurationS / (absSpeedMpS / 4.0f), 0.1f, 3.0f);

            // Smoke Stack Smoke Effects
            // Colur for smoke is determined by the amount of air flowing through the fire (ie damper ).

            // Damper - to determine smoke color
            float SmokeColorDamper = 0.0f;
            if (FiringIsManual)
            {
                SmokeColorDamper = DamperBurnEffect; // set to the damper burn effect as set for manual firing
            }
            else
            {
                SmokeColorDamper = absSpeedMpS * DamperFactorManual; // Damper value for manual firing - related to increased speed, and airflow through fire
            }

            SmokeColorDamper = MathHelper.Clamp(SmokeColorDamper, 0.0f, TheoreticalMaxSteamOutputLBpS); // set damper maximum to the max generation rate

            // Fire mass
            //TODO - Review and check
            float SmokeColorFireMass = (FireMassKG / IdealFireMassKG); // As firemass exceeds the ideal mass the fire becomes 'blocked', when firemass is < ideal then fire burns more freely.
            SmokeColorFireMass = (1.0f / SmokeColorFireMass) * (1.0f / SmokeColorFireMass) * (1.0f / SmokeColorFireMass); // Inverse the firemass value, then cube it to make it a bit more significant

            StackSteamVelocityMpS.Update(elapsedClockSeconds, (float)Math.Sqrt(KPa.FromPSI(Pressure_c_AtmPSI) * 1000 * 2 / WaterDensityAt100DegC1BarKGpM3));
            StackSteamVolumeM3pS = Kg.FromLb(CylinderSteamUsageLBpS + BlowerSteamUsageLBpS + RadiationSteamLossLBpS + CompSteamUsageLBpS + GeneratorSteamUsageLBpS) * SteamVaporSpecVolumeAt100DegC1BarM3pKG;
            float SmokeColorUnits = (RadiationSteamLossLBpS + CalculatedCarHeaterSteamUsageLBpS + BlowerBurnEffect + (SmokeColorDamper * SmokeColorFireMass)) / PreviousTotalSteamUsageLBpS - 0.2f;
            SmokeColor.Update(elapsedClockSeconds, MathHelper.Clamp(SmokeColorUnits, 0.25f, 1));
            
            // Variable1 is proportional to angular speed, value of 10 means 1 rotation/second.
            var variable1 = WheelSpeedSlipMpS / DriverWheelRadiusM / MathHelper.Pi * 5;
            Variable1 = ThrottlePercent == 0 ? 0 : variable1;
            Variable2 = MathHelper.Clamp((CylinderCocksPressureAtmPSI - OneAtmospherePSI) / BoilerPressurePSI * 100f, 0, 100);
            Variable3 = FuelRateSmoothed * 100;

            const int rotations = 2;
            const int fullLoop = 10 * rotations;
            int numPulses = NumCylinders * 2 * rotations;

            var dPulseTracker = Variable1 / fullLoop * numPulses * elapsedClockSeconds;
            PulseTracker += dPulseTracker;

            if (PulseTracker > (float)NextPulse - dPulseTracker / 2)
            {
                SignalEvent((Event)((int)Event.SteamPulse1 + NextPulse - 1));
                PulseTracker %= numPulses;
                NextPulse %= numPulses;
                NextPulse++;
            }
        }

        protected override void UpdateControllers(float elapsedClockSeconds)
        {
            base.UpdateControllers(elapsedClockSeconds);

            if (this.IsLeadLocomotive())
            {
                Train.MUReverserPercent = CutoffController.Update(elapsedClockSeconds) * 100.0f;
                Direction = Train.MUReverserPercent >= 0 ? Direction.Forward : Direction.Reverse;
            }
            else
                CutoffController.Update(elapsedClockSeconds);

            if (CutoffController.UpdateValue != 0.0)
                // On a steam locomotive, the Reverser is the same as the Cut Off Control.
                switch (Direction)
                {
                    case Direction.Reverse: Simulator.Confirmer.ConfirmWithPerCent(CabControl.SteamLocomotiveReverser, Math.Abs(Train.MUReverserPercent), CabSetting.Off); break;
                    case Direction.N: Simulator.Confirmer.Confirm(CabControl.SteamLocomotiveReverser, CabSetting.Neutral); break;
                    case Direction.Forward: Simulator.Confirmer.ConfirmWithPerCent(CabControl.SteamLocomotiveReverser, Math.Abs(Train.MUReverserPercent), CabSetting.On); break;
                }
            if (IsPlayerTrain)
            {
                if (BlowerController.UpdateValue > 0.0)
                    Simulator.Confirmer.UpdateWithPerCent(CabControl.Blower, CabSetting.Increase, BlowerController.CurrentValue * 100);
                if (BlowerController.UpdateValue < 0.0)
                    Simulator.Confirmer.UpdateWithPerCent(CabControl.Blower, CabSetting.Decrease, BlowerController.CurrentValue * 100);
                if (DamperController.UpdateValue > 0.0)
                    Simulator.Confirmer.UpdateWithPerCent(CabControl.Damper, CabSetting.Increase, DamperController.CurrentValue * 100);
                if (DamperController.UpdateValue < 0.0)
                    Simulator.Confirmer.UpdateWithPerCent(CabControl.Damper, CabSetting.Decrease, DamperController.CurrentValue * 100);
                if (FireboxDoorController.UpdateValue > 0.0)
                    Simulator.Confirmer.UpdateWithPerCent(CabControl.FireboxDoor, CabSetting.Increase, FireboxDoorController.CurrentValue * 100);
                if (FireboxDoorController.UpdateValue < 0.0)
                    Simulator.Confirmer.UpdateWithPerCent(CabControl.FireboxDoor, CabSetting.Decrease, FireboxDoorController.CurrentValue * 100);
                if (FiringRateController.UpdateValue > 0.0)
                    Simulator.Confirmer.UpdateWithPerCent(CabControl.FiringRate, CabSetting.Increase, FiringRateController.CurrentValue * 100);
                if (FiringRateController.UpdateValue < 0.0)
                    Simulator.Confirmer.UpdateWithPerCent(CabControl.FiringRate, CabSetting.Decrease, FiringRateController.CurrentValue * 100);        
            }
 
            SmallEjectorController.Update(elapsedClockSeconds);
            if (IsPlayerTrain)
            {
                if (SmallEjectorController.UpdateValue > 0.0)
                    Simulator.Confirmer.UpdateWithPerCent(CabControl.SmallEjector, CabSetting.Increase, SmallEjectorController.CurrentValue * 100);
                if (SmallEjectorController.UpdateValue < 0.0)
                    Simulator.Confirmer.UpdateWithPerCent(CabControl.SmallEjector, CabSetting.Decrease, SmallEjectorController.CurrentValue * 100);
            }

            Injector1Controller.Update(elapsedClockSeconds);
            if (IsPlayerTrain)
            {
                if (Injector1Controller.UpdateValue > 0.0)
                    Simulator.Confirmer.UpdateWithPerCent(CabControl.Injector1, CabSetting.Increase, Injector1Controller.CurrentValue * 100);
                if (Injector1Controller.UpdateValue < 0.0)
                    Simulator.Confirmer.UpdateWithPerCent(CabControl.Injector1, CabSetting.Decrease, Injector1Controller.CurrentValue * 100);
            }
            Injector2Controller.Update(elapsedClockSeconds);
            if (IsPlayerTrain)
            {
                if (Injector2Controller.UpdateValue > 0.0)
                    Simulator.Confirmer.UpdateWithPerCent(CabControl.Injector2, CabSetting.Increase, Injector2Controller.CurrentValue * 100);
                if (Injector2Controller.UpdateValue < 0.0)
                    Simulator.Confirmer.UpdateWithPerCent(CabControl.Injector2, CabSetting.Decrease, Injector2Controller.CurrentValue * 100);
            }

            BlowerController.Update(elapsedClockSeconds);
            if (IsPlayerTrain)
            {
                if (BlowerController.UpdateValue > 0.0)
                    Simulator.Confirmer.UpdateWithPerCent(CabControl.Blower, CabSetting.Increase, BlowerController.CurrentValue * 100);
                if (BlowerController.UpdateValue < 0.0)
                    Simulator.Confirmer.UpdateWithPerCent(CabControl.Blower, CabSetting.Decrease, BlowerController.CurrentValue * 100);
            }

            DamperController.Update(elapsedClockSeconds);
            if (IsPlayerTrain)
            {
                if (DamperController.UpdateValue > 0.0)
                    Simulator.Confirmer.UpdateWithPerCent(CabControl.Damper, CabSetting.Increase, DamperController.CurrentValue * 100);
                if (DamperController.UpdateValue < 0.0)
                    Simulator.Confirmer.UpdateWithPerCent(CabControl.Damper, CabSetting.Decrease, DamperController.CurrentValue * 100);
            }
            FiringRateController.Update(elapsedClockSeconds);
            if (IsPlayerTrain)
            {
                if (FiringRateController.UpdateValue > 0.0)
                    Simulator.Confirmer.UpdateWithPerCent(CabControl.FiringRate, CabSetting.Increase, FiringRateController.CurrentValue * 100);
                if (FiringRateController.UpdateValue < 0.0)
                    Simulator.Confirmer.UpdateWithPerCent(CabControl.FiringRate, CabSetting.Decrease, FiringRateController.CurrentValue * 100);
            }

            var oldFireboxDoorValue = FireboxDoorController.CurrentValue;
            if (IsPlayerTrain)
            {
                FireboxDoorController.Update(elapsedClockSeconds);
                if (FireboxDoorController.UpdateValue > 0.0)
                    Simulator.Confirmer.UpdateWithPerCent(CabControl.FireboxDoor, CabSetting.Increase, FireboxDoorController.CurrentValue * 100);
                if (FireboxDoorController.UpdateValue < 0.0)
                    Simulator.Confirmer.UpdateWithPerCent(CabControl.FireboxDoor, CabSetting.Decrease, FireboxDoorController.CurrentValue * 100);
                if (oldFireboxDoorValue == 0 && FireboxDoorController.CurrentValue > 0)
                    SignalEvent(Event.FireboxDoorOpen);
                else if (oldFireboxDoorValue > 0 && FireboxDoorController.CurrentValue == 0)
                    SignalEvent(Event.FireboxDoorClose);
            }

            FuelController.Update(elapsedClockSeconds);
            if (IsPlayerTrain)
            {
                if (FuelController.UpdateValue > 0.0)
                    Simulator.Confirmer.UpdateWithPerCent(CabControl.TenderCoal, CabSetting.Increase, FuelController.CurrentValue * 100);
            }

            if (RefillingFromTrough && !IsOverTrough())
            {
                // Bad thing, scoop gets broken!
                Simulator.Confirmer.Message(ConfirmLevel.Error, Simulator.Catalog.GetString("Scoop broken because activated outside through"));
                WaterController.UpdateValue = 0.0f;
                RefillingFromTrough = false;
                SignalEvent(Event.WaterScoopUp);
            }

            WaterController.Update(elapsedClockSeconds);
            if (IsPlayerTrain)
            {
                if (WaterController.UpdateValue > 0.0)
                    Simulator.Confirmer.UpdateWithPerCent(CabControl.TenderWater, CabSetting.Increase, WaterController.CurrentValue * 100);
            }
        }

        private void UpdateTender(float elapsedClockSeconds)
        {

            float TempCylinderSteamUsageLbpS = CylinderSteamUsageLBpS;
            // Limit Cylinder steam usage to the maximum boiler evaporation rate, lower limit is for when the locomotive is at rest and "no steam" is being used by cylinder, ensures some coal is used.
            TempCylinderSteamUsageLbpS = MathHelper.Clamp(TempCylinderSteamUsageLbpS, 0.1f, TheoreticalMaxSteamOutputLBpS); 

            if (HasTenderCoupled) // If a tender is coupled then coal is available
            {         
                TenderCoalMassKG -= elapsedClockSeconds * pS.FrompH(Kg.FromLb(NewBurnRateSteamToCoalLbspH[pS.TopH(TempCylinderSteamUsageLbpS)])); // Current Tender coal mass determined by burn rate.
                TenderCoalMassKG = MathHelper.Clamp(TenderCoalMassKG, 0, MaxTenderCoalMassKG); // Clamp value so that it doesn't go out of bounds
            }
            else // if no tender coupled then check whether a tender is required
            {
                if (IsTenderRequired == 1.0)  // Tender is required
                {
                    TenderCoalMassKG = 0.0f; // Set tender coal to zero (none available)
                }
                else  // Tender is not required (ie tank locomotive) - therefore coal will be carried on the locomotive
                {
                    TenderCoalMassKG -= elapsedClockSeconds * pS.FrompH(Kg.FromLb(NewBurnRateSteamToCoalLbspH[pS.TopH(TempCylinderSteamUsageLbpS)])); // Current Tender coal mass determined by burn rate.
                    TenderCoalMassKG = MathHelper.Clamp(TenderCoalMassKG, 0, MaxTenderCoalMassKG); // Clamp value so that it doesn't go out of bounds
                }
            }

            if (TenderCoalMassKG < 1.0)
            {
                if (!CoalIsExhausted)
                {
                    Simulator.Confirmer.Message(ConfirmLevel.Warning, Simulator.Catalog.GetString("Tender coal supply is empty. Your loco will fail."));
                }
                CoalIsExhausted = true;
            }
            else
            {
                CoalIsExhausted = false;
            }

            #region Auxiliary Water Tender Operation

            // If aux tender is coupled then assume that both tender and aux tender will equalise at same % water level
            // Tender water level will be monitored, and aux tender adjusted based upon this level
            // Add the value of water in the auxiliary tender to the tender water.
            // If Aux tender is uncoupled then assume that the % water level is the same in both the tender and the aux tender before uncoupling. Therefore calculate tender water based upon controller value and max tender water value.
            if (Train.IsAuxTenderCoupled)
            {
                if (SteamIsAuxTenderCoupled == false)
                {
                    CurrentAuxTenderWaterVolumeUKG = (Kg.ToLb(Train.MaxAuxTenderWaterMassKG) / WaterLBpUKG);  // Adjust water volume due to aux tender being connected
                    SteamIsAuxTenderCoupled = true;
                    // If water levels are different in the tender compared to the aux tender, then equalise them
                    MaxTotalCombinedWaterVolumeUKG = (Kg.ToLb(Train.MaxAuxTenderWaterMassKG) / WaterLBpUKG) + (Kg.ToLb(MaxLocoTenderWaterMassKG) / WaterLBpUKG);
                    float CurrentTotalWaterVolumeUKG = CurrentAuxTenderWaterVolumeUKG + CombinedTenderWaterVolumeUKG;
                    float CurrentTotalWaterPercent = CurrentTotalWaterVolumeUKG / MaxTotalCombinedWaterVolumeUKG;
                    // Calculate new water volumes in both the tender and aux tender
                    CurrentAuxTenderWaterVolumeUKG = (Kg.ToLb(Train.MaxAuxTenderWaterMassKG) / WaterLBpUKG) * CurrentTotalWaterPercent;
                    CurrentLocoTenderWaterVolumeUKG = (Kg.ToLb(MaxLocoTenderWaterMassKG) / WaterLBpUKG) * CurrentTotalWaterPercent;
                }
            }
            else
            {
                if (SteamIsAuxTenderCoupled == true)  // When aux tender uncoupled adjust water in tender to remaining percentage.
                {
                    MaxTotalCombinedWaterVolumeUKG = Kg.ToLb(MaxLocoTenderWaterMassKG) / WaterLBpUKG;
                    CombinedTenderWaterVolumeUKG = CurrentLocoTenderWaterVolumeUKG;  // Adjust water volume due to aux tender being uncoupled, adjust remaining tender water to whatever % value should be in tender
                    CombinedTenderWaterVolumeUKG = MathHelper.Clamp(CombinedTenderWaterVolumeUKG, 0, (Kg.ToLb(MaxLocoTenderWaterMassKG) / WaterLBpUKG)); // Clamp value so that it doesn't go out of bounds
                    CurrentAuxTenderWaterVolumeUKG = 0.0f;
                    SteamIsAuxTenderCoupled = false;
                }
            }

            // If refilling, as determined by increasing tender water level, then adjust aux tender water level at the same rate as the tender
            if (CombinedTenderWaterVolumeUKG > PreviousTenderWaterVolumeUKG)
            {
                CurrentAuxTenderWaterVolumeUKG = (Kg.ToLb(Train.MaxAuxTenderWaterMassKG * WaterController.CurrentValue) / WaterLBpUKG);  // Adjust water volume due to aux tender being connected
                CurrentAuxTenderWaterVolumeUKG = MathHelper.Clamp(CurrentAuxTenderWaterVolumeUKG, 0, (Kg.ToLb(Train.MaxAuxTenderWaterMassKG) / WaterLBpUKG)); // Clamp value so that it doesn't go out of bounds
            }

            if (HasTenderCoupled) // If a tender is coupled then water is available
            {
                CombinedTenderWaterVolumeUKG -= InjectorBoilerInputLB / WaterLBpUKG;  // Adjust water usage in tender
            }
            else // if no tender coupled then check whether a tender is required
            {
                if (IsTenderRequired == 1.0)  // Tender is required
                {
                    CombinedTenderWaterVolumeUKG = 0.0f;
                }
                else  // Tender is not required (ie tank locomotive) - therefore water will be carried on the locomotive (and possibly on aux tender)
                {
                    CombinedTenderWaterVolumeUKG -= InjectorBoilerInputLB / WaterLBpUKG;  // Adjust water usage in tender
                }
            }

            TenderWaterPercent = CombinedTenderWaterVolumeUKG / MaxTotalCombinedWaterVolumeUKG;  // Calculate the current % of water in tender
            RestoredMaxTotalCombinedWaterVolumeUKG = MaxTotalCombinedWaterVolumeUKG;
            RestoredCombinedTenderWaterVolumeUKG = CombinedTenderWaterVolumeUKG;
            CurrentAuxTenderWaterVolumeUKG = (Kg.ToLb(Train.MaxAuxTenderWaterMassKG) / WaterLBpUKG) * TenderWaterPercent; // Adjust water level in aux tender
            CurrentLocoTenderWaterVolumeUKG = (Kg.ToLb(MaxLocoTenderWaterMassKG) / WaterLBpUKG) * TenderWaterPercent; // Adjust water level in locomotive tender
            PrevCombinedTenderWaterVolumeUKG = CombinedTenderWaterVolumeUKG;   // Store value for next iteration
            PreviousTenderWaterVolumeUKG = CombinedTenderWaterVolumeUKG;     // Store value for next iteration
            WaterConsumptionLbpS = InjectorBoilerInputLB / elapsedClockSeconds; // water consumption
            WaterConsumptionLbpS = MathHelper.Clamp(WaterConsumptionLbpS, 0, WaterConsumptionLbpS);
            CumulativeWaterConsumptionLbs += InjectorBoilerInputLB;
            if (CumulativeWaterConsumptionLbs > 0) DbfEvalCumulativeWaterConsumptionLbs = CumulativeWaterConsumptionLbs;//DebriefEval

#if DEBUG_AUXTENDER

            Trace.TraceInformation("============================================= Aux Tender (MSTSSTeamLocomotive.cs) =========================================================");
         //   Trace.TraceInformation("Water Level Is set by act {0}", Simulator.WaterInitialIsSet);
            Trace.TraceInformation("Combined Tender Water {0} Max Combined {1}", CombinedTenderWaterVolumeUKG, MaxTotalCombinedWaterVolumeUKG);
            Trace.TraceInformation("Tender Water {0} Max Tender Water {1}  Max Aux Tender {2}", CurrentLocoTenderWaterVolumeUKG, (Kg.ToLb(MaxLocoTenderWaterMassKG) / WaterLBpUKG), (Kg.ToLb(Train.MaxAuxTenderWaterMassKG) / WaterLBpUKG));
            Trace.TraceInformation(" Water Percent {0} AuxTenderCoupled {1} SteamAuxTenderCoupled {2}", TenderWaterPercent, Train.IsAuxTenderCoupled, SteamIsAuxTenderCoupled);
            Trace.TraceInformation("Water Controller Current Value {0} Previous Value {1}", WaterController.CurrentValue, PreviousTenderWaterVolumeUKG);
#endif
            if (absSpeedMpS > 0.5) // Indicates train has moved, and therefore game started
            {
                AuxTenderMoveFlag = true;
            }

            #endregion

            if (CombinedTenderWaterVolumeUKG < 1.0)
            {
                if (!WaterIsExhausted && IsPlayerTrain)
                {
                    Simulator.Confirmer.Message(ConfirmLevel.Warning, Simulator.Catalog.GetString("Tender water supply is empty. Your loco will fail."));
                }
                WaterIsExhausted = true;
            }
            else
            {
                WaterIsExhausted = false;
            }

            // update water scoop
            // Water scoop fill charateristics can be found in - 
            // Calculate water velocity entering pipe: v = SQRT ( loco speed^2 - 2 * gravity * h)
            // Calculate the drag of the water scoop in the water: Drag Force = 0.5 * Drag Coeff * Fluid Density * Reference Area * Velocity
            
            if (HasWaterScoop && IsWaterScoopDown && RefillingFromTrough && Direction == Direction.Forward && AbsSpeedMpS > WaterScoopMinSpeedMpS)
            {
            // Calculate water velocity
<<<<<<< HEAD
            const float GravitationalAccelerationFtpSpsS = 32.26f;
               float Avalue = ((float)Math.Pow(MpS.ToMpH(absSpeedMpS), 2) * 2.15f);
               float Bvalue = 2.0f * GravitationalAccelerationFtpSpsS * Me.ToFt(WaterScoopFillElevationM);
=======
               float Avalue = ((float)Math.Pow(MpS.ToMpH(absSpeedMpS), 2) * 2.15f);
               float Bvalue = 2.0f * 32.2f * Me.ToFt(WaterScoopFillElevationM);
>>>>>>> 8a015b8b
               
               if (Avalue > Bvalue)
               {
                  WaterScoopVelocityMpS = Me.FromFt((float)Math.Sqrt(Avalue - Bvalue));
               }
               else
               {
                  WaterScoopVelocityMpS = 0;
               }
               
               // calculate volume of water scooped per period
<<<<<<< HEAD
               const float CuFttoGalUK = 6.22884f; // imperial gallons of water in a cubic foot of water
=======
               float CuFttoGalUK = 6.22884f; // imperial gallons of water in a cubic foot of water
>>>>>>> 8a015b8b
               WaterScoopedQuantityGalukpS = Me2.ToFt2((WaterScoopDepthM * WaterScoopWidthM)) * Me.ToFt(WaterScoopVelocityMpS) * CuFttoGalUK;
               WaterScoopInputAmountGals = WaterScoopedQuantityGalukpS * elapsedClockSeconds; // Calculate current input quantity
               CombinedTenderWaterVolumeUKG += WaterScoopInputAmountGals; // add the amouunt of water added by scoop
//                Trace.TraceInformation("Water Scoop - Current {0} Added {1}", TenderWaterPercent, WaterScoopedQuantityGalukpS * elapsedClockSeconds / MaxTotalCombinedWaterVolumeUKG);
               
               // Calculate drag force
               float ScoopDragCoeff = 1.05f;
               float ScoopDragAreaM = WaterScoopDepthM * WaterScoopWidthM;
               float ScoopFluidDensityKgpM3 = 998.2f; // Fuild density of water @ 20c
               WaterScoopDragForceN = 0.5f * ScoopDragCoeff * ScoopFluidDensityKgpM3 * ScoopDragAreaM * absSpeedMpS * absSpeedMpS;
             
            }
            else // Ensure water scoop values are zero if not taking water.
            {
               WaterScoopDragForceN = 0f;
               WaterScoopedQuantityGalukpS = 0;
               WaterScoopInputAmountGals = 0;
               WaterScoopVelocityMpS = 0;
            }

        }

        private void UpdateFirebox(float elapsedClockSeconds, float absSpeedMpS)
        {

            // Determine heat loss values that should not be considered when firing - ie safety valves and cylinder cocks - as these are mechanisms to control heat and we don't want to increase firing to cover these items
            float BoilerHeatExceptionsBtupS = SafetyValveBoilerHeatOutBTUpS + CylCockBoilerHeatOutBTUpS;

            if (!FiringIsManual && !HotStart)  // if loco is started cold, and is not moving then the blower may be needed to heat loco up.
            {
                if (absSpeedMpS < 1.0f)    // locomotive is stationary then blower can heat fire
                {
                    BlowerIsOn = true;  // turn blower on if being used
                    BlowerSteamUsageLBpS = BlowerSteamUsageFactor * BlowerController.CurrentValue * BoilerPressurePSI;
                    BlowerBurnEffect = ManBlowerMultiplier * BlowerSteamUsageFactor * BlowerController.CurrentValue * BoilerPressurePSI;
                }
                else
                {
                    BlowerBurnEffect = 0.0f;
                    BlowerIsOn = false;
                }
            }
            #region Combsution (burn) rate for locomotive
            // Adjust burn rates for firing in either manual or AI mode
            if (FiringIsManual)
            {
                // Manual Firing - a small burning effect is maintained by the Radiation Steam Loss. The Blower is designed to be used when stationary, or if required when regulator is closed
                // The exhaust steam from the cylinders drives the draught through the firebox, the damper is used to reduce (or increase) the draft as required.
                BurnRateRawKGpS = pS.FrompH(Kg.FromLb(NewBurnRateSteamToCoalLbspH[pS.TopH((RadiationSteamLossLBpS + CalculatedCarHeaterSteamUsageLBpS) + BlowerBurnEffect + DamperBurnEffect)]));
            }
            else // ***********  AI Fireman *****************
            {

                if (PreviousTotalSteamUsageLBpS > TheoreticalMaxSteamOutputLBpS)
                {
                    FiringSteamUsageRateLBpS = TheoreticalMaxSteamOutputLBpS; // hold usage rate if steam usage rate exceeds boiler max output
                }
                else
                {
                    FiringSteamUsageRateLBpS = PreviousTotalSteamUsageLBpS; // Current steam usage rate
                }

                AIFiremanBurnFactorExceed = HeatRatio * PressureRatio;  // Firing rate for AI fireman if firemass drops, and fireman needs to exceed normal capacity
                AIFiremanBurnFactor = HeatRatio * PressureRatio * FullBoilerHeatRatio * MaxBoilerHeatRatio; // Firing rate factor under normal conditions
                float AIFiremanStartingBurnFactor = 4.0f;

                if (ShovelAnyway && BoilerHeatBTU < MaxBoilerHeatBTU) // will force fire burn rate to increase even though boiler heat seems excessive
                {
                    // burnrate will be the radiation loss @ rest & then related to heat usage as a factor of the maximum boiler output
                    // ignores total bolier heat to allow burn rate to increase if boiler heat usage is exceeding input
                    BurnRateRawKGpS = (W.ToKW(W.FromBTUpS(PreviousBoilerHeatOutBTUpS - BoilerHeatExceptionsBtupS)) / FuelCalorificKJpKG) * AIFiremanBurnFactorExceed;
                }
                else
                {

                    if (BoilerHeatBTU > MaxBoilerHeatBTU && BoilerHeatBTU<= MaxBoilerSafetyPressHeatBTU && throttle > 0.1 && cutoff > 0.1 && BoilerHeatInBTUpS < PreviousBoilerHeatOutBTUpS && FullMaxPressBoilerHeat)
                        // This allows for situation where boiler heat has gone beyond safety valve heat, and is reducing, but steam will be required shortly so don't allow fire to go too low
                    {
                        // Burn Rate rate if Boiler Heat is too high
                        BurnRateRawKGpS = (W.ToKW(W.FromBTUpS(PreviousBoilerHeatOutBTUpS - BoilerHeatExceptionsBtupS)) / FuelCalorificKJpKG) * AIFiremanStartingBurnFactor; // Calculate the amount of coal that should be burnt based upon heat used by boiler
                    }
                    else
                    {
                        // Burn Rate rate if Boiler Heat is "normal"
                        BurnRateRawKGpS = (W.ToKW(W.FromBTUpS(PreviousBoilerHeatOutBTUpS - BoilerHeatExceptionsBtupS)) / FuelCalorificKJpKG) * AIFiremanBurnFactor;
                    }
                }

                // AIFireOverride flag set to challenge driver if boiler AI fireman is overriden - ie steam safety valves will be set and blow if pressure is excessive
                if (SetFireOn || SetFireOff) // indicate that AI fireman override is in use
                {
                    AIFireOverride = true; // Set whenever SetFireOn or SetFireOff are selected
                }
                else if (BoilerPressurePSI < MaxBoilerPressurePSI && BoilerHeatSmoothedBTU < MaxBoilerHeatBTU && BoilerHeatBTU < MaxBoilerSafetyPressHeatBTU)
                {
                    AIFireOverride = false; // Reset if pressure and heat back to "normal"
                }

                if (SetFireReset)  // Check FireReset Override command - resets fireoff and fireon override
                {
                    SetFireOff = false;
                    SetFireOn = false;
                    SetFireReset = false;
                }

                // Check FireOff Override command - allows player to force fire low in preparation for a station stop
                if (SetFireOff)
                {
                    if (BoilerPressurePSI < MaxBoilerPressurePSI - 20.0f || BoilerHeatSmoothedBTU < 0.90f || (absSpeedMpS < 0.01f && throttle < 0.01f))
                    {
                        SetFireOff = false; // Disable FireOff if bolierpressure too low
                    }

                    BurnRateRawKGpS = 0.0035f;
                }

                // Check FireOn Override command - allows player to force the fire up in preparation for a station departure
                if (SetFireOn)
                {
                    if ((BoilerHeatSmoothedBTU > 0.995f * MaxBoilerHeatBTU && absSpeedMpS > 10.0f) || BoilerPressurePSI > MaxBoilerPressurePSI ||  absSpeedMpS <= 10.0f && (BoilerHeatSmoothedBTU > MaxBoilerHeatBTU  || BoilerHeatBTU > 1.1f * MaxBoilerSafetyPressHeatBTU))
                    {
                        SetFireOn = false; // Disable FireOn if bolierpressure and boilerheat back to "normal"
                    }
                    BurnRateRawKGpS = 0.9f * pS.FrompH(Kg.FromLb(NewBurnRateSteamToCoalLbspH[pS.TopH(TheoreticalMaxSteamOutputLBpS)])); // AI fire on goes to approx 100% of fire needed to maintain full boiler steam generation
                }
            }

            float MinimumBurnRateKGpS = 0.0012626f; // Set minimum burn rate @ 10lb/hr
            BurnRateRawKGpS = MathHelper.Clamp(BurnRateRawKGpS, MinimumBurnRateKGpS, BurnRateRawKGpS); // ensure burnrate never goes to zero, unless the fire drops to an unacceptable level, or a fusible plug blows
       
            FuelFeedRateKGpS = BurnRateRawKGpS;
            float MinimumFireLevelfactor = 0.05f; // factor representing the how low firemass has got compared to ideal firemass
            if (FireMassKG / IdealFireMassKG < MinimumFireLevelfactor) // If fire level drops too far 
            {
                BurnRateRawKGpS = 0.0f; // If fire is no longer effective set burn rate to zero, change later to allow graduate ramp down
                if (!FireIsExhausted)
                {
                    if (IsPlayerTrain)
                        Simulator.Confirmer.Message(ConfirmLevel.Warning, Simulator.Catalog.GetString("Fire has dropped too far. Your loco will fail."));
                    FireIsExhausted = true; // fire has run out of fuel.
                }
            }

            // Typically If the fire is too thick the air cannot pass through it. If the fire is too thin, excessive air passes through the firebed and holes
            // will be formed.In both cases the firebox temperature will be considerably reduced.
            // The information provided on pg 26 of BRITISH TRANSPORT COMMISSION - Handbook for Railway Steam Locomotive Enginemen - 
            // https://archive.org/details/HandbookForRailwaySteamLocomotiveEnginemen  has been used to model this aspect. Two formula have been developed from this information.
            // The % over or under the ideal value will be assumed to be the change in air combustion volume
            // Calculate the current firemass to the ideal firemass required for this type of locomotive
            FireRatio = FireMassKG / IdealFireMassKG;
            
            float TempFireHeatRatio = 1.0f; // Initially set ratio equal to 1.0

            if (FireRatio < 1.0f)
            {
                // If the coal mass drops below the ideal assume that "too much air" will be applied to the fire
                TempFireHeatRatio -= FireRatio; // Calculate air volume away from ideal mass
                TempFireHeatLossPercent = (0.0058f * TempFireHeatRatio * TempFireHeatRatio + 0.035f * TempFireHeatRatio); // Convert to a multiplier between 0 and 1
                TempFireHeatLossPercent = MathHelper.Clamp(TempFireHeatLossPercent, 0.0f, 1.0f); // Prevent % from being a negative number
            }
            else if (FireRatio > 1.0)
            {
                // If coal mass greater then ideal, assume too little air will get through the fire
                TempFireHeatRatio -= (FireRatio - 1.0f); // Calculate air volume away from ideal mass - must be a number between 0 and 1
                TempFireHeatLossPercent = (0.0434f * TempFireHeatRatio * TempFireHeatRatio - 0.1276f * TempFireHeatRatio);  // Convert to a multiplier between 0 and 1
                TempFireHeatLossPercent = MathHelper.Clamp(TempFireHeatLossPercent, 0.0f, 1.0f); // Prevent % from being a negative number
            }
            else
            {
                // If FireRatio is equal to 1.0, then ideal state has been reached
                FireHeatLossPercent = 1.0f;
            }

            FireHeatLossPercent = 1.0f - TempFireHeatLossPercent;
            FireHeatLossPercent = MathHelper.Clamp(FireHeatLossPercent, 0.0f, FireHeatLossPercent); // Prevent % from being a negative number

            // test for fusible plug
            if (FusiblePlugIsBlown)
            {
                BurnRateRawKGpS = 0.0f; // Drop fire due to melting of fusible plug and steam quenching fire, change later to allow graduate ramp down.
            }

            BurnRateSmoothKGpS.Update(elapsedClockSeconds, BurnRateRawKGpS);
            FuelBurnRateSmoothedKGpS = BurnRateSmoothKGpS.SmoothedValue;
            FuelBurnRateSmoothedKGpS = MathHelper.Clamp(FuelBurnRateSmoothedKGpS, 0.0f, MaxFuelBurnGrateKGpS); // clamp burnrate to max fuel that can be burnt within grate limit
            #endregion

            #region Firing (feeding fuel) Rate of locomotive

            if (FiringIsManual)
            {
                FuelRateSmoothed = CoalIsExhausted ? 0 : FiringRateController.CurrentValue;
                FuelFeedRateKGpS = MaxFiringRateKGpS * FuelRateSmoothed;
            }
            else if (elapsedClockSeconds > 0.001 && MaxFiringRateKGpS > 0.001)
            {
                // Automatic fireman, ish.
                DesiredChange = MathHelper.Clamp(((IdealFireMassKG - FireMassKG) + FuelBurnRateSmoothedKGpS) / MaxFiringRateKGpS, 0.001f, 1);
                if (StokerIsMechanical) // if a stoker is fitted expect a quicker response to fuel feeding
                {
                    FuelRateStoker.Update(elapsedClockSeconds, DesiredChange); // faster fuel feed rate for stoker    
                    FuelRateSmoothed = CoalIsExhausted ? 0 : FuelRateStoker.SmoothedValue; // If tender coal is empty stop fuelrate (feeding coal onto fire). 
                }
                else
                {
                    FuelRate.Update(elapsedClockSeconds, DesiredChange); // slower fuel feed rate for fireman
                    FuelRateSmoothed = CoalIsExhausted ? 0 : FuelRate.SmoothedValue; // If tender coal is empty stop fuelrate (feeding coal onto fire).
                }

                float CurrentFireLevelfactor = 0.95f; // factor representing the how low firemass has got compared to ideal firemass  
                if ((FireMassKG / IdealFireMassKG) < CurrentFireLevelfactor) // if firemass is falling too low shovel harder - set @ 85% - needs further refinement as this shouldn't be able to be maintained indefinitely
                {
                    if (FuelBoostOnTimerS < TimeFuelBoostOnS) // If fuel boost timer still has time available allow fuel boost
                    {
                        FuelBoostResetTimerS = 0.01f;     // Reset fuel reset (time out) timer to allow stop boosting for a period of time.
                        if (!FuelBoost)
                        {
                            FuelBoost = true; // boost shoveling 
                            if (!StokerIsMechanical && IsPlayerTrain)  // Don't display message if stoker in operation
                            {
                                Simulator.Confirmer.Message(ConfirmLevel.Warning, Simulator.Catalog.GetString("FireMass is getting low. Your fireman will shovel faster, but don't wear him out."));
                            }
                        }
                    }
                }
                else if (FireMassKG >= IdealFireMassKG) // If firemass has returned to normal - turn boost off
                {
                    if (FuelBoost)
                    {
                        FuelBoost = false; // disable boost shoveling 
                        if (!StokerIsMechanical && IsPlayerTrain)  // Don't display message if stoker in operation
                        {
                            Simulator.Confirmer.Message(ConfirmLevel.Warning, Simulator.Catalog.GetString("FireMass is back within limits. Your fireman will shovel as per normal."));
                        }
                    }
                }
                if (FuelBoost && !FuelBoostReset) // if fuel boost is still on, and hasn't been reset - needs further refinement as this shouldn't be able to be maintained indefinitely
                {
                    DisplayMaxFiringRateKGpS = MaxTheoreticalFiringRateKgpS; // Set display value with temporary higher shovelling level
                    FuelFeedRateKGpS = MaxTheoreticalFiringRateKgpS * FuelRateSmoothed;  // At times of heavy burning allow AI fireman to overfuel
                    FuelBoostOnTimerS += elapsedClockSeconds; // Time how long to fuel boost for
                }
                else
                {
                    DisplayMaxFiringRateKGpS = MaxFiringRateKGpS; // Rest display max firing rate to new figure
                    FuelFeedRateKGpS = MaxFiringRateKGpS * FuelRateSmoothed;
                }
            }
            // Calculate update to firemass as a result of adding fuel to the fire
            FireMassKG += elapsedClockSeconds * (FuelFeedRateKGpS - FuelBurnRateSmoothedKGpS);
            FireMassKG = MathHelper.Clamp(FireMassKG, 0, MaxFireMassKG);
            GrateCombustionRateLBpFt2 = pS.TopH(Kg.ToLb(FuelBurnRateSmoothedKGpS) / Me2.ToFt2(GrateAreaM2)); //coal burnt per sq ft grate area per hour
            // Time Fuel Boost reset timer if all time has been used up on boost timer
            if (FuelBoostOnTimerS >= TimeFuelBoostOnS)
            {
                FuelBoostResetTimerS += elapsedClockSeconds; // Time how long to wait for next fuel boost
                FuelBoostReset = true;
            }
            if (FuelBoostResetTimerS > TimeFuelBoostResetS)
            {
                FuelBoostOnTimerS = 0.01f;     // Reset fuel boost timer to allow another boost if required.
                FuelBoostReset = false;
            }
            #endregion
        }

        private void UpdateBoiler(float elapsedClockSeconds)
        {
            absSpeedMpS = Math.Abs(Train.SpeedMpS);

            #region Safety valves - determine number and size

            // Determine number and size of safety valves
            // Reference: Ashton's POP Safety valves catalogue
            // To calculate size use - Total diam of safety valve = 0.036 x ( H / (L x P), where H = heat area of boiler sq ft (not including superheater), L = valve lift (assume 0.1 in for Ashton valves), P = Abs pressure psi (gauge pressure + atmospheric)

            const float ValveSizeCalculationFactor = 0.036f;
            const float ValveLiftIn = 0.1f;
            float ValveSizeTotalDiaIn = ValveSizeCalculationFactor * (Me2.ToFt2(EvaporationAreaM2) / (ValveLiftIn * (MaxBoilerPressurePSI + OneAtmospherePSI)));

            ValveSizeTotalDiaIn += 1.0f; // Add safety margin to align with Ashton size selection table

            // There will always be at least two safety valves to allow for a possible failure. There may be up to four fitted to a locomotive depending upon the size of the heating area. Therefore allow for combinations of 2x, 3x or 4x.
            // Common valve sizes are 2.5", 3", 3.5" and 4".

            // Test for 2x combinations
            float TestValveSizeTotalDiaIn = ValveSizeTotalDiaIn / 2.0f;
            if (TestValveSizeTotalDiaIn <= 4.0f)
            {
                NumSafetyValves = 2.0f;   // Assume that there are 2 safety valves
                if (TestValveSizeTotalDiaIn <= 2.5)
                {
                    SafetyValveSizeIn = 2.5f; // Safety valve is a 2.5" diameter unit
                }
                if (TestValveSizeTotalDiaIn > 2.5 && TestValveSizeTotalDiaIn <= 3.0)
                {
                    SafetyValveSizeIn = 3.0f; // Safety valve is a 3.0" diameter unit
                }
                if (TestValveSizeTotalDiaIn > 3.0 && TestValveSizeTotalDiaIn <= 3.5)
                {
                    SafetyValveSizeIn = 3.5f; // Safety valve is a 3.5" diameter unit
                }
                if (TestValveSizeTotalDiaIn > 3.5 && TestValveSizeTotalDiaIn <= 4.0)
                {
                    SafetyValveSizeIn = 4.0f; // Safety valve is a 4.0" diameter unit
                }
            }
            else
            {
                TestValveSizeTotalDiaIn = ValveSizeTotalDiaIn / 3.0f;
                // Test for 3x combinations
                if (TestValveSizeTotalDiaIn <= 4.0f)
                {
                    NumSafetyValves = 3.0f;   // Assume that there are 3 safety valves
                    if (TestValveSizeTotalDiaIn <= 2.5)
                    {
                        SafetyValveSizeIn = 2.5f; // Safety valve is a 2.5" diameter unit
                    }
                    if (TestValveSizeTotalDiaIn > 2.5 && TestValveSizeTotalDiaIn <= 3.0)
                    {
                        SafetyValveSizeIn = 3.0f; // Safety valve is a 3.0" diameter unit
                    }
                    if (TestValveSizeTotalDiaIn > 3.0 && TestValveSizeTotalDiaIn <= 3.5)
                    {
                        SafetyValveSizeIn = 3.5f; // Safety valve is a 3.5" diameter unit
                    }
                    if (TestValveSizeTotalDiaIn > 3.5 && TestValveSizeTotalDiaIn <= 4.0)
                    {
                        SafetyValveSizeIn = 4.0f; // Safety valve is a 4.0" diameter unit
                    }
                }
                else
                {
                    TestValveSizeTotalDiaIn = ValveSizeTotalDiaIn / 4.0f;
                    // Test for 4x combinations
                    if (TestValveSizeTotalDiaIn <= 4.0f)
                    {
                        NumSafetyValves = 4.0f;   // Assume that there are 4 safety valves
                        if (TestValveSizeTotalDiaIn <= 2.5)
                        {
                            SafetyValveSizeIn = 2.5f; // Safety valve is a 2.5" diameter unit
                        }
                        if (TestValveSizeTotalDiaIn > 2.5 && TestValveSizeTotalDiaIn <= 3.0)
                        {
                            SafetyValveSizeIn = 3.0f; // Safety valve is a 3.0" diameter unit
                        }
                        if (TestValveSizeTotalDiaIn > 3.0 && TestValveSizeTotalDiaIn <= 3.5)
                        {
                            SafetyValveSizeIn = 3.5f; // Safety valve is a 3.5" diameter unit
                        }
                        if (TestValveSizeTotalDiaIn > 3.5 && TestValveSizeTotalDiaIn <= 4.0)
                        {
                            SafetyValveSizeIn = 4.0f; // Safety valve is a 4.0" diameter unit
                        }
                    }
                    else
                    {
                        // Else set at maximum default value
                        NumSafetyValves = 4.0f;   // Assume that there are 4 safety valves
                        SafetyValveSizeIn = 4.0f; // Safety valve is a 4.0" diameter unit
                    }
                }
            }

            // Steam Discharge Rates
            // Use Napier formula to calculate steam discharge rate through safety valve, ie Discharge (lb/s) = (Valve area * Abs Pressure) / 70
            // Set "valve area" of safety valve, based on reverse enginnered values of steam, valve area is determined by lift and the gap created 
            const float SafetyValveDischargeFactor = 70.0f;
            if (SafetyValveSizeIn == 2.5f)
            {
                SafetyValveSizeDiaIn2 = 0.610369021f;
            }
            else
            {
                if (SafetyValveSizeIn == 3.0f)
                {
                    SafetyValveSizeDiaIn2 = 0.799264656f;
                }
                else
                {
                    if (SafetyValveSizeIn == 3.5f)
                    {
                        SafetyValveSizeDiaIn2 = 0.932672199f;
                    }
                    else
                    {
                        if (SafetyValveSizeIn == 4.0f)
                        {
                            SafetyValveSizeDiaIn2 = 0.977534912f;
                        }
                    }
                }
            }

            // For display purposes calculate the maximum steam discharge with all safety valves open
            MaxSafetyValveDischargeLbspS = NumSafetyValves * (SafetyValveSizeDiaIn2 * (MaxBoilerPressurePSI + OneAtmospherePSI)) / SafetyValveDischargeFactor;
            // Set open pressure and close pressures for safety valves.
            float SafetyValveOpen1Psi = MaxBoilerPressurePSI + SafetyValveStartPSI;
            float SafetyValveClose1Psi = MaxBoilerPressurePSI - 4.0f;
            float SafetyValveOpen2Psi = MaxBoilerPressurePSI + 2.0f;
            float SafetyValveClose2Psi = MaxBoilerPressurePSI - 3.0f;
            float SafetyValveOpen3Psi = MaxBoilerPressurePSI + 4.0f;
            float SafetyValveClose3Psi = MaxBoilerPressurePSI - 2.0f;
            float SafetyValveOpen4Psi = MaxBoilerPressurePSI + 6.0f;
            float SafetyValveClose4Psi = MaxBoilerPressurePSI - 1.0f;

            #endregion

            if (FiringIsManual) // Operate safety valves if manual firing or AI Fire Override is active
            {

                #region Safety Valve - Manual Firing

                // Safety Valve
                if (BoilerPressurePSI > MaxBoilerPressurePSI + SafetyValveStartPSI)
                {
                    if (!SafetyIsOn)
                    {
                        SignalEvent(Event.SteamSafetyValveOn);
                        SafetyIsOn = true;
                    }
                }
                else if (BoilerPressurePSI < MaxBoilerPressurePSI - SafetyValveDropPSI)
                {
                    if (SafetyIsOn)
                    {
                        SignalEvent(Event.SteamSafetyValveOff);
                        SafetyIsOn = false;
                        SafetyValveUsage1LBpS = 0.0f; // if safety valve closed, then zero discharge rate
                    }
                }
                if (SafetyIsOn)
                {
                    // Determine how many safety valves are in operation and set Safety Valve discharge rate
                    SafetyValveUsageLBpS = 0.0f;  // Set to zero initially

                    // Calculate rate for safety valve 1
                    SafetyValveUsage1LBpS = (SafetyValveSizeDiaIn2 * (BoilerPressurePSI + OneAtmospherePSI)) / SafetyValveDischargeFactor; // If safety valve is above open value then set rate

                    // Calculate rate for safety valve 2
                    if (BoilerPressurePSI > SafetyValveOpen2Psi)
                    {
                        safety2IsOn = true; // turn safey 2 on
                        SafetyValveUsage2LBpS = (SafetyValveSizeDiaIn2 * (BoilerPressurePSI + OneAtmospherePSI)) / SafetyValveDischargeFactor; // If safety valve is above open value then set rate
                    }
                    else
                    {
                        if (BoilerPressurePSI < SafetyValveClose1Psi)
                        {
                            safety2IsOn = false; // turn safey 2 off
                            SafetyValveUsage2LBpS = 0.0f; // if safety valve closed, then zero discharge rate
                        }
                        else
                        {
                            if (safety2IsOn)
                            {
                                SafetyValveUsage2LBpS = (SafetyValveSizeDiaIn2 * (BoilerPressurePSI + OneAtmospherePSI)) / SafetyValveDischargeFactor; // If safety valve is between open and close values, set rate
                            }
                            else
                            {
                                SafetyValveUsage2LBpS = 0.0f; // if safety valve closed, then zero discharge rate
                            }
                        }
                    }

                    // Calculate rate for safety valve 3
                    if (BoilerPressurePSI > SafetyValveOpen3Psi)
                    {
                        safety3IsOn = true; // turn safey 3 on
                        SafetyValveUsage3LBpS = (SafetyValveSizeDiaIn2 * (BoilerPressurePSI + OneAtmospherePSI)) / SafetyValveDischargeFactor; // If safety valve is above open value then set rate
                    }
                    else
                    {
                        if (BoilerPressurePSI < SafetyValveClose3Psi)
                        {
                            safety3IsOn = false; // turn safey 3 off
                            SafetyValveUsage3LBpS = 0.0f; // if safety valve closed, then zero discharge rate
                        }
                        else
                        {
                            if (safety3IsOn)
                            {
                                SafetyValveUsage3LBpS = (SafetyValveSizeDiaIn2 * (BoilerPressurePSI + OneAtmospherePSI)) / SafetyValveDischargeFactor; // If safety valve is between open and close values, set rate
                            }
                            else
                            {
                                SafetyValveUsage3LBpS = 0.0f; // if safety valve closed, then zero discharge rate
                            }
                        }
                    }


                    // Calculate rate for safety valve 4
                    if (BoilerPressurePSI > SafetyValveOpen4Psi)
                    {
                        safety4IsOn = true; // turn safey 4 on
                        SafetyValveUsage4LBpS = (SafetyValveSizeDiaIn2 * (BoilerPressurePSI + OneAtmospherePSI)) / SafetyValveDischargeFactor; // If safety valve is above open value then set rate
                    }
                    else
                    {
                        if (BoilerPressurePSI < SafetyValveClose4Psi)
                        {
                            safety4IsOn = false; // turn safey 4 off
                            SafetyValveUsage4LBpS = 0.0f; // if safety valve closed, then zero discharge rate
                        }
                        else
                        {
                            if (safety4IsOn)
                            {
                                SafetyValveUsage4LBpS = (SafetyValveSizeDiaIn2 * (BoilerPressurePSI + OneAtmospherePSI)) / SafetyValveDischargeFactor; // If safety valve is between open and close values, set rate
                            }
                            else
                            {
                                SafetyValveUsage4LBpS = 0.0f; // if safety valve closed, then zero discharge rate
                            }
                        }
                    }

                    SafetyValveUsageLBpS = SafetyValveUsage1LBpS + SafetyValveUsage2LBpS + SafetyValveUsage3LBpS + SafetyValveUsage4LBpS;   // Sum all the safety valve discharge rates together
                    BoilerMassLB -= elapsedClockSeconds * SafetyValveUsageLBpS;
                    BoilerHeatBTU -= elapsedClockSeconds * SafetyValveUsageLBpS * (BoilerSteamHeatBTUpLB - BoilerWaterHeatBTUpLB); // Heat loss due to safety valve
                    TotalSteamUsageLBpS += SafetyValveUsageLBpS;
                    BoilerHeatOutBTUpS += SafetyValveUsageLBpS * (BoilerSteamHeatBTUpLB - BoilerWaterHeatBTUpLB); // Heat loss due to safety valve
                    SafetyValveBoilerHeatOutBTUpS = SafetyValveUsageLBpS * (BoilerSteamHeatBTUpLB - BoilerWaterHeatBTUpLB);
                }
                else
                {
                    SafetyValveUsageLBpS = 0.0f;
                }

                #endregion

            }

            else
            {
                #region Safety Valve - AI Firing
                // turn safety valves on if boiler heat is excessive, and fireman is not trying to raise steam for rising gradient by using the AI fire override
                if (AIFireOverride && BoilerPressurePSI > MaxBoilerPressurePSI + SafetyValveStartPSI)  
                {
                    SignalEvent(Event.SteamSafetyValveOn);
                    SafetyIsOn = true;
                }

                // turn safety vales off if boiler heat has returned to "normal", fitreman is no longer in override mode
                else if (!AIFireOverride && BoilerPressurePSI < MaxBoilerPressurePSI - SafetyValveDropPSI)  
                {
                    SignalEvent(Event.SteamSafetyValveOff);
                    SafetyIsOn = false;
                }

                if (SafetyIsOn)
                {
                    SafetyValveUsageLBpS = MaxSafetyValveDischargeLbspS;   // For the AI fireman use the maximum possible safety valve steam volume
                    BoilerMassLB -= elapsedClockSeconds * SafetyValveUsageLBpS;
                    BoilerHeatBTU -= elapsedClockSeconds * SafetyValveUsageLBpS * (BoilerSteamHeatBTUpLB - BoilerWaterHeatBTUpLB); // Heat loss due to safety valve
                    TotalSteamUsageLBpS += SafetyValveUsageLBpS;
                    BoilerHeatOutBTUpS += SafetyValveUsageLBpS * (BoilerSteamHeatBTUpLB - BoilerWaterHeatBTUpLB); // Heat loss due to safety valve
                    BoilerHeatOutSVAIBTUpS = SafetyValveUsageLBpS * (BoilerSteamHeatBTUpLB - BoilerWaterHeatBTUpLB);  // Use this value to adjust the burn rate in AI mode if safety valves operate, main usage value used for display values
                    SafetyValveBoilerHeatOutBTUpS = SafetyValveUsageLBpS * (BoilerSteamHeatBTUpLB - BoilerWaterHeatBTUpLB);
                }
                else
                {
                    SafetyValveUsageLBpS = 0.0f; // if safety valve closed, then zero discharge rate
                }

                #endregion

            }

            // Adjust blower impacts on heat and boiler mass
            if (BlowerIsOn)
            {
                BoilerMassLB -= elapsedClockSeconds * BlowerSteamUsageLBpS; // Reduce boiler mass to reflect steam usage by blower  
                BoilerHeatBTU -= elapsedClockSeconds * BlowerSteamUsageLBpS * (BoilerSteamHeatBTUpLB - BoilerWaterHeatBTUpLB);  // Reduce boiler Heat to reflect steam usage by blower
                BoilerHeatOutBTUpS += BlowerSteamUsageLBpS * (BoilerSteamHeatBTUpLB - BoilerWaterHeatBTUpLB);  // Reduce boiler Heat to reflect steam usage by blower
                TotalSteamUsageLBpS += BlowerSteamUsageLBpS;
            }
            BoilerWaterTempK = C.ToK(C.FromF(PressureToTemperaturePSItoF[BoilerPressurePSI]));

            if (FlueTempK < BoilerWaterTempK)
            {
                FlueTempK = BoilerWaterTempK + 10.0f;  // Ensure that flue temp is greater then water temp, so that you don't get negative steam production
            }
            // Heat transferred per unit time (W or J/s) = (Heat Txf Coeff (W/m2K) * Heat Txf Area (m2) * Temp Difference (K)) / Material Thickness - in this instance the material thickness is a means of increasing the boiler output - convection heat formula.
            // Heat transfer Coefficient for Locomotive Boiler = 45.0 Wm^2K            
            BoilerKW = (FlueTempK - BoilerWaterTempK) * W.ToKW(BoilerHeatTransferCoeffWpM2K) * EvaporationAreaM2 / HeatMaterialThicknessFactor;

            FlueTempDiffK = ((BoilerHeatInBTUpS - BoilerHeatOutBTUpS) * BTUpHtoKJpS) / (W.ToKW(BoilerHeatTransferCoeffWpM2K) * EvaporationAreaM2); // calculate current FlueTempK difference, based upon heat input due to firing - heat taken out by boiler

            FlueTempK += elapsedClockSeconds * FlueTempDiffK; // Calculate increase or decrease in Flue Temp

            FlueTempK = MathHelper.Clamp(FlueTempK, 0, 3000.0f);    // Maximum firebox temp in Penn document = 1514 K.

            if (FusiblePlugIsBlown)
            {
                EvaporationLBpS = 0.0333f;   // if fusible plug is blown drop steam output of boiler.
            }
            else
            {
                // Steam Output (kg/h) = ( Boiler Rating (kW) * 3600 s/h ) / Energy added kJ/kg, Energy added = energy (at Boiler Pressure - Feedwater energy)
                // Allow a small increase if superheater is installed
                EvaporationLBpS = Kg.ToLb(BoilerKW / W.ToKW(W.FromBTUpS(BoilerSteamHeatBTUpLB)));  // convert kW,  1kW = 0.94781712 BTU/s - fudge factor required - 1.1
            }

            if (!FiringIsManual)
            {
                // FullBoilerHeatRatio - provides a multiplication factor which attempts to reduce the firing rate of the locomotive in AI Firing if the boiler Heat
                // exceeds the heat in the boiler when the boiler is at full operating pressure
                if (BoilerHeatBTU > MaxBoilerHeatBTU && BoilerHeatInBTUpS > (PreviousBoilerHeatOutBTUpS * 0.90f)) // Limit boiler heat to max value for the boiler
                {
                    float FullBoilerHeatRatioMaxRise = -1.0f;
                    float FullBoilerHeatRatioMaxRun = MaxBoilerSafetyPressHeatBTU - MaxBoilerHeatBTU;
                    float FullBoilerHeatRatioGrad = FullBoilerHeatRatioMaxRise / FullBoilerHeatRatioMaxRun;

                    if (BoilerHeatBTU <= MaxBoilerHeatBTU) 
                        // If boiler heat is "normal" then set HeatRatio to 1.0
                    {
                        FullBoilerHeat = false;
                        FullBoilerHeatRatio = 1.0f; // if boiler pressure close to normal set pressure ratio to normal
                        FullMaxPressBoilerHeat = false; // Rest flag
                    }
                    else if (BoilerHeatBTU > MaxBoilerHeatBTU && BoilerHeatBTU <= MaxBoilerSafetyPressHeatBTU && !FullMaxPressBoilerHeat && BoilerHeatSmoothedBTU > (MaxBoilerHeatBTU * 0.995)) 
                        // If boiler heat exceeds full boiler heat, but is less then the MaxPressHeat, and is not coming down from having exceeded the safety valve heat then set to variable value which tries to reduce the heat level
                    {
                        FullBoilerHeatRatio = (FullBoilerHeatRatioGrad * (BoilerHeatBTU - MaxBoilerHeatBTU)) + 1.0f;
                        FullBoilerHeat = true;

                    }
                    else if (BoilerHeatBTU > MaxBoilerSafetyPressHeatBTU)
                        // if heat level has exceeded the safety valve heat
                    {
                        FullBoilerHeatRatio = 0.1f;
                        FullMaxPressBoilerHeat = true;  // Set flag to indicate that heat has exceeded the safety valve heat
                    }
                }
                else
                {
                    FullBoilerHeat = false;
                    FullBoilerHeatRatio = 1.0f; // if boiler pressure back to normal, set pressure ratio to normal
                }

                if (BoilerHeatBTU < MaxBoilerHeatBTU || BoilerHeatInBTUpS > PreviousBoilerHeatOutBTUpS)
                {
                    FullMaxPressBoilerHeat = false; // Reset flag
                }

                // MaxBoilerHeatRatio - provides a multiplication factor which attempts to reduce the firing rate of the locomotive in AI Firing if the boiler Heat
                // exceeds the heat in the boiler when the boiler is at the pressure of the safety valves.
                // Set Heat Ratio if boiler heat excceds the maximum boiler limit
                if (BoilerHeatBTU > MaxBoilerSafetyPressHeatBTU )  // Limit boiler heat further if heat excced the pressure that the safety valves are set to.
                {

                    if (BoilerHeatBTU > MaxBoilerSafetyPressHeatBTU * 1.1)
                    {
                        MaxBoilerHeatRatio = 0.01f;
                    }
                    else if (BoilerHeatInBTUpS > PreviousBoilerHeatOutBTUpS)
                    {
                        float FactorPower = BoilerHeatBTU / (MaxBoilerSafetyPressHeatBTU - MaxBoilerHeatBTU);
                        MaxBoilerHeatRatio = MaxBoilerHeatBTU / (float)Math.Pow(BoilerHeatBTU, FactorPower);
                    }
                    else
                    {
                        MaxBoilerHeatRatio = 1.0f;
                    }

                }
                else
                {
                    MaxBoilerHeatRatio = 1.0f;
                }
                MaxBoilerHeatRatio = MathHelper.Clamp(MaxBoilerHeatRatio, 0.001f, 1.0f); // Keep Max Boiler Heat ratio within bounds
            }

            // Calculate the amount of heat produced by the fire - this is naturally limited by the Grate Limit (see above), and also by the combustion oxygen
            FireHeatTxfKW = FuelCalorificKJpKG * FuelBurnRateSmoothedKGpS * FireHeatLossPercent;

            // Provide information message only to user if grate limit is exceeded.
            if (GrateCombustionRateLBpFt2 > GrateLimitLBpFt2)
            {
                if (!IsGrateLimit)  // Provide message to player that grate limit has been exceeded
                {
                    Simulator.Confirmer.Message(ConfirmLevel.Warning, Simulator.Catalog.GetString("Grate limit exceeded - boiler heat rate cannot increase."));
                }
                IsGrateLimit = true;
            }
            else
            {
                if (IsGrateLimit)  // Provide message to player that grate limit has now returned within limits
                {
                    Simulator.Confirmer.Message(ConfirmLevel.Warning, Simulator.Catalog.GetString("Grate limit return to normal."));
                }
                IsGrateLimit = false;
            }

            BoilerHeatInBTUpS = W.ToBTUpS(W.FromKW(FireHeatTxfKW) * BoilerEfficiencyGrateAreaLBpFT2toX[(pS.TopH(Kg.ToLb(FuelBurnRateSmoothedKGpS)) / Me2.ToFt2(GrateAreaM2))]);
            BoilerHeatBTU += elapsedClockSeconds * W.ToBTUpS(W.FromKW(FireHeatTxfKW) * BoilerEfficiencyGrateAreaLBpFT2toX[(pS.TopH(Kg.ToLb(FuelBurnRateSmoothedKGpS)) / Me2.ToFt2(GrateAreaM2))]);

            // Basic steam radiation losses 
            RadiationSteamLossLBpS = pS.FrompM((absSpeedMpS == 0.0f) ?
                3.04f : // lb/min at rest 
                5.29f); // lb/min moving
            BoilerMassLB -= elapsedClockSeconds * RadiationSteamLossLBpS;
            BoilerHeatBTU -= elapsedClockSeconds * RadiationSteamLossLBpS * (BoilerSteamHeatBTUpLB - BoilerWaterHeatBTUpLB);
            TotalSteamUsageLBpS += RadiationSteamLossLBpS;
            BoilerHeatOutBTUpS += RadiationSteamLossLBpS * (BoilerSteamHeatBTUpLB - BoilerWaterHeatBTUpLB);

            // Recalculate the fraction of the boiler containing water (the rest contains saturated steam)
            // The derivation of the WaterFraction equation is not obvious, but starts from:
            // Mb = Mw + Ms, Vb = Vw + Vs and (Vb - Vw)/Vs = 1 where Mb is mass in boiler, Vw is the volume of water etc. and Vw/Vb is the WaterFraction.
            // We can say:
            //                Mw = Mb - Ms
            //                Mw = Mb - Ms x (Vb - Vw)/Vs
            //      Mw - MsVw/Vs = Mb - MsVb/Vs
            // Vw(Mw/Vw - Ms/Vs) = Vb(Mb/Vb - Ms/Vs)
            //             Vw/Vb = (Mb/Vb - Ms/Vs)/(Mw/Vw - Ms/Vs)
            // If density Dx = Mx/Vx, we can write:
            //             Vw/Vb = (Mb/Vb - Ds)/Dw - Ds)

            WaterFraction = ((BoilerMassLB / BoilerVolumeFT3) - BoilerSteamDensityLBpFT3) / (BoilerWaterDensityLBpFT3 - BoilerSteamDensityLBpFT3);
            WaterFraction = MathHelper.Clamp(WaterFraction, 0.0f, 1.01f); // set water fraction limits so that it doesn't go below zero or exceed full boiler volume

            // Update Boiler Heat based upon current Evaporation rate
            // Based on formula - BoilerCapacity (btu/h) = (SteamEnthalpy (btu/lb) - EnthalpyCondensate (btu/lb) ) x SteamEvaporated (lb/h) ?????
            // EnthalpyWater (btu/lb) = BoilerCapacity (btu/h) / SteamEvaporated (lb/h) + Enthalpysteam (btu/lb)  ?????

            BoilerHeatSmoothBTU.Update(elapsedClockSeconds, BoilerHeatBTU);

            BoilerHeatSmoothedBTU = MathHelper.Clamp(BoilerHeatSmoothBTU.SmoothedValue , 0.0f, (MaxBoilerSafetyPressHeatBTU * 1.05f));

            WaterHeatBTUpFT3 = (BoilerHeatSmoothedBTU / BoilerVolumeFT3 - (1 - WaterFraction) * BoilerSteamDensityLBpFT3 * BoilerSteamHeatBTUpLB) / (WaterFraction * BoilerWaterDensityLBpFT3);

            #region Boiler Pressure calculation
            // works on the principle that boiler pressure will go up or down based on the change in water temperature, which is impacted by the heat gain or loss to the boiler
            WaterVolL = WaterFraction * BoilerVolumeFT3 * 28.31f;   // idealy should be equal to water flow in and out. 1ft3 = 28.31 litres of water
            // Calculate difference in boiler rating, ie heat in - heat out - 1 BTU = 0.0002931 kWh, divide by 3600????
            if (PreviousBoilerHeatSmoothedBTU != 0.0)
            {
                BkW_Diff = (pS.TopH((BoilerHeatSmoothedBTU - PreviousBoilerHeatSmoothedBTU)) * 0.0002931f);            // Calculate difference in boiler rating, ie heat in - heat out - 1 BTU = 0.0002931 kWh, divide by 3600????
            }
            SpecificHeatWaterKJpKGpC = SpecificHeatKtoKJpKGpK[WaterTempNewK] * WaterVolL;  // Spec Heat = kj/kg, litres = kgs of water
            WaterTempInK = BkW_Diff / SpecificHeatWaterKJpKGpC;   // calculate water temp variation
            WaterTempNewK += WaterTempInK; // Calculate new water temp
            WaterTempNewK = MathHelper.Clamp(WaterTempNewK, 274.0f, 496.0f);

            PreviousBoilerHeatSmoothedBTU = BoilerHeatSmoothedBTU;

            if (FusiblePlugIsBlown)
            {
                BoilerPressurePSI = 0.50f; // Drop boiler pressure if fusible plug melts.
            }
            else
            {
                BoilerPressurePSI = SaturationPressureKtoPSI[WaterTempNewK]; // Gauge Pressure
            }

            if (!FiringIsManual)
            {
                //PressureRatio - provides a multiplication factor which attempts to increase the firing rate of the locomotive in AI Firing if the boiler pressure
                // drops below the normal operating pressure
                if (BoilerHeatBTU > MaxBoilerHeatBTU || (BoilerHeatInBTUpS > (PreviousBoilerHeatOutBTUpS * 1.05f)))  // Cap pressure ratio if boiler heat is excessive or steam consumption exceeds production
                {
                    PressureRatio = 1.0f;
                }
                else
                { 
                    // The pressure ratio forces the fire to burn harder if the pressure drops below the maximum boiler pressure - 2psi.

                    float PressureRatioMaxRise = 1.75f;
                    float PressureRatioMaxRun = 20.0f;
                    float PressureRatioGrad = PressureRatioMaxRise / PressureRatioMaxRun;
                    if (BoilerPressurePSI > (MaxBoilerPressurePSI - 2.0f) && BoilerPressurePSI <= MaxBoilerPressurePSI)
                    {
                        PressureRatio = 1.0f; // if boiler pressure close to normal set pressure ratio to normal
                    }
                    else if (BoilerPressurePSI > (MaxBoilerPressurePSI - PressureRatioMaxRun) && BoilerPressurePSI <= (MaxBoilerPressurePSI))
                    {
                        PressureRatio = PressureRatioGrad * (MaxBoilerPressurePSI - BoilerPressurePSI) + 1.0f;
                    }
                    else if (BoilerPressurePSI <= (MaxBoilerPressurePSI - PressureRatioMaxRun))
                    {
                        PressureRatio = PressureRatioMaxRise +1.0f;
                    }
                          PressureRatio = MathHelper.Clamp(PressureRatio, 0.001f, (PressureRatioMaxRise + 1.0f)); // Boiler pressure ratio to adjust burn rate
                 }

            }
            #endregion

            // Cap Boiler pressure under certain circumstances

            // Ai Fireman
            if (!FiringIsManual && BoilerPressurePSI > MaxBoilerPressurePSI) // For AI fireman stop excessive pressure
            {
                if(!AIFireOverride)
                {
                    BoilerPressurePSI = MaxBoilerPressurePSI;  // Check for AI firing
                }
             }

            // Manual Fireman - clamp pressure at pressure just over top safety valve

            BoilerPressurePSI = MathHelper.Clamp(BoilerPressurePSI, 0.000f, (MaxBoilerPressurePSI + 7.0f)); // Clamp Boiler pressure to maximum safety valve pressure

            ApplyBoilerPressure();

            // Calculate cummulative steam consumption
            CummulativeTotalSteamConsumptionLbs += PreviousTotalSteamUsageLBpS * elapsedClockSeconds;
        }

        private void ApplyBoilerPressure()
        {
            BoilerSteamHeatBTUpLB = SteamHeatPSItoBTUpLB[BoilerPressurePSI];
            BoilerWaterHeatBTUpLB = WaterHeatPSItoBTUpLB[BoilerPressurePSI];
            BoilerSteamDensityLBpFT3 = SteamDensityPSItoLBpFT3[BoilerPressurePSI];
            BoilerWaterDensityLBpFT3 = WaterDensityPSItoLBpFT3[BoilerPressurePSI];

            // Save values for use in UpdateFiring() and HUD
            PreviousBoilerHeatOutBTUpS = BoilerHeatOutBTUpS;
            PreviousTotalSteamUsageLBpS = TotalSteamUsageLBpS;

            // Reset for next pass
            BoilerHeatOutBTUpS = 0.0f;
            TotalSteamUsageLBpS = 0.0f;
        }

        private void UpdateCylinders(float elapsedClockSeconds, float throttle, float cutoff, float absSpeedMpS)
        {
            // Calculate speed of locomotive in wheel rpm - used to determine changes in performance based upon speed.
            DrvWheelRevRpS = absSpeedMpS / (2.0f * MathHelper.Pi * DriverWheelRadiusM);

            // To calculate TE and steam consumption OR calculates the ideal steam cylinder indicator (pressure / volume) diagram.
            // Parameter names used through out this section are based upon the indicator diagrams found at the following location:
            // Single expansion locomotive - http://www.coalstonewcastle.com.au/physics/steam-intro/#indicator_simple
            // Compound locomotive - http://www.coalstonewcastle.com.au/physics/steam-intro/#indicator_compound
            // The following parameter naming convention has been used to identify the relevant points within the cylinder, and the corresponding volumes and pressures.
            // Pressure - LPPressure_a_AtmPSI - the pressure that occurs at point a in the LP cylinder on the relevant indicator diagram (in Atmospheric pressure)
            // Mean Pressure - HPMeanPressure_ab_AtmPSI - the mean pressure between points a & b in the HP cylinder 
            // Volume - HPCylinderVolumePoint_d - the volume in the HP cylinder at point d 

            // Initialise values used in this module

            
#if DEBUG_STEAM_CYLINDER_EVENTS

            // THIS CODE IS NOT FULLY OPERATIONAL AT THIS TIME

            float ValveHalfTravel = ValveTravel / 2.0f;

            // Valve events calculated using Zeuner Diagram
            // References - Valve-gears, Analysis by the Zeuner diagram : Spangler, H. W. -  https://archive.org/details/valvegearsanalys00spanrich
            // Zeuner Diagram by Charles Dockstader used as a reference source (Note - the release value seems to be incorrect ) - http://www.billp.org/Dockstader/ValveGear.html

            if (cutoff != 0) // If cutoff is > 0, then calculate valve events
            {
                // Calculate cutoff point on axis axis, and then the relevant point on the valve trael circle
                float ValveCutOffAxis = cutoff * ValveTravel;
                float ValveCutOffOrigin = ValveCutOffAxis - ValveHalfTravel;
                float ValveCutOffAxisAng = (float)Math.Acos(ValveCutOffOrigin / ValveHalfTravel);
                float ValvePointX0 = ValveHalfTravel * (float)Math.Cos(ValveCutOffAxisAng);
                float ValvePointY0 = ValveHalfTravel * (float)Math.Sin(ValveCutOffAxisAng);

                float ValvePointX1 = -ValveHalfTravel;
                float ValvePointY1 = 0.0f;

                float DistanceP0P1 = (float)Math.Sqrt((float)Math.Pow((ValvePointX0 - ValvePointX1), 2) + (float)Math.Pow((ValvePointY0 - ValvePointY1), 2));
                float DistanceLead = ValveLead;
                float DistanceP0P3 = (float)Math.Sqrt((float)Math.Pow(DistanceP0P1, 2) - (float)Math.Pow(DistanceLead, 2));

                float A = ((float)Math.Pow(DistanceP0P3, 2) - (float)Math.Pow(DistanceLead, 2) + (float)Math.Pow(DistanceP0P1, 2)) / (2.0f * DistanceP0P1);
                float H = (float)Math.Pow(DistanceP0P3, 2) - (float)Math.Pow(A, 2);
                float B = ((float)Math.Pow(DistanceLead, 2) - (float)Math.Pow(DistanceP0P3, 2) + (float)Math.Pow(DistanceP0P1, 2)) / (2.0f * DistanceP0P1);

                float ValvePointX2 = ((DistanceP0P1 - A) / DistanceP0P1) * (float)Math.Abs(ValvePointX0 - ValvePointX1) + ValvePointX1;
                float ValvePointY2 = ((DistanceP0P1 - A) / DistanceP0P1) * (float)Math.Abs(ValvePointY0 - ValvePointY1) + ValvePointY1;

                float ValvePointX3 = ValvePointX2 - (H * (ValvePointY1 - ValvePointY0)) / DistanceP0P1;
                float ValvePointY3 = ValvePointY2 + (H * (ValvePointX1 - ValvePointX0)) / DistanceP0P1;

                float ValveGradientAdminCutoff = (ValvePointY0 - ValvePointY3) / (ValvePointX0 - ValvePointX3);
                float ValveAdvanceAngleRadians = (float)Math.Atan(ValveGradientAdminCutoff);
                ValveAdvanceAngleDeg = MathHelper.ToDegrees(ValveAdvanceAngleRadians);

                //   Trace.TraceInformation("Check - Grad {0} ATAN {1} Deg {2}", ValveGradientAdminCutoff, ValveAdvanceAngleRadians, ValveAdvanceAngle);
                //   Trace.TraceInformation("Valve - Angle {0} x0 {1} y1{2}", ValveCutOffAxisAng, ValveCutOffPointX0, ValveCutOffPointY0);
            }
            else
            {
                ValveAdvanceAngleDeg = 0.0f;
            }
            
#endif

                        // Set Cylinder Events according to cutoff value selected

                        CylinderExhaustOpenFactor = CylinderExhausttoCutoff[cutoff];
            CylinderCompressionCloseFactor = CylinderCompressiontoCutoff[cutoff];
            CylinderAdmissionOpenFactor = CylinderAdmissiontoCutoff[cutoff];

            float DebugWheelRevs = pS.TopM(DrvWheelRevRpS);
             
            #region Calculation of Mean Effective Pressure of Cylinder using an Indicator Diagram type approach - Compound Locomotive - No receiver

            // Prinipal reference for compound locomotives: Compound Locomotives by Arthur Tannatt Woods - https://archive.org/stream/compoundlocomoti00woodrich#page/n5/mode/2up

            if (SteamEngineType == SteamEngineTypes.Compound)
            {

                CylinderCompressionCloseFactor = 1.0f - CylinderExhausttoCutoff[cutoff];  // In case of Vuclain locomotive Compression in each of the cylinders is inverse of release (cylinders aligned)

                // Define volume of cylinder at different points on cycle - the points align with points on indicator curve
                // Note: All LP cylinder values to be multiplied by Cylinder ratio to adjust volumes to same scale
                float HPCylinderVolumePoint_a = HPCylinderClearancePC;
                float HPCylinderVolumePoint_b = cutoff + HPCylinderClearancePC;
                float HPCylinderVolumePoint_d = CylinderExhaustOpenFactor + HPCylinderClearancePC;
                float HPCylinderVolumePoint_e = CylinderExhaustOpenFactor + HPCylinderClearancePC + CompoundRecieverVolumePCHP;
                float HPCylinderVolumePoint_f = HPCylinderVolumeFactor + HPCylinderClearancePC + CompoundRecieverVolumePCHP;
                float HPCylinderVolumePoint_fHPonly = HPCylinderVolumeFactor + HPCylinderClearancePC; // Volume @ f only in HP Cylinder only
                float LPCylinderVolumePoint_g = HPCylinderVolumeFactor + HPCylinderClearancePC + CompoundRecieverVolumePCHP + (LPCylinderClearancePC * CompoundCylinderRatio);
                float LPCylinderVolumePoint_h_pre = cutoff + HPCylinderClearancePC + CompoundRecieverVolumePCHP + ((LPCylinderClearancePC + cutoff) * CompoundCylinderRatio); // before cutoff
                float LPCylinderVolumePoint_h_LPpost = cutoff + LPCylinderClearancePC; // in LP Cylinder post cutoff
                float HPCylinderVolumePoint_h_HPpost = cutoff + HPCylinderClearancePC + CompoundRecieverVolumePCHP;   // in HP Cylinder + steam passages post cutoff
                float HPCylinderVolumePoint_hHPonly = cutoff + HPCylinderClearancePC;   // in HP Cylinder only post cutoff
                float HPCylinderVolumePoint_k_pre = (CylinderCompressionCloseFactor) + HPCylinderClearancePC + CompoundRecieverVolumePCHP;   // Before exhaust valve closure
                float HPCylinderVolumePoint_k_post = (CylinderCompressionCloseFactor) + HPCylinderClearancePC;   // after exhaust valve closure
                float LPCylinderVolumePoint_l = (CylinderExhaustOpenFactor + LPCylinderClearancePC); // in LP Cylinder post cutoff
                float LPCylinderVolumePoint_n = (CylinderCompressionCloseFactor + LPCylinderClearancePC); // in LP Cylinder @ Release
                float LPCylinderVolumePoint_m = (LPCylinderVolumeFactor + LPCylinderClearancePC); // in LP Cylinder @ end of stroke
                float LPCylinderVolumePoint_a = LPCylinderClearancePC;
                float LPCylinderVolumePoint_q = (CylinderAdmissionOpenFactor) + LPCylinderClearancePC;
                float HPCylinderVolumePoint_u = (CylinderAdmissionOpenFactor) + HPCylinderClearancePC;

                SteamChestPressurePSI = (throttle * InitialPressureDropRatioRpMtoX[pS.TopM(DrvWheelRevRpS)] * BoilerPressurePSI); // pressure in cylinder steam chest - allowance for pressure drop between boiler and steam chest
                
                LogSteamChestPressurePSI = SteamChestPressurePSI;  // Value for recording in log file
                LogSteamChestPressurePSI = MathHelper.Clamp(LogSteamChestPressurePSI, 0.00f, LogSteamChestPressurePSI); // Clamp so that steam chest pressure does not go negative

                if (CylinderCompoundOn) 
                {
          // ***** Simple mode *****
                    // Compound bypass valve open - puts locomotive into simple (single expansion) mode - boiler steam is fed to both steam cylinders at the same time. 
                    // Thus both the HP and LP act as single expansion cylinder operating in parallel. Both HP and LP will acts as single expansion cylinders
                    // HP Cylinder parameters do not have a prefix

          // (a) - Initial Pressure (For LP equates to point g)
                    // LP Cylinder
                    LPPressure_a_AtmPSI = ((throttle * BoilerPressurePSI) + OneAtmospherePSI) * InitialPressureDropRatioRpMtoX[pS.TopM(DrvWheelRevRpS)]; // This is the gauge pressure + atmospheric pressure to find the absolute pressure - pressure drop gas been allowed for as the steam goes into the cylinder through the opening in the steam chest port.

                    LogLPInitialPressurePSI = LPPressure_a_AtmPSI - OneAtmospherePSI;  // Value for recording in log file
                    LogLPInitialPressurePSI = MathHelper.Clamp(LogLPInitialPressurePSI, 0.00f, LogLPInitialPressurePSI); // Clamp so that LP Initial pressure does not go negative

                    // HP Cylinder

                    Pressure_a_AtmPSI = ((throttle * BoilerPressurePSI) + OneAtmospherePSI) * InitialPressureDropRatioRpMtoX[pS.TopM(DrvWheelRevRpS)]; // This is the gauge pressure + atmospheric pressure to find the absolute pressure - pressure drop gas been allowed for as the steam goes into the cylinder through the opening in the steam chest port.

                    LogInitialPressurePSI = Pressure_a_AtmPSI - OneAtmospherePSI; // Value for log file & display
                    LogInitialPressurePSI = MathHelper.Clamp(LogInitialPressurePSI, 0.00f, LogInitialPressurePSI); // Clamp so that initial pressure does not go negative

                    // Calculate Cut-off Pressure drop - cutoff pressure drops as speed of locomotive increases.
                    float CutoffDropUpper = CutoffInitialPressureDropRatioUpper.Get(pS.TopM(DrvWheelRevRpS), cutoff);  // Get Cutoff Pressure to Initial pressure drop - upper limit
                    float CutoffDropLower = CutoffInitialPressureDropRatioLower.Get(pS.TopM(DrvWheelRevRpS), cutoff);  // Get Cutoff Pressure to Initial pressure drop - lower limit

                    // calculate value based upon setting of Cylinder port opening - as steam goes into both in parallel - both will suffer similar condensation

                    CutoffPressureDropRatio = (((CylinderPortOpeningFactor - CylinderPortOpeningLower) / (CylinderPortOpeningUpper - CylinderPortOpeningLower)) * (CutoffDropUpper - CutoffDropLower)) + CutoffDropLower;
                    LPCutoffPressureDropRatio = CutoffPressureDropRatio;

                if (HasSuperheater) // If locomotive is superheated then cutoff pressure drop will be different.
                {
                    float DrvWheelRevpM = pS.TopM(DrvWheelRevRpS);
                    LPCutoffPressureDropRatio = (1.0f - ((1 / SuperheatCutoffPressureFactor) * (float)Math.Sqrt(pS.TopM(DrvWheelRevRpS))));
                    CutoffPressureDropRatio = (1.0f - ((1 / SuperheatCutoffPressureFactor) * (float)Math.Sqrt(pS.TopM(DrvWheelRevRpS))));
                }

          // (b) - Cutoff Pressure (For LP equates to point h)
                    // LP Cylinder
                    LPPressure_b_AtmPSI = LPPressure_a_AtmPSI * LPCutoffPressureDropRatio;

                    LogLPCutoffPressurePSI = LPPressure_b_AtmPSI - OneAtmospherePSI;  // Value for recording in log file
                    LogLPCutoffPressurePSI = MathHelper.Clamp(LogLPCutoffPressurePSI, 0.00f, LogLPCutoffPressurePSI); // Clamp so that LP Cutoff pressure does not go negative

                    // HP Cylinder
                    Pressure_b_AtmPSI = Pressure_a_AtmPSI * CutoffPressureDropRatio;

                    LogCutoffPressurePSI = Pressure_b_AtmPSI - OneAtmospherePSI;   // Value for log file
                    LogCutoffPressurePSI = MathHelper.Clamp(LogCutoffPressurePSI, 0.00f, LogCutoffPressurePSI); // Clamp so that Cutoff pressure does not go negative

          // (c) - Release Pressure (For LP equates to point l)
                    // LP Cylinder
                    float LPVolumeRatioRelease = LPCylinderVolumePoint_h_LPpost / LPCylinderVolumePoint_l;
                    LPPressure_c_AtmPSI = LPPressure_b_AtmPSI * LPVolumeRatioRelease;

                    LogLPReleasePressurePSI = LPPressure_c_AtmPSI - OneAtmospherePSI;  // Value for recording in log file
                    LogLPReleasePressurePSI = MathHelper.Clamp(LogLPReleasePressurePSI, 0.00f, LogLPReleasePressurePSI); // Clamp so that LP Release pressure does not go negative

                    // HP Cylinder
                    Pressure_c_AtmPSI = (Pressure_b_AtmPSI) * (cutoff + CylinderClearancePC) / (CylinderExhaustOpenFactor + CylinderClearancePC);  // Check factor to calculate volume of cylinder for new volume at exhaust

                    LogReleasePressurePSI = Pressure_c_AtmPSI - OneAtmospherePSI;   // Value for log file
                    LogReleasePressurePSI = MathHelper.Clamp(LogReleasePressurePSI, 0.00f, LogReleasePressurePSI); // Clamp so that Release pressure does not go negative

          // (d) - Exhaust (Back) Pressure (For LP equates to point m)
                    // LP Cylinder
                    // Cylinder back pressure will be decreased depending upon locomotive speed
                    LPPressure_d_AtmPSI = BackPressureIHPtoPSI[IndicatedHorsePowerHP] + OneAtmospherePSI;

                    LogLPBackPressurePSI = LPPressure_d_AtmPSI - OneAtmospherePSI;  // Value for recording in log file
                    LogLPBackPressurePSI = MathHelper.Clamp(LogLPBackPressurePSI, 0.00f, LogLPBackPressurePSI); // Clamp so that LP Back pressure does not go negative

                    // HP Cylinder

                    Pressure_d_AtmPSI = BackPressureIHPtoPSI[IndicatedHorsePowerHP] + OneAtmospherePSI;

                    LogBackPressurePSI = Pressure_d_AtmPSI - OneAtmospherePSI;  // Value for log file
                    LogBackPressurePSI = MathHelper.Clamp(LogBackPressurePSI, 0.00f, LogBackPressurePSI); // Clamp so that Back pressure does not go negative
                    
          // (e) - Compression Pressure (For LP equates to point n)
                    // LP Cylinder
                    LPPressure_e_AtmPSI = LPPressure_d_AtmPSI;

                    // HP Cylinder
                    Pressure_e_AtmPSI = Pressure_d_AtmPSI;

         // (f) - Compression Pressure (For LP equates to point q)
                    // LP Cylinder
                    float LPVolumeRatioCompression = LPCylinderVolumePoint_q / LPCylinderVolumePoint_n;
                    LPPressure_f_AtmPSI = LPPressure_e_AtmPSI * LPVolumeRatioCompression;

                    // HP Cylinder
                    Pressure_f_AtmPSI = Pressure_e_AtmPSI * (CylinderCompressionCloseFactor + CylinderClearancePC) / (CylinderAdmissionOpenFactor + CylinderClearancePC);  // Check factor to calculate volume of 

                    LogPreAdmissionPressurePSI = Pressure_f_AtmPSI - OneAtmospherePSI;   // Value for log file
                    LogPreAdmissionPressurePSI = MathHelper.Clamp(LogPreAdmissionPressurePSI, 0.00f, LogPreAdmissionPressurePSI); // Clamp so that pre admission pressure does not go negative

          // ***** Calculate MEP for LP Cylinder *****

          // Calculate work between a) - b) - Admission (LP Cylinder g - h)              
                    // Calculate Mean Pressure
                    float LPMeanPressure_ab_AtmPSI = (LPPressure_a_AtmPSI + LPPressure_b_AtmPSI) / 2.0f;
                    // Calculate volume between a-b
                    float LPCylinderLength_ab_In = Me.ToIn(LPCylinderStrokeM) * (LPCylinderVolumePoint_h_LPpost - LPCylinderVolumePoint_a);
                    // Calculate work a-b
                    float LPCylinderWork_ab_InLbs = LPMeanPressure_ab_AtmPSI * LPCylinderLength_ab_In;

          //Calculate work between b) - c) - Cutoff  (LP Cylinder h - l)
                    // Calculate Mean Pressure
                    float LPExpansionRatio_bc = 1.0f / LPVolumeRatioRelease;
                    float LPMeanPressure_bc_AtmPSI = LPPressure_b_AtmPSI * ((float)Math.Log(LPExpansionRatio_bc) / (LPExpansionRatio_bc - 1.0f));
                    // Calculate volume between b-c                    
                    float LPCylinderLength_bc_In = Me.ToIn(LPCylinderStrokeM) * (LPCylinderVolumePoint_l - LPCylinderVolumePoint_h_LPpost);
                    // Calculate work b-c
                    float LPCylinderWork_bc_InLbs = LPMeanPressure_bc_AtmPSI * LPCylinderLength_bc_In;

          //Calculate work between c) - d) - Release  (LP Cylinder l - m)
                    // Mean pressure & work between c) - d) - Cutoff Expansion  (LP Cylinder l - m)
                    // Calculate Mean Pressure
                    float LPMeanPressure_cd_AtmPSI = (LPPressure_c_AtmPSI + LPPressure_d_AtmPSI) / 2.0f;
                    // Calculate volume between c-d
                    float LPCylinderLength_cd_In = Me.ToIn(LPCylinderStrokeM) * (LPCylinderVolumePoint_m - LPCylinderVolumePoint_l);
                    // Calculate work between c-d
                    float LPCylinderWork_cd_InLbs = LPMeanPressure_cd_AtmPSI * LPCylinderLength_cd_In;

          //Calculate work between d) - e) - Exhaust  (LP Cylinder m - n)
                    // Calculate Mean Pressure
                    float LPMeanPressure_de_AtmPSI = (LPPressure_e_AtmPSI + LPPressure_d_AtmPSI) / 2.0f; // Average pressure
                    // Calculate volume between d-e
                    float LPCylinderLength_de_In = Me.ToIn(LPCylinderStrokeM) * (LPCylinderVolumePoint_m - LPCylinderVolumePoint_n);
                    // Calculate work between d-e
                    float LPCylinderWork_de_InLbs = LPPressure_d_AtmPSI * LPCylinderLength_de_In;

          //Calculate work between e) - f) - Compression  (LP Cylinder n - q )
                    // Calculate Mean Pressure
                    float LPCompressionRatio_ef = (LPCylinderVolumePoint_n) / LPCylinderVolumePoint_q;
                    float LPMeanPressure_ef_AtmPSI = LPPressure_d_AtmPSI * LPCompressionRatio_ef * ((float)Math.Log(LPCompressionRatio_ef) / (LPCompressionRatio_ef - 1.0f));
                    // Calculate volume between e-f
                    float LPCylinderLength_ef_In = Me.ToIn(LPCylinderStrokeM) * (LPCylinderVolumePoint_n - LPCylinderVolumePoint_q);
                    // Calculate work between e-f
                    float LPCylinderWork_ef_InLbs = LPMeanPressure_ef_AtmPSI * LPCylinderLength_ef_In;

          //Calculate work between f) - a) - Compression  (LP Cylinder q - g )
                    // Calculate Mean Pressure
                    float LPMeanPressure_af_AtmPSI = (LPPressure_a_AtmPSI + LPPressure_f_AtmPSI) / 2.0f;
                    // Calculate volume between f-a
                    float LPCylinderLength_fa_In = Me.ToIn(LPCylinderStrokeM) * (LPCylinderVolumePoint_q - LPCylinderVolumePoint_a);
                    // Calculate work between f-a
                    float LPCylinderWork_fa_InLbs = LPMeanPressure_af_AtmPSI * LPCylinderLength_fa_In;

                    // Calculate total Work in LP Cylinder
                    float TotalLPCylinderWorksInLbs = LPCylinderWork_ab_InLbs + LPCylinderWork_bc_InLbs + LPCylinderWork_cd_InLbs - LPCylinderWork_de_InLbs - LPCylinderWork_ef_InLbs - LPCylinderWork_fa_InLbs;

                    LPCylinderMEPPSI = TotalLPCylinderWorksInLbs / Me.ToIn(LPCylinderStrokeM);
                    LPCylinderMEPPSI = MathHelper.Clamp(LPCylinderMEPPSI, 0.00f, LPCylinderMEPPSI); // Clamp MEP so that LP MEP does not go negative

          // ***** Calculate MEP for HP Cylinder *****

          // Calculate Av Admission Work (inch pounds) between a) - b)
                    // Av Admission work = Av (Initial Pressure + Cutoff Pressure) * length of Cylinder to cutoff
                    // Mean Pressure
                    float MeanPressure_ab_AtmPSI = ((Pressure_a_AtmPSI + Pressure_b_AtmPSI) / 2.0f);
                    // Calculate volume between a -b
                    float CylinderLength_ab_In = Me.ToIn(CylinderStrokeM * ((cutoff + CylinderClearancePC) - CylinderClearancePC));
                    // Calculate work - a-b
                    CylinderWork_ab_InLbs = MeanPressure_ab_AtmPSI * CylinderLength_ab_In;

          // Calculate Av Expansion Work (inch pounds) - between b) - c)
                    // Av pressure during expansion = Cutoff pressure x log (ratio of expansion) / (ratio of expansion - 1.0) 
                    // Av Expansion work = Av pressure during expansion * length of Cylinder during expansion
                    // Mean Pressure
                    float RatioOfExpansion_bc = HPCylinderVolumePoint_d / HPCylinderVolumePoint_b;
                    float MeanPressure_bc_AtmPSI = Pressure_b_AtmPSI * ((float)Math.Log(RatioOfExpansion_bc) / (RatioOfExpansion_bc - 1.0f));
                    // Calculate volume between b-c
                    float CylinderLength_bc_In = Me.ToIn(CylinderStrokeM) * ((CylinderExhaustOpenFactor + CylinderClearancePC) - (cutoff + CylinderClearancePC));
                    // Calculate work - b-c
                    CylinderWork_bc_InLbs = MeanPressure_bc_AtmPSI * CylinderLength_bc_In;

          // Calculate Av Release work (inch pounds) - between c) - d)
                    // Av Release work = Av pressure during release * length of Cylinder during release
                    // Mean Pressure
                    float MeanPressure_cd_AtmPSI = ((Pressure_c_AtmPSI + Pressure_d_AtmPSI) / 2.0f);
                    // Calculate volume between c-d
                    float CylinderLength_cd_In = Me.ToIn(CylinderStrokeM) * ((1.0f + CylinderClearancePC) - (CylinderExhaustOpenFactor + CylinderClearancePC)); // Full cylinder length is 1.0
                    // Calculate work - c-d             
                    CylinderWork_cd_InLbs = MeanPressure_cd_AtmPSI * CylinderLength_cd_In;

          // Calculate Av Exhaust Work (inch pounds) - between d) - e)
                    // Av Exhaust work = Av pressure during exhaust * length of Cylinder during exhaust stroke
                    // Mean Pressure
                    float MeanPressure_de_AtmPSI = ((Pressure_d_AtmPSI + Pressure_e_AtmPSI) / 2.0f);
                    // Calculate volume between d-e
                    float CylinderLength_de_In = Me.ToIn(CylinderStrokeM) * ((HPCylinderVolumeFactor + HPCylinderClearancePC) - HPCylinderVolumePoint_k_post); 
                    // Calculate work - d-e
                    CylinderWork_de_InLbs = MeanPressure_de_AtmPSI * CylinderLength_de_In;

          // Calculate Av Compression Work (inch pounds) - between e) - f)
                    // Ratio of compression = stroke during compression = stroke @ start of compression / stroke and end of compression
                    // Av compression pressure = PreCompression Pressure x Ratio of Compression x log (Ratio of Compression) / (Ratio of Compression - 1.0)
                    // Av Exhaust work = Av pressure during compression * length of Cylinder during compression stroke
                    // Mean Pressure
                    float RatioOfCompression_ef = (HPCylinderVolumePoint_k_post) / (HPCylinderVolumePoint_u);
                    float MeanPressure_ef_AtmPSI = Pressure_e_AtmPSI * RatioOfCompression_ef * ((float)Math.Log(RatioOfCompression_ef) / (RatioOfCompression_ef - 1.0f));
                    // Calculate volume between e-f
                    float CylinderLength_ef_In = Me.ToIn(CylinderStrokeM) * (HPCylinderVolumePoint_k_post - HPCylinderVolumePoint_u);
                    // Calculate work - e-f
                    CylinderWork_ef_InLbs = MeanPressure_ef_AtmPSI * CylinderLength_ef_In;

                    // Calculate Av Pre-admission work (inch pounds) - between f) - a)
                    // Av Pre-admission work = Av pressure during pre-admission * length of Cylinder during pre-admission stroke
                    // Mean Pressure
                    float MeanPressure_fa_AtmPSI = ((Pressure_a_AtmPSI + Pressure_f_AtmPSI) / 2.0f);
                    // Calculate volume between f-a
                    float CylinderLength_fa_In = CylinderAdmissionOpenFactor * Me.ToIn(CylinderStrokeM);
                    // Calculate work - f-a
                    CylinderWork_fa_InLbs = MeanPressure_fa_AtmPSI * CylinderLength_fa_In;

                    // Calculate total work in cylinder
                    float TotalHPCylinderWorkInLbs = CylinderWork_ab_InLbs + CylinderWork_bc_InLbs + CylinderWork_cd_InLbs - CylinderWork_de_InLbs - CylinderWork_ef_InLbs - CylinderWork_fa_InLbs;

                    HPCylinderMEPPSI = TotalHPCylinderWorkInLbs / Me.ToIn(CylinderStrokeM);
                    HPCylinderMEPPSI = MathHelper.Clamp(HPCylinderMEPPSI, 0.00f, HPCylinderMEPPSI); // Clamp MEP so that LP MEP does not go negative

                    MeanEffectivePressurePSI = HPCylinderMEPPSI + LPCylinderMEPPSI; // Calculate Total MEP

#if DEBUG_LOCO_STEAM_COMPOUND_LP_MEP
                    if (DebugWheelRevs >= 40.0 && DebugWheelRevs < 40.05 | DebugWheelRevs >= 80.0 && DebugWheelRevs < 80.05 | DebugWheelRevs >= 160.0 && DebugWheelRevs < 160.05 | DebugWheelRevs >= 240.0 && DebugWheelRevs < 240.05 | DebugWheelRevs >= 320.0 && DebugWheelRevs < 320.05)
                    {
                        Trace.TraceInformation("***************************************** Compound Steam Locomotive ***************************************************************");

                        Trace.TraceInformation("*********** Single Expansion *********");

                        Trace.TraceInformation("*********** Operating Conditions *********");

                        Trace.TraceInformation("Throttle {0} Cutoff {1}  Revs {2:N1} RecVol {3} CylRatio {4} HPClear {5} LPClear {6}", throttle, cutoff, pS.TopM(DrvWheelRevRpS), CompoundRecieverVolumePCHP, CompoundCylinderRatio, HPCylinderClearancePC, LPCylinderClearancePC);

                        Trace.TraceInformation("Cylinder Events - Cutoff {0:N3} Release {1:N3} Compression {2:N3} Admission {3:N3}", cutoff, CylinderExhaustOpenFactor, CylinderCompressionCloseFactor, CylinderAdmissionOpenFactor);

                        Trace.TraceInformation("*********** LP Cylinder *********");

                        Trace.TraceInformation("LP Cylinder Press: a {0} b {1}  c {2} d {3} e {4} f {5}", LPPressure_a_AtmPSI, LPPressure_b_AtmPSI, LPPressure_c_AtmPSI, LPPressure_d_AtmPSI, LPPressure_e_AtmPSI, LPPressure_f_AtmPSI);

                        Trace.TraceInformation("Press: b: b {0} h_pre {1} g {2} InitPress {3}", LPPressure_b_AtmPSI, LPCylinderVolumePoint_h_pre, LPCylinderVolumePoint_g, LPPressure_a_AtmPSI);

                        Trace.TraceInformation("Work Input: a - b: LPMeanBack {0} Cyl Len {1} h_postLP {2} a {3} ", LPMeanPressure_ab_AtmPSI, LPCylinderLength_ab_In, LPCylinderVolumePoint_h_LPpost, LPCylinderVolumePoint_a);

                        Trace.TraceInformation("MeanPressure b-c: LPMeanPressRelease {0} ExpRatio {1} h_LPpost {2} l {3} PreCutoffPress {4}", LPMeanPressure_bc_AtmPSI, LPExpansionRatio_bc, LPCylinderVolumePoint_h_LPpost, LPCylinderVolumePoint_l, LPPressure_b_AtmPSI);

                        Trace.TraceInformation("Work Input: b - c: LPMeanPressureRelease {0} Cyl Len {1} l {2} h_postLP {3} ", LPMeanPressure_bc_AtmPSI, LPCylinderLength_bc_In, LPCylinderVolumePoint_l, LPCylinderVolumePoint_h_LPpost);

                        Trace.TraceInformation("Work Input: c - d: LPMeanPressureExhaust {0} Cyl Len {1} m {2} l {3} ", LPMeanPressure_cd_AtmPSI, LPCylinderLength_cd_In, LPCylinderVolumePoint_m, LPCylinderVolumePoint_l);

                        Trace.TraceInformation("Work Input: d - e: LPMeanPressureBack {0} Cyl Len {1} m {2} n {3} ", LPPressure_d_AtmPSI, LPCylinderLength_de_In, LPCylinderVolumePoint_m, LPCylinderVolumePoint_n);

                        Trace.TraceInformation("MeanPressure e - f: LPMeanPressPreComp {0} CompRatio {1} n {2} b {3} PreCompPress {4}", LPMeanPressure_ef_AtmPSI, LPCompressionRatio_ef, ((LPCylinderVolumeFactor - CylinderExhaustOpenFactor) + LPCylinderClearancePC), LPCylinderClearancePC, LPPressure_d_AtmPSI);

                        Trace.TraceInformation("Work Input: e - f: LPMeanPressurePreComp {0} Cyl Len {1} n {2} a {3} ", LPMeanPressure_ef_AtmPSI, LPCylinderLength_ef_In, LPCylinderVolumePoint_n, LPCylinderVolumePoint_a);

                        Trace.TraceInformation("Work Input: f - a: LPMeanPressurePreAdm {0} Cyl Len {1} a {2}", LPMeanPressure_af_AtmPSI, LPCylinderLength_fa_In, LPCylinderVolumePoint_a);

                        Trace.TraceInformation("LP Works: Total {0} === a-b {1} b-c {2} c-d {3} d-e {4} e-f {5} f-a {6}", TotalLPCylinderWorksInLbs, LPCylinderWork_ab_InLbs, LPCylinderWork_bc_InLbs, LPCylinderWork_cd_InLbs, LPCylinderWork_de_InLbs, LPCylinderWork_ef_InLbs, LPCylinderWork_fa_InLbs);

                        Trace.TraceInformation("*********** HP Cylinder *********");

                        Trace.TraceInformation("Cylinder Pressures: a {0} b {1} c {2} d {3} e {4} f {5}", Pressure_a_AtmPSI, Pressure_b_AtmPSI, Pressure_c_AtmPSI, Pressure_d_AtmPSI, Pressure_e_AtmPSI, Pressure_f_AtmPSI);

                        Trace.TraceInformation("MeanPressure Expansion (b-c): MeanPressure b-c {0} ExpRatio {1} cutoff {2} Release Event {3}", MeanPressure_bc_AtmPSI, RatioOfExpansion_bc, cutoff, CylinderExhaustOpenFactor);

                        Trace.TraceInformation("MeanPressure Compression (e-f): MeanPressure e-f {0} CompRatio {1} Vol_e {2} Vol_f {3}", MeanPressure_ef_AtmPSI, RatioOfCompression_ef, HPCylinderVolumePoint_k_post, HPCylinderVolumePoint_u);

                        Trace.TraceInformation("Cylinder Works: Total {0} === a-b {1} b-c {2} c-d {3} d-e {4} e-f {5} f-a {6}", TotalHPCylinderWorkInLbs, CylinderWork_ab_InLbs, CylinderWork_bc_InLbs, CylinderWork_cd_InLbs, CylinderWork_de_InLbs, CylinderWork_ef_InLbs, CylinderWork_fa_InLbs);

                        Trace.TraceInformation("*********** MEP *********");

                        Trace.TraceInformation("MEP: HP {0}  LP {1}", HPCylinderMEPPSI, LPCylinderMEPPSI);
                    }
#endif
                }
                else
                {

                    // ***** Compound mode *****

                    // For calculation of the steam indicator cycle, three values are calculated as follows:
                    // a) Pressure at various points around on the cycle - these values are calculated using volumes including high, low cylinders and interconnecting passages
                    // b) Mean pressures for various sections on the steam indicator cycle
                    // c) Work for various sections of the indicator cyle - volume values in this instance will only be the relevant cylinder values, as this is the only place that work is done in.
                    // Note all pressures in absolute pressure for working on steam indicator diagram
                    // The pressures below are as calculated and referenced to the steam indicator diagram for Compound Locomototives by letters shown in brackets - without receivers - see Coals to Newcastle website - physics section
                    // Two process are followed her, firstly all the pressures are calculated using the full volume ratios of the HP & LP cylinder, as well as an allowance for the connecting passages between the cylinders. 
                    // The second process calculates the work done in the cylinders, and in this case only the volumes of either the HP or LP cylinder are used.

                    SteamChestPressurePSI = (throttle * InitialPressureDropRatioRpMtoX[pS.TopM(DrvWheelRevRpS)] * BoilerPressurePSI); // pressure in cylinder steam chest - allowance for pressure drop between boiler and steam chest

                    LogSteamChestPressurePSI = SteamChestPressurePSI;  // Value for recording in log file
                    LogSteamChestPressurePSI = MathHelper.Clamp(LogSteamChestPressurePSI, 0.00f, LogSteamChestPressurePSI); // Clamp so that steam chest pressure does not go negative
                    
          // (a) - Initial pressure
                    // Initial pressure will be decreased depending upon locomotive speed
                    HPCompPressure_a_AtmPSI = ((throttle * BoilerPressurePSI) + OneAtmospherePSI) * InitialPressureDropRatioRpMtoX[pS.TopM(DrvWheelRevRpS)]; // This is the gauge pressure + atmospheric pressure to find the absolute pressure - pressure drop gas been allowed for as the steam goes into the cylinder through the opening in the steam chest port.

                    LogInitialPressurePSI = HPCompPressure_a_AtmPSI - OneAtmospherePSI;  // Value for recording in log file
                    LogInitialPressurePSI = MathHelper.Clamp(LogInitialPressurePSI, 0.00f, LogInitialPressurePSI); // Clamp so that HP Initial pressure does not go negative

                    // Calculate Cut-off Pressure drop - cutoff pressure drops as speed of locomotive increases.
                    float CutoffDropUpper = CutoffInitialPressureDropRatioUpper.Get(pS.TopM(DrvWheelRevRpS), cutoff);  // Get Cutoff Pressure to Initial pressure drop - upper limit
                    float CutoffDropLower = CutoffInitialPressureDropRatioLower.Get(pS.TopM(DrvWheelRevRpS), cutoff);  // Get Cutoff Pressure to Initial pressure drop - lower limit

                    // calculate value based upon setting of Cylinder port opening

                    CutoffPressureDropRatio = (((CylinderPortOpeningFactor - CylinderPortOpeningLower) / (CylinderPortOpeningUpper - CylinderPortOpeningLower)) * (CutoffDropUpper - CutoffDropLower)) + CutoffDropLower;

                    if (HasSuperheater) // If locomotive is superheated then cutoff pressure drop will be different.
                    {
                        float DrvWheelRevpM = pS.TopM(DrvWheelRevRpS);
                        CutoffPressureDropRatio = (1.0f - ((1 / SuperheatCutoffPressureFactor) * (float)Math.Sqrt(pS.TopM(DrvWheelRevRpS))));
                    }

          // (b) - Cutoff pressure
                    // Cutoff pressure also drops with locomotive speed
                    HPCompPressure_b_AtmPSI = HPCompPressure_a_AtmPSI * CutoffPressureDropRatio;

                    LogCutoffPressurePSI = HPCompPressure_b_AtmPSI - OneAtmospherePSI;  // Value for recording in log file
                    LogCutoffPressurePSI = MathHelper.Clamp(LogCutoffPressurePSI, 0.00f, LogCutoffPressurePSI); // Clamp so that HP Cutoff pressure does not go negative

          // (d) - Release pressure
                    // Release pressure - occurs when the exhaust valve opens to release steam from the cylinder
                    float HPCompVolumeRatio_bd = HPCylinderVolumePoint_b / HPCylinderVolumePoint_d;
                    HPCompPressure_d_AtmPSI = HPCompPressure_b_AtmPSI * HPCompVolumeRatio_bd;  // Check factor to calculate volume of cylinder for new volume at exhaust

                    LogReleasePressurePSI = HPCompPressure_d_AtmPSI - OneAtmospherePSI;  // Value for recording in log file
                    LogReleasePressurePSI = MathHelper.Clamp(LogReleasePressurePSI, 0.00f, LogReleasePressurePSI); // Clamp so that HP Release pressure does not go negative


          // (e) - Release pressure (with Steam passages in circuit
                    // Release pressure (with no receiver) is the pressure after the first steam expansion, and occurs as steam moves into the passageways between the HP and LP cylinder
                    float HPCompVolumeRatio_de = (HPCylinderVolumePoint_d / HPCylinderVolumePoint_e);
                    // HPCylinderReleasePressureRecvAtmPSI = HPCylinderReleasePressureAtmPSI * HPExpansionRatioReceiver;
                    HPCompPressure_e_AtmPSI = HPCompPressure_d_AtmPSI - 5.0f; // assume this relationship


          // (f) - HP Exhaust pressure
                    // Exhaust pressure is the pressure after the second steam expansion, and occurs as all the steam is exhausted from the HP cylinder
                    float HPCompVolumeRatio_ef = (HPCylinderVolumePoint_e / HPCylinderVolumePoint_f);
                    HPCompPressure_f_AtmPSI = HPCompPressure_e_AtmPSI * HPCompVolumeRatio_ef;

                    // LP cylinder initial pressure (g) will be mixture of the volume at exahust for HP cylinder and the volume of the LP clearance at the LP cylinder pre-admission pressure
                    // Pg = (Pq x Vq + Pf x Vf) / (Vq = Vf)
                    // To calculate we need to calculate the LP Pre-Admission pressure @ q first
                    // LP Cylinder pre-admission pressure is the pressure after the second steam expansion, and occurs as the steam valves close in the LP Cylinder
                    // LP Cylinder compression pressure will be equal to back pressure - assume flat line.

          // (m) - LP exhaust pressure  
                    // LP Cylinder back pressure will be increased depending upon locomotive speed
                    float LPCompPressure_m_AtmPSI = BackPressureIHPtoPSI[IndicatedHorsePowerHP] + OneAtmospherePSI;

                    LogLPBackPressurePSI = LPCompPressure_m_AtmPSI - OneAtmospherePSI;  // Value for recording in log file
                    LogLPBackPressurePSI = MathHelper.Clamp(LogLPBackPressurePSI, 0.00f, LogLPBackPressurePSI); // Clamp so that LP Back pressure does not go negative

          // (n) - LP Compression Pressure 
                    float LPCompPressure_n_AtmPSI = LPCompPressure_m_AtmPSI;

          // (q) - LP Admission close 
                    float LPCompVolumeRatio_nq = LPCylinderVolumePoint_n / LPCylinderVolumePoint_q;
                    float LPCompPressure_q_AtmPSI = LPCompPressure_n_AtmPSI * LPCompVolumeRatio_nq;

          // (g) - LP Initial Pressure  
                    float LPCompPressure_g_AtmPSI = ((LPPressure_f_AtmPSI * (LPCylinderVolumePoint_q * CompoundCylinderRatio)) + (HPCompPressure_f_AtmPSI * HPCylinderVolumePoint_f)) / ((LPCylinderVolumePoint_q * CompoundCylinderRatio) + HPCylinderVolumePoint_f );

                    LogLPInitialPressurePSI = LPCompPressure_g_AtmPSI - OneAtmospherePSI;  // Value for recording in log file
                    LogLPInitialPressurePSI = MathHelper.Clamp(LogLPInitialPressurePSI, 0.00f, LogLPInitialPressurePSI); // Clamp so that LP Initial pressure does not go negative

                    // Calculate Cut-off Pressure drop - cutoff pressure drops as speed of locomotive increases.
                    float LPCutoffDropUpper = CutoffInitialPressureDropRatioUpper.Get(pS.TopM(DrvWheelRevRpS), cutoff);  // Get Cutoff Pressure to Initial pressure drop - upper limit
                    float LPCutoffDropLower = CutoffInitialPressureDropRatioLower.Get(pS.TopM(DrvWheelRevRpS), cutoff);  // Get Cutoff Pressure to Initial pressure drop - lower limit
                                   
          // (h) - pre cutoff in HP & LP Cylinder
                    // LP cylinder cutoff pressure - before LP Cylinder Cutoff - in this instance both the HP and LP are still interconnected
                    float LPCompVolumeRatio_ghpre = LPCylinderVolumePoint_g / LPCylinderVolumePoint_h_pre;

                    // calculate pressure drop value based upon setting of Cylinder port opening (allows for condensaton into cylinder
                    LPCutoffPressureDropRatio = (((CylinderPortOpeningFactor - CylinderPortOpeningLower) / (CylinderPortOpeningUpper - CylinderPortOpeningLower)) * (LPCutoffDropUpper - LPCutoffDropLower)) + LPCutoffDropLower;

                    float LPCompPressure_h_AtmPSI = LPCompPressure_g_AtmPSI * LPCutoffPressureDropRatio; // allow for wire drawing into LP cylinder

                    LogLPCutoffPressurePSI = LPCompPressure_h_AtmPSI - OneAtmospherePSI;  // Value for recording in log file
                    LogLPCutoffPressurePSI = MathHelper.Clamp(LogLPCutoffPressurePSI, 0.00f, LogLPCutoffPressurePSI); // Clamp so that LP Cutoff pressure does not go negative

          // (h) - In HP Cylinder post cutoff in LP Cylinder
                    // Pressure will have equalised in HP & LP Cylinder, so will be the same as the pressure pre-cutoff
                    HPCompPressure_h_AtmPSI = LPCompPressure_h_AtmPSI;

          // (l) - Release pressure
                    // LP cylinder release pressure
                    float LPCompVolumeRatio_hl = LPCylinderVolumePoint_h_LPpost / LPCylinderVolumePoint_l;
                    float LPCompPressure_l_AtmPSI = LPCompPressure_h_AtmPSI * LPCompVolumeRatio_hl;

                    LogLPReleasePressurePSI = LPCompPressure_l_AtmPSI - OneAtmospherePSI;  // Value for recording in log file
                    LogLPReleasePressurePSI = MathHelper.Clamp(LogLPReleasePressurePSI, 0.00f, LogLPReleasePressurePSI); // Clamp so that LP Release pressure does not go negative

          // (k) - HP Cylinder Compression Pressure - before the valve closes 
                    // HP cylinder compression pressure
                    float HPCompVolumeRatio_hk = HPCylinderVolumePoint_h_HPpost / HPCylinderVolumePoint_k_pre;
                    HPCompPressure_k_AtmPSI = HPCompPressure_h_AtmPSI * HPCompVolumeRatio_hk;

          // (u) - HP Cylinder before the admission valve closes 
                    // HP cylinder admission pressure
                  //  float HPCompVolumeRatio_ku = HPCylinderVolumePoint_k_pre / HPCylinderVolumePoint_u;
                    float HPCompVolumeRatio_ku = HPCylinderVolumePoint_k_post / HPCylinderVolumePoint_u;
                    HPCompPressure_u_AtmPSI = HPCompPressure_k_AtmPSI * HPCompVolumeRatio_ku;
                    HPCompPressure_u_AtmPSI = MathHelper.Clamp(HPCompPressure_u_AtmPSI, 0.00f, MaxBoilerPressurePSI + 50.0f); // pressure does not go excessively positive

         // ***** Calculate mean pressures and work done in HP cylinder *****

                    // Mean pressure between a) - b) - Admission
                    float HPCompMeanPressure_ab_AtmPSI = (HPCompPressure_a_AtmPSI + HPCompPressure_b_AtmPSI) / 2.0f;  // Average pressure between initial and cutoff pressure
                    // Calculate positive work between a) - b)
                    float HPCompCylinderLength_ab_In = Me.ToIn(CylinderStrokeM) * (HPCylinderVolumePoint_b - HPCylinderVolumePoint_a);
                    float HPCompWork_ab_InLbs = HPCompMeanPressure_ab_AtmPSI * HPCompCylinderLength_ab_In;

                    // Mean pressure between b) - d) - Cutoff Expansion - is after the cutoff and the first steam expansion, 
                    float HPCompExpansionRatio_bd = 1.0f / HPCompVolumeRatio_bd; // Invert volume ratio to find Expansion ratio
                    float HPCompMeanPressure_bd_AtmPSI = HPCompPressure_b_AtmPSI * ((float)Math.Log(HPCompExpansionRatio_bd) / (HPCompExpansionRatio_bd - 1.0f));
                    // Calculate positive work between b) - d)
                    float HPCompCylinderLength_bd_In = Me.ToIn(CylinderStrokeM) * (HPCylinderVolumePoint_d - HPCylinderVolumePoint_b);
                    float HPCompWork_bd_InLbs = HPCompMeanPressure_bd_AtmPSI * HPCompCylinderLength_bd_In;

                    // Mean pressure e) - f) - Release Expansion
                    float HPCompExpansionRatio_ef = 1.0f / HPCompVolumeRatio_ef; // Invert volume ratio to find Expansion ratio
                    float HPCompMeanPressure_ef_AtmPSI = HPCompPressure_e_AtmPSI * ((float)Math.Log(HPCompExpansionRatio_ef) / (HPCompExpansionRatio_ef - 1.0f));
                    // Calculate positive work between e) - f) - Release Expansion
                    float HPCompCylinderLength_ef_In = Me.ToIn(CylinderStrokeM) * (HPCylinderVolumePoint_fHPonly - HPCylinderVolumePoint_d);
                    float HPCompWork_ef_InLbs = HPCompMeanPressure_ef_AtmPSI * HPCompCylinderLength_ef_In;

              // Find negative pressures in HP Cylinder

                    // Mean pressure g) - h) - This curve is the admission curve for the LP and the Backpressure curve for the HP - it is an expansion curve 
                    // (This section needs to be here because of the next calculation HPCylinderBackPressureAtmPSI)
                    float LPCompExpansionRatio_gh = 1.0f / LPCompVolumeRatio_ghpre;  // Invert volume ratio to find Expansion ratio
            //        float LPCompMeanPressure_gh_AtmPSI = LPCompPressure_g_AtmPSI * ((float)Math.Log(LPCompExpansionRatio_gh) / (LPCompExpansionRatio_gh - 1.0f));
                    float LPCompMeanPressure_gh_AtmPSI = (LPCompPressure_g_AtmPSI + LPCompPressure_h_AtmPSI) / 2.0f;
                    // Find negative pressures for HP Cylinder - upper half of g) - h) curve
                    HPCompMeanPressure_gh_AtmPSI = LPCompMeanPressure_gh_AtmPSI; // Mean HP Back pressure is the same as the mean admission pressure for the LP cylinder

                    LogBackPressurePSI = HPCompMeanPressure_gh_AtmPSI - OneAtmospherePSI;  // Value for recording in log file
                    LogBackPressurePSI = MathHelper.Clamp(LogBackPressurePSI, 0.00f, LogBackPressurePSI); // Clamp so that HP Release pressure does not go negative

                    // Calculate negative work between g) - h) - HP Cylinder only
                    float HPCompCylinderLength_gh_In = Me.ToIn(CylinderStrokeM) * (HPCylinderVolumePoint_b - HPCylinderVolumePoint_a); // Calculate negative work in HP cylinder only due to back pressure, ie backpressure in HP Only x volume of cylinder between commencement of LP stroke and cutoff
                    float HPCompWorks_gh_InLbs = HPCompMeanPressure_gh_AtmPSI * HPCompCylinderLength_gh_In;
                                  
                    // Mean pressure between h) - k) - Compression Expansion
                    // Ratio of compression = stroke during compression = stroke @ start of compression / stroke and end of compression
                    float HPCompCompressionRatio_hk = HPCylinderVolumePoint_h_HPpost / HPCylinderVolumePoint_k_pre;
                    float HPCompMeanPressure_hk_AtmPSI = HPCompPressure_h_AtmPSI * HPCompCompressionRatio_hk * ((float)Math.Log(HPCompCompressionRatio_hk) / (HPCompCompressionRatio_hk - 1.0f));
                    // Calculate negative work between h) - k) - HP Cylinder only
                    float HPCompCylinderLength_hk_In = Me.ToIn(CylinderStrokeM) * (HPCylinderVolumePoint_d - HPCylinderVolumePoint_b); // This volume is equivalent to the volume from LP cutoff to release
                    float HPCompWork_hk_InLbs = HPCompMeanPressure_hk_AtmPSI * HPCompCylinderLength_hk_In;

                    // Mean pressure & work between k) - u) - Compression #2 Expansion
                    float HPCompMeanPressure_ku_AtmPSI = (HPCompPressure_u_AtmPSI + HPCompPressure_k_AtmPSI) / 2.0f;
                    // Calculate negative work between k) - u) - HP Cylinder only
                    float HPCompCylinderLength_ku_In = Me.ToIn(CylinderStrokeM) * (HPCylinderVolumePoint_k_post - HPCylinderVolumePoint_u);
                    float HPCompWork_ku_InLbs = HPCompMeanPressure_ku_AtmPSI * HPCompCylinderLength_ku_In;

                    // Mean pressure & work between u) - a) - Admission Expansion
                    float HPCompMeanPressure_ua_AtmPSI = (HPCompPressure_a_AtmPSI + HPCompPressure_k_AtmPSI) / 2.0f;
                    // Calculate negative work between u) - a) - HP Cylinder only
                    float HPCompCylinderLength_ua_In = Me.ToIn(CylinderStrokeM) * (HPCylinderVolumePoint_u - HPCylinderVolumePoint_a);
                    float HPCompWork_ua_InLbs = HPCompMeanPressure_ku_AtmPSI * HPCompCylinderLength_ua_In;

                    // Calculate total Work in HP Cylinder
                    float TotalHPCylinderWorksInLbs = HPCompWork_ab_InLbs + HPCompWork_bd_InLbs + HPCompWork_ef_InLbs - HPCompWorks_gh_InLbs - HPCompWork_hk_InLbs - HPCompWork_ku_InLbs - HPCompWork_ua_InLbs;

         // ***** Calculate pressures and work done in LP cylinder *****

                    // Calculate work between g) - h) - Release Expansion  (LP Cylinder)              
                    float LPCompCylinderLength_gh_In = Me.ToIn(CylinderStrokeM) * (LPCylinderVolumePoint_h_LPpost - LPCylinderClearancePC);
                    // For purposes of work done only consider the change in LP cylinder between stroke commencement and cutoff
                    float LPCompWork_gh_InLbs = LPCompMeanPressure_gh_AtmPSI * LPCompCylinderLength_gh_In;

                    // Calculate MEP for LP Cylinder
                    //Mean pressure & work between h) - l)
                    float LPCompExpansionRatio_hl = 1.0f / LPCompVolumeRatio_hl;
                    float LPCompMeanPressure_hl_AtmPSI = LPCompPressure_h_AtmPSI * ((float)Math.Log(LPCompExpansionRatio_hl) / (LPCompExpansionRatio_hl - 1.0f));
                    // Calculate work between h) - l) - LP Cylinder only
                    float LPCompCylinderLength_hl_In = Me.ToIn(CylinderStrokeM) * (LPCylinderVolumePoint_l - LPCylinderVolumePoint_h_LPpost);
                    float LPCompWork_hl_InLbs = LPCompMeanPressure_hl_AtmPSI * LPCompCylinderLength_hl_In;

                    // Mean pressure & work between l) - m)
                    float LPCompMeanPressure_lm_AtmPSI = (LPCompPressure_l_AtmPSI + LPCompPressure_m_AtmPSI) / 2.0f;
                    // Calculate work between l) - m) - LP Cylinder only
                    float LPCompCylinderLength_lm_In = Me.ToIn(CylinderStrokeM) * (LPCylinderVolumePoint_m - LPCylinderVolumePoint_l);
                    float LPCompWork_lm_InLbs = LPCompMeanPressure_lm_AtmPSI * LPCompCylinderLength_lm_In;

                    // Calculate work between m) - n) - LP Cylinder only
                    // Mean Pressure
                    float LPCompMeanPressure_mn_AtmPSI = (LPCompPressure_m_AtmPSI + LPCompPressure_n_AtmPSI) / 2.0f;
                    float LPCompCylinderLength_mn_In = Me.ToIn(CylinderStrokeM) * (LPCylinderVolumePoint_m - LPCylinderVolumePoint_n);
                    float LPCompWork_mn_InLbs = LPCompMeanPressure_mn_AtmPSI * LPCompCylinderLength_mn_In;

                    // Mean pressure & work between n) - q)
                    float LPCompCompressionRatio_nq = (LPCylinderVolumePoint_n) / LPCylinderVolumePoint_q;
                    float LPCompMeanPressure_nq_AtmPSI = LPCompPressure_n_AtmPSI * LPCompCompressionRatio_nq * ((float)Math.Log(LPCompCompressionRatio_nq) / (LPCompCompressionRatio_nq - 1.0f));
                    // Calculate work between n) - q) - LP Cylinder only
                    float LPCompCylinderLength_nq_In = Me.ToIn(CylinderStrokeM) * (LPCylinderVolumePoint_n - LPCylinderVolumePoint_q);
                    float LPCompWork_nq_InLbs = LPCompMeanPressure_nq_AtmPSI * LPCompCylinderLength_nq_In;

                    // Mean pressure & work between q) - g)            
                    float LPCompMeanPressure_qg_AtmPSI = (LPCompPressure_g_AtmPSI + LPCompPressure_q_AtmPSI) / 2.0f;
                    // Calculate work between q) - g) - LP Cylinder only
                    float LPCompCylinderLength_qg_In = Me.ToIn(CylinderStrokeM) * (LPCylinderVolumePoint_q - LPCylinderVolumePoint_a);
                    float LPCompWork_qg_InLbs = LPCompMeanPressure_qg_AtmPSI * LPCompCylinderLength_qg_In;
                    
                    // Calculate total Work in LP Cylinder
                    float TotalLPCylinderWorksInLbs = LPCompWork_gh_InLbs + LPCompWork_hl_InLbs + LPCompWork_lm_InLbs - LPCompWork_mn_InLbs - LPCompWork_nq_InLbs - LPCompWork_qg_InLbs;

                    HPCylinderMEPPSI = TotalHPCylinderWorksInLbs / Me.ToIn(CylinderStrokeM);
                    LPCylinderMEPPSI = TotalLPCylinderWorksInLbs / Me.ToIn(LPCylinderStrokeM);
                    
                    HPCylinderMEPPSI = MathHelper.Clamp(HPCylinderMEPPSI, 0.00f, HPCylinderMEPPSI); // Clamp MEP so that HP MEP does not go negative
                    LPCylinderMEPPSI = MathHelper.Clamp(LPCylinderMEPPSI, 0.00f, LPCylinderMEPPSI); // Clamp MEP so that LP MEP does not go negative

                    if (throttle < 0.02f)
                    {
                        HPCompPressure_a_AtmPSI = 0.0f;  // for sake of display zero pressure values if throttle is closed.
                        HPCompMeanPressure_gh_AtmPSI = 0.0f;
                        HPCompPressure_d_AtmPSI = 0.0f;
                        HPCompPressure_e_AtmPSI = 0.0f;
                        HPCompPressure_f_AtmPSI = 0.0f;
                        HPCompPressure_b_AtmPSI = 0.0f;
                        HPCompPressure_h_AtmPSI = 0.0f;

                        LPCompPressure_g_AtmPSI = 0.0f;
                        LPCompPressure_h_AtmPSI = 0.0f;
                        LPCompPressure_l_AtmPSI = 0.0f;
                        LPCompPressure_n_AtmPSI = 0.0f;

                        HPCylinderMEPPSI = 0.0f;
                        LPCylinderMEPPSI = 0.0f;
                    }


                    // Debug information

#if DEBUG_LOCO_STEAM_COMPOUND_HP_MEP
                    if (DebugWheelRevs >= 40.0 && DebugWheelRevs < 40.05 | DebugWheelRevs >= 80.0 && DebugWheelRevs < 80.05 | DebugWheelRevs >= 160.0 && DebugWheelRevs < 160.05 | DebugWheelRevs >= 240.0 && DebugWheelRevs < 240.05 | DebugWheelRevs >= 320.0 && DebugWheelRevs < 320.05)
                    {
                        Trace.TraceInformation("***************************************** Compound Steam Locomotive ***************************************************************");

                        Trace.TraceInformation("*********** Operating Conditions *********");

                        Trace.TraceInformation("Throttle {0} Cutoff {1}  Revs {2:N1} RecVol {3} CylRatio {4} HPClear {5} LPClear {6}", throttle, cutoff, pS.TopM(DrvWheelRevRpS), CompoundRecieverVolumePCHP, CompoundCylinderRatio, HPCylinderClearancePC, LPCylinderClearancePC);

                        Trace.TraceInformation("Cylinder Events - Cutoff {0:N3} Release {1:N3} Compression {2:N3} Admission {3:N3}", cutoff, CylinderExhaustOpenFactor, CylinderCompressionCloseFactor, CylinderAdmissionOpenFactor);

                        Trace.TraceInformation("*********** HP Cylinder *********");

                        Trace.TraceInformation("HP Cylinder Press: a {0:N1} b {1:N1} d {2:N1} e {3:N1} f {4:N1} g {5:N1} h {6:N1} k {7:N1}  u {8:N1} Back {9:N1}", HPCompPressure_a_AtmPSI, HPCompPressure_b_AtmPSI, HPCompPressure_d_AtmPSI, HPCompPressure_e_AtmPSI, HPCompPressure_f_AtmPSI, LPCompPressure_g_AtmPSI, HPCompPressure_h_AtmPSI, HPCompPressure_k_AtmPSI, HPCompPressure_u_AtmPSI, HPCompMeanPressure_gh_AtmPSI);

                        Trace.TraceInformation("Work Input: a - b: Mean Pressure {0} Cyl Len {1} b {2} a {3}", HPCompMeanPressure_ab_AtmPSI, HPCompCylinderLength_ab_In, HPCylinderVolumePoint_b, HPCylinderVolumePoint_a);

                        Trace.TraceInformation("Work Input: b - d: Mean Pressure {0} Exp Ratio {1} Cyl Len {2} d {3} b {4} ", HPCompMeanPressure_bd_AtmPSI, HPCompExpansionRatio_bd, HPCompCylinderLength_bd_In, HPCylinderVolumePoint_d, HPCylinderVolumePoint_b);

                        Trace.TraceInformation("Work Input: e - f: Mean Pressure {0} Cyl Len {1} f_HPonly {2} d {3} ", HPCompMeanPressure_ef_AtmPSI, HPCompCylinderLength_ef_In, HPCylinderVolumePoint_fHPonly, HPCylinderVolumePoint_d);

                        Trace.TraceInformation("MeanPressure: g - h: Mean Pressure {0} ExpRatio {1} Cyl Len  {2} h_pre {3} g {4}", HPCompMeanPressure_gh_AtmPSI, LPCompExpansionRatio_gh, HPCompCylinderLength_gh_In, LPCylinderVolumePoint_h_pre, LPCylinderVolumePoint_g);

                        Trace.TraceInformation("Work Input: g - h: Mean Pressure {0} Cyl Len {1} b {2} a {3} ", HPCompMeanPressure_gh_AtmPSI, HPCompCylinderLength_gh_In, HPCylinderVolumePoint_b, HPCylinderVolumePoint_a);

                        Trace.TraceInformation("MeanPressure: h-k: Mean Pressure {0} CompRatio {1} h_HPpost {2} k_pre {3}", HPCompMeanPressure_hk_AtmPSI, HPCompCompressionRatio_hk, HPCylinderVolumePoint_h_HPpost, HPCylinderVolumePoint_k_pre);

                        Trace.TraceInformation("Work Input: h - k: Mean Pressure {0} Cyl Len {1} d {2} b {3} ", HPCompMeanPressure_hk_AtmPSI, HPCompCylinderLength_hk_In, HPCylinderVolumePoint_d, HPCylinderVolumePoint_b);

                        Trace.TraceInformation("Work Input: k - u: Mean Pressure {0} Cyl Len {1} k_post {2} u {3} ", HPCompMeanPressure_ku_AtmPSI, HPCompCylinderLength_ku_In, HPCylinderVolumePoint_k_post, HPCylinderVolumePoint_u);

                        Trace.TraceInformation("Work Input: u - a: Mean Pressure {0} Cyl Len {1} u {2} a {3} ", HPCompMeanPressure_ua_AtmPSI, HPCompCylinderLength_ua_In, HPCylinderVolumePoint_u, HPCylinderClearancePC);

                        Trace.TraceInformation("HP Works: Total {0} === a-b {1} b-d {2} e-f {3} g-h {4} h-k {5} k-u {6} u-a {7}", TotalHPCylinderWorksInLbs, HPCompWork_ab_InLbs, HPCompWork_bd_InLbs, HPCompWork_ef_InLbs, HPCompWorks_gh_InLbs, HPCompWork_hk_InLbs, HPCompWork_ku_InLbs, HPCompWork_ua_InLbs);

                        Trace.TraceInformation("*********** LP Cylinder *********");

                        Trace.TraceInformation("LP Cylinder Press: g {0} h(pre) {1}  l {2} m {3} n {4} q {5}", LPCompPressure_g_AtmPSI, LPCompPressure_h_AtmPSI, LPCompPressure_l_AtmPSI, LPCompPressure_m_AtmPSI, LPCompPressure_n_AtmPSI, LPCompPressure_q_AtmPSI);

                        Trace.TraceInformation("Press: h: PreCutoff {0} h_pre {1} g {2} InitPress {3}", LPCompPressure_h_AtmPSI, LPCylinderVolumePoint_h_pre, LPCylinderVolumePoint_g, LPCompPressure_g_AtmPSI);

                        Trace.TraceInformation("Work Input: g - h: Mean Pressure {0} Cyl Len {1} h_postLP {2} a {3} ", LPCompMeanPressure_gh_AtmPSI, LPCompCylinderLength_gh_In, LPCylinderVolumePoint_h_LPpost, LPCylinderVolumePoint_a);

                        Trace.TraceInformation("MeanPressure h - l: Mean Pressure {0} ExpRatio {1} h_LPpost {2} l {3}", LPCompMeanPressure_hl_AtmPSI, LPCompExpansionRatio_hl, LPCylinderVolumePoint_h_LPpost, LPCylinderVolumePoint_l);

                        Trace.TraceInformation("Work Input: h - l: Mean Pressure {0} Cyl Len {1} l {2} h_postLP {3} ", LPCompMeanPressure_hl_AtmPSI, LPCompCylinderLength_hl_In, LPCylinderVolumePoint_l, LPCylinderVolumePoint_h_LPpost);

                        Trace.TraceInformation("Work Input: l - m: Mean Pressure {0} Cyl Len {1} m {2} l {3} ", LPCompMeanPressure_lm_AtmPSI, LPCompCylinderLength_lm_In, LPCylinderVolumePoint_m, LPCylinderVolumePoint_l);

                        Trace.TraceInformation("Work Input: m - n: Mean Pressure {0} Cyl Len {1} m {2} n {3} ", LPCompMeanPressure_mn_AtmPSI, LPCompCylinderLength_mn_In, LPCylinderVolumePoint_m, LPCylinderVolumePoint_n);

                        Trace.TraceInformation("MeanPressure n - q: Mean Pressure {0} CompRatio {1} n {2} b {3}", LPCompMeanPressure_nq_AtmPSI, LPCompCompressionRatio_nq, ((LPCylinderVolumeFactor - CylinderExhaustOpenFactor) + LPCylinderClearancePC), LPCylinderClearancePC);

                        Trace.TraceInformation("Work Input: n - q: Mean Pressure {0} Cyl Len {1} n {2} a {3} ", LPCompMeanPressure_nq_AtmPSI, LPCompCylinderLength_nq_In, LPCylinderVolumePoint_n, LPCylinderVolumePoint_a);

                        Trace.TraceInformation("Work Input: q - g: Mean Pressure {0} Cyl Len {1} a {2}", LPCompMeanPressure_qg_AtmPSI, LPCompCylinderLength_qg_In, LPCylinderVolumePoint_a);

                        Trace.TraceInformation("LP Works: Total {0} === g-h {1} h-l {2} l-m {3} m-n {4} n-q {5} q-g {6}", TotalLPCylinderWorksInLbs, LPCompWork_gh_InLbs, LPCompWork_hl_InLbs, LPCompWork_lm_InLbs, LPCompWork_mn_InLbs, LPCompWork_nq_InLbs, LPCompWork_qg_InLbs);

                        Trace.TraceInformation("*********** MEP *********");

                        Trace.TraceInformation("MEP: HP {0}  LP {1}", HPCylinderMEPPSI, LPCylinderMEPPSI);
                    }
#endif
                }

                MeanEffectivePressurePSI = HPCylinderMEPPSI + LPCylinderMEPPSI; // Calculate Total MEP
            }

            #endregion


            #region Calculation of Mean Effective Pressure of Cylinder using an Indicator Diagram type approach - Single Expansion

            // Principle source of reference for this section is - LOCOMOTIVE OPERATION - A TECHNICAL AND PRACTICAL ANALYSIS BY G. R. HENDERSON  - pg 128

            if (SteamEngineType != SteamEngineTypes.Compound)
            {
                
                // Calculate apparent volumes at various points in cylinder
                float CylinderVolumePoint_e = CylinderCompressionCloseFactor + CylinderClearancePC;
                float CylinderVolumePoint_f = CylinderAdmissionOpenFactor + CylinderClearancePC;

                // Note all pressures in absolute pressure for working on steam indicator diagram. MEP will be just a gauge pressure value as it is a differencial pressure calculated as an area off the indicator diagram
                // The pressures below are as calculated and referenced to the steam indicator diagram for single expansion locomotives by letters shown in brackets - see Coals to Newcastle website
                // Calculate Ratio of expansion, with cylinder clearance
                // R (ratio of Expansion) = (length of stroke to point of  exhaust + clearance) / (length of stroke to point of cut-off + clearance)
                // Expressed as a fraction of stroke R = (Exhaust point + c) / (cutoff + c)
                RatioOfExpansion_bc = (CylinderExhaustOpenFactor + CylinderClearancePC) / (cutoff + CylinderClearancePC);
                // Absolute Mean Pressure = Ratio of Expansion

                SteamChestPressurePSI = (throttle * InitialPressureDropRatioRpMtoX[pS.TopM(DrvWheelRevRpS)] * BoilerPressurePSI); // pressure in cylinder steam chest - allowance for pressure drop between boiler and steam chest

                LogSteamChestPressurePSI = SteamChestPressurePSI;  // Value for recording in log file
                LogSteamChestPressurePSI = MathHelper.Clamp(LogSteamChestPressurePSI, 0.00f, LogSteamChestPressurePSI); // Clamp so that steam chest pressure does not go negative

                // Initial pressure will be decreased depending upon locomotive speed
                // This drop can be adjusted with a table in Eng File
          // (a) - Initial Pressure
                Pressure_a_AtmPSI = ((throttle * BoilerPressurePSI) + OneAtmospherePSI) * InitialPressureDropRatioRpMtoX[pS.TopM(DrvWheelRevRpS)]; // This is the gauge pressure + atmospheric pressure to find the absolute pressure - pressure drop gas been allowed for as the steam goes into the cylinder through the opening in the steam chest port.

                LogInitialPressurePSI = Pressure_a_AtmPSI - OneAtmospherePSI; // Value for log file & display
                LogInitialPressurePSI = MathHelper.Clamp(LogInitialPressurePSI, 0.00f, LogInitialPressurePSI); // Clamp so that initial pressure does not go negative

                // Calculate Cut-off Pressure drop - cutoff pressure drops as speed of locomotive increases.
                float CutoffDropUpper = CutoffInitialPressureDropRatioUpper.Get(pS.TopM(DrvWheelRevRpS), cutoff);  // Get Cutoff Pressure to Initial pressure drop - upper limit
                float CutoffDropLower = CutoffInitialPressureDropRatioLower.Get(pS.TopM(DrvWheelRevRpS), cutoff);  // Get Cutoff Pressure to Initial pressure drop - lower limit

                // calculate value based upon setting of Cylinder port opening

                CutoffPressureDropRatio = (((CylinderPortOpeningFactor - CylinderPortOpeningLower) / (CylinderPortOpeningUpper - CylinderPortOpeningLower)) * (CutoffDropUpper - CutoffDropLower)) + CutoffDropLower;

                if (HasSuperheater) // If locomotive is superheated then cutoff pressure drop will be different.
                {
                    float DrvWheelRevpM = pS.TopM(DrvWheelRevRpS);
                    CutoffPressureDropRatio = (1.0f - ((1 / SuperheatCutoffPressureFactor) * (float)Math.Sqrt(pS.TopM(DrvWheelRevRpS))));
                }                
                
                
          // (b) - Cutoff Pressure
                Pressure_b_AtmPSI = Pressure_a_AtmPSI * CutoffPressureDropRatio;

                LogCutoffPressurePSI = Pressure_b_AtmPSI - OneAtmospherePSI;   // Value for log file
                LogCutoffPressurePSI = MathHelper.Clamp(LogCutoffPressurePSI, 0.00f, LogCutoffPressurePSI); // Clamp so that Cutoff pressure does not go negative

          // (c) - Release pressure 
                // Release pressure = Cutoff Pressure x Cylinder Volume (at cutoff point) / cylinder volume (at release)
                Pressure_c_AtmPSI = (Pressure_b_AtmPSI) * (cutoff + CylinderClearancePC) / (CylinderExhaustOpenFactor + CylinderClearancePC);  // Check factor to calculate volume of cylinder for new volume at exhaust

                LogReleasePressurePSI = Pressure_c_AtmPSI - OneAtmospherePSI;   // Value for log file
                LogReleasePressurePSI = MathHelper.Clamp(LogReleasePressurePSI, 0.00f, LogReleasePressurePSI); // Clamp so that Release pressure does not go negative


          // (d) - Back Pressure 
                Pressure_d_AtmPSI = BackPressureIHPtoPSI[IndicatedHorsePowerHP] + OneAtmospherePSI;

                if (throttle < 0.02f)
                {
                    Pressure_a_AtmPSI = 0.0f;  // for sake of display zero pressure values if throttle is closed.
                    Pressure_d_AtmPSI = 0.0f;
                }

                LogBackPressurePSI = Pressure_d_AtmPSI - OneAtmospherePSI;  // Value for log file
                LogBackPressurePSI = MathHelper.Clamp(LogBackPressurePSI, 0.00f, LogBackPressurePSI); // Clamp so that Back pressure does not go negative

          // (e) - Compression Pressure 
                // Calculate pre-compression pressure based upon back pressure being equal to it, as steam should be exhausting
                Pressure_e_AtmPSI = Pressure_d_AtmPSI;

                LogPreCompressionPressurePSI = Pressure_e_AtmPSI - OneAtmospherePSI;   // Value for log file
                LogPreCompressionPressurePSI = MathHelper.Clamp(LogPreCompressionPressurePSI, 0.00f, LogPreCompressionPressurePSI); // Clamp so that pre compression pressure does not go negative

          // (f) - Admission pressure 
                Pressure_f_AtmPSI = Pressure_e_AtmPSI * (CylinderCompressionCloseFactor + CylinderClearancePC) / (CylinderAdmissionOpenFactor + CylinderClearancePC);  // Check factor to calculate volume of 

                LogPreAdmissionPressurePSI = Pressure_f_AtmPSI - OneAtmospherePSI;   // Value for log file
                LogPreAdmissionPressurePSI = MathHelper.Clamp(LogPreAdmissionPressurePSI, 0.00f, LogPreAdmissionPressurePSI); // Clamp so that pre admission pressure does not go negative

          // ****** Calculate Cylinder Work *******
                // In driving the wheels steam does work in the cylinders. The amount of work can be calculated by a typical steam indicator diagram
                // Mean Effective Pressure (work) = average positive pressures - average negative pressures
                // Average Positive pressures = admission + expansion + release
                // Average Negative pressures = exhaust + compression + pre-admission

          // Calculate Av Admission Work (inch pounds) between a) - b)
                // Av Admission work = Av (Initial Pressure + Cutoff Pressure) * length of Cylinder to cutoff
                // Mean Pressure
                float MeanPressure_ab_AtmPSI = ((Pressure_a_AtmPSI + Pressure_b_AtmPSI) / 2.0f);
                // Calculate volume between a -b
                float CylinderLength_ab_In = Me.ToIn(CylinderStrokeM * ((cutoff + CylinderClearancePC) - CylinderClearancePC));
                // Calculate work - a-b
                CylinderWork_ab_InLbs = MeanPressure_ab_AtmPSI * CylinderLength_ab_In;

          // Calculate Av Expansion Work (inch pounds) - between b) - c)
                // Av pressure during expansion = Cutoff pressure x log (ratio of expansion) / (ratio of expansion - 1.0) 
                // Av Expansion work = Av pressure during expansion * length of Cylinder during expansion
                // Mean Pressure
                float MeanPressure_bc_AtmPSI = Pressure_b_AtmPSI * ((float)Math.Log(RatioOfExpansion_bc) / (RatioOfExpansion_bc - 1.0f));
                // Calculate volume between b-c
                float CylinderLength_bc_In = Me.ToIn(CylinderStrokeM) * ((CylinderExhaustOpenFactor + CylinderClearancePC) - (cutoff + CylinderClearancePC));
                // Calculate work - b-c
                CylinderWork_bc_InLbs = MeanPressure_bc_AtmPSI * CylinderLength_bc_In;

          // Calculate Av Release work (inch pounds) - between c) - d)
                // Av Release work = Av pressure during release * length of Cylinder during release
                // Mean Pressure
                float MeanPressure_cd_AtmPSI = ((Pressure_c_AtmPSI + Pressure_d_AtmPSI) / 2.0f);
                // Calculate volume between c-d
                float CylinderLength_cd_In = Me.ToIn(CylinderStrokeM) * ((1.0f + CylinderClearancePC) - (CylinderExhaustOpenFactor + CylinderClearancePC)); // Full cylinder length is 1.0
                // Calculate work - c-d             
                CylinderWork_cd_InLbs = MeanPressure_cd_AtmPSI * CylinderLength_cd_In;

          // Calculate Av Exhaust Work (inch pounds) - between d) - e)
                // Av Exhaust work = Av pressure during exhaust * length of Cylinder during exhaust stroke
                // Mean Pressure
                float MeanPressure_de_AtmPSI = ((Pressure_d_AtmPSI + Pressure_e_AtmPSI) / 2.0f);
                // Calculate volume between d-e
                float CylinderLength_de_In = Me.ToIn(CylinderStrokeM) * ((1.0f + CylinderClearancePC) - (CylinderCompressionCloseFactor + CylinderClearancePC)); // Full cylinder length is 1.0
                // Calculate work - d-e
                CylinderWork_de_InLbs = MeanPressure_de_AtmPSI * CylinderLength_de_In;

          // Calculate Av Compression Work (inch pounds) - between e) - f)
                // Ratio of compression = stroke during compression = stroke @ start of compression / stroke and end of compression
                // Av compression pressure = PreCompression Pressure x Ratio of Compression x log (Ratio of Compression) / (Ratio of Compression - 1.0)
                // Av Exhaust work = Av pressure during compression * length of Cylinder during compression stroke
                // Mean Pressure
                float RatioOfCompression_ef = (CylinderVolumePoint_e) / (CylinderVolumePoint_f);
                float MeanPressure_ef_AtmPSI = Pressure_e_AtmPSI * RatioOfCompression_ef * ((float)Math.Log(RatioOfCompression_ef) / (RatioOfCompression_ef - 1.0f));
                // Calculate volume between e-f
                float CylinderLength_ef_In = Me.ToIn(CylinderStrokeM) * (CylinderVolumePoint_e - CylinderVolumePoint_f);
                // Calculate work - e-f
                CylinderWork_ef_InLbs = MeanPressure_ef_AtmPSI * CylinderLength_ef_In;
                
          // Calculate Av Pre-admission work (inch pounds) - between f) - a)
                // Av Pre-admission work = Av pressure during pre-admission * length of Cylinder during pre-admission stroke
                // Mean Pressure
                float MeanPressure_fa_AtmPSI = ((Pressure_a_AtmPSI + Pressure_f_AtmPSI) / 2.0f);
                // Calculate volume between f-a
                float CylinderLength_fa_In = CylinderAdmissionOpenFactor * Me.ToIn(CylinderStrokeM);
                // Calculate work - f-a
                CylinderWork_fa_InLbs = MeanPressure_fa_AtmPSI * CylinderLength_fa_In;

                // Calculate total work in cylinder
                float TotalWorkInLbs = CylinderWork_ab_InLbs + CylinderWork_bc_InLbs + CylinderWork_cd_InLbs - CylinderWork_de_InLbs - CylinderWork_ef_InLbs - CylinderWork_fa_InLbs;

                MeanEffectivePressurePSI = TotalWorkInLbs / Me.ToIn(CylinderStrokeM); // MEP doen't need to be converted from Atm to gauge pressure as it is a differential pressure.
                MeanEffectivePressurePSI = MathHelper.Clamp(MeanEffectivePressurePSI, 0, MaxBoilerPressurePSI); // Make sure that Cylinder pressure does not go negative

#if DEBUG_LOCO_STEAM_MEP
                if (DebugWheelRevs >= 55.0 && DebugWheelRevs < 55.1 | DebugWheelRevs >= 110.0 && DebugWheelRevs < 110.1 | DebugWheelRevs >= 165.0 && DebugWheelRevs < 165.05 | DebugWheelRevs >= 220.0 && DebugWheelRevs < 220.05)
                 {
                     Trace.TraceInformation("***************************************** Single Expansion Steam Locomotive ***************************************************************");
 
                    Trace.TraceInformation("All pressures in Atmospheric Pressure (ie Added 14.5psi)");

                     Trace.TraceInformation("*********** Operating Conditions *********");
 
                    Trace.TraceInformation("Boiler Pressure {0} Initial/Cutoff Factor {1}", BoilerPressurePSI, CutoffPressureDropRatio);

                     Trace.TraceInformation("Throttle {0} Cutoff {1}  Revs {2} RelPt {3} Clear {4}", throttle, cutoff, pS.TopM(DrvWheelRevRpS), CylinderExhaustOpenFactor, CylinderClearancePC);
 
                     Trace.TraceInformation("*********** Cylinder *********");
 
                    Trace.TraceInformation("Cylinder Pressures: a {0} b {1} c {2} d {3} e {4} f {5}", Pressure_a_AtmPSI, Pressure_b_AtmPSI , Pressure_c_AtmPSI , Pressure_d_AtmPSI , Pressure_e_AtmPSI , Pressure_f_AtmPSI);
 
                    Trace.TraceInformation("MeanPressure b-c (Expansion):MeanPressure b-c {0} ExpRatio {1} cutoff {2} Release {3}", MeanPressure_bc_AtmPSI, RatioOfExpansion_bc, cutoff, CylinderExhaustOpenFactor);
 
                    Trace.TraceInformation("MeanPressure e-f (Compression): MeanPressure e-f {0} CompRatio {1} Vol_e {2} Vol_f {3}", MeanPressure_ef_AtmPSI, RatioOfCompression_ef , CylinderVolumePoint_e, CylinderVolumePoint_f);
 
                    Trace.TraceInformation("Cylinder Works: Total {0} === a-b {1} b-c {2} c-d {3} d-e {4} e-f {5} f-a {6}", TotalWorkInLbs, CylinderWork_ab_InLbs, CylinderWork_bc_InLbs, CylinderWork_cd_InLbs, CylinderWork_de_InLbs, CylinderWork_ef_InLbs, CylinderWork_fa_InLbs);

                    Trace.TraceInformation("MEP {0}", MeanEffectivePressurePSI);
                 }
#endif

            }

            #endregion
            // Determine if Superheater in use
            if (HasSuperheater)
            {
                CurrentSuperheatTempF = SuperheatTempLbpHtoDegF[pS.TopH(CylinderSteamUsageLBpS)] * SuperheatTempRatio; // Calculate current superheat temp
                CurrentSuperheatTempF = MathHelper.Clamp(CurrentSuperheatTempF, 0.0f, MaxSuperheatRefTempF); // make sure that superheat temp does not exceed max superheat temp or drop below zero
                float CylinderCondensationSpeedFactor = 1.0f - 0.00214f * pS.TopM(DrvWheelRevRpS); // This provides a speed related factor which reduces the amount of superheating required to overcome 
                // initial condensation, ie allows for condensation reduction as more steam goes through the cylinder as speed increases and the cylinder gets hotter
                CylinderCondensationSpeedFactor = MathHelper.Clamp(CylinderCondensationSpeedFactor, 0.25f, 1.0f); // make sure that speed factor does not go out of bounds
                float DifferenceSuperheatTeampF = CurrentSuperheatTempF - (SuperheatTempLimitXtoDegF[cutoff] * CylinderCondensationSpeedFactor); // reduce superheat temp due to cylinder condensation
                SuperheatVolumeRatio = 1.0f + (0.0015f * DifferenceSuperheatTeampF); // Based on formula Vsup = Vsat ( 1 + 0.0015 Tsup) - Tsup temperature at superheated level
                // look ahead to see what impact superheat will have on cylinder usage
                float FutureCylinderSteamUsageLBpS = CylinderSteamUsageLBpS * 1.0f / SuperheatVolumeRatio; // Calculate potential future new cylinder steam usage
                float FutureSuperheatTempF = SuperheatTempLbpHtoDegF[pS.TopH(FutureCylinderSteamUsageLBpS)] * SuperheatTempRatio; // Calculate potential future new superheat temp

                float SuperheatTempThresholdXtoDegF = SuperheatTempLimitXtoDegF[cutoff] - 25.0f; // 10 deg bandwith reduction to reset superheat flag

                if (CurrentSuperheatTempF > SuperheatTempLimitXtoDegF[cutoff] * CylinderCondensationSpeedFactor)
                {
                    IsSuperSet = true;    // Set to use superheat factor if above superheat temp threshold      
                }
                else if (FutureSuperheatTempF < SuperheatTempThresholdXtoDegF * CylinderCondensationSpeedFactor)
                {
                    IsSuperSet = false;    // Reset if superheat temp drops 
                }


                if (IsSuperSet)
                {
                    SuperheaterSteamUsageFactor = 1.0f / SuperheatVolumeRatio; // set steam usage based upon the volume of superheated steam
                }
                else // Superheated locomotive, but superheat temp limit has not been reached.
                {
                    CylinderCondensationFactor = CylinderCondensationFractionX[cutoff];

                    float CondensationFactorTemp = 1.0f + (CylinderCondensationFactor);  // Calculate correcting factor for steam use due to compensation
                    float TempCondensationFactor = CondensationFactorTemp - 1.0f;
                    float SuperHeatMultiplier = (1.0f - (CurrentSuperheatTempF / SuperheatTempLimitXtoDegF[cutoff])) * TempCondensationFactor;
                    SuperHeatMultiplier = MathHelper.Clamp(SuperHeatMultiplier, 0.0f, SuperHeatMultiplier);
                    float SuperHeatFactorFinal = 1.0f + SuperHeatMultiplier;
                    SuperheaterSteamUsageFactor = SuperHeatFactorFinal;
                    SuperheaterSteamUsageFactor = MathHelper.Clamp(SuperheaterSteamUsageFactor, 0.0f, 1.0f); // In saturated mode steam usage should not be reduced
                }
            }
            else // Saturated steam locomotive
            {
                CylinderCondensationFactor = CylinderCondensationFractionX[cutoff];
                float CondensationFactorTemp = 1.0f + (CylinderCondensationFactor);  // Calculate correcting factor for steam use due to compensation
                SuperheaterSteamUsageFactor = CondensationFactorTemp;
          //      SuperheaterSteamUsageFactor = 1.0f; // Steam input to cylinder, but loses effectiveness. In saturated mode steam usage should not be reduced
            }

            SuperheaterSteamUsageFactor = MathHelper.Clamp(SuperheaterSteamUsageFactor, 0.60f, SuperheaterSteamUsageFactor); // ensure factor does not go below 0.6, as this represents base steam consumption by the cylinders.

            // mean pressure during stroke = ((absolute mean pressure + (clearance + cylstroke)) - (initial pressure + clearance)) / cylstroke
            // Mean effective pressure = cylinderpressure - backpressure

            // Cylinder pressure also reduced by steam vented through cylinder cocks.
            CylCockPressReduceFactor = 1.0f;

            if (CylinderCocksAreOpen) // Don't apply steam cocks derate until Cylinder steam usage starts to work
            {
                if (HasSuperheater) // Superheated locomotive
                {
                    CylCockPressReduceFactor = ((CylinderSteamUsageLBpS / SuperheaterSteamUsageFactor) / ((CylinderSteamUsageLBpS / SuperheaterSteamUsageFactor) + CylCockSteamUsageLBpS)); // For superheated locomotives temp convert back to a saturated comparison for calculation of steam cock reduction factor.
                }
                else // Simple locomotive
                {
                    CylCockPressReduceFactor = (CylinderSteamUsageLBpS / (CylinderSteamUsageLBpS + CylCockSteamUsageLBpS)); // Saturated steam locomotive
                }

                if (SteamEngineType == SteamEngineTypes.Compound)
                {
                    if(CylinderCompoundOn)  // Compound bypass valve open - simple mode for compound locomotive 
                    {
                        CylinderCocksPressureAtmPSI = LPPressure_b_AtmPSI - (LPPressure_b_AtmPSI * (1.0f - CylCockPressReduceFactor)); // Allow for pressure reduction due to Cylinder cocks being open.
                    }
                    else // Compound mode for compound locomotive
                    {
                        CylinderCocksPressureAtmPSI = HPCompPressure_b_AtmPSI - (HPCompPressure_b_AtmPSI * (1.0f - CylCockPressReduceFactor)); // Allow for pressure reduction due to Cylinder cocks being open.
                    }
                }
                else // Simple locomotive
                {
                    CylinderCocksPressureAtmPSI = Pressure_b_AtmPSI - (Pressure_b_AtmPSI * (1.0f - CylCockPressReduceFactor)); // Allow for pressure reduction due to Cylinder cocks being open.
                }
            }
            else // Cylinder cocks closed, put back to normal
            {
                if (SteamEngineType == SteamEngineTypes.Compound)
                {
                    if (CylinderCompoundOn)  // simple mode for compound locomotive 
                    {
                        CylinderCocksPressureAtmPSI = LPPressure_b_AtmPSI;
                    }
                    else // Compound mode for compound locomotive
                    {
                        CylinderCocksPressureAtmPSI = HPCompPressure_b_AtmPSI;
                    }
                }
                else // Simple locomotive
                {
                    CylinderCocksPressureAtmPSI = Pressure_b_AtmPSI;
                }
            }

            CylinderCocksPressureAtmPSI = MathHelper.Clamp(CylinderCocksPressureAtmPSI, 0, MaxBoilerPressurePSI + OneAtmospherePSI); // Make sure that Cylinder pressure does not go negative

            #region Calculation of Cylinder steam usage using an Indicator Diagram type approach
            // Reference - Indicator Practice and Steam-Engine Economy by Frank Hemenway - pg 65
            // To calculate steam usage, Calculate amount of steam in cylinder 
            // Cylinder steam usage = steam volume (and weight) at start of release stage - steam remaining in cylinder after compression (when admission valve opens)
            // This amount then should be corrected to allow for cylinder condensation in saturated locomotives or not in superheated locomotives

            if (SteamEngineType == SteamEngineTypes.Compound)
            {

                if (!CylinderCompoundOn) // cylinder bypass value closed - in compound mode
                // The steam in the HP @ Cutoff will give an indication of steam usage.
                {
                    float HPCylinderReleasePressureGaugePSI = HPCompPressure_d_AtmPSI - OneAtmospherePSI; // Convert to gauge pressure as steam tables are in gauge pressure
                    float HPCylinderAdmissionPressureGaugePSI = HPCompPressure_k_AtmPSI - OneAtmospherePSI; // Convert to gauge pressure as steam tables are in gauge pressure  
                    CylinderReleaseSteamVolumeFt3 = CylinderSweptVolumeFT3pFT * (CylinderExhaustOpenFactor + HPCylinderClearancePC); // Calculate volume of cylinder at start of release
                    CylinderReleaseSteamWeightLbs = CylinderReleaseSteamVolumeFt3 * CylinderSteamDensityPSItoLBpFT3[HPCylinderReleasePressureGaugePSI]; // Weight of steam in Cylinder at release
                    CylinderAdmissionSteamVolumeFt3 = CylinderSweptVolumeFT3pFT * (CylinderCompressionCloseFactor + HPCylinderClearancePC); // volume of the clearance area + area of steam at pre-admission
                    if (HPCylinderAdmissionPressureGaugePSI > 0.0) // need to consider steam density for pressures less then 0 gauge pressure - To Do
                    {
                        CylinderAdmissionSteamWeightLbs = CylinderAdmissionSteamVolumeFt3 * CylinderSteamDensityPSItoLBpFT3[HPCylinderAdmissionPressureGaugePSI]; // Weight of total steam remaining in the cylinder
                    }
                    else
                    {
                        CylinderAdmissionSteamWeightLbs = 0.0f;
                    }
                    // For time being assume that compound locomotive doesn't experience cylinder condensation.
                    RawCylinderSteamWeightLbs = CylinderReleaseSteamWeightLbs - CylinderAdmissionSteamWeightLbs;
                    RawCalculatedCylinderSteamUsageLBpS = NumCylinders * DrvWheelRevRpS * CylStrokesPerCycle * (RawCylinderSteamWeightLbs);
                    CalculatedCylinderSteamUsageLBpS = RawCalculatedCylinderSteamUsageLBpS * SuperheaterSteamUsageFactor;

                }
                else  // Simple mode
                // Steam at cutoff in LP will will give an indication of steam usage.
                {
                    float LPCylinderReleasePressureGaugePSI = LPPressure_c_AtmPSI - OneAtmospherePSI; // Convert to gauge pressure as steam tables are in gauge pressure
                    float LPCylinderAdmissionPressureGaugePSI = LPPressure_f_AtmPSI - OneAtmospherePSI; // Convert to gauge pressure as steam tables are in gauge pressure  
                    CylinderReleaseSteamVolumeFt3 = LPCylinderSweptVolumeFT3pFT * (CylinderExhaustOpenFactor + LPCylinderClearancePC); // Calculate volume of cylinder at release
                    CylinderReleaseSteamWeightLbs = CylinderReleaseSteamVolumeFt3 * CylinderSteamDensityPSItoLBpFT3[LPCylinderReleasePressureGaugePSI]; // Weight of steam in Cylinder at release
                    CylinderAdmissionSteamVolumeFt3 = LPCylinderSweptVolumeFT3pFT * (CylinderAdmissionOpenFactor + LPCylinderClearancePC); // volume of the clearance area + area of steam at admission
                    if (LPCylinderAdmissionPressureGaugePSI > 0.0) // need to consider steam density for pressures less then 0 gauge pressure - To Do
                    {
                        CylinderAdmissionSteamWeightLbs = CylinderAdmissionSteamVolumeFt3 * CylinderSteamDensityPSItoLBpFT3[LPCylinderAdmissionPressureGaugePSI]; // Weight of total steam remaining in the cylinder
                    }
                    else
                    {
                        CylinderAdmissionSteamWeightLbs = 0.0f;
                    }
                    RawCylinderSteamWeightLbs = CylinderReleaseSteamWeightLbs - CylinderAdmissionSteamWeightLbs;
                    RawCalculatedCylinderSteamUsageLBpS = NumCylinders * DrvWheelRevRpS * CylStrokesPerCycle * (RawCylinderSteamWeightLbs);
                    CalculatedCylinderSteamUsageLBpS = RawCalculatedCylinderSteamUsageLBpS * SuperheaterSteamUsageFactor;
                }
            }
            else // Calculate steam usage for simple and geared locomotives.
            {
                float CylinderReleasePressureGaugePSI = Pressure_c_AtmPSI - OneAtmospherePSI; // Convert to gauge pressure as steam tables are in gauge pressure
                CylinderReleasePressureGaugePSI = MathHelper.Clamp(CylinderReleasePressureGaugePSI, 0.0f, BoilerPressurePSI);
                CylinderReleaseSteamVolumeFt3 = CylinderSweptVolumeFT3pFT * (CylinderExhaustOpenFactor + CylinderClearancePC); // Calculate volume of cylinder at release
                CylinderReleaseSteamWeightLbs = CylinderReleaseSteamVolumeFt3 * CylinderSteamDensityPSItoLBpFT3[CylinderReleasePressureGaugePSI]; // Weight of steam in Cylinder at release

                float CylinderAdmissionPressureGaugePSI = Pressure_f_AtmPSI - OneAtmospherePSI; // Convert to gauge pressure as steam tables are in gauge pressure  (back pressure)
                CylinderAdmissionPressureGaugePSI = MathHelper.Clamp(CylinderAdmissionPressureGaugePSI, 0.0f, BoilerPressurePSI);
                CylinderAdmissionSteamVolumeFt3 = CylinderSweptVolumeFT3pFT * (CylinderAdmissionOpenFactor + CylinderClearancePC); // volume of the clearance area + volume of steam at admission

                if (CylinderAdmissionPressureGaugePSI > 0.0) // need to consider steam density for pressures less then 0 gauge pressure - To Do
                {
                    CylinderAdmissionSteamWeightLbs = CylinderAdmissionSteamVolumeFt3 * CylinderSteamDensityPSItoLBpFT3[CylinderAdmissionPressureGaugePSI]; // Weight of total steam remaining in the cylinder
                }
                else
                {
                    CylinderAdmissionSteamWeightLbs = 0.0f;
                }
                RawCylinderSteamWeightLbs = CylinderReleaseSteamWeightLbs - CylinderAdmissionSteamWeightLbs;
                RawCalculatedCylinderSteamUsageLBpS = NumCylinders * DrvWheelRevRpS * CylStrokesPerCycle * (RawCylinderSteamWeightLbs);
                CalculatedCylinderSteamUsageLBpS = RawCalculatedCylinderSteamUsageLBpS * SuperheaterSteamUsageFactor;
            }

            #endregion

            if (throttle < 0.01 && absSpeedMpS > 0.1 || FusiblePlugIsBlown) // If locomotive moving and throttle set to close, then reduce steam usage, alternatively if fusible plug is blown.
            {
                CalculatedCylinderSteamUsageLBpS = 0.0001f; // Set steam usage to a small value if throttle is closed
            }

            // usage calculated as moving average to minimize chance of oscillation.
            // Decrease steam usage by SuperheaterUsage factor to model superheater - very crude model - to be improved upon
            CylinderSteamUsageLBpS = (0.6f * CylinderSteamUsageLBpS + 0.4f * CalculatedCylinderSteamUsageLBpS);

            BoilerMassLB -= elapsedClockSeconds * CylinderSteamUsageLBpS; //  Boiler mass will be reduced by cylinder steam usage
            BoilerHeatBTU -= elapsedClockSeconds * CylinderSteamUsageLBpS * (BoilerSteamHeatBTUpLB - BoilerWaterHeatBTUpLB); //  Boiler Heat will be reduced by heat required to replace the cylinder steam usage, ie create steam from hot water. 
            TotalSteamUsageLBpS += CylinderSteamUsageLBpS;
            BoilerHeatOutBTUpS += CylinderSteamUsageLBpS * (BoilerSteamHeatBTUpLB - BoilerWaterHeatBTUpLB);
            CumulativeCylinderSteamConsumptionLbs += CylinderSteamUsageLBpS * elapsedClockSeconds;

        }

        private void UpdateMotion(float elapsedClockSeconds, float cutoff, float absSpeedMpS)
        {

            // This section updates the force calculations and maintains them at the current values.

            // Caculate the current piston speed - purely for display purposes at the moment 
            // Piston Speed (Ft p Min) = (Stroke length x 2) x (Ft in Mile x Train Speed (mph) / ( Circum of Drv Wheel x 60))
            PistonSpeedFtpMin = Me.ToFt(pS.TopM(CylinderStrokeM * 2.0f * DrvWheelRevRpS)) * SteamGearRatio;

            if (SteamEngineType == SteamEngineTypes.Compound)
            {
                    // Calculate tractive effort if set for compounding - tractive effort in each cylinder will need to be calculated

                // HP Cylinder

                float HPTractiveEffortLbsF = (NumCylinders / 2.0f) * MotiveForceGearRatio * ( (HPCylinderMEPPSI * CylinderEfficiencyRate) * Me.ToIn(CylinderDiameterM) * Me.ToIn(CylinderDiameterM) * Me.ToIn(CylinderStrokeM) / (2.0f * Me.ToIn(DriverWheelRadiusM)));

                // LP Cylinder

                    float LPTractiveEffortLbsF = (LPNumCylinders / 2.0f) * MotiveForceGearRatio * ((LPCylinderMEPPSI * CylinderEfficiencyRate) * Me.ToIn(LPCylinderDiameterM) * Me.ToIn(LPCylinderDiameterM) * Me.ToIn(LPCylinderStrokeM)) / (2.0f * Me.ToIn(DriverWheelRadiusM));

                    TractiveEffortLbsF = (HPTractiveEffortLbsF + LPTractiveEffortLbsF);
                    TractiveEffortLbsF = MathHelper.Clamp(TractiveEffortLbsF, 0.0f, MaxTractiveEffortLbf); // Ensure tractive effort never exceeds starting TE

              // Calculate IHP
                    // IHP = (MEP x Speed (mph)) / 375.0) - this is per cylinder

                    HPIndicatedHorsePowerHP = (HPTractiveEffortLbsF * pS.TopH(Me.ToMi(absSpeedMpS))) / 375.0f;
                    LPIndicatedHorsePowerHP = (LPTractiveEffortLbsF * pS.TopH(Me.ToMi(absSpeedMpS))) / 375.0f;

                float WheelRevs = pS.TopM(DrvWheelRevRpS);
                IndicatedHorsePowerHP = HPIndicatedHorsePowerHP + LPIndicatedHorsePowerHP;
                IndicatedHorsePowerHP = MathHelper.Clamp(IndicatedHorsePowerHP, 0, IndicatedHorsePowerHP);
            }
            else // if simple or geared locomotive calculate tractive effort
            {
                TractiveEffortLbsF = (NumCylinders / 2.0f) * (Me.ToIn(CylinderDiameterM) * Me.ToIn(CylinderDiameterM) * Me.ToIn(CylinderStrokeM) / (2.0f * Me.ToIn(DriverWheelRadiusM))) * (MeanEffectivePressurePSI * CylinderEfficiencyRate) * MotiveForceGearRatio;

           // Calculate IHP
                // IHP = (MEP x CylStroke(ft) x cylArea(sq in) x No Strokes (/min)) / 33000) - this is per cylinder

                IndicatedHorsePowerHP = (TractiveEffortLbsF * pS.TopH(Me.ToMi(absSpeedMpS)))/ 375.0f;
            }

            IndicatedHorsePowerHP = MathHelper.Clamp(IndicatedHorsePowerHP, 0, IndicatedHorsePowerHP);
            if (throttle < 0.001)
            {
                TractiveEffortLbsF = 0.0f; // Force tractive effort to zero if throttle is closed. MEP calculation is not allowing it to go to zero
            }
            TractiveEffortLbsF = MathHelper.Clamp(TractiveEffortLbsF, 0, TractiveEffortLbsF);
            DisplayTractiveEffortLbsF = TractiveEffortLbsF;

            // Calculate the elapse time for the steam performance monitoring
            if (Simulator.Settings.DataLogSteamPerformance)
            {
                if (SpeedMpS > 0.05)
                {
                    SteamPerformanceTimeS += elapsedClockSeconds;
                }
                else if (SpeedMpS < 0.04)
                {
                    SteamPerformanceTimeS = 0.0f;   // set time to zero if loco stops
                }
            }

            // Calculate friction values and load variables for train
            TotalFrictionForceN = 0.0f;
            LocomotiveCouplerForceN = 0.0f;
            TrainLoadKg = 0.0f;
            for (int i = 0; i < Train.Cars.Count; i++)  // Doesn't included the locomotive or tender
                if (Train.Cars[i].SpeedMpS > 0)
                {
                    if (Train.Cars[i].WagonType != WagonTypes.Engine && Train.Cars[i].WagonType != WagonTypes.Tender)
                    {
                        TotalFrictionForceN += Train.Cars[i].FrictionForceN;
                        TrainLoadKg += Train.Cars[i].MassKG;
                    }
                    if ((Train.Cars[i].WagonType == WagonTypes.Engine || Train.Cars[i].WagonType == WagonTypes.Tender) && i < 2)
                    {
                        LocomotiveCouplerForceN = -1.0f * Train.Cars[i].CouplerForceU;
                    }

                }


            // Reset frictional forces of the locomotive
            CombFrictionN = 0;
            CombGravityN = 0;
            CombTunnelN = 0;
            CombCurveN = 0;
            CombWindN = 0;


                LocoIndex = 0;
                for (int i = 0; i < Train.Cars.Count; i++)  // Doesn't included the locomotive or tender
                {
                    if (Train.Cars[i] == this)
                    LocoIndex = i;
                }

                // Find frictional forces of the locomotive
                CombFrictionN = Train.Cars[LocoIndex].FrictionForceN;
                CombGravityN -= Train.Cars[LocoIndex].GravityForceN;
                CombTunnelN = Train.Cars[LocoIndex].TunnelForceN;
                CombCurveN = Train.Cars[LocoIndex].CurveForceN;
                CombWindN = Train.Cars[LocoIndex].WindForceN;

             if (HasTenderCoupled)
            {
                if (LocoIndex < Train.Cars.Count - 1) // Room for a tender in the train
                {
                    // Find frictional forces of tender and add them to the locomotive
                    CombFrictionN += Train.Cars[LocoIndex + 1].FrictionForceN;
                    CombGravityN -= Train.Cars[LocoIndex + 1].GravityForceN; // Gravity forces have negative values on rising grade
                    CombTunnelN += Train.Cars[LocoIndex + 1].TunnelForceN;
                    CombCurveN += Train.Cars[LocoIndex + 1].CurveForceN;
                    CombWindN += Train.Cars[LocoIndex + 1].WindForceN;
                }

            }

            LocoTenderFrictionForceN = CombFrictionN + CombGravityN + CombTunnelN + CombCurveN + CombWindN;  // Combined frictional forces of the locomotive and tender

            MotiveForceSmoothedN.Update(elapsedClockSeconds, MotiveForceN);
            if (float.IsNaN(MotiveForceN))
                MotiveForceN = 0;
            switch (this.Train.TrainType)
            {
                case Train.TRAINTYPE.AI:
                case Train.TRAINTYPE.AI_PLAYERHOSTING:
                case Train.TRAINTYPE.STATIC:
                case Train.TRAINTYPE.INTENDED_PLAYER:
                    break;
                case Train.TRAINTYPE.PLAYER:
                case Train.TRAINTYPE.AI_PLAYERDRIVEN:
                case Train.TRAINTYPE.REMOTE:
                    AdvancedAdhesion(elapsedClockSeconds);
                    break;
                default:
                    break;
            }

        }

        protected override void UpdateMotiveForce(float elapsedClockSeconds, float t, float AbsSpeedMpS, float AbsWheelSpeedMpS)
        {
            // Pass force and power information to MSTSLocomotive file by overriding corresponding method there

            // Set Max Power equal to max IHP
            MaxPowerW = W.FromHp(MaxIndicatedHorsePowerHP);

            // Set maximum force for the locomotive
            MaxForceN = N.FromLbf(MaxTractiveEffortLbf * CylinderEfficiencyRate);

            // Set Max Velocity of locomotive
            MaxSpeedMpS = Me.FromMi(pS.FrompH(MaxLocoSpeedMpH)); // Note this is not the true max velocity of the locomotive, but  the speed at which max HP is reached

            // Set "current" motive force based upon the throttle, cylinders, steam pressure, etc. Also reduce motive force by water scoop drag if applicable	
            MotiveForceN = (Direction == Direction.Forward ? 1 : -1) * N.FromLbf(TractiveEffortLbsF) - WaterScoopDragForceN;

            // On starting allow maximum motive force to be used
            if (absSpeedMpS < 1.0f && cutoff > 0.70f && throttle > 0.98f)
            {
                MotiveForceN = (Direction == Direction.Forward ? 1 : -1) * MaxForceN;
            }

            if (absSpeedMpS == 0 && cutoff < 0.05f) // If the reverser is set too low then not sufficient steam is admitted to the steam cylinders, and hence insufficient Motive Force will produced to move the train.
                MotiveForceN = 0; 

            // Based upon max IHP, limit motive force.

                if (IndicatedHorsePowerHP >= MaxIndicatedHorsePowerHP)
                {
                    MotiveForceN = N.FromLbf((MaxIndicatedHorsePowerHP * 375.0f) / pS.TopH(Me.ToMi(SpeedMpS)));
                    IndicatedHorsePowerHP = MaxIndicatedHorsePowerHP; // Set IHP to maximum value
                    IsCritTELimit = true; // Flag if limiting TE
                }
                else
                {
                    IsCritTELimit = false; // Reset flag if limiting TE
                }

            DrawBarPullLbsF = N.ToLbf(Math.Abs(MotiveForceN) - LocoTenderFrictionForceN); // Locomotive drawbar pull is equal to motive force of locomotive (+ tender) - friction forces of locomotive (+ tender)
            DrawBarPullLbsF = MathHelper.Clamp(DrawBarPullLbsF, 0, DrawBarPullLbsF); // clamp value so it doesn't go negative

            DrawbarHorsePowerHP = (DrawBarPullLbsF * MpS.ToMpH(absSpeedMpS)) / 375.0f;  // TE in this instance is a maximum, and not at the wheel???
            DrawbarHorsePowerHP = MathHelper.Clamp(DrawbarHorsePowerHP, 0, DrawbarHorsePowerHP); // clamp value so it doesn't go negative

            #region - Steam Adhesion Model Input for Steam Locomotives

            // Based upon information presented in "Locomotive Operation - A Technical and Practical Analysis" by G. R. Henderson
            // At its simplest slip occurs when the wheel tangential force exceeds the static frictional force
            // Static frictional force = weight on the locomotive driving wheels * frictional co-efficient
            // Tangential force = Effective force (Interia + Piston force) * Tangential factor (sin (crank angle) + (crank radius / connecting rod length) * sin (crank angle) * cos (crank angle))
            // Typically tangential force will be greater at starting then when the locomotive is at speed, as interia and reduce steam pressure will decrease the value. 
            // Thus we will only consider slip impacts at start of the locomotive

            if (Simulator.UseAdvancedAdhesion && this == Simulator.PlayerLocomotive && this.Train.TrainType != Train.TRAINTYPE.AI_PLAYERHOSTING) // only set advanced wheel slip when advanced adhesion and is the player locomotive, AI locomotive will not work to this model. Don't use slip model when train is in auto pilot
            {
            float SlipCutoffPressureAtmPSI;
            float SlipCylinderReleasePressureAtmPSI;
            float SlipInitialPressureAtmPSI;
            

            // Starting tangential force - at starting piston force is based upon cutoff pressure  & interia = 0
            if (SteamEngineType == SteamEngineTypes.Compound)
            {
                if (!CylinderCompoundOn) // Bypass Valve closed - in Compound Mode
                {
                    StartPistonForceLeftLbf = Me2.ToIn2(Me2.FromFt2(CylinderPistonAreaFt2)) * HPCompPressure_a_AtmPSI; // Piston force is equal to pressure in piston and piston area
                    SlipInitialPressureAtmPSI = HPCompPressure_a_AtmPSI;
                    SlipCutoffPressureAtmPSI = HPCompPressure_b_AtmPSI;
                    SlipCylinderReleasePressureAtmPSI = HPCompPressure_f_AtmPSI;
                }
                else  // Simple mode
                {
                    StartPistonForceLeftLbf = Me2.ToIn2(Me2.FromFt2(LPCylinderPistonAreaFt2)) * LPPressure_a_AtmPSI; // Piston force is equal to pressure in piston and piston area
                    SlipInitialPressureAtmPSI = LPPressure_a_AtmPSI;
                    SlipCutoffPressureAtmPSI = LPPressure_b_AtmPSI;
                    SlipCylinderReleasePressureAtmPSI = LPPressure_c_AtmPSI;
                }
            }
            else // simple locomotive
            {
                StartPistonForceLeftLbf = Me2.ToIn2(Me2.FromFt2(CylinderPistonAreaFt2)) * Pressure_a_AtmPSI; // Piston force is equal to pressure in piston and piston area
                SlipInitialPressureAtmPSI = Pressure_a_AtmPSI;
                SlipCutoffPressureAtmPSI = Pressure_b_AtmPSI;
                SlipCylinderReleasePressureAtmPSI = Pressure_c_AtmPSI;
            }

            // At starting, for 2 cylinder locomotive, maximum tangential force occurs at the following crank angles:
            // Backward - 45 deg & 135 deg, Forward - 135 deg & 45 deg. To calculate the maximum we only need to select one of these points
            // To calculate total tangential force we need to calculate the left and right hand side of the locomotive, LHS & RHS will be 90 deg apart

            if (NumCylinders == 3.0)
            {
               // Calculate values at start
                StartCrankAngleLeft = RadConvert * 30.0f;	// For 3 Cylinder locomotive, cranks are 120 deg apart, and maximum occurs @ 
                StartCrankAngleMiddle = RadConvert * 150.0f;	// 30, 150, 270 deg crank angles
                StartCrankAngleRight = RadConvert * 270.0f;
                StartTangentialCrankForceFactorLeft = (float)Math.Abs(((float)Math.Sin(StartCrankAngleLeft) + ((CrankRadiusFt / ConnectRodLengthFt) * (float)Math.Sin(StartCrankAngleLeft) * (float)Math.Cos(StartCrankAngleLeft))));
                StartTangentialCrankForceFactorMiddle = (float)Math.Abs(((float)Math.Sin(StartCrankAngleMiddle) + ((CrankRadiusFt / ConnectRodLengthFt) * (float)Math.Sin(StartCrankAngleMiddle) * (float)Math.Cos(StartCrankAngleMiddle))));
                StartTangentialCrankForceFactorRight = (float)Math.Abs(((float)Math.Sin(StartCrankAngleRight) + ((CrankRadiusFt / ConnectRodLengthFt) * (float)Math.Sin(StartCrankAngleRight) * (float)Math.Cos(StartCrankAngleRight))));
                StartVerticalThrustForceMiddle = 0.0f;

                // Calculate values at speed
                SpeedCrankAngleLeft = RadConvert * 30.0f;	// For 3 Cylinder locomotive, cranks are 120 deg apart, and maximum occurs @ 
                SpeedCrankAngleMiddle = RadConvert * (30.0f + 120.0f + 120.0f);	// 30, 150, 270 deg crank angles
                SpeedCrankAngleRight = RadConvert * (30.0f + 120.0f);
                SpeedTangentialCrankForceFactorLeft = (float)Math.Abs(((float)Math.Sin(SpeedCrankAngleLeft) + ((CrankRadiusFt / ConnectRodLengthFt) * (float)Math.Sin(SpeedCrankAngleLeft) * (float)Math.Cos(SpeedCrankAngleLeft))));
                SpeedTangentialCrankForceFactorMiddle = (float)Math.Abs(((float)Math.Sin(SpeedCrankAngleMiddle) + ((CrankRadiusFt / ConnectRodLengthFt) * (float)Math.Sin(SpeedCrankAngleMiddle) * (float)Math.Cos(SpeedCrankAngleMiddle))));
                SpeedTangentialCrankForceFactorRight = (float)Math.Abs(((float)Math.Sin(SpeedCrankAngleRight) + ((CrankRadiusFt / ConnectRodLengthFt) * (float)Math.Sin(SpeedCrankAngleRight) * (float)Math.Cos(SpeedCrankAngleRight))));
                SpeedVerticalThrustForceMiddle = 0.0f;
                CrankCylinderPositionLeft = 30.0f / 180.0f;
                CrankCylinderPositionMiddle = ((30.0f + 120.0f + 120.0f) - 180.0f) / 180.0f;
                CrankCylinderPositionRight = (30.0f + 120.0f) / 180.0f;
            }
            else // if 2 cylinder
            {
                // Calculate values at start
                StartCrankAngleLeft = RadConvert * 45.0f;	// For 2 Cylinder locomotive, cranks are 90 deg apart, and maximum occurs @ 
                StartCrankAngleMiddle = RadConvert * 0.0f;
                StartCrankAngleRight = RadConvert * (45.0f + 90.0f);	// 315 & 45 deg crank angles
                StartTangentialCrankForceFactorLeft = ((float)Math.Sin(StartCrankAngleLeft) + ((CrankRadiusFt / ConnectRodLengthFt) * (float)Math.Sin(StartCrankAngleLeft) * (float)Math.Cos(StartCrankAngleLeft)));
                StartTangentialCrankForceFactorRight = ((float)Math.Sin(StartCrankAngleRight) + ((CrankRadiusFt / ConnectRodLengthFt) * (float)Math.Sin(StartCrankAngleRight) * (float)Math.Cos(StartCrankAngleRight)));
                StartTangentialCrankForceFactorMiddle = 0.0f;

                // Calculate values at speed
                SpeedCrankAngleLeft = RadConvert * 45.0f;	// For 2 Cylinder locomotive, cranks are 90 deg apart, and maximum occurs @ 
                SpeedCrankAngleMiddle = 0.0f;	// 315 & 45 deg crank angles
                SpeedCrankAngleRight = RadConvert * (45.0f + 90.0f);
                SpeedTangentialCrankForceFactorLeft = ((float)Math.Sin(SpeedCrankAngleLeft) + ((CrankRadiusFt / ConnectRodLengthFt) * (float)Math.Sin(SpeedCrankAngleLeft) * (float)Math.Cos(SpeedCrankAngleLeft)));
                SpeedTangentialCrankForceFactorRight = ((float)Math.Sin(SpeedCrankAngleRight) + ((CrankRadiusFt / ConnectRodLengthFt) * (float)Math.Sin(SpeedCrankAngleRight) * (float)Math.Cos(SpeedCrankAngleRight)));
                SpeedVerticalThrustForceMiddle = 0.0f;
                CrankCylinderPositionLeft = 45.0f / 180.0f;
                CrankCylinderPositionMiddle = 0.0f;
                CrankCylinderPositionRight = (45.0f + 90.0f) / 180.0f;

            }



     // Calculate cylinder presssure at "maximum" cranking value
     // If cutoff hasn't reached point in piston movement, then pressure will be less

            // Left hand crank position cylinder pressure
            if (cutoff > CrankCylinderPositionLeft )  // If cutoff is greater then crank position, then pressure will be before cutoff
            {
                CrankLeftCylinderPressure = (SlipCutoffPressureAtmPSI / cutoff) * CrankCylinderPositionLeft;
                CrankLeftCylinderPressure = MathHelper.Clamp(SlipCutoffPressureAtmPSI, 0, Pressure_a_AtmPSI);
            }
            else // Pressure will be in the expansion section of the cylinder
            {
                // Crank pressure = Cutoff Pressure x Cylinder Volume (at cutoff point) / cylinder volume (at release)
                CrankLeftCylinderPressure = (SlipCutoffPressureAtmPSI) * (cutoff + CylinderClearancePC) / (CrankCylinderPositionLeft + CylinderClearancePC);  // Check factor to calculate volume of cylinder for new volume at exhaust
            }

            // Right hand cranking position cylinder pressure
            if (CylinderExhaustOpenFactor > CrankCylinderPositionRight) // if exhaust opening is greating then cranking position, then pressure will be before release 
            {
                CrankRightCylinderPressure = (SlipCutoffPressureAtmPSI) * (cutoff + CylinderClearancePC) / (CrankCylinderPositionRight + CylinderClearancePC);  // Check factor to calculate volume of cylinder for new volume at exhaust
            }
            else  // Pressure will be after release
            {
                CrankRightCylinderPressure = (SlipCylinderReleasePressureAtmPSI / CylinderExhaustOpenFactor) * CrankCylinderPositionRight;
            }

            if (NumCylinders == 3)
            {
                // Middle crank position cylinder pressure
                if (cutoff > CrankCylinderPositionLeft)  // If cutoff is greater then crank position, then pressure will be before cutoff
                {
                    CrankMiddleCylinderPressure = (SlipCutoffPressureAtmPSI / cutoff) * CrankCylinderPositionMiddle;
                    CrankMiddleCylinderPressure = MathHelper.Clamp(SlipCutoffPressureAtmPSI, 0, Pressure_a_AtmPSI);
                }
                else // Pressure will be in the expansion section of the cylinder
                {
                    // Crank pressure = Cutoff Pressure x Cylinder Volume (at cutoff point) / cylinder volume (at release)
                    CrankMiddleCylinderPressure = (SlipCutoffPressureAtmPSI) * (cutoff + CylinderClearancePC) / (CrankCylinderPositionMiddle + CylinderClearancePC);  // Check factor to calculate volume of cylinder for new volume at exhaust
                }
            }
            else
            {

                CrankMiddleCylinderPressure = 0.0f;
            }

        // Calculate piston force for the relevant cylinder cranking positions
            StartPistonForceLeftLbf = Me2.ToIn2(Me2.FromFt2(CylinderPistonAreaFt2)) * CrankLeftCylinderPressure;
            StartPistonForceMiddleLbf = Me2.ToIn2(Me2.FromFt2(CylinderPistonAreaFt2)) * CrankMiddleCylinderPressure;
            StartPistonForceRightLbf = Me2.ToIn2(Me2.FromFt2(CylinderPistonAreaFt2)) * CrankRightCylinderPressure;

            SpeedPistonForceLeftLbf = Me2.ToIn2(Me2.FromFt2(CylinderPistonAreaFt2)) * CrankLeftCylinderPressure;
            SpeedPistonForceMiddleLbf = Me2.ToIn2(Me2.FromFt2(CylinderPistonAreaFt2)) * CrankMiddleCylinderPressure;
            SpeedPistonForceRightLbf = Me2.ToIn2(Me2.FromFt2(CylinderPistonAreaFt2)) * CrankRightCylinderPressure;

            // Calculate the inertia of the reciprocating weights and the connecting rod
            float ReciprocatingInertiaFactorLeft = -1.603f * ((float)Math.Cos(StartCrankAngleLeft)) + ((CrankRadiusFt / ConnectRodLengthFt) * ((float)Math.Cos(2.0f * StartCrankAngleLeft)));
            float ReciprocatingInertiaForceLeft = ReciprocatingInertiaFactorLeft * ReciprocatingWeightLb * Me.ToIn(CylinderStrokeM) * ((MpS.ToMpH(absSpeedMpS) * MpS.ToMpH(absSpeedMpS)) / (Me.ToIn(DrvWheelDiaM) * Me.ToIn(DrvWheelDiaM)));
            float ReciprocatingInertiaFactorMiddle = -1.603f * ((float)Math.Cos(StartCrankAngleMiddle)) + ((CrankRadiusFt / ConnectRodLengthFt) * ((float)Math.Cos(2.0f * StartCrankAngleMiddle)));
            float ReciprocatingInertiaForceMiddle = ReciprocatingInertiaFactorMiddle * ReciprocatingWeightLb * Me.ToIn(CylinderStrokeM) * ((MpS.ToMpH(absSpeedMpS) * MpS.ToMpH(absSpeedMpS)) / (Me.ToIn(DrvWheelDiaM) * Me.ToIn(DrvWheelDiaM)));
            float ReciprocatingInertiaFactorRight = -1.603f * ((float)Math.Cos(StartCrankAngleRight)) + ((CrankRadiusFt / ConnectRodLengthFt) * ((float)Math.Cos(2.0f * StartCrankAngleRight)));
            float ReciprocatingInertiaForceRight = ReciprocatingInertiaFactorRight * ReciprocatingWeightLb * Me.ToIn(CylinderStrokeM) * ((MpS.ToMpH(absSpeedMpS) * MpS.ToMpH(absSpeedMpS)) / (Me.ToIn(DrvWheelDiaM) * Me.ToIn(DrvWheelDiaM)));

            float ConnectRodInertiaFactorLeft = -1.603f * ((float)Math.Cos(StartCrankAngleLeft)) + (((CrankRadiusFt * RodCoGFt) / (ConnectRodLengthFt * ConnectRodLengthFt)) * ((float)Math.Cos(2.0f * StartCrankAngleLeft)));
            float ConnectRodInertiaForceLeft = ConnectRodInertiaFactorLeft * ConnectingRodWeightLb * Me.ToIn(CylinderStrokeM) * ((MpS.ToMpH(absSpeedMpS) * MpS.ToMpH(absSpeedMpS)) / (Me.ToIn(DrvWheelDiaM) * Me.ToIn(DrvWheelDiaM)));
            float ConnectRodInertiaFactorMiddle = -1.603f * ((float)Math.Cos(StartCrankAngleMiddle)) + (((CrankRadiusFt * RodCoGFt) / (ConnectRodLengthFt * ConnectRodLengthFt)) * ((float)Math.Cos(2.0f * StartCrankAngleMiddle)));
            float ConnectRodInertiaForceMiddle = ConnectRodInertiaFactorMiddle * ConnectingRodWeightLb * Me.ToIn(CylinderStrokeM) * ((MpS.ToMpH(absSpeedMpS) * MpS.ToMpH(absSpeedMpS)) / (Me.ToIn(DrvWheelDiaM) * Me.ToIn(DrvWheelDiaM)));
            float ConnectRodInertiaFactorRight = -1.603f * ((float)Math.Cos(StartCrankAngleRight)) + (((CrankRadiusFt * RodCoGFt) / (ConnectRodLengthFt * ConnectRodLengthFt)) * ((float)Math.Cos(2.0f * StartCrankAngleRight)));
            float ConnectRodInertiaForceRight = ConnectRodInertiaFactorRight * ConnectingRodWeightLb * Me.ToIn(CylinderStrokeM) * ((MpS.ToMpH(absSpeedMpS) * MpS.ToMpH(absSpeedMpS)) / (Me.ToIn(DrvWheelDiaM) * Me.ToIn(DrvWheelDiaM)));

                if (cutoff == 0 || throttle == 0)
                {
                    // Zero starting force if cutoff is 0
                    StartTangentialCrankWheelForceLbf = 0.0f;

                    SpeedTangentialCrankWheelForceLeftLbf = 0.0f;
                    SpeedTangentialCrankWheelForceMiddleLbf = 0.0f;
                    SpeedTangentialCrankWheelForceRightLbf = 0.0f;

                }
                else
                {
                    // Calculate the starting force at the crank exerted on the drive wheel
                    StartTangentialCrankWheelForceLbf = Math.Abs(StartPistonForceLeftLbf * StartTangentialCrankForceFactorLeft) + Math.Abs(StartPistonForceMiddleLbf * StartTangentialCrankForceFactorMiddle) + Math.Abs(StartPistonForceRightLbf * StartTangentialCrankForceFactorRight);

                    SpeedTangentialCrankWheelForceLeftLbf = SpeedPistonForceLeftLbf + ReciprocatingInertiaForceLeft + ConnectRodInertiaForceLeft;
                    SpeedTangentialCrankWheelForceMiddleLbf = SpeedPistonForceMiddleLbf + ReciprocatingInertiaForceMiddle + ConnectRodInertiaForceMiddle;
                    SpeedTangentialCrankWheelForceRightLbf = SpeedPistonForceRightLbf + ReciprocatingInertiaForceRight + ConnectRodInertiaForceRight;
                }

            if(NumCylinders == 2)
            {
                ReciprocatingInertiaFactorMiddle = 0.0f;
                ReciprocatingInertiaForceMiddle = 0.0f;
                ConnectRodInertiaFactorMiddle = 0.0f;
                ConnectRodInertiaForceMiddle = 0.0f;
                SpeedTangentialCrankWheelForceMiddleLbf = 0.0f;
            }

            if (NumCylinders == 3.0)
            {
                SpeedTotalTangCrankWheelForceLbf = (SpeedTangentialCrankWheelForceLeftLbf * SpeedTangentialCrankForceFactorLeft) + (SpeedTangentialCrankWheelForceMiddleLbf * SpeedTangentialCrankForceFactorMiddle) + (SpeedTangentialCrankWheelForceRightLbf * SpeedTangentialCrankForceFactorRight);
            }
            else
            {
                SpeedTotalTangCrankWheelForceLbf = (SpeedTangentialCrankWheelForceLeftLbf * SpeedTangentialCrankForceFactorLeft) + (SpeedTangentialCrankWheelForceRightLbf * SpeedTangentialCrankForceFactorRight);
            }
            
     /// Calculation of Adhesion Friction Force @ Start
            /// Vertical thrust of the connecting rod will reduce or increase the effect of the adhesive weight of the locomotive
            /// Vert Thrust = Piston Force * 3/4 * r/l * sin(crank angle)
            StartVerticalThrustFactorLeft = 3.0f / 4.0f * (CrankRadiusFt / ConnectRodLengthFt) * (float)Math.Sin(StartCrankAngleLeft);
            StartVerticalThrustFactorMiddle = 3.0f / 4.0f * (CrankRadiusFt / ConnectRodLengthFt) * (float)Math.Sin(StartCrankAngleMiddle);
            StartVerticalThrustFactorRight = 3.0f / 4.0f * (CrankRadiusFt / ConnectRodLengthFt) * (float)Math.Sin(StartCrankAngleRight);
            
            if(NumCylinders == 2)
            {
                StartVerticalThrustForceMiddle = 0.0f;
            }   

            StartVerticalThrustForceLeft = StartPistonForceLeftLbf * StartVerticalThrustFactorLeft;
            StartVerticalThrustForceMiddle = StartPistonForceLeftLbf * StartVerticalThrustFactorMiddle;
            StartVerticalThrustForceRight = StartPistonForceLeftLbf * StartVerticalThrustFactorRight;

            /// Calculation of Adhesion Friction Force @ Speed
            /// Vertical thrust of the connecting rod will reduce or increase the effect of the adhesive weight of the locomotive
            /// Vert Thrust = Piston Force * 3/4 * r/l * sin(crank angle)
            SpeedVerticalThrustFactorLeft = 3.0f / 4.0f * (CrankRadiusFt / ConnectRodLengthFt) * (float)Math.Sin(SpeedCrankAngleLeft);
            SpeedVerticalThrustFactorMiddle = 3.0f / 4.0f * (CrankRadiusFt / ConnectRodLengthFt) * (float)Math.Sin(SpeedCrankAngleMiddle);
            SpeedVerticalThrustFactorRight = 3.0f / 4.0f * (CrankRadiusFt / ConnectRodLengthFt) * (float)Math.Sin(SpeedCrankAngleRight);

            if (NumCylinders == 2)
            {
                SpeedVerticalThrustForceMiddle = 0.0f;
            }

            SpeedVerticalThrustForceLeft = SpeedTangentialCrankWheelForceLeftLbf * SpeedVerticalThrustFactorLeft;
            SpeedVerticalThrustForceMiddle = SpeedTangentialCrankWheelForceMiddleLbf * SpeedVerticalThrustFactorMiddle;
            SpeedVerticalThrustForceRight = SpeedTangentialCrankWheelForceRightLbf * SpeedVerticalThrustFactorRight;

            // Calculate Excess Balance
            float ExcessBalanceWeightLb = (ConnectingRodWeightLb + ReciprocatingWeightLb) - ConnectingRodBalanceWeightLb -(Kg.ToLb(MassKG) / ExcessBalanceFactor);
            ExcessBalanceForceLeft = -1.603f * ExcessBalanceWeightLb * Me.ToIn(CylinderStrokeM) * (float)Math.Sin(SpeedCrankAngleLeft) * ((MpS.ToMpH(absSpeedMpS) * MpS.ToMpH(absSpeedMpS)) / (Me.ToIn(DrvWheelDiaM) * Me.ToIn(DrvWheelDiaM)));
            ExcessBalanceForceMiddle = -1.603f * ExcessBalanceWeightLb * Me.ToIn(CylinderStrokeM) * (float)Math.Sin(SpeedCrankAngleMiddle) * ((MpS.ToMpH(absSpeedMpS) * MpS.ToMpH(absSpeedMpS)) / (Me.ToIn(DrvWheelDiaM) * Me.ToIn(DrvWheelDiaM)));
            ExcessBalanceForceRight = -1.603f * ExcessBalanceWeightLb * Me.ToIn(CylinderStrokeM) * (float)Math.Sin(SpeedCrankAngleRight) * ((MpS.ToMpH(absSpeedMpS) * MpS.ToMpH(absSpeedMpS)) / (Me.ToIn(DrvWheelDiaM) * Me.ToIn(DrvWheelDiaM)));

            if (NumCylinders == 2)
            {
                ExcessBalanceForceMiddle = 0.0f;
            }

        //    SpeedStaticWheelFrictionForceLbf = (Kg.ToLb(DrvWheelWeightKg) + (SpeedVerticalThrustForceLeft + ExcessBalanceForceLeft) + (SpeedVerticalThrustForceMiddle + ExcessBalanceForceMiddle) + (SpeedVerticalThrustForceRight + ExcessBalanceForceRight)) * Train.LocomotiveCoefficientFriction;

            SpeedStaticWheelFrictionForceLbf = (Kg.ToLb(DrvWheelWeightKg) + (SpeedVerticalThrustForceLeft + ExcessBalanceForceLeft) + (SpeedVerticalThrustForceMiddle + ExcessBalanceForceMiddle) + (SpeedVerticalThrustForceRight + ExcessBalanceForceRight)) * 0.33f;
            // Calculate internal resistance - IR = 3.8 * diameter of cylinder^2 * stroke * dia of drivers (all in inches)
            float InternalResistance = 3.8f * Me.ToIn(CylinderDiameterM) * Me.ToIn(CylinderDiameterM) * Me.ToIn(CylinderStrokeM) / (Me.ToIn(DrvWheelDiaM));

            // To convert the force at the crank to the force at wheel tread = Crank Force * Cylinder Stroke / Diameter of Drive Wheel (inches) - internal friction should be deducted from this as well.
            StartTangentialWheelTreadForceLbf = (StartTangentialCrankWheelForceLbf * Me.ToIn(CylinderStrokeM) / (Me.ToIn(DrvWheelDiaM))) - InternalResistance;
            StartTangentialWheelTreadForceLbf = MathHelper.Clamp(StartTangentialWheelTreadForceLbf, 0, StartTangentialWheelTreadForceLbf);  // Make sure force does not go negative

            SpeedTangentialWheelTreadForceLbf = (SpeedTotalTangCrankWheelForceLbf * Me.ToIn(CylinderStrokeM) / (Me.ToIn(DrvWheelDiaM))) - InternalResistance;
            SpeedTangentialWheelTreadForceLbf = MathHelper.Clamp(SpeedTangentialWheelTreadForceLbf, 0, SpeedTangentialWheelTreadForceLbf);  // Make sure force does not go negative

            // Determine weather conditions and friction coeff
            // Typical coefficients of friction taken from TrainCar Coefficients of friction as base, and altered as appropriate for steam locomotives.
            // Sand ----  40% increase of friction coeff., sand on wet rails, tends to make adhesion as good as dry rails.
            // Dry, wght per wheel > 10,000lbs   == 0.35
            // Dry, wght per wheel < 10,000lbs   == 0.25

            SteamDrvWheelWeightLbs = Kg.ToLb(DrvWheelWeightKg / LocoNumDrvWheels); // Calculate the weight per axle (used in MSTSLocomotive for friction calculatons)

            // Static Friction Force - adhesive factor increased by vertical thrust when travelling forward, and reduced by vertical thrust when travelling backwards

            if (Direction == Direction.Forward)
            {
                StartStaticWheelFrictionForceLbf = (Kg.ToLb(DrvWheelWeightKg) + StartVerticalThrustForceLeft + StartVerticalThrustForceRight + StartVerticalThrustForceMiddle) * Train.LocomotiveCoefficientFriction;
            }
            else
            {
                StartStaticWheelFrictionForceLbf = (Kg.ToLb(DrvWheelWeightKg) - StartVerticalThrustForceLeft - StartVerticalThrustForceMiddle - StartVerticalThrustForceRight) * Train.LocomotiveCoefficientFriction;
            }

            // Transition between Starting slip calculations, and slip at speed. Incremental values applied between 1 and 10mph.

            if (absSpeedMpS < 0.45)  // For low speed use the starting values
            {
                SteamStaticWheelForce = StartStaticWheelFrictionForceLbf;
                SteamTangentialWheelForce = StartTangentialWheelTreadForceLbf;
            }
            else if (absSpeedMpS > 4.5) // for high speed use "running values"
            {
                SteamStaticWheelForce = SpeedStaticWheelFrictionForceLbf;
                SteamTangentialWheelForce = SpeedTangentialWheelTreadForceLbf;
            }
            else
            {
                // incremental straight line used model static value between 1 and 10mph
                float LineGrad = (SpeedStaticWheelFrictionForceLbf - StartStaticWheelFrictionForceLbf) / (4.5f - 0.5f);
                SteamStaticWheelForce = LineGrad * absSpeedMpS + StartStaticWheelFrictionForceLbf;

                SteamTangentialWheelForce = SpeedTangentialWheelTreadForceLbf;

            }

            SteamStaticWheelForce = MathHelper.Clamp(SteamStaticWheelForce, 0.1f, SteamStaticWheelForce);  // Ensure static wheelforce never goes negative - as this will induce wheel slip incorrectly

            // Test if wheel forces are high enough to induce a slip. Set slip flag if slip occuring 
                if (!IsLocoSlip)
                {
                    if (SteamTangentialWheelForce > SteamStaticWheelForce)
                    {
                        IsLocoSlip = true; 	// locomotive is slipping
                    }
                }
                else if (IsLocoSlip)
                {
                    if (SteamTangentialWheelForce < SteamStaticWheelForce)
                    {
                        IsLocoSlip = false; 	// locomotive is not slipping
                        PrevFrictionWheelSpeedMpS = 0.0f; // Reset previous wheel slip speed to zero
                        FrictionWheelSpeedMpS = 0.0f;
                    }
                }
                else
                {
                    IsLocoSlip = false; 	// locomotive is not slipping
                    PrevFrictionWheelSpeedMpS = 0.0f; // Reset previous wheel slip speed to zero
                    FrictionWheelSpeedMpS = 0.0f;
                }
            
                // If locomotive slip is occuring, set parameters to reduce motive force (pulling power), and set wheel rotational speed for wheel viewers
                if (IsLocoSlip)
                {

                    // This next section caluclates the turning speed for the wheel if slip occurs. It is based upon the force applied to the wheel and the moment of inertia for the wheel
                    // A Generic wheel profile is used, so results may not be applicable to all locomotive, but should provide a "reasonable" guestimation
                    // Generic wheel assumptions are - 80 inch drive wheels ( 2.032 metre), a pair of drive wheels weighs approx 6,000lbs, axle weighs 1,000 lbs, and has a diameter of 8 inches.
                    // Moment of Inertia (Wheel and axle) = (Mass x Radius) / 2.0
                    float WheelRadiusAssumptM = Me.FromIn(80.0f / 2.0f);
                    float WheelWeightKG = Kg.FromLb(6000.0f);
                    float AxleWeighKG = Kg.FromLb(1000.0f);
                    float AxleRadiusM = Me.FromIn(8.0f / 2.0f);
                    float WheelMomentInertia = (WheelWeightKG * WheelRadiusAssumptM * WheelRadiusAssumptM) / 2.0f;
                    float AxleMomentInertia = (WheelWeightKG * AxleRadiusM * AxleRadiusM) / 2.0f;
                    float TotalWheelMomentofInertia = WheelMomentInertia + AxleMomentInertia; // Total MoI for generic wheel
          
                    // The moment of inertia will be adjusted up or down compared to the size of the wheel on the player locomotive compared to the Generic wheel                
                    TotalWheelMomentofInertia *= DriverWheelRadiusM / WheelRadiusAssumptM;
               
                    // The moment of inertia needs to be increased by the number of wheel sets
                    TotalWheelMomentofInertia *= LocoNumDrvWheels;
                    
                    // the inertia of the coupling rods can also be added
                    // Assume rods weigh approx 1500 lbs
                    // // MoI = rod weight x stroke radius (ie stroke / 2)
                    float RodWeightKG = Kg.FromLb(1500.0f);
                    // ???? For both compound and simple??????
                    float RodStrokeM = CylinderStrokeM / 2.0f;
                    float RodMomentInertia = RodWeightKG * RodStrokeM * RodStrokeM;

                    float TotalMomentInertia = TotalWheelMomentofInertia + RodMomentInertia;
                    
                    // angular acceleration = (sum of forces * wheel radius) / moment of inertia
                    float AngAccRadpS2 = (N.FromLbf(SteamTangentialWheelForce - SteamStaticWheelForce) * DriverWheelRadiusM) / TotalMomentInertia;
                    // tangential acceleration = angular acceleration * wheel radius
                    // tangential speed = angular acceleration * time
                    PrevFrictionWheelSpeedMpS = FrictionWheelSpeedMpS; // Save current value of wheelspeed
                    // Speed = current velocity + acceleration * time
                    FrictionWheelSpeedMpS += (AngAccRadpS2 * DriverWheelRadiusM * elapsedClockSeconds);  // increase wheel speed whilever wheel accelerating
                    FrictionWheelSpeedMpS = MathHelper.Clamp(FrictionWheelSpeedMpS, 0.0f, 62.58f);  // Clamp wheel speed at maximum of 140mph (62.58 m/s)

                    WheelSlip = true;  // Set wheel slip if locomotive is slipping
                    WheelSpeedMpS = SpeedMpS;

                    if(FrictionWheelSpeedMpS > WheelSpeedMpS) // If slip speed is greater then normal forward speed use slip speed
                    {
                        WheelSpeedSlipMpS = (Direction == Direction.Forward ? 1 : -1) * FrictionWheelSpeedMpS;
                    }
                    else // use normal wheel speed
                    {
                        WheelSpeedSlipMpS = (Direction == Direction.Forward ? 1 : -1) * WheelSpeedMpS;
                    }

                    MotiveForceN *= Train.LocomotiveCoefficientFriction;  // Reduce locomotive tractive force to stop it moving forward
                }
                else
                {
                    WheelSlip = false;
                    WheelSpeedMpS = SpeedMpS;
                    WheelSpeedSlipMpS = SpeedMpS;
                }

#if DEBUG_STEAM_SLIP

                if (absSpeedMpS > 17.85 && absSpeedMpS < 17.9)  // only print debug @ 40mph
                {
                Trace.TraceInformation("========================== Debug Slip in MSTSSteamLocomotive.cs ==========================================");
                Trace.TraceInformation("Speed {0} Cutoff {1}", MpS.ToMpH(absSpeedMpS), cutoff);
                Trace.TraceInformation("==== Rotational Force ====");
                Trace.TraceInformation("Crank Pressure (speed): Left {0}  Middle {1}  Right {2}", CrankLeftCylinderPressure, CrankMiddleCylinderPressure, CrankRightCylinderPressure);
                Trace.TraceInformation("Cylinder Force (speed): Left {0}  Middle {1}  Right {2}", SpeedPistonForceLeftLbf, SpeedPistonForceMiddleLbf, SpeedPistonForceRightLbf);

                Trace.TraceInformation("Tang Factor (speed): Left {0}  Middle {1}  Right {2}", SpeedTangentialCrankForceFactorLeft, SpeedTangentialCrankForceFactorMiddle, SpeedTangentialCrankForceFactorRight);

                Trace.TraceInformation("Inertia Factor (speed) - Recip: Left {0}  Middle {1}  Right {2}", ReciprocatingInertiaFactorLeft, ReciprocatingInertiaFactorMiddle, ReciprocatingInertiaFactorRight);
                Trace.TraceInformation("Inertia Force (speed) - Recip: Left {0}  Middle {1}  Right {2}", ReciprocatingInertiaForceLeft, ReciprocatingInertiaForceMiddle, ReciprocatingInertiaForceRight);

                //        Trace.TraceInformation("Factor {0} Weight {1} Stroke {2}, Speed {3} Wheel {4}", ReciprocatingInertiaFactorLeft, ReciprocatingWeightLb, Me.ToIn(CylinderStrokeM), MpS.ToMpH(absSpeedMpS), Me.ToIn(DrvWheelDiaM));

                Trace.TraceInformation("Inertia Factor (speed) - ConRod: Left {0}  Middle {1}  Right {2}", ConnectRodInertiaFactorLeft, ConnectRodInertiaFactorMiddle, ConnectRodInertiaFactorRight);
                Trace.TraceInformation("Inertia Force (speed) - ConRod: Left {0}  Middle {1}  Right {2}", ConnectRodInertiaForceLeft, ConnectRodInertiaForceMiddle, ConnectRodInertiaForceRight);

                Trace.TraceInformation("Effective Total Force (speed): Left {0}  Middle {1}  Right {2}", SpeedTangentialCrankWheelForceLeftLbf, SpeedTangentialCrankWheelForceMiddleLbf, SpeedTangentialCrankWheelForceRightLbf);
                Trace.TraceInformation("Total Rotational Force (speed): Total {0}", SpeedTangentialWheelTreadForceLbf);

                Trace.TraceInformation("==== Adhesive Force ====");

                Trace.TraceInformation("ExcessBalance {0} Adhesive Wt {1}, Loco Friction {2}", ExcessBalanceWeightLb, Kg.ToLb(DrvWheelWeightKg), Train.LocomotiveCoefficientFriction);

                Trace.TraceInformation("Vert Thrust (speed): Left {0} Middle {1} Right {2}", SpeedVerticalThrustForceLeft, SpeedVerticalThrustForceMiddle, SpeedVerticalThrustForceRight);

                Trace.TraceInformation("Excess Balance (speed): Left {0} Middle {1} Right {2}", ExcessBalanceForceLeft, ExcessBalanceForceMiddle, ExcessBalanceForceRight);

                Trace.TraceInformation("Static Force (speed): {0}", SpeedStaticWheelFrictionForceLbf);
                }

#endif

            }
            else // Set wheel speed if "simple" friction is used
            {
                WheelSlip = false;
                WheelSpeedMpS = SpeedMpS;
                WheelSpeedSlipMpS = SpeedMpS;
            }

            #endregion

            // Derate when priming is occurring.
            if (BoilerIsPriming)
                MotiveForceN *= BoilerPrimingDeratingFactor;

            if( FusiblePlugIsBlown) // If fusible plug blows, then reduve motive force
            {
                MotiveForceN = 0.5f;
            }


            // Find the maximum TE for debug i.e. @ start and full throttle
            if (absSpeedMpS < 1.0)
            {
                if ( Math.Abs(MotiveForceN) > absStartTractiveEffortN &&  Math.Abs(MotiveForceN) < MaxForceN)
                {
                    absStartTractiveEffortN = Math.Abs(MotiveForceN); // update to new maximum TE
                }
            }
        }

        private void UpdateAuxiliaries(float elapsedClockSeconds, float absSpeedMpS)
        {
            // Only calculate compressor consumption if it is not a vacuum controlled steam engine
            if (!(BrakeSystem is Orts.Simulation.RollingStocks.SubSystems.Brakes.MSTS.VacuumSinglePipe))
            {
                // Air brake system
                // Calculate Air Compressor steam Usage if turned on
                if (CompressorIsOn)
                {
                    CompSteamUsageLBpS = Me3.ToFt3(Me3.FromIn3((float)Math.PI * (CompCylDiaIN / 2.0f) * (CompCylDiaIN / 2.0f) * CompCylStrokeIN * pS.FrompM(CompStrokespM))) * SteamDensityPSItoLBpFT3[BoilerPressurePSI];   // Calculate Compressor steam usage - equivalent to volume of compressor steam cylinder * steam denisty * cylinder strokes
                    BoilerMassLB -= elapsedClockSeconds * CompSteamUsageLBpS; // Reduce boiler mass to reflect steam usage by compressor
                    BoilerHeatBTU -= elapsedClockSeconds * CompSteamUsageLBpS * (BoilerSteamHeatBTUpLB - BoilerWaterHeatBTUpLB);  // Reduce boiler Heat to reflect steam usage by compressor
                    BoilerHeatOutBTUpS += CompSteamUsageLBpS * (BoilerSteamHeatBTUpLB - BoilerWaterHeatBTUpLB);  // Reduce boiler Heat to reflect steam usage by compressor
                    TotalSteamUsageLBpS += CompSteamUsageLBpS;
                }
                else
                {
                    CompSteamUsageLBpS = 0.0f;    // Set steam usage to zero if compressor is turned off
                }
            }
            else // Train is vacuum brake controlled, and steam ejector and vacuum pump are possibly used
            {

                // Calculate small steam ejector steam usage
                    SteamEjectorSmallSetting = SmallEjectorController.CurrentValue;
                    SteamEjectorSmallPressurePSI = BoilerPressurePSI * SteamEjectorSmallSetting;
                // Steam consumption for small ejector is assumed to be @ 120 psi steam pressure, therefore pressure will vary up and down from this reference figure.
                float TempSteamPressure = SteamEjectorSmallPressurePSI / 120.0f;
                TempEjectorSmallSteamConsumptionLbpS = EjectorSmallSteamConsumptionLbpS * TempSteamPressure;

                if (SteamEjectorSmallSetting > 0.1f && SmallEjectorFitted) // Test to see if small steam ejector is on, provided a small ejector is fitted
                {
                    SmallSteamEjectorIsOn = true;
                    // calculate small ejector fraction (maximum of the ratio of steam consumption for small and large ejector of train pipe charging rate - 
                    //assumes consumption rates have been set correctly to relative sizes) to be used in vacuum brakes 
                    // Ejector charging rate (vacuum output) will reach a maximum at the value of VacuumBrakesMinBoilerPressureMaxVacuum. Values of up to 
                    // maximum output (1.0) are possible depending upon th steam setting of the small ejector. After maximum is reached the ejector output starts to decrease.
                    // two straight line graphs are used to calculate rising and falling output either side of the maximum vacuum point. These straigh lines are based upon BR ejector test reports
                    // Curves are lower - y = 1.7735x - 0.6122 and upper - y = -0.1179x + 1.1063
                    if (SteamEjectorSmallPressurePSI < MaxVaccuumMaxPressurePSI)
                    {
                        SmallEjectorFeedFraction = ((1.6122f  * (SteamEjectorSmallPressurePSI / MaxVaccuumMaxPressurePSI) - 0.6122f)) * (EjectorSmallSteamConsumptionLbpS / (EjectorLargeSteamConsumptionLbpS + EjectorSmallSteamConsumptionLbpS));
                    }
                    else
                    {
                        //  The fraction is dropped slightly as pressure increases to simulate decrease in vacuum evacuation as ejector pressure increases above the kneepoint of curve
                        SmallEjectorFeedFraction = ((1.1063f  - (0.1063f * (SteamEjectorSmallPressurePSI / MaxVaccuumMaxPressurePSI))) ) * EjectorSmallSteamConsumptionLbpS / (EjectorLargeSteamConsumptionLbpS + EjectorSmallSteamConsumptionLbpS);
                    }

                }
                else
                {
                    SmallSteamEjectorIsOn = false;
                    SmallEjectorFeedFraction = 0.0f;
                }

                // Large ejector will suffer performance efficiency impacts if boiler steam pressure falls below max vacuum point.
                if (BoilerPressurePSI < MaxVaccuumMaxPressurePSI)
                {
                    LargeEjectorFeedFraction = ((1.6122f * (BoilerPressurePSI / MaxVaccuumMaxPressurePSI) - 0.6122f)) * EjectorLargeSteamConsumptionLbpS / (EjectorLargeSteamConsumptionLbpS + EjectorSmallSteamConsumptionLbpS);
                }
                else
                {
                    //  Provided BP is greater then max vacuum pressure large ejector will operate at full efficiency
                    LargeEjectorFeedFraction = 1.0f * EjectorLargeSteamConsumptionLbpS / (EjectorLargeSteamConsumptionLbpS + EjectorSmallSteamConsumptionLbpS);
                }

                if(!LargeSteamEjectorIsOn)
                {
                    LargeEjectorFeedFraction = 0.0f;
                }

                LargeEjectorFeedFraction = MathHelper.Clamp(LargeEjectorFeedFraction, 0.0f, 1.0f); // Keep within bounds
                SmallEjectorFeedFraction = MathHelper.Clamp(SmallEjectorFeedFraction, 0.0f, 1.0f); // Keep within bounds
                // Calculate for display purposes
                SmallEjectorBrakePipeChargingRatePSIorInHgpS = SmallEjectorFeedFraction * BrakePipeChargingRatePSIorInHgpS;
                LargeEjectorBrakePipeChargingRatePSIorInHgpS = LargeEjectorFeedFraction * BrakePipeChargingRatePSIorInHgpS;

                // Calculate large steam ejector steam usage, and the brake turns the large ejector on
                if (LargeSteamEjectorIsOn)
                {
                    TempEjectorLargeSteamConsumptionLbpS = EjectorLargeSteamConsumptionLbpS;
                }
                else
                {
                    TempEjectorLargeSteamConsumptionLbpS = 0.0f;
                }
                // Calculate Total steamconsumption for Ejectors
                EjectorTotalSteamConsumptionLbpS = TempEjectorSmallSteamConsumptionLbpS + TempEjectorLargeSteamConsumptionLbpS;

                BoilerMassLB -= elapsedClockSeconds * EjectorTotalSteamConsumptionLbpS; // Reduce boiler mass to reflect steam usage by compressor
                BoilerHeatBTU -= elapsedClockSeconds * EjectorTotalSteamConsumptionLbpS * (BoilerSteamHeatBTUpLB - BoilerWaterHeatBTUpLB);  // Reduce boiler Heat to reflect steam usage by compressor
                BoilerHeatOutBTUpS += EjectorTotalSteamConsumptionLbpS * (BoilerSteamHeatBTUpLB - BoilerWaterHeatBTUpLB);  // Reduce boiler Heat to reflect steam usage by compressor
                TotalSteamUsageLBpS += EjectorTotalSteamConsumptionLbpS;

                if (VacuumPumpFitted)
                {
                    // Vacuum pump calculations
                    // Assume 5in dia vacuum pump. Forward and backward stroke evacuates air
                    VacuumPumpOutputFt3pM = Me3.ToFt3(Me3.FromIn3((Me.ToIn(CylinderStrokeM) * 2.5f * 2.5f))) * (float)Math.PI * 1.9f * pS.TopM(DrvWheelRevRpS);
                    VacuumPumpChargingRateInHgpS = (VacuumPumpOutputFt3pM / 138.0f) * 0.344f; // This is based upon a ratio from RM ejector - 0.344InHGpS to evacuate 138ft3 in a minute
                    if (AbsSpeedMpS < 0.1) // Stop vacuum pump if locomotive speed is nearly stationary - acts as a check to control elsewhere
                    {
                        VacuumPumpOperating = false;
                        VacuumPumpChargingRateInHgpS = 0.0f;
                    }
                }

            }

            // Calculate cylinder cock steam Usage if turned on
            // The cock steam usage will be assumed equivalent to a steam orifice
            // Steam Flow (lb/hr) = 24.24 x Press(Cylinder + Atmosphere(psi)) x CockDia^2 (in) - this needs to be multiplied by Num Cyls
            if (CylinderCocksAreOpen == true)
            {
                if (throttle > 0.00 && absSpeedMpS > 0.1) // if regulator open & train moving
                {
                    CylCockSteamUsageLBpS = pS.FrompH(NumCylinders * (24.24f * (CylinderCocksPressureAtmPSI) * CylCockDiaIN * CylCockDiaIN));
                    BoilerMassLB -= elapsedClockSeconds * CylCockSteamUsageLBpS; // Reduce boiler mass to reflect steam usage by cylinder steam cocks  
                    BoilerHeatBTU -= elapsedClockSeconds * CylCockSteamUsageLBpS * (BoilerSteamHeatBTUpLB - BoilerWaterHeatBTUpLB);  // Reduce boiler Heat to reflect steam usage by cylinder steam cocks
                    BoilerHeatOutBTUpS += CylCockSteamUsageLBpS * (BoilerSteamHeatBTUpLB - BoilerWaterHeatBTUpLB);  // Reduce boiler Heat to reflect steam usage by cylinder steam cocks                
                    CylCockBoilerHeatOutBTUpS = CylCockSteamUsageLBpS * (BoilerSteamHeatBTUpLB - BoilerWaterHeatBTUpLB);  // Reduce boiler Heat to reflect steam usage by cylinder steam cocks
                    TotalSteamUsageLBpS += CylCockSteamUsageLBpS;
                    CylCockSteamUsageDisplayLBpS = CylCockSteamUsageLBpS;
                }
                else if (throttle > 0.00 && absSpeedMpS <= 0.1) // if regulator open and train stationary
                {
                    CylCockSteamUsageLBpS = 0.0f; // set usage to zero if regulator closed
                    CylCockSteamUsageStatLBpS = pS.FrompH(NumCylinders * (24.24f * (Pressure_b_AtmPSI) * CylCockDiaIN * CylCockDiaIN));
                    BoilerMassLB -= elapsedClockSeconds * CylCockSteamUsageStatLBpS; // Reduce boiler mass to reflect steam usage by cylinder steam cocks  
                    BoilerHeatBTU -= elapsedClockSeconds * CylCockSteamUsageStatLBpS * (BoilerSteamHeatBTUpLB - BoilerWaterHeatBTUpLB);  // Reduce boiler Heat to reflect steam usage by cylinder steam cocks
                    BoilerHeatOutBTUpS += CylCockSteamUsageStatLBpS * (BoilerSteamHeatBTUpLB - BoilerWaterHeatBTUpLB);  // Reduce boiler Heat to reflect steam usage by cylinder steam cocks                
                    CylCockBoilerHeatOutBTUpS = CylCockSteamUsageLBpS * (BoilerSteamHeatBTUpLB - BoilerWaterHeatBTUpLB);  // Reduce boiler Heat to reflect steam usage by cylinder steam cocks
                    TotalSteamUsageLBpS += CylCockSteamUsageStatLBpS;
                    CylCockSteamUsageDisplayLBpS = CylCockSteamUsageStatLBpS;
                }
            }
            else
            {
                CylCockSteamUsageLBpS = 0.0f;       // set steam usage to zero if turned off
                CylCockSteamUsageDisplayLBpS = CylCockSteamUsageLBpS;
            }

            // Calculate Generator steam Usage if turned on
            // Assume generator kW = 350W for D50 Class locomotive
            if (GeneratorSteamEffects) // If Generator steam effects not present then assume no generator is fitted to locomotive
            {
                GeneratorSteamUsageLBpS = 0.0291666f; // Assume 105lb/hr steam usage for 500W generator
                //   GeneratorSteamUsageLbpS = (GeneratorSizekW * SteamkwToBTUpS) / steamHeatCurrentBTUpLb; // calculate Generator steam usage
                BoilerMassLB -= elapsedClockSeconds * GeneratorSteamUsageLBpS; // Reduce boiler mass to reflect steam usage by generator  
                BoilerHeatBTU -= elapsedClockSeconds * GeneratorSteamUsageLBpS * (BoilerSteamHeatBTUpLB - BoilerWaterHeatBTUpLB);  // Reduce boiler Heat to reflect steam usage by generator
                BoilerHeatOutBTUpS += GeneratorSteamUsageLBpS * (BoilerSteamHeatBTUpLB - BoilerWaterHeatBTUpLB);  // Reduce boiler Heat to reflect steam usage by generator
                TotalSteamUsageLBpS += GeneratorSteamUsageLBpS;
            }
            else
            {
                GeneratorSteamUsageLBpS = 0.0f; // No generator fitted to locomotive
            }
            if (StokerIsMechanical)
            {
                StokerSteamUsageLBpS = pS.FrompH(MaxBoilerOutputLBpH) * (StokerMinUsage + (StokerMaxUsage - StokerMinUsage) * FuelFeedRateKGpS / MaxFiringRateKGpS);  // Caluculate current steam usage based on fuel feed rates
                BoilerMassLB -= elapsedClockSeconds * StokerSteamUsageLBpS; // Reduce boiler mass to reflect steam usage by mechanical stoker  
                BoilerHeatBTU -= elapsedClockSeconds * StokerSteamUsageLBpS * (BoilerSteamHeatBTUpLB - BoilerWaterHeatBTUpLB);  // Reduce boiler Heat to reflect steam usage by mechanical stoker
                BoilerHeatOutBTUpS += StokerSteamUsageLBpS * (BoilerSteamHeatBTUpLB - BoilerWaterHeatBTUpLB);  // Reduce boiler Heat to reflect steam usage by mecahnical stoker
                TotalSteamUsageLBpS += StokerSteamUsageLBpS;
            }
            else
            {
                StokerSteamUsageLBpS = 0.0f;
            }
            // Other Aux device usage??
        }

        private void UpdateWaterGauge()
        {
            WaterGlassLevelIN = ((WaterFraction - WaterGlassMinLevel) / (WaterGlassMaxLevel - WaterGlassMinLevel)) * WaterGlassLengthIN;
            WaterGlassLevelIN = MathHelper.Clamp(WaterGlassLevelIN, 0, WaterGlassLengthIN);

            waterGlassPercent = (WaterFraction - WaterMinLevel) / (WaterMaxLevel - WaterMinLevel);
            waterGlassPercent = MathHelper.Clamp(waterGlassPercent, 0.0f, 1.0f);

            if (WaterFraction < WaterMinLevel)  // Blow fusible plugs if absolute boiler water drops below 70%
            {
                if (!FusiblePlugIsBlown)
                    Simulator.Confirmer.Message(ConfirmLevel.Warning, Simulator.Catalog.GetString("Water level dropped too far. Plug has fused and loco has failed."));
                FusiblePlugIsBlown = true; // if water level has dropped, then fusible plug will blow , see "water model"
            }
            // Check for priming            
            if (WaterFraction >= WaterMaxLevel) // Priming occurs if water level exceeds 91%
            {
                if (!BoilerIsPriming)
                    Simulator.Confirmer.Message(ConfirmLevel.Warning, Simulator.Catalog.GetString("Boiler overfull and priming."));
                BoilerIsPriming = true;
            }
            else if (WaterFraction < WaterMaxLevelSafe)
            {
                if (BoilerIsPriming)
                    Simulator.Confirmer.Message(ConfirmLevel.Information, Simulator.Catalog.GetString("Boiler no longer priming."));
                BoilerIsPriming = false;
            }
        }

        private void UpdateInjectors(float elapsedClockSeconds)
        {
            #region Calculate Injector size

            // Calculate size of injectors to suit cylinder size.
            InjCylEquivSizeIN = (NumCylinders / 2.0f) * Me.ToIn(CylinderDiameterM);

            // Based on equiv cyl size determine correct size injector
            if (InjCylEquivSizeIN <= 19.0 && (2.0f * (pS.TopH(pS.FrompM(Injector09FlowratePSItoUKGpM[MaxBoilerPressurePSI])) * WaterLBpUKG)) > MaxBoilerOutputLBpH)
            {
                MaxInjectorFlowRateLBpS = pS.FrompM(Injector09FlowratePSItoUKGpM[MaxBoilerPressurePSI]) * WaterLBpUKG; // 9mm Injector maximum flow rate @ maximm boiler pressure
                InjectorFlowRateLBpS = pS.FrompM(Injector09FlowratePSItoUKGpM[BoilerPressurePSI]) * WaterLBpUKG; // 9mm Injector Flow rate 
                InjectorSize = 09.0f; // store size for display in HUD
            }
            else if (InjCylEquivSizeIN <= 24.0 && (2.0f * (pS.TopH(pS.FrompM(Injector10FlowratePSItoUKGpM[MaxBoilerPressurePSI])) * WaterLBpUKG)) > MaxBoilerOutputLBpH)
            {
                MaxInjectorFlowRateLBpS = pS.FrompM(Injector10FlowratePSItoUKGpM[MaxBoilerPressurePSI]) * WaterLBpUKG; // 10mm Injector maximum flow rate @ maximm boiler pressure
                InjectorFlowRateLBpS = pS.FrompM(Injector10FlowratePSItoUKGpM[BoilerPressurePSI]) * WaterLBpUKG; // 10 mm Injector Flow rate 
                InjectorSize = 10.0f; // store size for display in HUD                
            }
            else if (InjCylEquivSizeIN <= 26.0 && (2.0f * (pS.TopH(pS.FrompM(Injector11FlowratePSItoUKGpM[MaxBoilerPressurePSI])) * WaterLBpUKG)) > MaxBoilerOutputLBpH)
            {
                MaxInjectorFlowRateLBpS = pS.FrompM(Injector11FlowratePSItoUKGpM[MaxBoilerPressurePSI]) * WaterLBpUKG; // 11mm Injector maximum flow rate @ maximm boiler pressure
                InjectorFlowRateLBpS = pS.FrompM(Injector11FlowratePSItoUKGpM[BoilerPressurePSI]) * WaterLBpUKG; // 11 mm Injector Flow rate 
                InjectorSize = 11.0f; // store size for display in HUD                
            }
            else if (InjCylEquivSizeIN <= 28.0 && (2.0f * (pS.TopH(pS.FrompM(Injector13FlowratePSItoUKGpM[MaxBoilerPressurePSI])) * WaterLBpUKG)) > MaxBoilerOutputLBpH)
            {
                MaxInjectorFlowRateLBpS = pS.FrompM(Injector13FlowratePSItoUKGpM[MaxBoilerPressurePSI]) * WaterLBpUKG; // 13mm Injector maximum flow rate @ maximm boiler pressure
                InjectorFlowRateLBpS = pS.FrompM(Injector13FlowratePSItoUKGpM[BoilerPressurePSI]) * WaterLBpUKG; // 13 mm Injector Flow rate 
                InjectorSize = 13.0f; // store size for display in HUD                
            }
            else if (InjCylEquivSizeIN <= 30.0 && (2.0f * (pS.TopH(pS.FrompM(Injector14FlowratePSItoUKGpM[MaxBoilerPressurePSI])) * WaterLBpUKG)) > MaxBoilerOutputLBpH)
            {
                MaxInjectorFlowRateLBpS = pS.FrompM(Injector14FlowratePSItoUKGpM[MaxBoilerPressurePSI]) * WaterLBpUKG; // 14mm Injector maximum flow rate @ maximm boiler pressure
                InjectorFlowRateLBpS = pS.FrompM(Injector14FlowratePSItoUKGpM[BoilerPressurePSI]) * WaterLBpUKG; // 14 mm Injector Flow rate 
                InjectorSize = 14.0f; // store size for display in HUD                
            }
            else
            {
                MaxInjectorFlowRateLBpS = pS.FrompM(Injector15FlowratePSItoUKGpM[MaxBoilerPressurePSI]) * WaterLBpUKG; // 15mm Injector maximum flow rate @ maximm boiler pressure
                InjectorFlowRateLBpS = pS.FrompM(Injector15FlowratePSItoUKGpM[BoilerPressurePSI]) * WaterLBpUKG; // 15 mm Injector Flow rate 
                InjectorSize = 15.0f; // store size for display in HUD                
            }
            #endregion

            if (WaterIsExhausted)
            {
                InjectorFlowRateLBpS = 0.0f; // If the tender water is empty, stop flow into boiler
            }

            InjectorBoilerInputLB = 0; // Used by UpdateTender() later in the cycle
            if (WaterIsExhausted)
            {
                // don't fill boiler with injectors
            }
            else
            {
                // Injectors to fill boiler   
                if (Injector1IsOn)
                {
                    // Calculate Injector 1 delivery water temp
                    if (Injector1Fraction < InjCapMinFactorX[BoilerPressurePSI])
                    {
                        Injector1WaterDelTempF = InjDelWaterTempMinPressureFtoPSI[BoilerPressurePSI]; // set water delivery temp to minimum value
                    }
                    else
                    {
                        Injector1TempFraction = (Injector1Fraction - InjCapMinFactorX[BoilerPressurePSI]) / (1 - InjCapMinFactorX[MaxBoilerPressurePSI]); // Find the fraction above minimum value
                        Injector1WaterDelTempF = InjDelWaterTempMinPressureFtoPSI[BoilerPressurePSI] - ((InjDelWaterTempMinPressureFtoPSI[BoilerPressurePSI] - InjDelWaterTempMaxPressureFtoPSI[BoilerPressurePSI]) * Injector1TempFraction);
                        Injector1WaterDelTempF = MathHelper.Clamp(Injector1WaterDelTempF, 65.0f, 500.0f);
                    }

                    Injector1WaterTempPressurePSI = WaterTempFtoPSI[Injector1WaterDelTempF]; // calculate the pressure of the delivery water

                    // Calculate amount of steam used to inject water
                    MaxInject1SteamUsedLbpS = InjWaterFedSteamPressureFtoPSI[BoilerPressurePSI];  // Maximum amount of steam used at actual boiler pressure
                    ActInject1SteamUsedLbpS = (Injector1Fraction * InjectorFlowRateLBpS) / MaxInject1SteamUsedLbpS; // Lbs of steam injected into boiler to inject water.

                    // Calculate heat loss for steam injection
                    Inject1SteamHeatLossBTU = ActInject1SteamUsedLbpS * (BoilerSteamHeatBTUpLB - WaterHeatPSItoBTUpLB[Injector1WaterTempPressurePSI]); // Calculate heat loss for injection steam, ie steam heat to water delivery temperature

                    // Calculate heat loss for water injected
                    // Loss of boiler heat due to water injection - loss is the diff between steam and water Heat
                    Inject1WaterHeatLossBTU = Injector1Fraction * InjectorFlowRateLBpS * (BoilerWaterHeatBTUpLB - WaterHeatPSItoBTUpLB[Injector1WaterTempPressurePSI]); 

                    // calculate Water steam heat based on injector water delivery temp
                    BoilerMassLB += elapsedClockSeconds * Injector1Fraction * InjectorFlowRateLBpS;   // Boiler Mass increase by Injector 1
                    BoilerHeatBTU -= elapsedClockSeconds * (Inject1WaterHeatLossBTU + Inject1SteamHeatLossBTU); // Total loss of boiler heat due to water injection - inject steam and water Heat   
                    InjectorBoilerInputLB += (elapsedClockSeconds * Injector1Fraction * InjectorFlowRateLBpS); // Keep track of water flow into boilers from Injector 1
                    BoilerHeatOutBTUpS += (Inject1WaterHeatLossBTU + Inject1SteamHeatLossBTU); // Total loss of boiler heat due to water injection - inject steam and water Heat
                }
                if (Injector2IsOn)
                {
                    // Calculate Injector 2 delivery water temp
                    if (Injector2Fraction < InjCapMinFactorX[BoilerPressurePSI])
                    {
                        Injector2WaterDelTempF = InjDelWaterTempMinPressureFtoPSI[BoilerPressurePSI]; // set water delivery temp to minimum value
                    }
                    else
                    {
                        Injector2TempFraction = (Injector2Fraction - InjCapMinFactorX[BoilerPressurePSI]) / (1 - InjCapMinFactorX[MaxBoilerPressurePSI]); // Find the fraction above minimum value
                        Injector2WaterDelTempF = InjDelWaterTempMinPressureFtoPSI[BoilerPressurePSI] - ((InjDelWaterTempMinPressureFtoPSI[BoilerPressurePSI] - InjDelWaterTempMaxPressureFtoPSI[BoilerPressurePSI]) * Injector2TempFraction);
                        Injector2WaterDelTempF = MathHelper.Clamp(Injector2WaterDelTempF, 65.0f, 500.0f);
                    }
                    Injector2WaterTempPressurePSI = WaterTempFtoPSI[Injector2WaterDelTempF]; // calculate the pressure of the delivery water

                    // Calculate amount of steam used to inject water
                    MaxInject2SteamUsedLbpS = InjWaterFedSteamPressureFtoPSI[BoilerPressurePSI];  // Maximum amount of steam used at boiler pressure
                    ActInject2SteamUsedLbpS = (Injector2Fraction * InjectorFlowRateLBpS) / MaxInject2SteamUsedLbpS; // Lbs of steam injected into boiler to inject water.

                    // Calculate heat loss for steam injection
                    Inject2SteamHeatLossBTU = ActInject2SteamUsedLbpS * (BoilerSteamHeatBTUpLB - WaterHeatPSItoBTUpLB[Injector2WaterTempPressurePSI]); // Calculate heat loss for injection steam, ie steam heat to water delivery temperature

                    // Calculate heat loss for water injected
                    Inject2WaterHeatLossBTU = Injector2Fraction * InjectorFlowRateLBpS * (BoilerWaterHeatBTUpLB - WaterHeatPSItoBTUpLB[Injector2WaterTempPressurePSI]); // Loss of boiler heat due to water injection - loss is the diff between steam and water Heat

                    // calculate Water steam heat based on injector water delivery temp
                    BoilerMassLB += elapsedClockSeconds * Injector2Fraction * InjectorFlowRateLBpS;   // Boiler Mass increase by Injector 1
                    BoilerHeatBTU -= elapsedClockSeconds * (Inject2WaterHeatLossBTU + Inject2SteamHeatLossBTU); // Total loss of boiler heat due to water injection - inject steam and water Heat   
                    InjectorBoilerInputLB += (elapsedClockSeconds * Injector2Fraction * InjectorFlowRateLBpS); // Keep track of water flow into boilers from Injector 1
                    BoilerHeatOutBTUpS += (Inject2WaterHeatLossBTU + Inject2SteamHeatLossBTU); // Total loss of boiler heat due to water injection - inject steam and water Heat
                }
            }

            // Update injector lockout timer
            if ( Injector1IsOn || Injector2IsOn)
            {
                if( InjectorLockedOut)
                {
                    InjectorLockOutTimeS += elapsedClockSeconds;
                }
                if(InjectorLockOutTimeS > InjectorLockOutResetTimeS)
                {
                    InjectorLockedOut = false;
                    InjectorLockOutTimeS = 0.0f;

                }
            }
        }

        private void UpdateFiring(float absSpeedMpS)
        {

            if (FiringIsManual)

            #region Manual Fireman
            {


                // Test to see if blower has been manually activiated.
                if (BlowerController.CurrentValue > 0.0f)
                {
                    BlowerIsOn = true;  // turn blower on if being used
                    BlowerSteamUsageLBpS = BlowerSteamUsageFactor * BlowerController.CurrentValue * BoilerPressurePSI;
                    BlowerBurnEffect = ManBlowerMultiplier * BlowerSteamUsageFactor * BlowerController.CurrentValue * BoilerPressurePSI;
                }
                else
                {
                    BlowerIsOn = false;  // turn blower off if not being used
                    BlowerSteamUsageLBpS = 0.0f;
                    BlowerBurnEffect = 0.0f;
                }
                if (Injector1IsOn)
                {
                    Injector1Fraction = Injector1Controller.CurrentValue;
                }
                if (Injector2IsOn)
                {
                    Injector2Fraction = Injector2Controller.CurrentValue;
                }

                // Damper - need to be calculated in AI fireman case too, to determine smoke color
                if (absSpeedMpS < 1.0f)    // locomotive is stationary then damper will have no effect
                {
                    DamperBurnEffect = 0.0f;
                }
                else
                {
                    // The damper burn effect is created by the cylinder exhaust steam, and the opening state of the damper. 1.2 included as a small increase to compensate for calculation losses
                    DamperBurnEffect = DamperController.CurrentValue * CylinderSteamUsageLBpS * 1.2f; 
                }
                DamperBurnEffect = MathHelper.Clamp(DamperBurnEffect, 0.0f, TheoreticalMaxSteamOutputLBpS * 1.5f); // set damper maximum to the max generation rate
            }
            #endregion

            else

            #region AI Fireman
            {
                // Injectors
                // Injectors normally not on when stationary?
                // Injector water delivery heat decreases with the capacity of the injectors, ideally one injector would be used as appropriate to match steam consumption. @nd one only used if required.
                if (WaterGlassLevelIN > 7.99)        // turn injectors off if water level in boiler greater then 8.0, to stop cycling
                {
                    Injector1IsOn = false;
                    Injector1Fraction = 0.0f;
                    Injector2IsOn = false;
                    Injector2Fraction = 0.0f;
                }
                else if (WaterGlassLevelIN <= 7.0 && WaterGlassLevelIN > 6.875 && !InjectorLockedOut)  // turn injector 1 on 20% if water level in boiler drops below 7.0
                {
                    Injector1IsOn = true;
                    Injector1Fraction = 0.1f;
                    Injector2IsOn = false;
                    Injector2Fraction = 0.0f;
                    InjectorLockedOut = true;
                }
                else if (WaterGlassLevelIN <= 6.875 && WaterGlassLevelIN > 6.75 && !InjectorLockedOut)  // turn injector 1 on 20% if water level in boiler drops below 7.0
                {
                    Injector1IsOn = true;
                    Injector1Fraction = 0.2f;
                    Injector2IsOn = false;
                    Injector2Fraction = 0.0f;
                    InjectorLockedOut = true;
                }
                else if (WaterGlassLevelIN <= 6.75 && WaterGlassLevelIN > 6.675 && !InjectorLockedOut)  // turn injector 1 on 20% if water level in boiler drops below 7.0
                {
                    Injector1IsOn = true;
                    Injector1Fraction = 0.3f;
                    Injector2IsOn = false;
                    Injector2Fraction = 0.0f;
                    InjectorLockedOut = true;
                }
                else if (WaterGlassLevelIN <= 6.675 && WaterGlassLevelIN > 6.5 && !InjectorLockedOut)
                {
                    Injector1IsOn = true;
                    Injector1Fraction = 0.4f;
                    Injector2IsOn = false;
                    Injector2Fraction = 0.0f;
                    InjectorLockedOut = true;
                }
                else if (WaterGlassLevelIN <= 6.5 && WaterGlassLevelIN > 6.375 && !InjectorLockedOut)
                {
                    Injector1IsOn = true;
                    Injector1Fraction = 0.5f;
                    Injector2IsOn = false;
                    Injector2Fraction = 0.0f;
                    InjectorLockedOut = true;
                }
                else if (WaterGlassLevelIN <= 6.375 && WaterGlassLevelIN > 6.25 && !InjectorLockedOut)
                {
                    Injector1IsOn = true;
                    Injector1Fraction = 0.6f;
                    Injector2IsOn = false;
                    Injector2Fraction = 0.0f;
                    InjectorLockedOut = true;
                }
                else if (WaterGlassLevelIN <= 6.25 && WaterGlassLevelIN > 6.125 && !InjectorLockedOut)
                {
                    Injector1IsOn = true;
                    Injector1Fraction = 0.7f;
                    Injector2IsOn = false;
                    Injector2Fraction = 0.0f;
                    InjectorLockedOut = true;
                }
                else if (WaterGlassLevelIN <= 6.125 && WaterGlassLevelIN > 6.0 && !InjectorLockedOut)
                {
                    Injector1IsOn = true;
                    Injector1Fraction = 0.8f;
                    Injector2IsOn = false;
                    Injector2Fraction = 0.0f;
                    InjectorLockedOut = true;
                }
                else if (WaterGlassLevelIN <= 6.0 && WaterGlassLevelIN > 5.875 && !InjectorLockedOut)
                {
                    Injector1IsOn = true;
                    Injector1Fraction = 0.9f;
                    Injector2IsOn = false;
                    Injector2Fraction = 0.0f;
                    InjectorLockedOut = true;
                }
                else if (WaterGlassLevelIN <= 5.875 && WaterGlassLevelIN > 5.75 && !InjectorLockedOut)
                {
                    Injector1IsOn = true;
                    Injector1Fraction = 1.0f;
                    Injector2IsOn = false;
                    Injector2Fraction = 0.0f;
                    InjectorLockedOut = true;
                }
                else if (BoilerPressurePSI > (MaxBoilerPressurePSI - 100.0))  // If boiler pressure is not too low then turn on injector 2
                {
                    if (WaterGlassLevelIN <= 5.75 && WaterGlassLevelIN > 5.675 && !InjectorLockedOut)
                    {
                        Injector2IsOn = true;
                        Injector2Fraction = 0.1f;
                        InjectorLockedOut = true;
                    }
                    else if (WaterGlassLevelIN <= 5.675 && WaterGlassLevelIN > 5.5 && !InjectorLockedOut)
                    {
                        Injector2IsOn = true;
                        Injector2Fraction = 0.2f;
                        InjectorLockedOut = true;
                    }
                    else if (WaterGlassLevelIN <= 5.5 && WaterGlassLevelIN > 5.325 && !InjectorLockedOut)
                    {
                        Injector2IsOn = true;
                        Injector2Fraction = 0.3f;
                        InjectorLockedOut = true;
                    }
                    else if (WaterGlassLevelIN <= 5.325 && WaterGlassLevelIN > 5.25 && !InjectorLockedOut)
                    {
                        Injector2IsOn = true;
                        Injector2Fraction = 0.4f;
                        InjectorLockedOut = true;
                    }
                    else if (WaterGlassLevelIN <= 5.25 && WaterGlassLevelIN > 5.125 && !InjectorLockedOut)
                    {
                        Injector2IsOn = true;
                        Injector2Fraction = 0.5f;
                        InjectorLockedOut = true;
                    }
                    else if (WaterGlassLevelIN <= 5.125 && WaterGlassLevelIN > 5.0 && !InjectorLockedOut)
                    {
                        Injector2IsOn = true;
                        Injector2Fraction = 0.6f;
                        InjectorLockedOut = true;
                    }
                    else if (WaterGlassLevelIN <= 5.0 && WaterGlassLevelIN > 4.875 && !InjectorLockedOut)
                    {
                        Injector2IsOn = true;
                        Injector2Fraction = 0.7f;
                        InjectorLockedOut = true;
                    }
                    else if (WaterGlassLevelIN <= 4.875 && WaterGlassLevelIN > 4.75 && !InjectorLockedOut)
                    {
                        Injector2IsOn = true;
                        Injector2Fraction = 0.8f;
                        InjectorLockedOut = true;
                    }
                    else if (WaterGlassLevelIN <= 4.75 && WaterGlassLevelIN > 4.625 && !InjectorLockedOut)
                    {
                        Injector2IsOn = true;
                        Injector2Fraction = 0.9f;
                        InjectorLockedOut = true;
                    }
                    else if (WaterGlassLevelIN <= 4.625 && WaterGlassLevelIN > 4.5 && !InjectorLockedOut)
                    {
                        Injector2IsOn = true;
                        Injector2Fraction = 1.0f;
                        InjectorLockedOut = true;
                    }
                }

                // Put sound triggers in for the injectors in AI Fireman mode
                SignalEvent(Injector1IsOn ? Event.WaterInjector1On : Event.WaterInjector1Off); // hook for sound trigger
                SignalEvent(Injector2IsOn ? Event.WaterInjector2On : Event.WaterInjector2Off); // hook for sound trigger

                float BoilerHeatCheck = BoilerHeatOutBTUpS / BoilerHeatInBTUpS;
                BoilerHeatExcess = BoilerHeatBTU / MaxBoilerHeatBTU;

                // Determine if AI fireman should shovel coal despite the fact that boiler heat has exceeded max boiler heat - provides a crude "look ahead" capability. 
                // Example - boiler heat excessive, and train faces heavy climb up grade, fire burn rate still needs to increase, despite the fact that AI code normally will try and reduce burn rate.
                if (throttle > 0.98 && CurrentElevationPercent < -0.3 && BoilerHeatCheck > 1.25 && BoilerHeatExcess < 1.07)
                {
                    ShovelAnyway = true; // Fireman should be increasing fire burn rate despite high boiler heat
                }
                else
                {
                    ShovelAnyway = false; // Fireman should not be increasing fire burn rate if high boiler heat
                }

                // HeatRatio - provides a multiplication factor which attempts to increase the firing rate of the locomotive in AI Firing if the boiler Heat
                // drops below the heat in the boiler when the boiler is at normal operating pressure

                // Determine Heat Ratio - for calculating burn rate
                if (FullBoilerHeat && !ShovelAnyway) // If heat in boiler is going too high, ie has exceeded maximum heat
                {
                        HeatRatio = 1.0f;

                }
                else  // If heat in boiler is normal or low
                {
                    // Use a straight line correlation to vary the HeatRatio as the heat fluctuates compared to the max heat required in the boiler
                    float HeatRatioMaxRise = 5.0f;
                    float HeatRatioMaxRun = 10.0f; // 10% of boilerheat
                    float HeatRatioGrad = HeatRatioMaxRise / HeatRatioMaxRun;
                    if (BoilerHeatBTU > (MaxBoilerHeatBTU) && BoilerHeatBTU <= MaxBoilerHeatBTU || (BoilerHeatInBTUpS > (PreviousBoilerHeatOutBTUpS * 1.05f))) // If boiler heat within 0.5% of max then set HeatRatio to 1.0
                    {
                        HeatRatio = 1.0f; // if boiler pressure close to normal set pressure ratio to normal
                    }
                    else if (BoilerHeatBTU > (MaxBoilerHeatBTU * 0.90f) && BoilerHeatBTU <= (MaxBoilerHeatBTU)) // If boiler heat between 90 and 98% of Max then set to variable value
                    {
                        HeatRatio = (HeatRatioGrad * ((MaxBoilerHeatBTU - BoilerHeatBTU) / MaxBoilerHeatBTU) * 100.0f) + 1.0f;
                        
                    }
                    else if (BoilerHeatBTU <= (MaxBoilerHeatBTU * 0.90f))
                    {
                        HeatRatio = HeatRatioMaxRise + 1.0f;
                    }
                    else if (BoilerHeatBTU > MaxBoilerHeatBTU)
                    {
                        HeatRatio = 1.0f;
                    }
                    else
                    {
                        HeatRatio = 1.0f;
                    }
                    HeatRatio = MathHelper.Clamp(HeatRatio, 0.001f, (HeatRatioMaxRise + 1.0f)); // Boiler pressure ratio to adjust burn rate
                }
            }
            #endregion
        }

        private void UpdateSteamHeat(float elapsedClockSeconds)
        {
            // Update Steam Heating System

            // Calculate steam pressure in steam pipe
            if (CurrentSteamHeatPressurePSI <= MaxSteamHeatPressurePSI)      // Don't let steam heat pressure exceed the maximum value
             {
                CurrentSteamHeatPressurePSI = SteamHeatController.CurrentValue * MaxSteamHeatPressurePSI;
             }
            
                CurrentSteamHeatPressurePSI = MathHelper.Clamp(CurrentSteamHeatPressurePSI, 0.0f, MaxSteamHeatPressurePSI);  // Clamp steam heat pressure within bounds
            
            // TO DO - Add test to see if cars are coupled, if Light Engine, disable steam heating.

            if (IsSteamHeatFitted && TrainFittedSteamHeat && CurrentSteamHeatPressurePSI > 0.1)  // Only Update steam heating if train and locomotive fitted with steam heating, and is a passenger train
            {
                if (this.IsLeadLocomotive())
                {
                    Train.CarSteamHeatOn = true; // turn on steam effects on wagons
                    Train.TrainCurrentSteamHeatPipeTempC = C.FromF(SteamHeatPressureToTemperaturePSItoF[CurrentSteamHeatPressurePSI]);

                    if (IsSteamHeatFirstTime)
                        {
                            IsSteamHeatFirstTime = false;  // TrainCar and Train have not executed during first pass of steam locomotive, so ignore steam heating the first time
                            Train.TrainInsideTempC = 21.11f; // Assume a desired temperature of 70oF = 15.5oC
                        }
                        else
                        {
                            // After first pass continue as normal

                            if (IsSteamInitial)
                            {
                                if (HotStart)
                                {
                                    Train.TrainCurrentCarriageHeatTempC = 21.111f; // Set intial temp to 70oF
                            }
                                else
                                {
                                    Train.TrainCurrentCarriageHeatTempC = Train.TrainOutsideTempC;
                                }
                                // Initialise current Train Steam Heat based upon selected Current carriage Temp
                                Train.TrainCurrentTrainSteamHeatW = (Train.TrainCurrentCarriageHeatTempC - Train.TrainOutsideTempC) / (Train.TrainInsideTempC - Train.TrainOutsideTempC) * Train.TrainTotalSteamHeatW;
                                IsSteamInitial = false;
                            }

                            float ConvertBtupLbtoKjpKg = 2.32599999962f;  // Conversion factor
                            // Calculate steam usage
                            // Only set up for saturated steam at this time - needs to also work for superheated steam
                            if (Train.TrainSteamPipeHeatW == 0.0 || CurrentSteamHeatPressurePSI == 0.0)
                            {
                                CalculatedCarHeaterSteamUsageLBpS = 0.0f;       // Zero steam usage if Steam pipe heat is zero
                            }
                            else
                            {
                                CalculatedCarHeaterSteamUsageLBpS = Kg.ToLb(W.ToKW(Train.TrainSteamPipeHeatW) / (SteamHeatPSItoBTUpLB[CurrentSteamHeatPressurePSI] * ConvertBtupLbtoKjpKg));
                            }

                            // Calculate impact of steam heat usage on locomotive
                            BoilerMassLB -= elapsedClockSeconds * CalculatedCarHeaterSteamUsageLBpS;
                            BoilerHeatBTU -= elapsedClockSeconds * CalculatedCarHeaterSteamUsageLBpS * (BoilerSteamHeatBTUpLB - BoilerWaterHeatBTUpLB); // Heat loss due to steam heat usage
                            TotalSteamUsageLBpS += CalculatedCarHeaterSteamUsageLBpS;
                            BoilerHeatOutBTUpS += CalculatedCarHeaterSteamUsageLBpS * (BoilerSteamHeatBTUpLB - BoilerWaterHeatBTUpLB); // Heat loss due to safety valve                
                        }
                   }
            }
            else
            {
                CalculatedCarHeaterSteamUsageLBpS = 0.0f;       // Set to zero by default
                Train.TrainCurrentSteamHeatPipeTempC = -17.7778f;       // Reset values to zero if steam is not turned on.
                Train.TrainSteamPipeHeatW = 0.0f;
                Train.CarSteamHeatOn = false; // turn off steam effects on wagons
            }
        }

        // +++++++++++++++ Main Simulation - End +++++++++++++++++++++

        public override float GetDataOf(CabViewControl cvc)
        {
            float data;

            switch (cvc.ControlType)
            {
                case CABViewControlTypes.WHISTLE:
                    data = Horn ? 1 : 0;
                    break;
                case CABViewControlTypes.REGULATOR:
                    data = ThrottlePercent / 100f;
                    break;
                case CABViewControlTypes.BOILER_WATER:
                    data = waterGlassPercent; // Shows the level in the water glass
                    break;
                case CABViewControlTypes.TENDER_WATER:
                    data = CombinedTenderWaterVolumeUKG; // Looks like default locomotives need an absolute UK gallons value
                    break;
                case CABViewControlTypes.STEAM_PR:
                    data = ConvertFromPSI(cvc, BoilerPressurePSI);
                    break;
                case CABViewControlTypes.STEAMCHEST_PR:
                    data = ConvertFromPSI(cvc, SteamChestPressurePSI);
                    break;
                case CABViewControlTypes.CUTOFF:
                case CABViewControlTypes.REVERSER_PLATE:
                    data = Train.MUReverserPercent / 100f;
                    break;
                case CABViewControlTypes.CYL_COCKS:
                    data = CylinderCocksAreOpen ? 1 : 0;
                    break;
                case CABViewControlTypes.ORTS_CYL_COMP:
                    data = CylinderCompoundOn ? 1 : 0;
                    break;
                case CABViewControlTypes.BLOWER:
                    data = BlowerController.CurrentValue;
                    break;
                case CABViewControlTypes.DAMPERS_FRONT:
                    data = DamperController.CurrentValue;
                    break;
                case CABViewControlTypes.FIREBOX:
                    data = FireMassKG / MaxFireMassKG;
                    break;
                case CABViewControlTypes.FIREHOLE:
                    data = FireboxDoorController.CurrentValue;
                    break;
                case CABViewControlTypes.WATER_INJECTOR1:
                    data = Injector1Controller.CurrentValue;
                    break;
                case CABViewControlTypes.WATER_INJECTOR2:
                    data = Injector2Controller.CurrentValue;
                    break;
                case CABViewControlTypes.STEAM_INJ1:
                    data = Injector1IsOn ? 1 : 0;
                    break;
                case CABViewControlTypes.STEAM_INJ2:
                    data = Injector2IsOn ? 1 : 0;
                    break;
                case CABViewControlTypes.SMALL_EJECTOR:
                    {
                        data = SmallEjectorController.CurrentValue;
                        break;
                    }
                case CABViewControlTypes.FUEL_GAUGE:
                    if (cvc.Units == CABViewControlUnits.LBS)
                        data = Kg.ToLb(TenderCoalMassKG);
                    else
                        data = TenderCoalMassKG;
                     break;
                default:
                    data = base.GetDataOf(cvc);
                    break;
            }
            return data;
        }

        public override string GetStatus()
        {
// Set variable to change text colour as appropriate to flag different degrees of warning
            var boilerPressurePercent = BoilerPressurePSI / MaxBoilerPressurePSI;
            var boilerPressureSafety = "";
            if (FiringIsManual || AIFireOverride)
            {
                boilerPressureSafety = boilerPressurePercent <= 0.25 || boilerPressurePercent > 1.0 ? "!!!" : boilerPressurePercent <= 0.5 || boilerPressurePercent > 0.985 ? "???" : "";
            }
            else
            {
                boilerPressureSafety = boilerPressurePercent <= 0.25 ? "!!!" : boilerPressurePercent <= 0.5 ? "???" : "";
            }
            var boilerWaterSafety = WaterFraction < WaterMinLevel || WaterFraction > WaterMaxLevel ? "!!!" : WaterFraction < WaterMinLevelSafe || WaterFraction > WaterMaxLevelSafe ? "???" : "";
            var coalPercent = TenderCoalMassKG / MaxTenderCoalMassKG;
            var waterPercent = CombinedTenderWaterVolumeUKG / MaxTotalCombinedWaterVolumeUKG;
            var fuelSafety = CoalIsExhausted || WaterIsExhausted ? "!!!" : coalPercent <= 0.105 || waterPercent <= 0.105 ? "???" : "";
            var steamusagesafety = PreviousTotalSteamUsageLBpS > EvaporationLBpS ? "!!!" : PreviousTotalSteamUsageLBpS > EvaporationLBpS * 0.95f ? "???" : "";

            var status = new StringBuilder();

            if (IsFixGeared)
                status.AppendFormat("{0} = 1 ({1:F2})\n", Simulator.Catalog.GetString("Fixed gear"), SteamGearRatio);
            else if (IsSelectGeared)
                status.AppendFormat("{0} = {2} ({1:F2})\n", Simulator.Catalog.GetString("Gear"),
                    SteamGearRatio, SteamGearPosition == 0 ? Simulator.Catalog.GetParticularString("Gear", "N") : SteamGearPosition.ToString());
            status.AppendFormat("{0}{2} = {1}/{3}{2}\n", Simulator.Catalog.GetString("Steam usage"), FormatStrings.FormatMass(pS.TopH(Kg.FromLb(PreviousTotalSteamUsageLBpS)), MainPressureUnit != PressureUnit.PSI), steamusagesafety, FormatStrings.h);
            status.AppendFormat("{0}{2} = {1}{2}\n", Simulator.Catalog.GetString("Boiler pressure"), FormatStrings.FormatPressure(BoilerPressurePSI, PressureUnit.PSI, MainPressureUnit, true), boilerPressureSafety);
            status.AppendFormat("{0}{2} = {1:F0}% {3}{2}\n", Simulator.Catalog.GetString("Boiler water glass"), 100 * waterGlassPercent, boilerWaterSafety, FiringIsManual ? Simulator.Catalog.GetString("(safe range)") : "");

            if (FiringIsManual)
            {
                status.AppendFormat("{0}{3} = {2:F0}% {1}{3}\n", Simulator.Catalog.GetString("Boiler water level"), Simulator.Catalog.GetString("(absolute)"), WaterFraction * 100, boilerWaterSafety);
                if (IdealFireMassKG > 0)
                    status.AppendFormat("{0} = {1:F0}%\n", Simulator.Catalog.GetString("Fire mass"), FireMassKG / IdealFireMassKG * 100);
                else
                    status.AppendFormat("{0} = {1:F0}%\n", Simulator.Catalog.GetString("Fire Heat Loss"), FireHeatLossPercent * 100);
            }

//            status.AppendFormat("{0}{5} = {3:F0}% {1}, {4:F0}% {2}{5}\n", Simulator.Catalog.GetString("Fuel levels"), Simulator.Catalog.GetString("coal"), Simulator.Catalog.GetString("water"), 100 * coalPercent, 100 * waterPercent, fuelSafety);
            status.AppendFormat("{0}{5} = {3:F0}% {1}, {4:F0}% {2}{5}\n", Simulator.Catalog.GetString("Fuel levels"), Simulator.Catalog.GetString("coal"), Simulator.Catalog.GetString("water"), 100 * coalPercent, 100 * TenderWaterPercent, fuelSafety);

            return status.ToString();
        }

        public override string GetDebugStatus()
        {
            var status = new StringBuilder(base.GetDebugStatus());

            status.AppendFormat("\n\n\t\t === {0} === \t\t\n", Simulator.Catalog.GetString("Key Inputs"));

            status.AppendFormat("{0}\t\t{1}\n", Simulator.Catalog.GetString("Locomotive Type:"),
                SteamLocoType);

            status.AppendFormat("{0}\t{1}\t{6}\t{2}\t{7}\t{3}\t{8}\t{4}\t{9}\t{5}\t{10}\n",
                Simulator.Catalog.GetString("Input:"),
                Simulator.Catalog.GetString("Evap"),
                Simulator.Catalog.GetString("Grate"),
                Simulator.Catalog.GetString("Boiler"),
                Simulator.Catalog.GetString("SuperHr"),
                Simulator.Catalog.GetString("FuelCal"),
                FormatStrings.FormatArea(EvaporationAreaM2, IsMetric),
                FormatStrings.FormatArea(GrateAreaM2, IsMetric),
                FormatStrings.FormatVolume(Me3.FromFt3(BoilerVolumeFT3), IsMetric),
                FormatStrings.FormatArea(SuperheatAreaM2, IsMetric),
                FormatStrings.FormatEnergyDensityByMass(FuelCalorificKJpKG, IsMetric));

            status.AppendFormat("{0}\t{1}\t{2:N2}\t{3}\t{4:N3}\n",
                Simulator.Catalog.GetString("Adj:"),
                Simulator.Catalog.GetString("CylEff"),
                CylinderEfficiencyRate,
                Simulator.Catalog.GetString("PortOpen"),
                CylinderPortOpeningFactor);

            status.AppendFormat("\n\t\t === {0} === \t\t{1}/{2}\n",
                Simulator.Catalog.GetString("Steam Production"),
                FormatStrings.FormatMass(pS.TopH(Kg.FromLb(EvaporationLBpS)), IsMetric),
                FormatStrings.h);

            status.AppendFormat("{0}\t{1}\t{5}\t{2}\t{6}\t{3}\t{7}/{8}\t\t{4}\t{9:N2}\n",
                Simulator.Catalog.GetString("Boiler:"),
                Simulator.Catalog.GetParticularString("HUD", "Power"),
                Simulator.Catalog.GetString("Mass"),
                Simulator.Catalog.GetString("MaxOutp"),
                Simulator.Catalog.GetString("BoilerEff"),
                FormatStrings.FormatPower(W.FromKW(BoilerKW), IsMetric, true, false),
                FormatStrings.FormatMass(Kg.FromLb(BoilerMassLB), IsMetric),
                FormatStrings.FormatMass(Kg.FromLb(MaxBoilerOutputLBpH), IsMetric),
                FormatStrings.h,
                BoilerEfficiencyGrateAreaLBpFT2toX[(pS.TopH(Kg.ToLb(FuelBurnRateSmoothedKGpS)) / Me2.ToFt2(GrateAreaM2))]);

            status.AppendFormat("{0}\t{1}\t{2}\t\t{3}\t{4}\t\t{5}\t{6}\t\t{7}\t{8}\t\t{9}\t{10}\t\t{11}\t{12}\n",
                Simulator.Catalog.GetString("Heat:"),
                Simulator.Catalog.GetString("In"),
                FormatStrings.FormatPower(W.FromBTUpS(BoilerHeatInBTUpS), IsMetric, false, true),
                Simulator.Catalog.GetString("Out"),
                FormatStrings.FormatPower(W.FromBTUpS(PreviousBoilerHeatOutBTUpS), IsMetric, false, true),
                Simulator.Catalog.GetString("Stored"),
                FormatStrings.FormatEnergy(W.FromBTUpS(BoilerHeatSmoothedBTU), IsMetric),
                Simulator.Catalog.GetString("Max"),
                FormatStrings.FormatEnergy(W.FromBTUpS(MaxBoilerHeatBTU), IsMetric),
                Simulator.Catalog.GetString("Safety"),
                FormatStrings.FormatEnergy(W.FromBTUpS(MaxBoilerSafetyPressHeatBTU), IsMetric),
                Simulator.Catalog.GetString("Raw"),
                FormatStrings.FormatEnergy(W.FromBTUpS(BoilerHeatBTU), IsMetric)
                );

            status.AppendFormat("{0}\t{1}\t{2}\t{3}\t{4}\t{5}\t{6}\t{7}\t{8}\n",
                Simulator.Catalog.GetString("Temp:"),
                Simulator.Catalog.GetString("Flue"),
                FormatStrings.FormatTemperature(C.FromK(FlueTempK), IsMetric, false),
                Simulator.Catalog.GetString("Water"),
                FormatStrings.FormatTemperature(C.FromK(BoilerWaterTempK), IsMetric, false),
                Simulator.Catalog.GetString("MaxSupH"),
                FormatStrings.FormatTemperature(C.FromF(MaxSuperheatRefTempF), IsMetric, false),
                Simulator.Catalog.GetString("CurSupH"),
                FormatStrings.FormatTemperature(C.FromF(CurrentSuperheatTempF), IsMetric, false));

            status.AppendFormat("\n\t\t === {0} === \t\t{1}/{2}\n",
                Simulator.Catalog.GetString("Steam Usage"),
                FormatStrings.FormatMass(pS.TopH(Kg.FromLb(PreviousTotalSteamUsageLBpS)), IsMetric),
                FormatStrings.h);

            if (!(BrakeSystem is Orts.Simulation.RollingStocks.SubSystems.Brakes.MSTS.VacuumSinglePipe))
            {
                // Display air compressor information
                status.AppendFormat("{0}\t{1}\t{10}/{21}\t{2}\t{11}/{21}\t{3}\t{12}/{21}\t{4}\t{13}/{21}\t{5}\t{14}/{21}\t{6}\t{15}/{21}\t{7}\t{16}/{21}\t{8}\t{17}/{21}\t{9}\t{18}/{21} ({19}x{20:N1}\")\n",
                    Simulator.Catalog.GetString("Usage:"),
                    Simulator.Catalog.GetString("Cyl"),
                    Simulator.Catalog.GetString("Blower"),
                    Simulator.Catalog.GetString("Radiation"),
                    Simulator.Catalog.GetString("Comprsr"),
                    Simulator.Catalog.GetString("SafetyV"),
                    Simulator.Catalog.GetString("CylCock"),
                    Simulator.Catalog.GetString("Genertr"),
                    Simulator.Catalog.GetString("Stoker"),
                    Simulator.Catalog.GetString("MaxSafe"),
                    FormatStrings.FormatMass(pS.TopH(Kg.FromLb(CylinderSteamUsageLBpS)), IsMetric),
                    FormatStrings.FormatMass(pS.TopH(Kg.FromLb(BlowerSteamUsageLBpS)), IsMetric),
                    FormatStrings.FormatMass(pS.TopH(Kg.FromLb(RadiationSteamLossLBpS)), IsMetric),
                    FormatStrings.FormatMass(pS.TopH(Kg.FromLb(CompSteamUsageLBpS)), IsMetric),
                    FormatStrings.FormatMass(pS.TopH(Kg.FromLb(SafetyValveUsageLBpS)), IsMetric),
                    FormatStrings.FormatMass(pS.TopH(Kg.FromLb(CylCockSteamUsageDisplayLBpS)), IsMetric),
                    FormatStrings.FormatMass(pS.TopH(Kg.FromLb(GeneratorSteamUsageLBpS)), IsMetric),
                    FormatStrings.FormatMass(pS.TopH(Kg.FromLb(StokerSteamUsageLBpS)), IsMetric),
                    FormatStrings.FormatMass(pS.TopH(Kg.FromLb(MaxSafetyValveDischargeLbspS)), IsMetric),
                    NumSafetyValves,
                    SafetyValveSizeIn,
                    FormatStrings.h);
            }
            else
            {
                // Display steam ejector information instead of air compressor
                status.AppendFormat("{0}\t{1}\t{10}/{21}\t{2}\t{11}/{21}\t{3}\t{12}/{21}\t{4}\t{13}/{21}\t{5}\t{14}/{21}\t{6}\t{15}/{21}\t{7}\t{16}/{21}\t{8}\t{17}/{21}\t{9}\t{18}/{21} ({19}x{20:N1}\")\n",
                    Simulator.Catalog.GetString("Usage:"),
                    Simulator.Catalog.GetString("Cyl"),
                    Simulator.Catalog.GetString("Blower"),
                    Simulator.Catalog.GetString("Radiation"),
                    Simulator.Catalog.GetString("Ejector"),
                    Simulator.Catalog.GetString("SafetyV"),
                    Simulator.Catalog.GetString("CylCock"),
                    Simulator.Catalog.GetString("Genertr"),
                    Simulator.Catalog.GetString("Stoker"),
                    Simulator.Catalog.GetString("MaxSafe"),
                    FormatStrings.FormatMass(pS.TopH(Kg.FromLb(CylinderSteamUsageLBpS)), IsMetric),
                    FormatStrings.FormatMass(pS.TopH(Kg.FromLb(BlowerSteamUsageLBpS)), IsMetric),
                    FormatStrings.FormatMass(pS.TopH(Kg.FromLb(RadiationSteamLossLBpS)), IsMetric),
                    FormatStrings.FormatMass(pS.TopH(Kg.FromLb(EjectorTotalSteamConsumptionLbpS)), IsMetric),
                    FormatStrings.FormatMass(pS.TopH(Kg.FromLb(SafetyValveUsageLBpS)), IsMetric),
                    FormatStrings.FormatMass(pS.TopH(Kg.FromLb(CylCockSteamUsageDisplayLBpS)), IsMetric),
                    FormatStrings.FormatMass(pS.TopH(Kg.FromLb(GeneratorSteamUsageLBpS)), IsMetric),
                    FormatStrings.FormatMass(pS.TopH(Kg.FromLb(StokerSteamUsageLBpS)), IsMetric),
                    FormatStrings.FormatMass(pS.TopH(Kg.FromLb(MaxSafetyValveDischargeLbspS)), IsMetric),
                    NumSafetyValves,
                    SafetyValveSizeIn,
                    FormatStrings.h);

            }

            
#if DEBUG_STEAM_CYLINDER_EVENTS

            status.AppendFormat("{0}\t{1}\t{2:N2}\t{3}\t{4:N2}\t{5}\t{6:N2}\t{7}\t{8:N2}\t{9}\t{10:N2}\t{11}\t{12:N2}\n",
            Simulator.Catalog.GetString("CylValve:"),
            Simulator.Catalog.GetString("Travel"),
            ValveTravel,
            Simulator.Catalog.GetString("Cutoff"),
            cutoff * 100,
            Simulator.Catalog.GetString("Lead"),
            ValveLead,
            Simulator.Catalog.GetString("ExhLap"),
            ValveExhLap,
            Simulator.Catalog.GetString("StLap"),
            ValveSteamLap,
            Simulator.Catalog.GetString("AdvAng"),
            ValveAdvanceAngleDeg
              );
            
#endif


        // Display steam cylinder events
                    status.AppendFormat("{0}\t{1}\t{2:N2}\t{3}\t{4:N2}\t{5}\t{6:N2}\t{7}\t{8:N3}\n",
                    Simulator.Catalog.GetString("CylEvts:"),
                    Simulator.Catalog.GetString("Cutoff"),
                    cutoff * 100,
                    Simulator.Catalog.GetString("CylExh"),
                    CylinderExhaustOpenFactor * 100,
                    Simulator.Catalog.GetString("CylComp"),
                    CylinderCompressionCloseFactor * 100,
                    Simulator.Catalog.GetString("CyAdmis"),
                    CylinderAdmissionOpenFactor * 100
                                     );

            if (SteamEngineType == SteamEngineTypes.Compound)  // Display Steam Indicator Information for compound locomotive
            {

                // Display steam indicator pressures in HP cylinder
                status.AppendFormat("{0}\t{1}\t{2}\t{3}\t{4}\t{5}\t{6}\t{7}\t{8}\t{9}\t{10}\t{11}\t{12}\n",
                Simulator.Catalog.GetString("PressHP:"),
                Simulator.Catalog.GetString("Chest"),
                FormatStrings.FormatPressure(LogSteamChestPressurePSI, PressureUnit.PSI, MainPressureUnit, true),
                Simulator.Catalog.GetString("Initial"),
                FormatStrings.FormatPressure(LogInitialPressurePSI, PressureUnit.PSI, MainPressureUnit, true),
                Simulator.Catalog.GetString("Cutoff"),
                FormatStrings.FormatPressure(LogCutoffPressurePSI, PressureUnit.PSI, MainPressureUnit, true),
                Simulator.Catalog.GetString("Rel"),
                FormatStrings.FormatPressure(LogReleasePressurePSI, PressureUnit.PSI, MainPressureUnit, true),
                Simulator.Catalog.GetString("Back"),
                FormatStrings.FormatPressure(LogBackPressurePSI, PressureUnit.PSI, MainPressureUnit, true),
                Simulator.Catalog.GetString("MEP"),
                FormatStrings.FormatPressure(HPCylinderMEPPSI, PressureUnit.PSI, MainPressureUnit, true)
                );

                // Display steam indicator pressures in LP cylinder
                status.AppendFormat("{0}\t\t\t{1}\t{2}\t{3}\t{4}\t{5}\t{6}\t{7}\t{8}\t{9}\t{10}\n",
                Simulator.Catalog.GetString("PressLP:"),
                Simulator.Catalog.GetString("Initial"),
                FormatStrings.FormatPressure(LogLPInitialPressurePSI, PressureUnit.PSI, MainPressureUnit, true),
                Simulator.Catalog.GetString("Cutoff"),
                FormatStrings.FormatPressure(LogLPCutoffPressurePSI, PressureUnit.PSI, MainPressureUnit, true),
                Simulator.Catalog.GetString("Rel"),
                FormatStrings.FormatPressure(LogLPReleasePressurePSI, PressureUnit.PSI, MainPressureUnit, true),
                Simulator.Catalog.GetString("Back"),
                FormatStrings.FormatPressure(LogLPBackPressurePSI, PressureUnit.PSI, MainPressureUnit, true),
                Simulator.Catalog.GetString("MEP"),
                FormatStrings.FormatPressure(LPCylinderMEPPSI, PressureUnit.PSI, MainPressureUnit, true)
                );

            }
            else  // Display Steam Indicator Information for single expansion locomotive
            {

                status.AppendFormat("{0}\t{1}\t{2}\t{3}\t{4}\t{5}\t{6}\t{7}\t{8}\t{9}\t{10}\t{11}\t{12}\n",
                Simulator.Catalog.GetString("Press:"),
                    Simulator.Catalog.GetString("Chest"),
                    FormatStrings.FormatPressure(LogSteamChestPressurePSI, PressureUnit.PSI, MainPressureUnit, true),
                    Simulator.Catalog.GetString("Initial"),
                    FormatStrings.FormatPressure(LogInitialPressurePSI, PressureUnit.PSI, MainPressureUnit, true),
                    Simulator.Catalog.GetString("Cutoff"),
                    FormatStrings.FormatPressure(LogCutoffPressurePSI, PressureUnit.PSI, MainPressureUnit, true),
                    Simulator.Catalog.GetString("Rel"),
                    FormatStrings.FormatPressure(LogReleasePressurePSI, PressureUnit.PSI, MainPressureUnit, true),
                    Simulator.Catalog.GetString("Back"),
                    FormatStrings.FormatPressure(LogBackPressurePSI, PressureUnit.PSI, MainPressureUnit, true),
                    Simulator.Catalog.GetString("MEP"),
                    FormatStrings.FormatPressure(MeanEffectivePressurePSI, PressureUnit.PSI, MainPressureUnit, true)
                    );
            }

            status.AppendFormat("{0}\t{1}\t{2}\t{3}\t{4}\t{5}\t{6}\t{7}\t{8}\n",
                Simulator.Catalog.GetString("Status:"),
                Simulator.Catalog.GetString("Safety"),
                SafetyIsOn ? Simulator.Catalog.GetString("Open") : Simulator.Catalog.GetString("Closed"),
                Simulator.Catalog.GetString("Plug"),
                FusiblePlugIsBlown ? Simulator.Catalog.GetString("Yes") : Simulator.Catalog.GetString("No"),
                Simulator.Catalog.GetString("Prime"),
                BoilerIsPriming ? Simulator.Catalog.GetString("Yes") : Simulator.Catalog.GetString("No"),
                Simulator.Catalog.GetString("Comp"),
                CylinderCompoundOn ? Simulator.Catalog.GetString("Off") : Simulator.Catalog.GetString("On")
                );

#if DEBUG_LOCO_STEAM_USAGE
            status.AppendFormat("{0}\t{1}\t{2:N2}\t{3}\t{4:N2}\t{5}\t{6:N2}\t{7}\t{8}\t{9}\t{10}\t{11}\t{12:N2}\t{13}\t{14:N2}\t{15}\t{16:N2}\t{17}\t{18:N2}\t{19}\t{20:N2}\t{21}\t{22}\n",
                "DbgUse:",
                "SwpVol",
                CylinderSweptVolumeFT3pFT,
                "CutoffVol",
                CylinderReleaseSteamVolumeFt3,
                "CompVol",
                CylinderAdmissionSteamVolumeFt3,
                "RawSt",
                FormatStrings.FormatMass(pS.TopH(Kg.FromLb(RawCalculatedCylinderSteamUsageLBpS)), IsMetric),
                "CalcSt",
                FormatStrings.FormatMass(pS.TopH(Kg.FromLb(CalculatedCylinderSteamUsageLBpS)), IsMetric),
                "ClrWt",
                CylinderAdmissionSteamWeightLbs,
                "CutWt",
                CylinderReleaseSteamWeightLbs,
                "TotWt",
                RawCylinderSteamWeightLbs,
                "SupFact",
                SuperheaterSteamUsageFactor,
                "CondFact",
                CylinderCondensationFactor,
                "SuperSet",
                IsSuperSet);
#endif

            if (IsSteamHeatFitted && TrainFittedSteamHeat && Train.PassengerCarsNumber > 0 && this.IsLeadLocomotive() && Train.CarSteamHeatOn)
            {
                // Only show steam heating HUD if fitted to locomotive and the train, has passenger cars attached, and is the lead locomotive, and steam heat valve is on.
                // Display Steam Heat info
                status.AppendFormat("{0}\t{1}\t{2}\t{3}\t{4}\t{5}\t{6}\t{7}\t{8}\t{9}\t{10}/{11}\t{12}\t{13:N0}\n",
                   Simulator.Catalog.GetString("StHeat:"),
                   Simulator.Catalog.GetString("Press"),
                   FormatStrings.FormatPressure(CurrentSteamHeatPressurePSI, PressureUnit.PSI, MainPressureUnit, true),
                   Simulator.Catalog.GetString("TrTemp"),
                   FormatStrings.FormatTemperature(Train.TrainCurrentCarriageHeatTempC, IsMetric, false),
                   Simulator.Catalog.GetString("StTemp"),
                   FormatStrings.FormatTemperature(Train.TrainCurrentSteamHeatPipeTempC, IsMetric, false),
                   Simulator.Catalog.GetString("OutTemp"),
                   FormatStrings.FormatTemperature(Train.TrainOutsideTempC, IsMetric, false),
                   Simulator.Catalog.GetString("StUse"),
                   FormatStrings.FormatMass(pS.TopH(Kg.FromLb(CalculatedCarHeaterSteamUsageLBpS)), IsMetric),
                   FormatStrings.h,
                   Simulator.Catalog.GetString("NetHt"),
                   Train.DisplayTrainNetSteamHeatLossWpTime);
            }

#if DEBUG_LOCO_STEAM_HEAT_HUD
            status.AppendFormat("\n{0}\t{1}\t{2:N0}\t\t\t{3}\t{4:N0}\t{5}\t{6:N0}\t{7}\t{8:N0}\t{9}\t{10:N0}\t\t{11}\t{12}\n",
                Simulator.Catalog.GetString("StHtDB:"),
                Simulator.Catalog.GetString("TotHt"),
                Train.TrainTotalSteamHeatW,
                Simulator.Catalog.GetString("NetHt"),
                Train.DisplayTrainNetSteamHeatLossWpTime,
                Simulator.Catalog.GetString("PipHt"),
                Train.TrainSteamPipeHeatW,
                Simulator.Catalog.GetString("CarHt"),
                Train.TrainSteamHeatLossWpT,
                Simulator.Catalog.GetString("CurrHt"),
                Train.TrainCurrentTrainSteamHeatW,
                Simulator.Catalog.GetString("Cont"),
                SteamHeatController.CurrentValue);
#endif

            status.AppendFormat("\n\t\t === {0} === \n", Simulator.Catalog.GetString("Fireman"));
            status.AppendFormat("{0}\t{1}\t{2}\t\t{3}\t{4}\t\t{5}\t{6:N0}/{13}\t\t{7}\t{8:N0}/{13}\t\t{9}\t{10:N0}/{13}\t\t{11}\t{12}/{14}{13}\t{15}\t{16}/{18}{17}\t\t{19}\t{20:N0}\n",
                Simulator.Catalog.GetString("Fire:"),
                Simulator.Catalog.GetString("Ideal"),
                FormatStrings.FormatMass(IdealFireMassKG, IsMetric),
                Simulator.Catalog.GetString("Actual"),
                FormatStrings.FormatMass(FireMassKG, IsMetric),
                Simulator.Catalog.GetString("MaxFireR"),
                FormatStrings.FormatMass(pS.TopH(DisplayMaxFiringRateKGpS), IsMetric),
                Simulator.Catalog.GetString("FeedRate"),
                FormatStrings.FormatMass(pS.TopH(FuelFeedRateKGpS), IsMetric),
                Simulator.Catalog.GetString("BurnRate"),
                FormatStrings.FormatMass(pS.TopH(FuelBurnRateSmoothedKGpS), IsMetric),
                Simulator.Catalog.GetString("Combust"),
                FormatStrings.FormatMass(Kg.FromLb(GrateCombustionRateLBpFt2), IsMetric),
                FormatStrings.h,
                IsMetric ? FormatStrings.m2 : FormatStrings.ft2,
                Simulator.Catalog.GetString("GrLimit"),
                FormatStrings.FormatMass(Kg.FromLb(GrateLimitLBpFt2), IsMetric),
                FormatStrings.h,
                IsMetric ? FormatStrings.m2 : FormatStrings.ft2,
                Simulator.Catalog.GetString("MaxBurn"),
                MaxFiringRateLbpH
                );

#if DEBUG_LOCO_BURN_AI
            status.AppendFormat("{0}\t{1}\t{2}\t{3}\t{4:N2}\t{5}\t{6:N2}\t{7}\t{8:N2}\t{9}\t{10:N2}\t{11}\t{12:N0}\t{13}\t{14:N0}\t{15}\t{16:N0}\t{17}\t{18:N0}\t{19}\t{20:N0}\t{21}\t{22}\t{23}\t{24}\t{25}\t{26}\n {27}\t{28}\t{29:N3}\n",
                "DbgBurn1:",
                "BoilHeat",
                FullBoilerHeat ? "Yes" : "No",
                "H/R",
                HeatRatio,
                "BoilH/R",
                FullBoilerHeatRatio,
                "MBoilH/R",
                MaxBoilerHeatRatio,
                "PrRatio",
                PressureRatio,
                "FireHeat",
                FireHeatTxfKW,
                "RawBurn",
                pS.TopH(Kg.ToLb( BurnRateRawKGpS)),
                "RawHeat",
                BoilerHeatBTU,
                "SuperSet",
                IsSuperSet,
                "GratLmt",
                GrateLimitLBpFt2,
                "MaxFuel",
                pS.TopH(Kg.ToLb( MaxFuelBurnGrateKGpS)),
                "BstReset",
                FuelBoostReset ? "Yes" : "No",
                "ShAny",
                ShovelAnyway,
                "DbgBurn2:",
                "FHLoss",
                FireHeatLossPercent);
#endif

            status.AppendFormat("{0}\t{1}\t{6}/{12}\t\t({7:N0} {13})\t{2}\t{8}/{12}\t\t{3}\t{9}\t\t{4}\t{10}/{12}\t\t{5}\t{11}\n",
                Simulator.Catalog.GetString("Injector:"),
                Simulator.Catalog.GetString("Max"),
                Simulator.Catalog.GetString("Inj1"),
                Simulator.Catalog.GetString("Temp1"),
                Simulator.Catalog.GetString("Inj2"),
                Simulator.Catalog.GetString("Temp2"),
                FormatStrings.FormatFuelVolume(pS.TopH(L.FromGUK(MaxInjectorFlowRateLBpS / WaterLBpUKG)), IsMetric, IsUK),
                InjectorSize,
                FormatStrings.FormatFuelVolume(Injector1Fraction * pS.TopH(L.FromGUK(InjectorFlowRateLBpS / WaterLBpUKG)), IsMetric, IsUK),
                FormatStrings.FormatTemperature(C.FromF(Injector1WaterDelTempF), IsMetric, false),
                FormatStrings.FormatFuelVolume(Injector2Fraction * pS.TopH(L.FromGUK(InjectorFlowRateLBpS / WaterLBpUKG)), IsMetric, IsUK),
                FormatStrings.FormatTemperature(C.FromF(Injector2WaterDelTempF), IsMetric, false),
                FormatStrings.h,
                FormatStrings.mm);

            if (SteamIsAuxTenderCoupled)
            {
                status.AppendFormat("{0}\t{1}\t{2}\t{3:N0}%\t{4}\t{5}\t\t{6:N0}%\t{7}\t{8}\t\t{9}\t{10}\t\t{11}\t{12:N0}\t{13}\t{14:N0}\n",
                    Simulator.Catalog.GetString("Tender:"),
                    Simulator.Catalog.GetString("Coal"),
                    FormatStrings.FormatMass(TenderCoalMassKG, IsMetric),
                    TenderCoalMassKG / MaxTenderCoalMassKG * 100,
                    Simulator.Catalog.GetString("Water(C)"),
                    FormatStrings.FormatFuelVolume(L.FromGUK(CombinedTenderWaterVolumeUKG), IsMetric, IsUK),
                    CombinedTenderWaterVolumeUKG / MaxTotalCombinedWaterVolumeUKG * 100,
                    Simulator.Catalog.GetString("Water(T)"),
                    FormatStrings.FormatFuelVolume(L.FromGUK(CurrentLocoTenderWaterVolumeUKG), IsMetric, IsUK),
                    Simulator.Catalog.GetString("Water(A)"),
                    FormatStrings.FormatFuelVolume(L.FromGUK(CurrentAuxTenderWaterVolumeUKG), IsMetric, IsUK),
                    Simulator.Catalog.GetString("Steam"),
                    FormatStrings.FormatMass(Kg.FromLb(CumulativeCylinderSteamConsumptionLbs), IsMetric),
                    Simulator.Catalog.GetString("TotSteam"),
                    FormatStrings.FormatMass(Kg.FromLb(CummulativeTotalSteamConsumptionLbs), IsMetric)
                    );
            }
            else
            {
                status.AppendFormat("{0}\t{1}\t{2}\t{3:N0}%\t{4}\t{5}\t\t{6:N0}%\t{7}\t{8:N0}\t{9}\t\t{10:N0}\n",
                    Simulator.Catalog.GetString("Tender:"),
                    Simulator.Catalog.GetString("Coal"),
                    FormatStrings.FormatMass(TenderCoalMassKG, IsMetric),
                    TenderCoalMassKG / MaxTenderCoalMassKG * 100,
                    Simulator.Catalog.GetString("Water"),
                    FormatStrings.FormatFuelVolume(L.FromGUK(CombinedTenderWaterVolumeUKG), IsMetric, IsUK),
                    CombinedTenderWaterVolumeUKG / MaxTotalCombinedWaterVolumeUKG * 100,
                    Simulator.Catalog.GetString("Steam"),
                    FormatStrings.FormatMass(Kg.FromLb(CumulativeCylinderSteamConsumptionLbs), IsMetric),
                    Simulator.Catalog.GetString("TotSteam"),
                    FormatStrings.FormatMass(Kg.FromLb(CummulativeTotalSteamConsumptionLbs), IsMetric)
                    );
            }

            status.AppendFormat("{0}\t{1}\t{2}\t\t{3}\t{4}\t{5}\t{6}\t{7}\t{8}\t{9}\t{10}\t{11}\t{12}\t{13}\t{14}\t{15}\t{16}\t{17}\t{18}\n",
                Simulator.Catalog.GetString("Status:"),
                Simulator.Catalog.GetString("CoalOut"),
                CoalIsExhausted ? Simulator.Catalog.GetString("Yes") : Simulator.Catalog.GetString("No"),
                Simulator.Catalog.GetString("WaterOut"),
                WaterIsExhausted ? Simulator.Catalog.GetString("Yes") : Simulator.Catalog.GetString("No"),
                Simulator.Catalog.GetString("FireOut"),
                FireIsExhausted ? Simulator.Catalog.GetString("Yes") : Simulator.Catalog.GetString("No"),
                Simulator.Catalog.GetString("Stoker"),
                StokerIsMechanical ? Simulator.Catalog.GetString("Yes") : Simulator.Catalog.GetString("No"),
                Simulator.Catalog.GetString("Boost"),
                FuelBoost ? Simulator.Catalog.GetString("Yes") : Simulator.Catalog.GetString("No"),
                Simulator.Catalog.GetString("GrLimit"),
                IsGrateLimit ? Simulator.Catalog.GetString("Yes") : Simulator.Catalog.GetString("No"),
                Simulator.Catalog.GetString("FireOn"),
                SetFireOn ? Simulator.Catalog.GetString("Yes") : Simulator.Catalog.GetString("No"),
                Simulator.Catalog.GetString("FireOff"),
                SetFireOff ? Simulator.Catalog.GetString("Yes") : Simulator.Catalog.GetString("No"),
                Simulator.Catalog.GetString("AIOR"),
                AIFireOverride ? Simulator.Catalog.GetString("Yes") : Simulator.Catalog.GetString("No")
                );

            status.AppendFormat("\n\t\t === {0} === \n", Simulator.Catalog.GetString("Performance"));
            status.AppendFormat("{0}\t{1}\t{2}\t{3}\t{4}\t{5}\t{6}\t{7}\t{8}\n",
                Simulator.Catalog.GetString("Power:"),
                Simulator.Catalog.GetString("MaxInd"),
                FormatStrings.FormatPower(W.FromHp(MaxIndicatedHorsePowerHP), IsMetric, false, false),
                Simulator.Catalog.GetString("Ind"),
                FormatStrings.FormatPower(W.FromHp(IndicatedHorsePowerHP), IsMetric, false, false),
                Simulator.Catalog.GetString("Drawbar"),
                FormatStrings.FormatPower(W.FromHp(DrawbarHorsePowerHP), IsMetric, false, false),
                Simulator.Catalog.GetString("BlrLmt"),
                ISBoilerLimited ? Simulator.Catalog.GetString("Yes") : Simulator.Catalog.GetString("No"));

            status.AppendFormat("{0}\t{1}\t{2}\t{3}\t{4}\t{5}\t{6}\t{7}\t{8}\t{9}\t{10}\t{11}\t{12}\n",
                     Simulator.Catalog.GetString("Force:"),
                     Simulator.Catalog.GetString("TheorTE"),
                     FormatStrings.FormatForce(N.FromLbf(MaxTractiveEffortLbf), IsMetric),
                     Simulator.Catalog.GetString("StartTE"),
                     FormatStrings.FormatForce(absStartTractiveEffortN, IsMetric),
                     Simulator.Catalog.GetString("TE"),
                     FormatStrings.FormatForce(N.FromLbf(DisplayTractiveEffortLbsF), IsMetric),
                     Simulator.Catalog.GetString("Draw"),
                     FormatStrings.FormatForce(N.FromLbf(DrawBarPullLbsF), IsMetric),
                     Simulator.Catalog.GetString("CritSpeed"),
                     FormatStrings.FormatSpeedDisplay(MpS.FromMpH(MaxLocoSpeedMpH), IsMetric),
                     Simulator.Catalog.GetString("SpdLmt"),
                     IsCritTELimit ? Simulator.Catalog.GetString("Yes") : Simulator.Catalog.GetString("No"));

            status.AppendFormat("{0}\t{1}\t{2:N0} {7}/{8}\t\t{3}\t{4:N0} {9}\t{5} {6:N2}\t\t{10}\t{11}\n",
                Simulator.Catalog.GetString("Move:"),
                Simulator.Catalog.GetString("Piston"),
                IsMetric ? Me.FromFt(PistonSpeedFtpMin) : PistonSpeedFtpMin,
                Simulator.Catalog.GetString("DrvWhl"),
                pS.TopM(DrvWheelRevRpS),
                Simulator.Catalog.GetString("MF-Gear"),
                MotiveForceGearRatio,
                IsMetric ? FormatStrings.m : FormatStrings.ft,
                FormatStrings.min,
                FormatStrings.rpm,
                Simulator.Catalog.GetString("Max-SpdF"),
                DisplaySpeedFactor

                );

            if (Simulator.UseAdvancedAdhesion && SteamEngineType != SteamEngineTypes.Geared) // Only display slip monitor if advanced adhesion used
            {
                status.AppendFormat("\n\t\t === {0} === \n", Simulator.Catalog.GetString("Slip Monitor"));
                status.AppendFormat("{0}\t{1}\t{2:N0}\t{3}\t{4}\t{5}\t{6}\t{7}\t{8}\t{9}\t{10}\t{11}\t{12:N2}\t{13}\t{14}\t{15:N2}\t{16}\t{17}\t{18:N1}\n",
                    Simulator.Catalog.GetString("Slip:"),
                    Simulator.Catalog.GetString("MForceN"),
                    FormatStrings.FormatForce(MotiveForceN, IsMetric),
                    Simulator.Catalog.GetString("Piston"),
                    FormatStrings.FormatForce(N.FromLbf(StartPistonForceLeftLbf), IsMetric),
                    Simulator.Catalog.GetString("Tang(c)"),
                    FormatStrings.FormatForce(N.FromLbf(StartTangentialCrankWheelForceLbf), IsMetric),
                    Simulator.Catalog.GetString("Tang(t)"),
                    FormatStrings.FormatForce(N.FromLbf(SteamTangentialWheelForce), IsMetric),
                    Simulator.Catalog.GetString("Static"),
                    FormatStrings.FormatForce(N.FromLbf(SteamStaticWheelForce), IsMetric),
                    Simulator.Catalog.GetString("Coeff"),
                    Train.LocomotiveCoefficientFriction,
                    Simulator.Catalog.GetString("Slip"),
                    IsLocoSlip ? Simulator.Catalog.GetString("Yes") : Simulator.Catalog.GetString("No"),
                    Simulator.Catalog.GetString("WheelM"),
                    FormatStrings.FormatMass(Kg.FromLb(SteamDrvWheelWeightLbs), IsMetric),
                    Simulator.Catalog.GetString("FoA"),
                    CalculatedFactorofAdhesion);

                status.AppendFormat("{0}\t{1}\t{2}\t{3}\t{4:N2}\t{5}\t{6:N2}\n",
                Simulator.Catalog.GetString("Sand:"),
                Simulator.Catalog.GetString("S/Use"),
                TrackSanderSandConsumptionFt3pH,
                Simulator.Catalog.GetString("S/Box"),
                TrackSandBoxCapacityFt3,
                Simulator.Catalog.GetString("M/Press"),
                MainResPressurePSI);
            }

#if DEBUG_STEAM_EFFECTS
            status.AppendFormat("{0}\t{1}\t{2}\t{3}\t{4}\t{5}\t{6:N2}\t{7}\t{8}\t{9}\t{10}\t{11}\t{12:N2}\t{13}\t{14:N2}\t{15}\t{16:N2}\t{17}\t{18:N2}\t{19}\t{20:N2}\n",
                "StEff#1:",
                "Cyl1Vel",
                Cylinders1SteamVelocityMpS,
                "Cyl1Vol",
                Cylinders1SteamVolumeM3pS,
                "Cyl1Dur",
                Cylinder1ParticleDurationS,
                "Cyl2Vel",
                Cylinders2SteamVelocityMpS,
                "Cyl2Vol",
                Cylinders2SteamVolumeM3pS,
                "Cyl2Dur",
                Cylinder2ParticleDurationS,
                "CockTime",
                CylinderCockOpenTimeS,
                "SVVel",
                SafetyValvesSteamVelocityMpS,
                "SVVol",
                SafetyValvesSteamVolumeM3pS,
                "SVDur",
                SafetyValvesParticleDurationS
                );

            status.AppendFormat("{0}\t{1}\t{2}\t{3}\t{4}\t{5}\t{6:N2}\t{7}\t{8}\t{9}\t{10}\t{11}\t{12:N2}\n",
                "StEff#2:",
                "CompVel",
                CompressorSteamVelocityMpS,
                "CompVol",
                CompressorSteamVolumeM3pS,
                "CompDur",
                CompressorParticleDurationS,
                "Inj1Vel",
                Injector1SteamVelocityMpS,
                "Inj1Vol",
                Injector1SteamVolumeM3pS,
                "Inj1Dur",
                Injector1ParticleDurationS
                );

#endif

#if DEBUG_STEAM_SLIP_HUD

                status.AppendFormat("\n\t\t === {0} === \n", Simulator.Catalog.GetString("Slip Debug"));
                status.AppendFormat("{0}\t{1}\t{2}\t{3}\t{4}\t{5}\t{6}\t{7}\t{8}\t{9}\t{10}\n",
                    Simulator.Catalog.GetString("Start:"),
                    Simulator.Catalog.GetString("CyPressL"),
                    FormatStrings.FormatPressure(CrankLeftCylinderPressure, PressureUnit.PSI, MainPressureUnit, true),
                    Simulator.Catalog.GetString("CyPressR"),
                    FormatStrings.FormatPressure(CrankRightCylinderPressure, PressureUnit.PSI, MainPressureUnit, true),
                    Simulator.Catalog.GetString("Tang(c)"),
                    FormatStrings.FormatForce(N.FromLbf(StartTangentialCrankWheelForceLbf), IsMetric),
                    Simulator.Catalog.GetString("Tang(t)"),
                    FormatStrings.FormatForce(N.FromLbf(StartTangentialWheelTreadForceLbf), IsMetric),
                    Simulator.Catalog.GetString("Static"),
                    FormatStrings.FormatForce(N.FromLbf(StartStaticWheelFrictionForceLbf), IsMetric)
                );

                status.AppendFormat("{0}\t{1}\t{2}\t{3}\t{4}\t{5}\t{6}\t{7}\t{8}\t{9}\t{10}\n",
                  Simulator.Catalog.GetString("Speed:"),
                  Simulator.Catalog.GetString("CyPressL"),
                  FormatStrings.FormatPressure(CrankLeftCylinderPressure, PressureUnit.PSI, MainPressureUnit, true),
                  Simulator.Catalog.GetString("CyPressR"),
                  FormatStrings.FormatPressure(CrankRightCylinderPressure, PressureUnit.PSI, MainPressureUnit, true),
                  Simulator.Catalog.GetString("Tang(c)"),
                  FormatStrings.FormatForce(N.FromLbf(SpeedTotalTangCrankWheelForceLbf), IsMetric),
                  Simulator.Catalog.GetString("Tang(t)"),
                  FormatStrings.FormatForce(N.FromLbf(SpeedTangentialWheelTreadForceLbf), IsMetric),
                  Simulator.Catalog.GetString("Static"),
                  FormatStrings.FormatForce(N.FromLbf(SpeedStaticWheelFrictionForceLbf), IsMetric)
                );

                status.AppendFormat("{0}\t{1}\t{2}\n",
                      Simulator.Catalog.GetString("Wheel:"),
                      Simulator.Catalog.GetString("TangSp"),
                FrictionWheelSpeedMpS
                );


#endif


#if DEBUG_STEAM_SOUND_VARIABLES

            status.AppendFormat("\n\t\t === {0} === \n", Simulator.Catalog.GetString("Sound Variables"));
            status.AppendFormat("{0}\t{1:N2}\t{2}\t{3:N2}\t{4}\t{5:N2}\n",
              Simulator.Catalog.GetString("V1:"),
              Variable1,
              Simulator.Catalog.GetString("V2:"),
              Variable2,
              Simulator.Catalog.GetString("V3:"),
              Variable3
              );

#endif

            // If vacuum braked display information on ejectors
            if ((BrakeSystem is VacuumSinglePipe))
            {

                status.AppendFormat("\n\t\t\t === {0} === \t\t{1}/{2}\n",
                Simulator.Catalog.GetString("Ejector / Vacuum Pump"),
                FormatStrings.FormatMass(pS.TopH(Kg.FromLb(EjectorTotalSteamConsumptionLbpS)), IsMetric),
                FormatStrings.h);

                status.AppendFormat("{0}\t{1}\t{2:N2}/{3}\t{4}\t{5:N2}\t{6}\t{7}",
                Simulator.Catalog.GetString("Large:"),
                Simulator.Catalog.GetString("StCons"),
                FormatStrings.FormatMass(pS.TopH(Kg.FromLb(TempEjectorLargeSteamConsumptionLbpS)), IsMetric),
                FormatStrings.h,
                Simulator.Catalog.GetString("Rate"),
                LargeEjectorBrakePipeChargingRatePSIorInHgpS,
                //                FormatStrings.FormatPressure(BrakePipeChargingRatePSIorInHgpS, PressureUnit.InHg, MainPressureUnit, true),
                Simulator.Catalog.GetString("Lg Ej"),
                LargeSteamEjectorIsOn ? Simulator.Catalog.GetString("Yes") : Simulator.Catalog.GetString("No")
                );

                if (SmallEjectorFitted) // only display small ejector if fitted.
                {
                    status.AppendFormat("\t{0}\t{1}\t{2:N2}\t{3}\t{4:N2}/{5}\t{6}\t{7:N2}\t{8}\t{9}",
                    Simulator.Catalog.GetString("Small:"),
                    Simulator.Catalog.GetString("Press"),
                    FormatStrings.FormatPressure(SteamEjectorSmallPressurePSI, PressureUnit.PSI, MainPressureUnit, true),
                    Simulator.Catalog.GetString("StCons"),
                    FormatStrings.FormatMass(pS.TopH(Kg.FromLb(TempEjectorSmallSteamConsumptionLbpS)), IsMetric),
                    FormatStrings.h,
                    Simulator.Catalog.GetString("Rate"),
                    // FormatStrings.FormatPressure(SmallEjectorBrakePipeChargingRatePSIorInHgpS, PressureUnit.InHg, MainPressureUnit, true),
                    SmallEjectorBrakePipeChargingRatePSIorInHgpS,
                    Simulator.Catalog.GetString("Sm Ej"),
                    SmallSteamEjectorIsOn ? Simulator.Catalog.GetString("Yes") : Simulator.Catalog.GetString("No")
                    );
                }

                if (VacuumPumpFitted) // only display vacuum pump if fitted.
                {
                    status.AppendFormat("\t{0}\t{1}\t{2:N2}\t{3}\t{4:N2}\t{5}\t{6}",
                    Simulator.Catalog.GetString("Vac:"),
                    Simulator.Catalog.GetString("Out"),
                    VacuumPumpOutputFt3pM,
                    Simulator.Catalog.GetString("Rate"),
                    VacuumPumpChargingRateInHgpS,
                    Simulator.Catalog.GetString("Pump"),
                    VacuumPumpOperating ? Simulator.Catalog.GetString("Yes") : Simulator.Catalog.GetString("No")
                    );
                }

                status.AppendFormat("\t{0}\t{1:N2}\t{2}\t{3:N2}\n",
                    Simulator.Catalog.GetString("Leak:"),
                    TrainBrakePipeLeakPSIorInHgpS,
                    Simulator.Catalog.GetString("Net:"),
                    HUDNetBPLossGainPSI
                    );


            }

            // If a water scoop fitted display relevant debug info
            if (HasWaterScoop)
            {
               status.AppendFormat("\n\t\t === {0} === \n", Simulator.Catalog.GetString("Water Scoop"));
               status.AppendFormat("{0}\t{1}\t{2}\t{3}\t{4}\t{5}\t{6}\t{7}\t{8}\t{9}\t{10}\t{11}\t{12}\t{13},\t{14}\n",
               Simulator.Catalog.GetString("Fill:"),
               Simulator.Catalog.GetString("ScDwn"),
               IsWaterScoopDown ? Simulator.Catalog.GetString("Yes") : Simulator.Catalog.GetString("No"),
               Simulator.Catalog.GetString("ScBrk"),
               ScoopIsBroken ? Simulator.Catalog.GetString("Yes") : Simulator.Catalog.GetString("No"),
               Simulator.Catalog.GetString("Min"),
               FormatStrings.FormatSpeedDisplay(WaterScoopMinSpeedMpS, IsMetric),
               Simulator.Catalog.GetString("WaVel"),
               FormatStrings.FormatSpeedDisplay(WaterScoopVelocityMpS, IsMetric),
               Simulator.Catalog.GetString("Drag"),
               FormatStrings.FormatForce(WaterScoopDragForceN, IsMetric),
               Simulator.Catalog.GetString("WaterU"),
               FormatStrings.FormatFuelVolume(L.FromGUK(WaterScoopedQuantityGalukpS), IsMetric, IsUK),
               Simulator.Catalog.GetString("InputG"),
               WaterScoopInputAmountGals
               
               );
            }

            return status.ToString();
            }
        

        // Gear Box

        public void SteamStartGearBoxIncrease()
        {
            if (IsSelectGeared)
            {
                if (throttle == 0)   // only change gears if throttle is at zero
                {
                    if (SteamGearPosition < 2.0f) // Maximum number of gears is two
                    {
                        SteamGearPosition += 1.0f;
                        Simulator.Confirmer.ConfirmWithPerCent(CabControl.GearBox, CabSetting.Increase, SteamGearPosition);
                        if (SteamGearPosition == 0.0)
                        {
                            // Re -initialise the following for the new gear setting - set to zero as in neutral speed
                            MotiveForceGearRatio = 0.0f;
                            MaxLocoSpeedMpH = 0.0f;
                            SteamGearRatio = 0.0f;
                            MaxTractiveEffortLbf = 0.0f;
                            MaxIndicatedHorsePowerHP = 0.0f;

                        }
                        else if (SteamGearPosition == 1.0)
                        {
                            // Re -initialise the following for the new gear setting
                            MotiveForceGearRatio = SteamGearRatioLow;
                            MaxLocoSpeedMpH = MpS.ToMpH(LowMaxGearedSpeedMpS);
                            SteamGearRatio = SteamGearRatioLow;

                            MaxTractiveEffortLbf = (NumCylinders / 2.0f) * (Me.ToIn(CylinderDiameterM) * Me.ToIn(CylinderDiameterM) * Me.ToIn(CylinderStrokeM) / (2 * Me.ToIn(DriverWheelRadiusM))) * MaxBoilerPressurePSI * TractiveEffortFactor * MotiveForceGearRatio;

                            // Max IHP = (Max TE x Speed) / 375.0, use a factor of 0.85 to calculate max TE
                            MaxIndicatedHorsePowerHP = MaxSpeedFactor * ((MaxTractiveEffortLbf) * MaxLocoSpeedMpH) / 375.0f;

                            // Check to see if MaxIHP is in fact limited by the boiler
                            if (MaxIndicatedHorsePowerHP > MaxBoilerOutputHP)
                            {
                                MaxIndicatedHorsePowerHP = MaxBoilerOutputHP; // Set maxIHp to limit set by boiler
                                ISBoilerLimited = true;
                            }
                            else
                            {
                                ISBoilerLimited = false;
                            }
                        }
                        else if (SteamGearPosition == 2.0)
                        {
                            // Re -initialise the following for the new gear setting
                            MotiveForceGearRatio = SteamGearRatioHigh;
                            MaxLocoSpeedMpH = MpS.ToMpH(HighMaxGearedSpeedMpS);
                            SteamGearRatio = SteamGearRatioHigh;

                            MaxTractiveEffortLbf = (NumCylinders / 2.0f) * (Me.ToIn(CylinderDiameterM) * Me.ToIn(CylinderDiameterM) * Me.ToIn(CylinderStrokeM) / (2 * Me.ToIn(DriverWheelRadiusM))) * MaxBoilerPressurePSI * TractiveEffortFactor * MotiveForceGearRatio;

                            // Max IHP = (Max TE x Speed) / 375.0, use a factor of 0.85 to calculate max TE
                            MaxIndicatedHorsePowerHP = MaxSpeedFactor * ((MaxTractiveEffortLbf) * MaxLocoSpeedMpH) / 375.0f;
                            // Check to see if MaxIHP is in fact limited by the boiler
                            if (MaxIndicatedHorsePowerHP > MaxBoilerOutputHP)
                            {
                                MaxIndicatedHorsePowerHP = MaxBoilerOutputHP; // Set maxIHp to limit set by boiler
                                ISBoilerLimited = true;
                            }
                            else
                            {
                                ISBoilerLimited = false;
                            }
                        }
                    }
                }
                else
                {
                    Simulator.Confirmer.Message(ConfirmLevel.Warning, Simulator.Catalog.GetString("Gears can't be changed unless throttle is at zero."));

                }
            }
        }

        public void SteamStopGearBoxIncrease()
        {

        }

        public void SteamStartGearBoxDecrease()
        {
            if (IsSelectGeared)
            {
                if (throttle == 0)  // only change gears if throttle is at zero
                {
                    if (SteamGearPosition > 0.0f) // Gear number can't go below zero
                    {
                        SteamGearPosition -= 1.0f;
                        Simulator.Confirmer.ConfirmWithPerCent(CabControl.GearBox, CabSetting.Increase, SteamGearPosition);
                        if (SteamGearPosition == 1.0)
                        {

                            // Re -initialise the following for the new gear setting
                            MotiveForceGearRatio = SteamGearRatioLow;
                            MaxLocoSpeedMpH = MpS.ToMpH(LowMaxGearedSpeedMpS);
                            SteamGearRatio = SteamGearRatioLow;
                            MaxTractiveEffortLbf = (NumCylinders / 2.0f) * (Me.ToIn(CylinderDiameterM) * Me.ToIn(CylinderDiameterM) * Me.ToIn(CylinderStrokeM) / (2 * Me.ToIn(DriverWheelRadiusM))) * MaxBoilerPressurePSI * TractiveEffortFactor * MotiveForceGearRatio;

                            // Max IHP = (Max TE x Speed) / 375.0, use a factor of 0.85 to calculate max TE
                            MaxIndicatedHorsePowerHP = MaxSpeedFactor * ((MaxTractiveEffortLbf) * MaxLocoSpeedMpH) / 375.0f;
                            // Check to see if MaxIHP is in fact limited by the boiler
                            if (MaxIndicatedHorsePowerHP > MaxBoilerOutputHP)
                            {
                                MaxIndicatedHorsePowerHP = MaxBoilerOutputHP; // Set maxIHp to limit set by boiler
                                ISBoilerLimited = true;
                            }
                            else
                            {
                                ISBoilerLimited = false;
                            }

                        }
                        else if (SteamGearPosition == 0.0)
                        {
                            // Re -initialise the following for the new gear setting - set to zero as in neutral speed
                            MotiveForceGearRatio = 0.0f;
                            MaxLocoSpeedMpH = 0.0f;
                            SteamGearRatio = 0.0f;
                            MaxTractiveEffortLbf = 0.0f;
                            MaxIndicatedHorsePowerHP = 0.0f;
                        }
                    }
                }
                else
                {
                    Simulator.Confirmer.Message(ConfirmLevel.Warning, Simulator.Catalog.GetString("Gears can't be changed unless throttle is at zero."));

                }
            }
        }

        public void SteamStopGearBoxDecrease()
        {

        }

        //Small Ejector Controller

        #region Small Ejector controller

        public void StartSmallEjectorIncrease(float? target)
        {
            SmallEjectorController.CommandStartTime = Simulator.ClockTime;
            if (IsPlayerTrain)
                Simulator.Confirmer.ConfirmWithPerCent(CabControl.SmallEjector, CabSetting.Increase, SmallEjectorController.CurrentValue * 100);
            SmallEjectorController.StartIncrease(target);
            SignalEvent(Event.SmallEjectorChange);
        }

        public void StopSmallEjectorIncrease()
        {
            SmallEjectorController.StopIncrease();
            new ContinuousSmallEjectorCommand(Simulator.Log, 1, true, SmallEjectorController.CurrentValue, SmallEjectorController.CommandStartTime);
        }

        public void StartSmallEjectorDecrease(float? target)
        {
            if (IsPlayerTrain)
                Simulator.Confirmer.ConfirmWithPerCent(CabControl.SmallEjector, CabSetting.Decrease, SmallEjectorController.CurrentValue * 100);
            SmallEjectorController.StartDecrease(target);
            SignalEvent(Event.SmallEjectorChange);
        }

        public void StopSmallEjectorDecrease()
        {
            SmallEjectorController.StopDecrease();
            if (IsPlayerTrain)
                new ContinuousSmallEjectorCommand(Simulator.Log, 1, false, SmallEjectorController.CurrentValue, SmallEjectorController.CommandStartTime);
        }

        public void SmallEjectorChangeTo(bool increase, float? target)
        {
            if (increase)
            {
                if (target > SmallEjectorController.CurrentValue)
                {
                    StartSmallEjectorIncrease(target);
                }
            }
            else
            {
                if (target < SmallEjectorController.CurrentValue)
                {
                    StartSmallEjectorDecrease(target);
                }
            }
        }

        public void SetSmallEjectorValue(float value)
        {
            var controller = SmallEjectorController;
            var oldValue = controller.IntermediateValue;
            var change = controller.SetValue(value);
            if (change != 0)
            {
                new ContinuousSmallEjectorCommand(Simulator.Log, 1, change > 0, controller.CurrentValue, Simulator.GameTime);
            }
            if (oldValue != controller.IntermediateValue)
                Simulator.Confirmer.UpdateWithPerCent(CabControl.SmallEjector, oldValue < controller.IntermediateValue ? CabSetting.Increase : CabSetting.Decrease, controller.CurrentValue * 100);
        }

        #endregion

        public override void StartReverseIncrease(float? target)
        {
            CutoffController.StartIncrease(target);
            CutoffController.CommandStartTime = Simulator.ClockTime;
            switch (Direction)
            {
                case Direction.Reverse: Simulator.Confirmer.ConfirmWithPerCent(CabControl.SteamLocomotiveReverser, Math.Abs(Train.MUReverserPercent), CabSetting.Off); break;
                case Direction.N: Simulator.Confirmer.Confirm(CabControl.SteamLocomotiveReverser, CabSetting.Neutral); break;
                case Direction.Forward: Simulator.Confirmer.ConfirmWithPerCent(CabControl.SteamLocomotiveReverser, Math.Abs(Train.MUReverserPercent), CabSetting.On); break;
            }
            SignalEvent(Event.ReverserChange);
        }

        public void StopReverseIncrease()
        {
            CutoffController.StopIncrease();
            new ContinuousReverserCommand(Simulator.Log, true, CutoffController.CurrentValue, CutoffController.CommandStartTime);
        }

        public override void StartReverseDecrease(float? target)
        {
            CutoffController.StartDecrease(target);
            CutoffController.CommandStartTime = Simulator.ClockTime;
            switch (Direction)
            {
                case Direction.Reverse: Simulator.Confirmer.ConfirmWithPerCent(CabControl.SteamLocomotiveReverser, Math.Abs(Train.MUReverserPercent), CabSetting.Off); break;
                case Direction.N: Simulator.Confirmer.Confirm(CabControl.SteamLocomotiveReverser, CabSetting.Neutral); break;
                case Direction.Forward: Simulator.Confirmer.ConfirmWithPerCent(CabControl.SteamLocomotiveReverser, Math.Abs(Train.MUReverserPercent), CabSetting.On); break;
            }
            SignalEvent(Event.ReverserChange);
        }

        public void StopReverseDecrease()
        {
            CutoffController.StopDecrease();
            new ContinuousReverserCommand(Simulator.Log, false, CutoffController.CurrentValue, CutoffController.CommandStartTime);
        }

        public void ReverserChangeTo(bool isForward, float? target)
        {
            if (isForward)
            {
                if (target > CutoffController.CurrentValue)
                {
                    StartReverseIncrease(target);
                }
            }
            else
            {
                if (target < CutoffController.CurrentValue)
                {
                    StartReverseDecrease(target);
                }
            }
        }

        public void SetCutoffValue(float value)
        {
            var controller = CutoffController;
            var oldValue = controller.IntermediateValue;
            var change = controller.SetValue(value);
            if (change != 0)
            {
                new ContinuousReverserCommand(Simulator.Log, change > 0, controller.CurrentValue, Simulator.GameTime);
                SignalEvent(Event.ReverserChange);
            }
            if (oldValue != controller.IntermediateValue)
                Simulator.Confirmer.UpdateWithPerCent(CabControl.SteamLocomotiveReverser, oldValue < controller.IntermediateValue ? CabSetting.Increase : CabSetting.Decrease, controller.CurrentValue * 100);
        }

        public void SetCutoffPercent(float percent)
        {
            Train.MUReverserPercent = CutoffController.SetPercent(percent);
            Direction = Train.MUReverserPercent >= 0 ? Direction.Forward : Direction.Reverse;
        }

        public void StartInjector1Increase(float? target)
        {
            Injector1Controller.CommandStartTime = Simulator.ClockTime;
            if (IsPlayerTrain)
                Simulator.Confirmer.ConfirmWithPerCent(CabControl.Injector1, CabSetting.Increase, Injector1Controller.CurrentValue * 100);
            Injector1Controller.StartIncrease(target);
        }

        public void StopInjector1Increase()
        {
            Injector1Controller.StopIncrease();
            new ContinuousInjectorCommand(Simulator.Log, 1, true, Injector1Controller.CurrentValue, Injector1Controller.CommandStartTime);
        }

        public void StartInjector1Decrease(float? target)
        {
            if (IsPlayerTrain)
                Simulator.Confirmer.ConfirmWithPerCent(CabControl.Injector1, CabSetting.Decrease, Injector1Controller.CurrentValue * 100);
            Injector1Controller.StartDecrease(target);
            Injector1Controller.CommandStartTime = Simulator.ClockTime;
        }

        public void StopInjector1Decrease()
        {
            Injector1Controller.StopDecrease();
            new ContinuousInjectorCommand(Simulator.Log, 1, false, Injector1Controller.CurrentValue, Injector1Controller.CommandStartTime);
        }

        public void Injector1ChangeTo(bool increase, float? target)
        {
            if (increase)
            {
                if (target > Injector1Controller.CurrentValue)
                {
                    StartInjector1Increase(target);
                }
            }
            else
            {
                if (target < Injector1Controller.CurrentValue)
                {
                    StartInjector1Decrease(target);
                }
            }
        }

        public void SetInjector1Value(float value)
        {
            var controller = Injector1Controller;
            var oldValue = controller.IntermediateValue;
            var change = controller.SetValue(value);
            if (change != 0)
            {
                new ContinuousInjectorCommand(Simulator.Log, 1, change > 0, controller.CurrentValue, Simulator.GameTime);
            }
            if (oldValue != controller.IntermediateValue)
                Simulator.Confirmer.UpdateWithPerCent(CabControl.Injector1, oldValue < controller.IntermediateValue ? CabSetting.Increase : CabSetting.Decrease, controller.CurrentValue * 100);
        }

        public void StartInjector2Increase(float? target)
        {
            Injector2Controller.CommandStartTime = Simulator.ClockTime;
            if (IsPlayerTrain)
                Simulator.Confirmer.ConfirmWithPerCent(CabControl.Injector2, CabSetting.Increase, Injector2Controller.CurrentValue * 100);
            Injector2Controller.StartIncrease(target);
        }

        public void StopInjector2Increase()
        {
            Injector2Controller.StopIncrease();
            new ContinuousInjectorCommand(Simulator.Log, 2, true, Injector2Controller.CurrentValue, Injector2Controller.CommandStartTime);
        }

        public void StartInjector2Decrease(float? target)
        {
            Injector2Controller.CommandStartTime = Simulator.ClockTime;
            if (IsPlayerTrain)
                Simulator.Confirmer.ConfirmWithPerCent(CabControl.Injector2, CabSetting.Decrease, Injector2Controller.CurrentValue * 100);
            Injector2Controller.StartDecrease(target);
        }

        public void StopInjector2Decrease()
        {
            Injector2Controller.StopDecrease();
            new ContinuousInjectorCommand(Simulator.Log, 2, false, Injector2Controller.CurrentValue, Injector2Controller.CommandStartTime);
        }

        public void Injector2ChangeTo(bool increase, float? target)
        {
            if (increase)
            {
                if (target > Injector2Controller.CurrentValue)
                {
                    StartInjector2Increase(target);
                }
            }
            else
            {
                if (target < Injector2Controller.CurrentValue)
                {
                    StartInjector2Decrease(target);
                }
            }
        }

        public void SetInjector2Value(float value)
        {
            var controller = Injector2Controller;
            var oldValue = controller.IntermediateValue;
            var change = controller.SetValue(value);
            if (change != 0)
            {
                new ContinuousInjectorCommand(Simulator.Log, 2, change > 0, controller.CurrentValue, Simulator.GameTime);
            }
            if (oldValue != controller.IntermediateValue)
                Simulator.Confirmer.UpdateWithPerCent(CabControl.Injector2, oldValue < controller.IntermediateValue ? CabSetting.Increase : CabSetting.Decrease, controller.CurrentValue * 100);
        }

        public void StartBlowerIncrease(float? target)
        {
            BlowerController.CommandStartTime = Simulator.ClockTime;
            if (IsPlayerTrain)
                Simulator.Confirmer.ConfirmWithPerCent(CabControl.Blower, CabSetting.Increase, BlowerController.CurrentValue * 100);
            BlowerController.StartIncrease(target);
            SignalEvent(Event.BlowerChange);
        }
        public void StopBlowerIncrease()
        {
            BlowerController.StopIncrease();
            if (IsPlayerTrain)
                new ContinuousBlowerCommand(Simulator.Log, true, BlowerController.CurrentValue, BlowerController.CommandStartTime);
        }
        public void StartBlowerDecrease(float? target)
        {
            BlowerController.CommandStartTime = Simulator.ClockTime;
            if (IsPlayerTrain)
                Simulator.Confirmer.ConfirmWithPerCent(CabControl.Blower, CabSetting.Decrease, BlowerController.CurrentValue * 100);
            BlowerController.StartDecrease(target);
            SignalEvent(Event.BlowerChange);
        }
        public void StopBlowerDecrease()
        {
            BlowerController.StopDecrease();
            if (IsPlayerTrain)
                new ContinuousBlowerCommand(Simulator.Log, false, BlowerController.CurrentValue, BlowerController.CommandStartTime);
        }

        public void BlowerChangeTo(bool increase, float? target)
        {
            if (increase)
            {
                if (target > BlowerController.CurrentValue)
                {
                    StartBlowerIncrease(target);
                }
            }
            else
            {
                if (target < BlowerController.CurrentValue)
                {
                    StartBlowerDecrease(target);
                }
            }
        }

        public void SetBlowerValue(float value)
        {
            var controller = BlowerController;
            var oldValue = controller.IntermediateValue;
            var change = controller.SetValue(value);
            if (change != 0)
            {
                new ContinuousBlowerCommand(Simulator.Log, change > 0, controller.CurrentValue, Simulator.GameTime);
                SignalEvent(Event.BlowerChange);
            }
            if (oldValue != controller.IntermediateValue)
                Simulator.Confirmer.UpdateWithPerCent(CabControl.Blower, oldValue < controller.IntermediateValue ? CabSetting.Increase : CabSetting.Decrease, controller.CurrentValue * 100);
        }

        public void StartDamperIncrease(float? target)
        {
            DamperController.CommandStartTime = Simulator.ClockTime;
            if (IsPlayerTrain)
                Simulator.Confirmer.ConfirmWithPerCent(CabControl.Damper, CabSetting.Increase, DamperController.CurrentValue * 100);
            DamperController.StartIncrease(target);
            SignalEvent(Event.DamperChange);
        }
        public void StopDamperIncrease()
        {
            DamperController.StopIncrease();
            if (IsPlayerTrain)
                new ContinuousDamperCommand(Simulator.Log, true, DamperController.CurrentValue, DamperController.CommandStartTime);
        }
        public void StartDamperDecrease(float? target)
        {
            DamperController.CommandStartTime = Simulator.ClockTime;
            if (IsPlayerTrain)
                Simulator.Confirmer.ConfirmWithPerCent(CabControl.Damper, CabSetting.Decrease, DamperController.CurrentValue * 100);
            DamperController.StartDecrease(target);
            SignalEvent(Event.DamperChange);
        }
        public void StopDamperDecrease()
        {
            DamperController.StopDecrease();
            if (IsPlayerTrain)
                new ContinuousDamperCommand(Simulator.Log, false, DamperController.CurrentValue, DamperController.CommandStartTime);
        }

        public void DamperChangeTo(bool increase, float? target)
        {
            if (increase)
            {
                if (target > DamperController.CurrentValue)
                {
                    StartDamperIncrease(target);
                }
            }
            else
            {
                if (target < DamperController.CurrentValue)
                {
                    StartDamperDecrease(target);
                }
            }
        }

        public void SetDamperValue(float value)
        {
            var controller = DamperController;
            var oldValue = controller.IntermediateValue;
            var change = controller.SetValue(value);
            if (change != 0)
            {
                new ContinuousDamperCommand(Simulator.Log, change > 0, controller.CurrentValue, Simulator.GameTime);
                SignalEvent(Event.DamperChange);
            }
            if (oldValue != controller.IntermediateValue)
                Simulator.Confirmer.UpdateWithPerCent(CabControl.Damper, oldValue < controller.IntermediateValue ? CabSetting.Increase : CabSetting.Decrease, controller.CurrentValue * 100);
        }

        public void StartFireboxDoorIncrease(float? target)
        {
            FireboxDoorController.CommandStartTime = Simulator.ClockTime;
            if (IsPlayerTrain)
                Simulator.Confirmer.ConfirmWithPerCent(CabControl.FireboxDoor, CabSetting.Increase, FireboxDoorController.CurrentValue * 100);
            FireboxDoorController.StartIncrease(target);
            SignalEvent(Event.FireboxDoorChange);
        }
        public void StopFireboxDoorIncrease()
        {
            FireboxDoorController.StopIncrease();
            if (IsPlayerTrain)
                new ContinuousFireboxDoorCommand(Simulator.Log, true, FireboxDoorController.CurrentValue, FireboxDoorController.CommandStartTime);
        }
        public void StartFireboxDoorDecrease(float? target)
        {
            FireboxDoorController.CommandStartTime = Simulator.ClockTime;
            if (IsPlayerTrain)
                Simulator.Confirmer.ConfirmWithPerCent(CabControl.FireboxDoor, CabSetting.Decrease, FireboxDoorController.CurrentValue * 100);
            FireboxDoorController.StartDecrease(target);
            SignalEvent(Event.FireboxDoorChange);
        }
        public void StopFireboxDoorDecrease()
        {
            FireboxDoorController.StopDecrease();
            if (IsPlayerTrain)
                new ContinuousFireboxDoorCommand(Simulator.Log, false, FireboxDoorController.CurrentValue, FireboxDoorController.CommandStartTime);
        }

        public void FireboxDoorChangeTo(bool increase, float? target)
        {
            if (increase)
            {
                if (target > FireboxDoorController.CurrentValue)
                {
                    StartFireboxDoorIncrease(target);
                }
            }
            else
            {
                if (target < FireboxDoorController.CurrentValue)
                {
                    StartFireboxDoorDecrease(target);
                }
            }
        }

        public void SetFireboxDoorValue(float value)
        {
            var controller = FireboxDoorController;
            var oldValue = controller.IntermediateValue;
            var change = controller.SetValue(value);
            if (change != 0)
            {
                new ContinuousFireboxDoorCommand(Simulator.Log, change > 0, controller.CurrentValue, Simulator.GameTime);
                SignalEvent(Event.FireboxDoorChange);
            }
            if (oldValue != controller.IntermediateValue)
                Simulator.Confirmer.UpdateWithPerCent(CabControl.FireboxDoor, oldValue < controller.IntermediateValue ? CabSetting.Increase : CabSetting.Decrease, controller.CurrentValue * 100);
        }

        public void StartFiringRateIncrease(float? target)
        {
            FiringRateController.CommandStartTime = Simulator.ClockTime;
            if (IsPlayerTrain)
                Simulator.Confirmer.ConfirmWithPerCent(CabControl.FiringRate, FiringRateController.CurrentValue * 100);
            FiringRateController.StartIncrease(target);
        }
        public void StopFiringRateIncrease()
        {
            FiringRateController.StopIncrease();
            if (IsPlayerTrain)
                new ContinuousFiringRateCommand(Simulator.Log, true, FiringRateController.CurrentValue, FiringRateController.CommandStartTime);
        }
        public void StartFiringRateDecrease(float? target)
        {
            FiringRateController.CommandStartTime = Simulator.ClockTime;
            if (IsPlayerTrain)
                Simulator.Confirmer.ConfirmWithPerCent(CabControl.FiringRate, FiringRateController.CurrentValue * 100);
            FiringRateController.StartDecrease(target);
        }
        public void StopFiringRateDecrease()
        {
            FiringRateController.StopDecrease();
            if (IsPlayerTrain)
                new ContinuousFiringRateCommand(Simulator.Log, false, FiringRateController.CurrentValue, FiringRateController.CommandStartTime);
        }

        public void FiringRateChangeTo(bool increase, float? target)
        {
            if (increase)
            {
                if (target > FiringRateController.CurrentValue)
                {
                    StartFiringRateIncrease(target);
                }
            }
            else
            {
                if (target < FiringRateController.CurrentValue)
                {
                    StartFiringRateDecrease(target);
                }
            }
        }

        public void FireShovelfull()
        {
            FireMassKG += ShovelMassKG;
            if (IsPlayerTrain)
                Simulator.Confirmer.Confirm(CabControl.FireShovelfull, CabSetting.On);
            // Make a black puff of smoke
            SmokeColor.Update(1, 0);
        }

        public void ToggleCylinderCocks()
        {
            CylinderCocksAreOpen = !CylinderCocksAreOpen;
            SignalEvent(Event.CylinderCocksToggle);
            if (CylinderCocksAreOpen)
                SignalEvent(Event.CylinderCocksOpen);
            else
                SignalEvent(Event.CylinderCocksClose);

            if (IsPlayerTrain)
                Simulator.Confirmer.Confirm(CabControl.CylinderCocks, CylinderCocksAreOpen ? CabSetting.On : CabSetting.Off);
        }

        public void ToggleCylinderCompound()
        {

            if (SteamEngineType == SteamEngineTypes.Compound)  // only use this control if a compound locomotive
            {
                CylinderCompoundOn = !CylinderCompoundOn;
                SignalEvent(Event.CylinderCompoundToggle);
                if (IsPlayerTrain)
                {
                    Simulator.Confirmer.Confirm(CabControl.CylinderCompound, CylinderCompoundOn ? CabSetting.On : CabSetting.Off);
                }
                if (!CylinderCompoundOn) // Compound bypass valve closed - operating in compound mode
                {
                    // Calculate maximum tractive effort if set for compounding
                    MaxTractiveEffortLbf = CylinderEfficiencyRate * (1.6f * MaxBoilerPressurePSI * Me.ToIn(LPCylinderDiameterM) * Me.ToIn(LPCylinderDiameterM) * Me.ToIn(LPCylinderStrokeM)) / ((CompoundCylinderRatio + 1.0f) * (Me.ToIn(DriverWheelRadiusM * 2.0f)));
                }
                else // Compound bypass valve opened - operating in simple mode
                {
                    // Calculate maximum tractive effort if set to simple operation
                    MaxTractiveEffortLbf = CylinderEfficiencyRate * (1.6f * MaxBoilerPressurePSI * Me.ToIn(CylinderDiameterM) * Me.ToIn(CylinderDiameterM) * Me.ToIn(CylinderStrokeM)) / (Me.ToIn(DriverWheelRadiusM * 2.0f));
                }
            }
        }

        public void ToggleInjector1()
        {
            if (!FiringIsManual)
                return;
            Injector1IsOn = !Injector1IsOn;
            SignalEvent(Injector1IsOn ? Event.WaterInjector1On : Event.WaterInjector1Off); // hook for sound trigger
            if (IsPlayerTrain)
                Simulator.Confirmer.Confirm(CabControl.Injector1, Injector1IsOn ? CabSetting.On : CabSetting.Off);
        }

        public void ToggleInjector2()
        {
            if (!FiringIsManual)
                return;
            Injector2IsOn = !Injector2IsOn;
            SignalEvent(Injector2IsOn ? Event.WaterInjector2On : Event.WaterInjector2Off); // hook for sound trigger
            if (IsPlayerTrain)
                Simulator.Confirmer.Confirm(CabControl.Injector2, Injector2IsOn ? CabSetting.On : CabSetting.Off);
        }

        public void ToggleManualFiring()
        {
            FiringIsManual = !FiringIsManual;
        }

        public void AIFireOn()
        {
            SetFireOn = true;
            Simulator.Confirmer.Message(ConfirmLevel.Information, Simulator.Catalog.GetString("AI Fireman has started adding fuel to fire"));
            SetFireOff = false;
        }

        public void AIFireOff()
        {
            SetFireOff = true;
            Simulator.Confirmer.Message(ConfirmLevel.Information, Simulator.Catalog.GetString("AI Fireman has stopped adding fuel to fire"));
            SetFireOn = false;
        }

        public void AIFireReset()
        {
            SetFireReset = true;
            Simulator.Confirmer.Message(ConfirmLevel.Information, Simulator.Catalog.GetString("AI Fireman has been reset"));
            SetFireOff = false;
            SetFireOn = false;
        }

        /// <summary>
        /// Returns the controller which refills from the matching pickup point.
        /// </summary>
        /// <param name="type">Pickup type</param>
        /// <returns>Matching controller or null</returns>
        public override MSTSNotchController GetRefillController(uint type)
        {
            if (type == (uint)PickupType.FuelCoal) return FuelController;
            if (type == (uint)PickupType.FuelWater) return WaterController;
            return null;
        }

        /// <summary>
        /// Sets step size for the fuel controller basing on pickup feed rate and engine fuel capacity
        /// </summary>
        /// <param name="type">Pickup</param>
        public override void SetStepSize(PickupObj matchPickup)
        {
            uint type = matchPickup.PickupType;
            if (type == (uint)PickupType.FuelCoal && MaxTenderCoalMassKG != 0)
                FuelController.SetStepSize(matchPickup.PickupCapacity.FeedRateKGpS / MSTSNotchController.StandardBoost / MaxTenderCoalMassKG);
            else if (type == (uint)PickupType.FuelWater && MaxLocoTenderWaterMassKG != 0)
                WaterController.SetStepSize(matchPickup.PickupCapacity.FeedRateKGpS / MSTSNotchController.StandardBoost / MaxLocoTenderWaterMassKG); 
        }

        /// <summary>
        /// Sets coal and water supplies to full immediately.
        /// Provided in case route lacks pickup points for coal and especially water.
        /// </summary>
        public override void RefillImmediately()
        {
            RefillTenderWithCoal();
            RefillTenderWithWater();
        }

        /// <summary>
        /// Returns the fraction of coal or water already in tender.
        /// </summary>
        /// <param name="pickupType">Pickup type</param>
        /// <returns>0.0 to 1.0. If type is unknown, returns 0.0</returns>
        public override float GetFilledFraction(uint pickupType)
        {
            if (pickupType == (uint)PickupType.FuelWater)
            {
                return WaterController.CurrentValue;
            }
            if (pickupType == (uint)PickupType.FuelCoal)
            {
                return FuelController.CurrentValue;
            }
            return 0f;
        }

        public void GetLocoInfo(ref float CC, ref float BC, ref float DC, ref float FC, ref float I1, ref float I2, ref float SE)
        {
            CC = CutoffController.CurrentValue;
            BC = BlowerController.CurrentValue;
            DC = DamperController.CurrentValue;
            FC = FiringRateController.CurrentValue;
            I1 = Injector1Controller.CurrentValue;
            I2 = Injector2Controller.CurrentValue;
            SE = SmallEjectorController.CurrentValue;
        }

        public void SetLocoInfo(float CC, float BC, float DC, float FC, float I1, float I2, float SE)
        {
            CutoffController.CurrentValue = CC;
            CutoffController.UpdateValue = 0.0f;
            BlowerController.CurrentValue = BC;
            BlowerController.UpdateValue = 0.0f;
            DamperController.CurrentValue = DC;
            DamperController.UpdateValue = 0.0f;
            FiringRateController.CurrentValue = FC;
            FiringRateController.UpdateValue = 0.0f;
            Injector1Controller.CurrentValue = I1;
            Injector1Controller.UpdateValue = 0.0f;
            Injector2Controller.CurrentValue = I2;
            Injector2Controller.UpdateValue = 0.0f;
            SmallEjectorController.CurrentValue = SE;
            SmallEjectorController.UpdateValue = 0.0f;
        }

        public override void SwitchToPlayerControl()
        {
            if (Train.MUReverserPercent == 100)
            {
                Train.MUReverserPercent = 25;
                if ((Flipped ^ UsingRearCab)) CutoffController.SetValue(-0.25f);
                else CutoffController.SetValue(0.25f);

            }
            else if (Train.MUReverserPercent == -100)
            {
                Train.MUReverserPercent = -25;
                if ((Flipped ^ UsingRearCab)) CutoffController.SetValue(0.25f);
                else CutoffController.SetValue(-0.25f);

            }
            base.SwitchToPlayerControl();
        }

        public override void SwitchToAutopilotControl()
        {
            if (Train.MUDirection == Direction.Forward)
            {
                Train.MUReverserPercent = 100;
            }
            else if (Train.MUDirection == Direction.Reverse)
            {
                Train.MUReverserPercent = -100;
            }
            base.SwitchToAutopilotControl();
        }

    } // class SteamLocomotive
}<|MERGE_RESOLUTION|>--- conflicted
+++ resolved
@@ -263,27 +263,7 @@
         SmoothedData FuelRate = new SmoothedData(45); // Automatic fireman takes x seconds to fully react to changing needs.
         SmoothedData BurnRateSmoothKGpS = new SmoothedData(150); // Changes in BurnRate take x seconds to fully react to changing needs - models increase and decrease in heat.
         float FuelRateSmoothed = 0.0f;     // Smoothed Fuel Rate
-<<<<<<< HEAD
-=======
-
-        // Water trough filling
-        public bool HasWaterScoop = false; // indicates whether loco + tender have a water scoop or not
-//        public float ScoopMinPickupSpeedMpS = 0.0f; // Minimum scoop pickup speed
-        public float ScoopMaxPickupSpeedMpS = 200.0f; // Maximum scoop pickup speed - used in steam locomotive viewer
-//        public float ScoopResistanceN = 0.0f; // Scoop resistance
-        public bool ScoopIsBroken = false; // becomes broken if activated where there is no trough
-        public bool RefillingFromTrough = false; // refilling from through is ongoing
-        public float WaterScoopFillElevationM; // height water has to be raised to fill tender
-        public float WaterScoopDepthM; // depth that water scoop goes into trough (pan)
-        public float WaterScoopWidthM; // width of water scoop
-        public float WaterScoopVelocityMpS; // Velocity of water entering water scoop
-        public float WaterScoopDragForceN; // drag force due to scoop being in water trough
-        public float WaterScoopedQuantityGalukpS; // Amount of water scooped up by water scoop per second
-        public float WaterScoopInputAmountGals; // Water scooped in elapsed time
-        public float WaterScoopMinSpeedMpS; // Minimum speed for water pickup
-        public bool IsWaterScoopDown = false;
-
->>>>>>> 8a015b8b
+
 
         // steam performance reporting
         public float SteamPerformanceTimeS = 0.0f; // Records the time since starting movement
@@ -793,11 +773,7 @@
                 case "engine(steamfiremanismechanicalstoker": Stoker = stf.ReadFloatBlock(STFReader.UNITS.None, null); break;
                 case "engine(ortssteamfiremanmaxpossiblefiringrate": ORTSMaxFiringRateKGpS = stf.ReadFloatBlock(STFReader.UNITS.MassRateDefaultLBpH, null) / 2.2046f / 3600; break;
                 case "engine(enginecontrollers(cutoff": CutoffController.Parse(stf); break;
-<<<<<<< HEAD
-                case "engine(enginecontrollers(ortssmallejector": SmallEjectorController.Parse(stf); SmallEjectorFitted = true; break;
-=======
                 case "engine(enginecontrollers(ortssmallejector": SmallEjectorController.Parse(stf); SmallEjectorFitted = true;  break;
->>>>>>> 8a015b8b
                 case "engine(enginecontrollers(injector1water": Injector1Controller.Parse(stf); break;
                 case "engine(enginecontrollers(injector2water": Injector2Controller.Parse(stf); break;
                 case "engine(enginecontrollers(blower": BlowerController.Parse(stf); break;
@@ -2392,14 +2368,9 @@
             if (HasWaterScoop && IsWaterScoopDown && RefillingFromTrough && Direction == Direction.Forward && AbsSpeedMpS > WaterScoopMinSpeedMpS)
             {
             // Calculate water velocity
-<<<<<<< HEAD
             const float GravitationalAccelerationFtpSpsS = 32.26f;
                float Avalue = ((float)Math.Pow(MpS.ToMpH(absSpeedMpS), 2) * 2.15f);
                float Bvalue = 2.0f * GravitationalAccelerationFtpSpsS * Me.ToFt(WaterScoopFillElevationM);
-=======
-               float Avalue = ((float)Math.Pow(MpS.ToMpH(absSpeedMpS), 2) * 2.15f);
-               float Bvalue = 2.0f * 32.2f * Me.ToFt(WaterScoopFillElevationM);
->>>>>>> 8a015b8b
                
                if (Avalue > Bvalue)
                {
@@ -2411,11 +2382,7 @@
                }
                
                // calculate volume of water scooped per period
-<<<<<<< HEAD
                const float CuFttoGalUK = 6.22884f; // imperial gallons of water in a cubic foot of water
-=======
-               float CuFttoGalUK = 6.22884f; // imperial gallons of water in a cubic foot of water
->>>>>>> 8a015b8b
                WaterScoopedQuantityGalukpS = Me2.ToFt2((WaterScoopDepthM * WaterScoopWidthM)) * Me.ToFt(WaterScoopVelocityMpS) * CuFttoGalUK;
                WaterScoopInputAmountGals = WaterScoopedQuantityGalukpS * elapsedClockSeconds; // Calculate current input quantity
                CombinedTenderWaterVolumeUKG += WaterScoopInputAmountGals; // add the amouunt of water added by scoop
