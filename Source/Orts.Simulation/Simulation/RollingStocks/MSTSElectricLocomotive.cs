<<<<<<< HEAD
﻿// COPYRIGHT 2009, 2010, 2011, 2012, 2013 by the Open Rails project.
// 
// This file is part of Open Rails.
// 
// Open Rails is free software: you can redistribute it and/or modify
// it under the terms of the GNU General Public License as published by
// the Free Software Foundation, either version 3 of the License, or
// (at your option) any later version.
// 
// Open Rails is distributed in the hope that it will be useful,
// but WITHOUT ANY WARRANTY; without even the implied warranty of
// MERCHANTABILITY or FITNESS FOR A PARTICULAR PURPOSE.  See the
// GNU General Public License for more details.
// 
// You should have received a copy of the GNU General Public License
// along with Open Rails.  If not, see <http://www.gnu.org/licenses/>.

/* ELECTRIC LOCOMOTIVE CLASSES
 * 
 * The locomotive is represented by two classes:
 *  ...Simulator - defines the behaviour, ie physics, motion, power generated etc
 *  ...Viewer - defines the appearance in a 3D viewer
 * 
 * The ElectricLocomotive classes add to the basic behaviour provided by:
 *  LocomotiveSimulator - provides for movement, throttle controls, direction controls etc
 *  LocomotiveViewer - provides basic animation for running gear, wipers, etc
 * 
 */

using Microsoft.Xna.Framework;
using Orts.Formats.Msts;
using Orts.Parsers.Msts;
using Orts.Simulation.RollingStocks.SubSystems.PowerSupplies;
using ORTS.Common;
using ORTS.Scripting.Api;
using System.Diagnostics;
using System.IO;
using System.Text;
using Event = Orts.Common.Event;

namespace Orts.Simulation.RollingStocks
{
    ///////////////////////////////////////////////////
    ///   SIMULATION BEHAVIOUR
    ///////////////////////////////////////////////////


    /// <summary>
    /// Adds pantograph control to the basic LocomotiveSimulator functionality
    /// </summary>
    public class MSTSElectricLocomotive : MSTSLocomotive
    {
        public ScriptedElectricPowerSupply PowerSupply;

        public MSTSElectricLocomotive(Simulator simulator, string wagFile) :
            base(simulator, wagFile)
        {
            PowerSupply = new ScriptedElectricPowerSupply(this);
        }

        /// <summary>
        /// Parse the wag file parameters required for the simulator and viewer classes
        /// </summary>
        public override void Parse(string lowercasetoken, STFReader stf)
        {
            switch (lowercasetoken)
            {
                case "engine(ortspowerondelay":
                case "engine(ortsauxpowerondelay":
                case "engine(ortspowersupply":
                case "engine(ortscircuitbreaker":
                case "engine(ortscircuitbreakerclosingdelay":
                    PowerSupply.Parse(lowercasetoken, stf);
                    break;

                default:
                    base.Parse(lowercasetoken, stf);
                    break;
            }
        }

        /// <summary>
        /// This initializer is called when we are making a new copy of a car already
        /// loaded in memory.  We use this one to speed up loading by eliminating the
        /// need to parse the wag file multiple times.
        /// NOTE:  you must initialize all the same variables as you parsed above
        /// </summary>
        public override void Copy(MSTSWagon copy)
        {
            base.Copy(copy);  // each derived level initializes its own variables

            // for example
            //CabSoundFileName = locoCopy.CabSoundFileName;
            //CVFFileName = locoCopy.CVFFileName;
            MSTSElectricLocomotive locoCopy = (MSTSElectricLocomotive)copy;

            PowerSupply.Copy(locoCopy.PowerSupply);
        }

        /// <summary>
        /// We are saving the game.  Save anything that we'll need to restore the 
        /// status later.
        /// </summary>
        public override void Save(BinaryWriter outf)
        {
            PowerSupply.Save(outf);

            base.Save(outf);
        }

        /// <summary>
        /// We are restoring a saved game.  The TrainCar class has already
        /// been initialized.   Restore the game state.
        /// </summary>
        public override void Restore(BinaryReader inf)
        {
            PowerSupply.Restore(inf);

            base.Restore(inf);
        }

        public override void Initialize()
        {
            if (!PowerSupply.RouteElectrified)
                Trace.WriteLine("Warning: The route is not electrified. Electric driven trains will not run!");

            PowerSupply.Initialize();

            base.Initialize();

            // If DrvWheelWeight is not in ENG file, then calculate drivewheel weight freom FoA

            if (DrvWheelWeightKg == 0) // if DrvWheelWeightKg not in ENG file.
            {
                DrvWheelWeightKg = MassKG; // set Drive wheel weight to total wagon mass if not in ENG file
            }
        }

        //================================================================================================//
        /// <summary>
        /// Initialization when simulation starts with moving train
        /// <\summary>
        /// 
        public override void InitializeMoving()
        {
            base.InitializeMoving();
            WheelSpeedMpS = SpeedMpS;
            DynamicBrakePercent = -1;
            ThrottleController.SetValue(Train.MUThrottlePercent / 100);

            Pantographs.InitializeMoving();
            PowerSupply.InitializeMoving();
        }

        /// <summary>
        /// This function updates periodically the states and physical variables of the locomotive's power supply.
        /// </summary>
        protected override void UpdatePowerSupply(float elapsedClockSeconds)
        {
            PowerSupply.Update(elapsedClockSeconds);
        }

        /// <summary>
        /// This function updates periodically the locomotive's sound variables.
        /// </summary>
        protected override void UpdateSoundVariables(float elapsedClockSeconds)
        {
            Variable1 = ThrottlePercent;
            if (ThrottlePercent == 0f) Variable2 = 0;
            else
            {
                float dV2;
                dV2 = TractiveForceN / MaxForceN * 100f - Variable2;
                float max = 2f;
                if (dV2 > max) dV2 = max;
                else if (dV2 < -max) dV2 = -max;
                Variable2 += dV2;
            }
            if (DynamicBrakePercent > 0)
                Variable3 = MaxDynamicBrakeForceN == 0 ? DynamicBrakePercent / 100f : DynamicBrakeForceN / MaxDynamicBrakeForceN;
            else
                Variable3 = 0;
        }

        /// <summary>
        /// Used when someone want to notify us of an event
        /// </summary>
        public override void SignalEvent(Event evt)
        {
            base.SignalEvent(evt);
        }

        public override void SignalEvent(PowerSupplyEvent evt)
        {
            if (Simulator.Confirmer != null && Simulator.PlayerLocomotive == this)
            {
                switch (evt)
                {
                    case PowerSupplyEvent.RaisePantograph:
                        Simulator.Confirmer.Confirm(CabControl.Pantograph1, CabSetting.On);
                        Simulator.Confirmer.Confirm(CabControl.Pantograph2, CabSetting.On);
                        Simulator.Confirmer.Confirm(CabControl.Pantograph3, CabSetting.On);
                        Simulator.Confirmer.Confirm(CabControl.Pantograph4, CabSetting.On);
                        break;

                    case PowerSupplyEvent.LowerPantograph:
                        Simulator.Confirmer.Confirm(CabControl.Pantograph1, CabSetting.Off);
                        Simulator.Confirmer.Confirm(CabControl.Pantograph2, CabSetting.Off);
                        Simulator.Confirmer.Confirm(CabControl.Pantograph3, CabSetting.Off);
                        Simulator.Confirmer.Confirm(CabControl.Pantograph4, CabSetting.Off);
                        break;
                }
            }

            switch (evt)
            {
                case PowerSupplyEvent.CloseCircuitBreaker:
                case PowerSupplyEvent.OpenCircuitBreaker:
                case PowerSupplyEvent.CloseCircuitBreakerButtonPressed:
                case PowerSupplyEvent.CloseCircuitBreakerButtonReleased:
                case PowerSupplyEvent.OpenCircuitBreakerButtonPressed:
                case PowerSupplyEvent.OpenCircuitBreakerButtonReleased:
                case PowerSupplyEvent.GiveCircuitBreakerClosingAuthorization:
                case PowerSupplyEvent.RemoveCircuitBreakerClosingAuthorization:
                    PowerSupply.HandleEvent(evt);
                    break;
            }

            base.SignalEvent(evt);
        }

        public override void SignalEvent(PowerSupplyEvent evt, int id)
        {
            if (Simulator.Confirmer != null && Simulator.PlayerLocomotive == this)
            {
                switch (evt)
                {
                    case PowerSupplyEvent.RaisePantograph:
                        if (id == 1) Simulator.Confirmer.Confirm(CabControl.Pantograph1, CabSetting.On);
                        if (id == 2) Simulator.Confirmer.Confirm(CabControl.Pantograph2, CabSetting.On);
                        if (id == 3) Simulator.Confirmer.Confirm(CabControl.Pantograph3, CabSetting.On);
                        if (id == 4) Simulator.Confirmer.Confirm(CabControl.Pantograph4, CabSetting.On);

                        if (!Simulator.TRK.Tr_RouteFile.Electrified)
                            Simulator.Confirmer.Warning(Simulator.Catalog.GetString("No power line!"));
                        if (Simulator.Settings.OverrideNonElectrifiedRoutes)
                            Simulator.Confirmer.Information(Simulator.Catalog.GetString("Power line condition overridden."));
                        break;

                    case PowerSupplyEvent.LowerPantograph:
                        if (id == 1) Simulator.Confirmer.Confirm(CabControl.Pantograph1, CabSetting.Off);
                        if (id == 2) Simulator.Confirmer.Confirm(CabControl.Pantograph2, CabSetting.Off);
                        if (id == 3) Simulator.Confirmer.Confirm(CabControl.Pantograph3, CabSetting.Off);
                        if (id == 4) Simulator.Confirmer.Confirm(CabControl.Pantograph4, CabSetting.Off);
                        break;
                }
            }

            base.SignalEvent(evt, id);
        }

        public override void SetPower(bool ToState)
        {
            if (Train != null)
            {
                if (!ToState)
                    SignalEvent(PowerSupplyEvent.LowerPantograph);
                else
                    SignalEvent(PowerSupplyEvent.RaisePantograph, 1);
            }

            base.SetPower(ToState);
        }

        public override float GetDataOf(CabViewControl cvc)
        {
            float data = 0;

            switch (cvc.ControlType)
            {
                case CABViewControlTypes.LINE_VOLTAGE:
                    data = PowerSupply.PantographVoltageV;
                    if (cvc.Units == CABViewControlUnits.KILOVOLTS)
                        data /= 1000;
                    break;

                case CABViewControlTypes.PANTO_DISPLAY:
                    data = Pantographs.State == PantographState.Up ? 1 : 0;
                    break;

                case CABViewControlTypes.PANTOGRAPH:
                    data = Pantographs[1].CommandUp ? 1 : 0;
                    break;

                case CABViewControlTypes.PANTOGRAPH2:
                    data = Pantographs[2].CommandUp ? 1 : 0;
                    break;

                case CABViewControlTypes.ORTS_PANTOGRAPH3:
                    data = Pantographs.List.Count > 2 && Pantographs[3].CommandUp ? 1 : 0;
                    break;

                case CABViewControlTypes.ORTS_PANTOGRAPH4:
                    data = Pantographs.List.Count > 3 && Pantographs[4].CommandUp ? 1 : 0;
                    break;

                case CABViewControlTypes.PANTOGRAPHS_4:
                case CABViewControlTypes.PANTOGRAPHS_4C:
                    if (Pantographs[1].CommandUp && Pantographs[2].CommandUp)
                        data = 2;
                    else if (Pantographs[1].CommandUp)
                        data = 1;
                    else if (Pantographs[2].CommandUp)
                        data = 3;
                    else
                        data = 0;
                    break;

                case CABViewControlTypes.PANTOGRAPHS_5:
                    if (Pantographs[1].CommandUp && Pantographs[2].CommandUp)
                        data = 0; // TODO: Should be 0 if the previous state was Pan2Up, and 4 if that was Pan1Up
                    else if (Pantographs[2].CommandUp)
                        data = 1;
                    else if (Pantographs[1].CommandUp)
                        data = 3;
                    else
                        data = 2;
                    break;

                case CABViewControlTypes.ORTS_CIRCUIT_BREAKER_DRIVER_CLOSING_ORDER:
                    data = PowerSupply.CircuitBreaker.DriverClosingOrder ? 1 : 0;
                    break;

                case CABViewControlTypes.ORTS_CIRCUIT_BREAKER_DRIVER_OPENING_ORDER:
                    data = PowerSupply.CircuitBreaker.DriverOpeningOrder ? 1 : 0;
                    break;

                case CABViewControlTypes.ORTS_CIRCUIT_BREAKER_DRIVER_CLOSING_AUTHORIZATION:
                    data = PowerSupply.CircuitBreaker.DriverClosingAuthorization ? 1 : 0;
                    break;

                case CABViewControlTypes.ORTS_CIRCUIT_BREAKER_STATE:
                    switch (PowerSupply.CircuitBreaker.State)
                    {
                        case CircuitBreakerState.Open:
                            data = 0;
                            break;
                        case CircuitBreakerState.Closing:
                            data = 1;
                            break;
                        case CircuitBreakerState.Closed:
                            data = 2;
                            break;
                    }
                    break;

                case CABViewControlTypes.ORTS_CIRCUIT_BREAKER_CLOSED:
                    switch (PowerSupply.CircuitBreaker.State)
                    {
                        case CircuitBreakerState.Open:
                        case CircuitBreakerState.Closing:
                            data = 0;
                            break;
                        case CircuitBreakerState.Closed:
                            data = 1;
                            break;
                    }
                    break;

                case CABViewControlTypes.ORTS_CIRCUIT_BREAKER_OPEN:
                    switch (PowerSupply.CircuitBreaker.State)
                    {
                        case CircuitBreakerState.Open:
                        case CircuitBreakerState.Closing:
                            data = 1;
                            break;
                        case CircuitBreakerState.Closed:
                            data = 0;
                            break;
                    }
                    break;

                case CABViewControlTypes.ORTS_CIRCUIT_BREAKER_AUTHORIZED:
                    data = PowerSupply.CircuitBreaker.ClosingAuthorization ? 1 : 0;
                    break;

                case CABViewControlTypes.ORTS_CIRCUIT_BREAKER_OPEN_AND_AUTHORIZED:
                    data = (PowerSupply.CircuitBreaker.State < CircuitBreakerState.Closed && PowerSupply.CircuitBreaker.ClosingAuthorization) ? 1 : 0;
                    break;

                default:
                    data = base.GetDataOf(cvc);
                    break;
            }

            return data;
        }

        public override string GetStatus()
        {
            var status = new StringBuilder();
            status.AppendFormat("{0} = ", Simulator.Catalog.GetString("Pantographs"));
            foreach (var pantograph in Pantographs.List)
                status.AppendFormat("{0} ", Simulator.Catalog.GetParticularString("Pantograph", pantograph.State.GetDescription()));
            status.AppendLine();
            status.AppendFormat("{0} = {1}",
                Simulator.Catalog.GetString("Circuit breaker"),
                Simulator.Catalog.GetParticularString("CircuitBreaker", PowerSupply.CircuitBreaker.State.GetDescription()));
            status.AppendLine();
            status.AppendFormat("{0} = {1}",
                Simulator.Catalog.GetParticularString("PowerSupply", "Power"),
                Simulator.Catalog.GetParticularString("PowerSupply", PowerSupply.State.GetDescription()));
            return status.ToString();
        }

        public override string GetDebugStatus()
        {
            var status = new StringBuilder(base.GetDebugStatus());
            status.AppendFormat("\t{0}\t\t{1}", Simulator.Catalog.GetString("Circuit breaker"), Simulator.Catalog.GetParticularString("CircuitBreaker", PowerSupply.CircuitBreaker.State.GetDescription()));
            status.AppendFormat("\t{0}\t{1}", Simulator.Catalog.GetString("TCS"), PowerSupply.CircuitBreaker.TCSClosingAuthorization ? Simulator.Catalog.GetString("OK") : Simulator.Catalog.GetString("NOT OK"));
            status.AppendFormat("\t{0}\t{1}", Simulator.Catalog.GetString("Driver"), PowerSupply.CircuitBreaker.DriverClosingAuthorization ? Simulator.Catalog.GetString("OK") : Simulator.Catalog.GetString("NOT OK"));
            status.AppendFormat("\t{0}\t\t{1}", Simulator.Catalog.GetString("Auxiliary power"), Simulator.Catalog.GetParticularString("PowerSupply", PowerSupply.AuxiliaryState.GetDescription()));
            return status.ToString();
        }


    } // class ElectricLocomotive
}
=======
﻿// COPYRIGHT 2009, 2010, 2011, 2012, 2013 by the Open Rails project.
// 
// This file is part of Open Rails.
// 
// Open Rails is free software: you can redistribute it and/or modify
// it under the terms of the GNU General Public License as published by
// the Free Software Foundation, either version 3 of the License, or
// (at your option) any later version.
// 
// Open Rails is distributed in the hope that it will be useful,
// but WITHOUT ANY WARRANTY; without even the implied warranty of
// MERCHANTABILITY or FITNESS FOR A PARTICULAR PURPOSE.  See the
// GNU General Public License for more details.
// 
// You should have received a copy of the GNU General Public License
// along with Open Rails.  If not, see <http://www.gnu.org/licenses/>.

/* ELECTRIC LOCOMOTIVE CLASSES
 * 
 * The locomotive is represented by two classes:
 *  ...Simulator - defines the behaviour, ie physics, motion, power generated etc
 *  ...Viewer - defines the appearance in a 3D viewer
 * 
 * The ElectricLocomotive classes add to the basic behaviour provided by:
 *  LocomotiveSimulator - provides for movement, throttle controls, direction controls etc
 *  LocomotiveViewer - provides basic animation for running gear, wipers, etc
 * 
 */

using Microsoft.Xna.Framework;
using Orts.Formats.Msts;
using Orts.Parsers.Msts;
using Orts.Simulation.RollingStocks.SubSystems.PowerSupplies;
using ORTS.Common;
using ORTS.Scripting.Api;
using System.Diagnostics;
using System.IO;
using System.Text;
using Event = Orts.Common.Event;

namespace Orts.Simulation.RollingStocks
{
    ///////////////////////////////////////////////////
    ///   SIMULATION BEHAVIOUR
    ///////////////////////////////////////////////////


    /// <summary>
    /// Adds pantograph control to the basic LocomotiveSimulator functionality
    /// </summary>
    public class MSTSElectricLocomotive : MSTSLocomotive
    {
        public ScriptedElectricPowerSupply PowerSupply;

        public MSTSElectricLocomotive(Simulator simulator, string wagFile) :
            base(simulator, wagFile)
        {
            PowerSupply = new ScriptedElectricPowerSupply(this);
        }

        /// <summary>
        /// Parse the wag file parameters required for the simulator and viewer classes
        /// </summary>
        public override void Parse(string lowercasetoken, STFReader stf)
        {
            switch (lowercasetoken)
            {
                case "engine(ortspowerondelay":
                case "engine(ortsauxpowerondelay":
                case "engine(ortspowersupply":
                case "engine(ortscircuitbreaker":
                case "engine(ortscircuitbreakerclosingdelay":
                    PowerSupply.Parse(lowercasetoken, stf);
                    break;

                default:
                    base.Parse(lowercasetoken, stf);
                    break;
            }
        }

        /// <summary>
        /// This initializer is called when we are making a new copy of a car already
        /// loaded in memory.  We use this one to speed up loading by eliminating the
        /// need to parse the wag file multiple times.
        /// NOTE:  you must initialize all the same variables as you parsed above
        /// </summary>
        public override void Copy(MSTSWagon copy)
        {
            base.Copy(copy);  // each derived level initializes its own variables

            // for example
            //CabSoundFileName = locoCopy.CabSoundFileName;
            //CVFFileName = locoCopy.CVFFileName;
            MSTSElectricLocomotive locoCopy = (MSTSElectricLocomotive)copy;

            PowerSupply.Copy(locoCopy.PowerSupply);
        }

        /// <summary>
        /// We are saving the game.  Save anything that we'll need to restore the 
        /// status later.
        /// </summary>
        public override void Save(BinaryWriter outf)
        {
            PowerSupply.Save(outf);

            base.Save(outf);
        }

        /// <summary>
        /// We are restoring a saved game.  The TrainCar class has already
        /// been initialized.   Restore the game state.
        /// </summary>
        public override void Restore(BinaryReader inf)
        {
            PowerSupply.Restore(inf);

            base.Restore(inf);
        }

        public override void Initialize()
        {
            if (!PowerSupply.RouteElectrified)
                Trace.WriteLine("Warning: The route is not electrified. Electric driven trains will not run!");

            PowerSupply.Initialize();

            base.Initialize();

            // If DrvWheelWeight is not in ENG file, then calculate drivewheel weight freom FoA

            if (DrvWheelWeightKg == 0) // if DrvWheelWeightKg not in ENG file.
            {
                DrvWheelWeightKg = MassKG; // set Drive wheel weight to total wagon mass if not in ENG file
            }
        }

        //================================================================================================//
        /// <summary>
        /// Initialization when simulation starts with moving train
        /// <\summary>
        /// 
        public override void InitializeMoving()
        {
            base.InitializeMoving();
            WheelSpeedMpS = SpeedMpS;
            DynamicBrakePercent = -1;
            ThrottleController.SetValue(Train.MUThrottlePercent / 100);

            Pantographs.InitializeMoving();
            PowerSupply.InitializeMoving();
        }

        /// <summary>
        /// This function updates periodically the states and physical variables of the locomotive's power supply.
        /// </summary>
        protected override void UpdatePowerSupply(float elapsedClockSeconds)
        {
            PowerSupply.Update(elapsedClockSeconds);
        }

        /// <summary>
        /// This function updates periodically the locomotive's sound variables.
        /// </summary>
        protected override void UpdateSoundVariables(float elapsedClockSeconds)
        {
            Variable1 = ThrottlePercent;
            if (ThrottlePercent == 0f) Variable2 = 0;
            else
            {
                float dV2;
                dV2 = TractiveForceN / MaxForceN * 100f - Variable2;
                float max = 2f;
                if (dV2 > max) dV2 = max;
                else if (dV2 < -max) dV2 = -max;
                Variable2 += dV2;
            }
            if (DynamicBrakePercent > 0)
                Variable3 = MaxDynamicBrakeForceN == 0 ? DynamicBrakePercent / 100f : DynamicBrakeForceN / MaxDynamicBrakeForceN;
            else
                Variable3 = 0;
        }

        /// <summary>
        /// Used when someone want to notify us of an event
        /// </summary>
        public override void SignalEvent(Event evt)
        {
            base.SignalEvent(evt);
        }

        public override void SignalEvent(PowerSupplyEvent evt)
        {
            if (Simulator.Confirmer != null && Simulator.PlayerLocomotive == this)
            {
                switch (evt)
                {
                    case PowerSupplyEvent.RaisePantograph:
                        Simulator.Confirmer.Confirm(CabControl.Pantograph1, CabSetting.On);
                        Simulator.Confirmer.Confirm(CabControl.Pantograph2, CabSetting.On);
                        Simulator.Confirmer.Confirm(CabControl.Pantograph3, CabSetting.On);
                        Simulator.Confirmer.Confirm(CabControl.Pantograph4, CabSetting.On);
                        break;

                    case PowerSupplyEvent.LowerPantograph:
                        Simulator.Confirmer.Confirm(CabControl.Pantograph1, CabSetting.Off);
                        Simulator.Confirmer.Confirm(CabControl.Pantograph2, CabSetting.Off);
                        Simulator.Confirmer.Confirm(CabControl.Pantograph3, CabSetting.Off);
                        Simulator.Confirmer.Confirm(CabControl.Pantograph4, CabSetting.Off);
                        break;
                }
            }

            switch (evt)
            {
                case PowerSupplyEvent.CloseCircuitBreaker:
                case PowerSupplyEvent.OpenCircuitBreaker:
                case PowerSupplyEvent.CloseCircuitBreakerButtonPressed:
                case PowerSupplyEvent.CloseCircuitBreakerButtonReleased:
                case PowerSupplyEvent.OpenCircuitBreakerButtonPressed:
                case PowerSupplyEvent.OpenCircuitBreakerButtonReleased:
                case PowerSupplyEvent.GiveCircuitBreakerClosingAuthorization:
                case PowerSupplyEvent.RemoveCircuitBreakerClosingAuthorization:
                    PowerSupply.HandleEvent(evt);
                    break;
            }

            base.SignalEvent(evt);
        }

        public override void SignalEvent(PowerSupplyEvent evt, int id)
        {
            if (Simulator.Confirmer != null && Simulator.PlayerLocomotive == this)
            {
                switch (evt)
                {
                    case PowerSupplyEvent.RaisePantograph:
                        if (id == 1) Simulator.Confirmer.Confirm(CabControl.Pantograph1, CabSetting.On);
                        if (id == 2) Simulator.Confirmer.Confirm(CabControl.Pantograph2, CabSetting.On);
                        if (id == 3) Simulator.Confirmer.Confirm(CabControl.Pantograph3, CabSetting.On);
                        if (id == 4) Simulator.Confirmer.Confirm(CabControl.Pantograph4, CabSetting.On);

                        if (!Simulator.TRK.Tr_RouteFile.Electrified)
                            Simulator.Confirmer.Warning(Simulator.Catalog.GetString("No power line!"));
                        if (Simulator.Settings.OverrideNonElectrifiedRoutes)
                            Simulator.Confirmer.Information(Simulator.Catalog.GetString("Power line condition overridden."));
                        break;

                    case PowerSupplyEvent.LowerPantograph:
                        if (id == 1) Simulator.Confirmer.Confirm(CabControl.Pantograph1, CabSetting.Off);
                        if (id == 2) Simulator.Confirmer.Confirm(CabControl.Pantograph2, CabSetting.Off);
                        if (id == 3) Simulator.Confirmer.Confirm(CabControl.Pantograph3, CabSetting.Off);
                        if (id == 4) Simulator.Confirmer.Confirm(CabControl.Pantograph4, CabSetting.Off);
                        break;
                }
            }

            base.SignalEvent(evt, id);
        }

        public override void SetPower(bool ToState)
        {
            if (Train != null)
            {
                if (!ToState)
                    SignalEvent(PowerSupplyEvent.LowerPantograph);
                else
                    SignalEvent(PowerSupplyEvent.RaisePantograph, 1);
            }

            base.SetPower(ToState);
        }

        public override float GetDataOf(CabViewControl cvc)
        {
            float data = 0;

            switch (cvc.ControlType)
            {
                case CABViewControlTypes.LINE_VOLTAGE:
                    data = PowerSupply.PantographVoltageV;
                    if (cvc.Units == CABViewControlUnits.KILOVOLTS)
                        data /= 1000;
                    break;

                case CABViewControlTypes.PANTO_DISPLAY:
                    data = Pantographs.State == PantographState.Up ? 1 : 0;
                    break;

                case CABViewControlTypes.PANTOGRAPH:
                    data = Pantographs[1].CommandUp ? 1 : 0;
                    break;

                case CABViewControlTypes.PANTOGRAPH2:
                    data = Pantographs[2].CommandUp ? 1 : 0;
                    break;

                case CABViewControlTypes.ORTS_PANTOGRAPH3:
                    data = Pantographs.List.Count > 2 && Pantographs[3].CommandUp ? 1 : 0;
                    break;

                case CABViewControlTypes.ORTS_PANTOGRAPH4:
                    data = Pantographs.List.Count > 3 && Pantographs[4].CommandUp ? 1 : 0;
                    break;

                case CABViewControlTypes.PANTOGRAPHS_4:
                case CABViewControlTypes.PANTOGRAPHS_4C:
                    if (Pantographs[1].CommandUp && Pantographs[2].CommandUp)
                        data = 2;
                    else if (Pantographs[1].CommandUp)
                        data = 1;
                    else if (Pantographs[2].CommandUp)
                        data = 3;
                    else
                        data = 0;
                    break;

                case CABViewControlTypes.PANTOGRAPHS_5:
                    if (Pantographs[1].CommandUp && Pantographs[2].CommandUp)
                        data = 0; // TODO: Should be 0 if the previous state was Pan2Up, and 4 if that was Pan1Up
                    else if (Pantographs[2].CommandUp)
                        data = 1;
                    else if (Pantographs[1].CommandUp)
                        data = 3;
                    else
                        data = 2;
                    break;

                case CABViewControlTypes.ORTS_CIRCUIT_BREAKER_DRIVER_CLOSING_ORDER:
                    data = PowerSupply.CircuitBreaker.DriverClosingOrder ? 1 : 0;
                    break;

                case CABViewControlTypes.ORTS_CIRCUIT_BREAKER_DRIVER_OPENING_ORDER:
                    data = PowerSupply.CircuitBreaker.DriverOpeningOrder ? 1 : 0;
                    break;

                case CABViewControlTypes.ORTS_CIRCUIT_BREAKER_DRIVER_CLOSING_AUTHORIZATION:
                    data = PowerSupply.CircuitBreaker.DriverClosingAuthorization ? 1 : 0;
                    break;

                case CABViewControlTypes.ORTS_CIRCUIT_BREAKER_STATE:
                    switch (PowerSupply.CircuitBreaker.State)
                    {
                        case CircuitBreakerState.Open:
                            data = 0;
                            break;
                        case CircuitBreakerState.Closing:
                            data = 1;
                            break;
                        case CircuitBreakerState.Closed:
                            data = 2;
                            break;
                    }
                    break;

                case CABViewControlTypes.ORTS_CIRCUIT_BREAKER_CLOSED:
                    switch (PowerSupply.CircuitBreaker.State)
                    {
                        case CircuitBreakerState.Open:
                        case CircuitBreakerState.Closing:
                            data = 0;
                            break;
                        case CircuitBreakerState.Closed:
                            data = 1;
                            break;
                    }
                    break;

                case CABViewControlTypes.ORTS_CIRCUIT_BREAKER_OPEN:
                    switch (PowerSupply.CircuitBreaker.State)
                    {
                        case CircuitBreakerState.Open:
                        case CircuitBreakerState.Closing:
                            data = 1;
                            break;
                        case CircuitBreakerState.Closed:
                            data = 0;
                            break;
                    }
                    break;

                case CABViewControlTypes.ORTS_CIRCUIT_BREAKER_AUTHORIZED:
                    data = PowerSupply.CircuitBreaker.ClosingAuthorization ? 1 : 0;
                    break;

                case CABViewControlTypes.ORTS_CIRCUIT_BREAKER_OPEN_AND_AUTHORIZED:
                    data = (PowerSupply.CircuitBreaker.State < CircuitBreakerState.Closed && PowerSupply.CircuitBreaker.ClosingAuthorization) ? 1 : 0;
                    break;

                default:
                    data = base.GetDataOf(cvc);
                    break;
            }

            return data;
        }

        public override string GetStatus()
        {
            var status = new StringBuilder();
            status.AppendFormat("{0} = ", Simulator.Catalog.GetString("Pantographs"));
            foreach (var pantograph in Pantographs.List)
                status.AppendFormat("{0} ", Simulator.Catalog.GetParticularString("Pantograph", GetStringAttribute.GetPrettyName(pantograph.State)));
            status.AppendLine();
            status.AppendFormat("{0} = {1}",
                Simulator.Catalog.GetString("Circuit breaker"),
                Simulator.Catalog.GetParticularString("CircuitBreaker", GetStringAttribute.GetPrettyName(PowerSupply.CircuitBreaker.State)));
            status.AppendLine();
            status.AppendFormat("{0} = {1}",
                Simulator.Catalog.GetParticularString("PowerSupply", "Power"),
                Simulator.Catalog.GetParticularString("PowerSupply", GetStringAttribute.GetPrettyName(PowerSupply.State)));
            return status.ToString();
        }

        public override string GetDebugStatus()
        {
            var status = new StringBuilder(base.GetDebugStatus());
            //Simulator.Catalog.GetString("Circuit breaker"),
            status.AppendFormat("\t{0}\t\t", Simulator.Catalog.GetParticularString("CircuitBreaker", GetStringAttribute.GetPrettyName(PowerSupply.CircuitBreaker.State)));
            //Simulator.Catalog.GetString("TCS"),
            status.AppendFormat("{0}\t", PowerSupply.CircuitBreaker.TCSClosingAuthorization ? Simulator.Catalog.GetString("OK") : Simulator.Catalog.GetString("NOT OK"));
            //Simulator.Catalog.GetString("Driver"),
            status.AppendFormat("{0}\t", PowerSupply.CircuitBreaker.DriverClosingAuthorization ? Simulator.Catalog.GetString("OK") : Simulator.Catalog.GetString("NOT OK"));
            //Simulator.Catalog.GetString("Auxiliary power"),
            status.AppendFormat("{0}", Simulator.Catalog.GetParticularString("PowerSupply", GetStringAttribute.GetPrettyName(PowerSupply.AuxiliaryState)));
            return status.ToString();
        }


    } // class ElectricLocomotive
}
>>>>>>> 48d5f9d4
<|MERGE_RESOLUTION|>--- conflicted
+++ resolved
@@ -1,863 +1,428 @@
-<<<<<<< HEAD
-﻿// COPYRIGHT 2009, 2010, 2011, 2012, 2013 by the Open Rails project.
-// 
-// This file is part of Open Rails.
-// 
-// Open Rails is free software: you can redistribute it and/or modify
-// it under the terms of the GNU General Public License as published by
-// the Free Software Foundation, either version 3 of the License, or
-// (at your option) any later version.
-// 
-// Open Rails is distributed in the hope that it will be useful,
-// but WITHOUT ANY WARRANTY; without even the implied warranty of
-// MERCHANTABILITY or FITNESS FOR A PARTICULAR PURPOSE.  See the
-// GNU General Public License for more details.
-// 
-// You should have received a copy of the GNU General Public License
-// along with Open Rails.  If not, see <http://www.gnu.org/licenses/>.
-
-/* ELECTRIC LOCOMOTIVE CLASSES
- * 
- * The locomotive is represented by two classes:
- *  ...Simulator - defines the behaviour, ie physics, motion, power generated etc
- *  ...Viewer - defines the appearance in a 3D viewer
- * 
- * The ElectricLocomotive classes add to the basic behaviour provided by:
- *  LocomotiveSimulator - provides for movement, throttle controls, direction controls etc
- *  LocomotiveViewer - provides basic animation for running gear, wipers, etc
- * 
- */
-
-using Microsoft.Xna.Framework;
-using Orts.Formats.Msts;
-using Orts.Parsers.Msts;
-using Orts.Simulation.RollingStocks.SubSystems.PowerSupplies;
-using ORTS.Common;
-using ORTS.Scripting.Api;
-using System.Diagnostics;
-using System.IO;
-using System.Text;
-using Event = Orts.Common.Event;
-
-namespace Orts.Simulation.RollingStocks
-{
-    ///////////////////////////////////////////////////
-    ///   SIMULATION BEHAVIOUR
-    ///////////////////////////////////////////////////
-
-
-    /// <summary>
-    /// Adds pantograph control to the basic LocomotiveSimulator functionality
-    /// </summary>
-    public class MSTSElectricLocomotive : MSTSLocomotive
-    {
-        public ScriptedElectricPowerSupply PowerSupply;
-
-        public MSTSElectricLocomotive(Simulator simulator, string wagFile) :
-            base(simulator, wagFile)
-        {
-            PowerSupply = new ScriptedElectricPowerSupply(this);
-        }
-
-        /// <summary>
-        /// Parse the wag file parameters required for the simulator and viewer classes
-        /// </summary>
-        public override void Parse(string lowercasetoken, STFReader stf)
-        {
-            switch (lowercasetoken)
-            {
-                case "engine(ortspowerondelay":
-                case "engine(ortsauxpowerondelay":
-                case "engine(ortspowersupply":
-                case "engine(ortscircuitbreaker":
-                case "engine(ortscircuitbreakerclosingdelay":
-                    PowerSupply.Parse(lowercasetoken, stf);
-                    break;
-
-                default:
-                    base.Parse(lowercasetoken, stf);
-                    break;
-            }
-        }
-
-        /// <summary>
-        /// This initializer is called when we are making a new copy of a car already
-        /// loaded in memory.  We use this one to speed up loading by eliminating the
-        /// need to parse the wag file multiple times.
-        /// NOTE:  you must initialize all the same variables as you parsed above
-        /// </summary>
-        public override void Copy(MSTSWagon copy)
-        {
-            base.Copy(copy);  // each derived level initializes its own variables
-
-            // for example
-            //CabSoundFileName = locoCopy.CabSoundFileName;
-            //CVFFileName = locoCopy.CVFFileName;
-            MSTSElectricLocomotive locoCopy = (MSTSElectricLocomotive)copy;
-
-            PowerSupply.Copy(locoCopy.PowerSupply);
-        }
-
-        /// <summary>
-        /// We are saving the game.  Save anything that we'll need to restore the 
-        /// status later.
-        /// </summary>
-        public override void Save(BinaryWriter outf)
-        {
-            PowerSupply.Save(outf);
-
-            base.Save(outf);
-        }
-
-        /// <summary>
-        /// We are restoring a saved game.  The TrainCar class has already
-        /// been initialized.   Restore the game state.
-        /// </summary>
-        public override void Restore(BinaryReader inf)
-        {
-            PowerSupply.Restore(inf);
-
-            base.Restore(inf);
-        }
-
-        public override void Initialize()
-        {
-            if (!PowerSupply.RouteElectrified)
-                Trace.WriteLine("Warning: The route is not electrified. Electric driven trains will not run!");
-
-            PowerSupply.Initialize();
-
-            base.Initialize();
-
-            // If DrvWheelWeight is not in ENG file, then calculate drivewheel weight freom FoA
-
-            if (DrvWheelWeightKg == 0) // if DrvWheelWeightKg not in ENG file.
-            {
-                DrvWheelWeightKg = MassKG; // set Drive wheel weight to total wagon mass if not in ENG file
-            }
-        }
-
-        //================================================================================================//
-        /// <summary>
-        /// Initialization when simulation starts with moving train
-        /// <\summary>
-        /// 
-        public override void InitializeMoving()
-        {
-            base.InitializeMoving();
-            WheelSpeedMpS = SpeedMpS;
-            DynamicBrakePercent = -1;
-            ThrottleController.SetValue(Train.MUThrottlePercent / 100);
-
-            Pantographs.InitializeMoving();
-            PowerSupply.InitializeMoving();
-        }
-
-        /// <summary>
-        /// This function updates periodically the states and physical variables of the locomotive's power supply.
-        /// </summary>
-        protected override void UpdatePowerSupply(float elapsedClockSeconds)
-        {
-            PowerSupply.Update(elapsedClockSeconds);
-        }
-
-        /// <summary>
-        /// This function updates periodically the locomotive's sound variables.
-        /// </summary>
-        protected override void UpdateSoundVariables(float elapsedClockSeconds)
-        {
-            Variable1 = ThrottlePercent;
-            if (ThrottlePercent == 0f) Variable2 = 0;
-            else
-            {
-                float dV2;
-                dV2 = TractiveForceN / MaxForceN * 100f - Variable2;
-                float max = 2f;
-                if (dV2 > max) dV2 = max;
-                else if (dV2 < -max) dV2 = -max;
-                Variable2 += dV2;
-            }
-            if (DynamicBrakePercent > 0)
-                Variable3 = MaxDynamicBrakeForceN == 0 ? DynamicBrakePercent / 100f : DynamicBrakeForceN / MaxDynamicBrakeForceN;
-            else
-                Variable3 = 0;
-        }
-
-        /// <summary>
-        /// Used when someone want to notify us of an event
-        /// </summary>
-        public override void SignalEvent(Event evt)
-        {
-            base.SignalEvent(evt);
-        }
-
-        public override void SignalEvent(PowerSupplyEvent evt)
-        {
-            if (Simulator.Confirmer != null && Simulator.PlayerLocomotive == this)
-            {
-                switch (evt)
-                {
-                    case PowerSupplyEvent.RaisePantograph:
-                        Simulator.Confirmer.Confirm(CabControl.Pantograph1, CabSetting.On);
-                        Simulator.Confirmer.Confirm(CabControl.Pantograph2, CabSetting.On);
-                        Simulator.Confirmer.Confirm(CabControl.Pantograph3, CabSetting.On);
-                        Simulator.Confirmer.Confirm(CabControl.Pantograph4, CabSetting.On);
-                        break;
-
-                    case PowerSupplyEvent.LowerPantograph:
-                        Simulator.Confirmer.Confirm(CabControl.Pantograph1, CabSetting.Off);
-                        Simulator.Confirmer.Confirm(CabControl.Pantograph2, CabSetting.Off);
-                        Simulator.Confirmer.Confirm(CabControl.Pantograph3, CabSetting.Off);
-                        Simulator.Confirmer.Confirm(CabControl.Pantograph4, CabSetting.Off);
-                        break;
-                }
-            }
-
-            switch (evt)
-            {
-                case PowerSupplyEvent.CloseCircuitBreaker:
-                case PowerSupplyEvent.OpenCircuitBreaker:
-                case PowerSupplyEvent.CloseCircuitBreakerButtonPressed:
-                case PowerSupplyEvent.CloseCircuitBreakerButtonReleased:
-                case PowerSupplyEvent.OpenCircuitBreakerButtonPressed:
-                case PowerSupplyEvent.OpenCircuitBreakerButtonReleased:
-                case PowerSupplyEvent.GiveCircuitBreakerClosingAuthorization:
-                case PowerSupplyEvent.RemoveCircuitBreakerClosingAuthorization:
-                    PowerSupply.HandleEvent(evt);
-                    break;
-            }
-
-            base.SignalEvent(evt);
-        }
-
-        public override void SignalEvent(PowerSupplyEvent evt, int id)
-        {
-            if (Simulator.Confirmer != null && Simulator.PlayerLocomotive == this)
-            {
-                switch (evt)
-                {
-                    case PowerSupplyEvent.RaisePantograph:
-                        if (id == 1) Simulator.Confirmer.Confirm(CabControl.Pantograph1, CabSetting.On);
-                        if (id == 2) Simulator.Confirmer.Confirm(CabControl.Pantograph2, CabSetting.On);
-                        if (id == 3) Simulator.Confirmer.Confirm(CabControl.Pantograph3, CabSetting.On);
-                        if (id == 4) Simulator.Confirmer.Confirm(CabControl.Pantograph4, CabSetting.On);
-
-                        if (!Simulator.TRK.Tr_RouteFile.Electrified)
-                            Simulator.Confirmer.Warning(Simulator.Catalog.GetString("No power line!"));
-                        if (Simulator.Settings.OverrideNonElectrifiedRoutes)
-                            Simulator.Confirmer.Information(Simulator.Catalog.GetString("Power line condition overridden."));
-                        break;
-
-                    case PowerSupplyEvent.LowerPantograph:
-                        if (id == 1) Simulator.Confirmer.Confirm(CabControl.Pantograph1, CabSetting.Off);
-                        if (id == 2) Simulator.Confirmer.Confirm(CabControl.Pantograph2, CabSetting.Off);
-                        if (id == 3) Simulator.Confirmer.Confirm(CabControl.Pantograph3, CabSetting.Off);
-                        if (id == 4) Simulator.Confirmer.Confirm(CabControl.Pantograph4, CabSetting.Off);
-                        break;
-                }
-            }
-
-            base.SignalEvent(evt, id);
-        }
-
-        public override void SetPower(bool ToState)
-        {
-            if (Train != null)
-            {
-                if (!ToState)
-                    SignalEvent(PowerSupplyEvent.LowerPantograph);
-                else
-                    SignalEvent(PowerSupplyEvent.RaisePantograph, 1);
-            }
-
-            base.SetPower(ToState);
-        }
-
-        public override float GetDataOf(CabViewControl cvc)
-        {
-            float data = 0;
-
-            switch (cvc.ControlType)
-            {
-                case CABViewControlTypes.LINE_VOLTAGE:
-                    data = PowerSupply.PantographVoltageV;
-                    if (cvc.Units == CABViewControlUnits.KILOVOLTS)
-                        data /= 1000;
-                    break;
-
-                case CABViewControlTypes.PANTO_DISPLAY:
-                    data = Pantographs.State == PantographState.Up ? 1 : 0;
-                    break;
-
-                case CABViewControlTypes.PANTOGRAPH:
-                    data = Pantographs[1].CommandUp ? 1 : 0;
-                    break;
-
-                case CABViewControlTypes.PANTOGRAPH2:
-                    data = Pantographs[2].CommandUp ? 1 : 0;
-                    break;
-
-                case CABViewControlTypes.ORTS_PANTOGRAPH3:
-                    data = Pantographs.List.Count > 2 && Pantographs[3].CommandUp ? 1 : 0;
-                    break;
-
-                case CABViewControlTypes.ORTS_PANTOGRAPH4:
-                    data = Pantographs.List.Count > 3 && Pantographs[4].CommandUp ? 1 : 0;
-                    break;
-
-                case CABViewControlTypes.PANTOGRAPHS_4:
-                case CABViewControlTypes.PANTOGRAPHS_4C:
-                    if (Pantographs[1].CommandUp && Pantographs[2].CommandUp)
-                        data = 2;
-                    else if (Pantographs[1].CommandUp)
-                        data = 1;
-                    else if (Pantographs[2].CommandUp)
-                        data = 3;
-                    else
-                        data = 0;
-                    break;
-
-                case CABViewControlTypes.PANTOGRAPHS_5:
-                    if (Pantographs[1].CommandUp && Pantographs[2].CommandUp)
-                        data = 0; // TODO: Should be 0 if the previous state was Pan2Up, and 4 if that was Pan1Up
-                    else if (Pantographs[2].CommandUp)
-                        data = 1;
-                    else if (Pantographs[1].CommandUp)
-                        data = 3;
-                    else
-                        data = 2;
-                    break;
-
-                case CABViewControlTypes.ORTS_CIRCUIT_BREAKER_DRIVER_CLOSING_ORDER:
-                    data = PowerSupply.CircuitBreaker.DriverClosingOrder ? 1 : 0;
-                    break;
-
-                case CABViewControlTypes.ORTS_CIRCUIT_BREAKER_DRIVER_OPENING_ORDER:
-                    data = PowerSupply.CircuitBreaker.DriverOpeningOrder ? 1 : 0;
-                    break;
-
-                case CABViewControlTypes.ORTS_CIRCUIT_BREAKER_DRIVER_CLOSING_AUTHORIZATION:
-                    data = PowerSupply.CircuitBreaker.DriverClosingAuthorization ? 1 : 0;
-                    break;
-
-                case CABViewControlTypes.ORTS_CIRCUIT_BREAKER_STATE:
-                    switch (PowerSupply.CircuitBreaker.State)
-                    {
-                        case CircuitBreakerState.Open:
-                            data = 0;
-                            break;
-                        case CircuitBreakerState.Closing:
-                            data = 1;
-                            break;
-                        case CircuitBreakerState.Closed:
-                            data = 2;
-                            break;
-                    }
-                    break;
-
-                case CABViewControlTypes.ORTS_CIRCUIT_BREAKER_CLOSED:
-                    switch (PowerSupply.CircuitBreaker.State)
-                    {
-                        case CircuitBreakerState.Open:
-                        case CircuitBreakerState.Closing:
-                            data = 0;
-                            break;
-                        case CircuitBreakerState.Closed:
-                            data = 1;
-                            break;
-                    }
-                    break;
-
-                case CABViewControlTypes.ORTS_CIRCUIT_BREAKER_OPEN:
-                    switch (PowerSupply.CircuitBreaker.State)
-                    {
-                        case CircuitBreakerState.Open:
-                        case CircuitBreakerState.Closing:
-                            data = 1;
-                            break;
-                        case CircuitBreakerState.Closed:
-                            data = 0;
-                            break;
-                    }
-                    break;
-
-                case CABViewControlTypes.ORTS_CIRCUIT_BREAKER_AUTHORIZED:
-                    data = PowerSupply.CircuitBreaker.ClosingAuthorization ? 1 : 0;
-                    break;
-
-                case CABViewControlTypes.ORTS_CIRCUIT_BREAKER_OPEN_AND_AUTHORIZED:
-                    data = (PowerSupply.CircuitBreaker.State < CircuitBreakerState.Closed && PowerSupply.CircuitBreaker.ClosingAuthorization) ? 1 : 0;
-                    break;
-
-                default:
-                    data = base.GetDataOf(cvc);
-                    break;
-            }
-
-            return data;
-        }
-
-        public override string GetStatus()
-        {
-            var status = new StringBuilder();
-            status.AppendFormat("{0} = ", Simulator.Catalog.GetString("Pantographs"));
-            foreach (var pantograph in Pantographs.List)
-                status.AppendFormat("{0} ", Simulator.Catalog.GetParticularString("Pantograph", pantograph.State.GetDescription()));
-            status.AppendLine();
-            status.AppendFormat("{0} = {1}",
-                Simulator.Catalog.GetString("Circuit breaker"),
-                Simulator.Catalog.GetParticularString("CircuitBreaker", PowerSupply.CircuitBreaker.State.GetDescription()));
-            status.AppendLine();
-            status.AppendFormat("{0} = {1}",
-                Simulator.Catalog.GetParticularString("PowerSupply", "Power"),
-                Simulator.Catalog.GetParticularString("PowerSupply", PowerSupply.State.GetDescription()));
-            return status.ToString();
-        }
-
-        public override string GetDebugStatus()
-        {
-            var status = new StringBuilder(base.GetDebugStatus());
-            status.AppendFormat("\t{0}\t\t{1}", Simulator.Catalog.GetString("Circuit breaker"), Simulator.Catalog.GetParticularString("CircuitBreaker", PowerSupply.CircuitBreaker.State.GetDescription()));
-            status.AppendFormat("\t{0}\t{1}", Simulator.Catalog.GetString("TCS"), PowerSupply.CircuitBreaker.TCSClosingAuthorization ? Simulator.Catalog.GetString("OK") : Simulator.Catalog.GetString("NOT OK"));
-            status.AppendFormat("\t{0}\t{1}", Simulator.Catalog.GetString("Driver"), PowerSupply.CircuitBreaker.DriverClosingAuthorization ? Simulator.Catalog.GetString("OK") : Simulator.Catalog.GetString("NOT OK"));
-            status.AppendFormat("\t{0}\t\t{1}", Simulator.Catalog.GetString("Auxiliary power"), Simulator.Catalog.GetParticularString("PowerSupply", PowerSupply.AuxiliaryState.GetDescription()));
-            return status.ToString();
-        }
-
-
-    } // class ElectricLocomotive
-}
-=======
-﻿// COPYRIGHT 2009, 2010, 2011, 2012, 2013 by the Open Rails project.
-// 
-// This file is part of Open Rails.
-// 
-// Open Rails is free software: you can redistribute it and/or modify
-// it under the terms of the GNU General Public License as published by
-// the Free Software Foundation, either version 3 of the License, or
-// (at your option) any later version.
-// 
-// Open Rails is distributed in the hope that it will be useful,
-// but WITHOUT ANY WARRANTY; without even the implied warranty of
-// MERCHANTABILITY or FITNESS FOR A PARTICULAR PURPOSE.  See the
-// GNU General Public License for more details.
-// 
-// You should have received a copy of the GNU General Public License
-// along with Open Rails.  If not, see <http://www.gnu.org/licenses/>.
-
-/* ELECTRIC LOCOMOTIVE CLASSES
- * 
- * The locomotive is represented by two classes:
- *  ...Simulator - defines the behaviour, ie physics, motion, power generated etc
- *  ...Viewer - defines the appearance in a 3D viewer
- * 
- * The ElectricLocomotive classes add to the basic behaviour provided by:
- *  LocomotiveSimulator - provides for movement, throttle controls, direction controls etc
- *  LocomotiveViewer - provides basic animation for running gear, wipers, etc
- * 
- */
-
-using Microsoft.Xna.Framework;
-using Orts.Formats.Msts;
-using Orts.Parsers.Msts;
-using Orts.Simulation.RollingStocks.SubSystems.PowerSupplies;
-using ORTS.Common;
-using ORTS.Scripting.Api;
-using System.Diagnostics;
-using System.IO;
-using System.Text;
-using Event = Orts.Common.Event;
-
-namespace Orts.Simulation.RollingStocks
-{
-    ///////////////////////////////////////////////////
-    ///   SIMULATION BEHAVIOUR
-    ///////////////////////////////////////////////////
-
-
-    /// <summary>
-    /// Adds pantograph control to the basic LocomotiveSimulator functionality
-    /// </summary>
-    public class MSTSElectricLocomotive : MSTSLocomotive
-    {
-        public ScriptedElectricPowerSupply PowerSupply;
-
-        public MSTSElectricLocomotive(Simulator simulator, string wagFile) :
-            base(simulator, wagFile)
-        {
-            PowerSupply = new ScriptedElectricPowerSupply(this);
-        }
-
-        /// <summary>
-        /// Parse the wag file parameters required for the simulator and viewer classes
-        /// </summary>
-        public override void Parse(string lowercasetoken, STFReader stf)
-        {
-            switch (lowercasetoken)
-            {
-                case "engine(ortspowerondelay":
-                case "engine(ortsauxpowerondelay":
-                case "engine(ortspowersupply":
-                case "engine(ortscircuitbreaker":
-                case "engine(ortscircuitbreakerclosingdelay":
-                    PowerSupply.Parse(lowercasetoken, stf);
-                    break;
-
-                default:
-                    base.Parse(lowercasetoken, stf);
-                    break;
-            }
-        }
-
-        /// <summary>
-        /// This initializer is called when we are making a new copy of a car already
-        /// loaded in memory.  We use this one to speed up loading by eliminating the
-        /// need to parse the wag file multiple times.
-        /// NOTE:  you must initialize all the same variables as you parsed above
-        /// </summary>
-        public override void Copy(MSTSWagon copy)
-        {
-            base.Copy(copy);  // each derived level initializes its own variables
-
-            // for example
-            //CabSoundFileName = locoCopy.CabSoundFileName;
-            //CVFFileName = locoCopy.CVFFileName;
-            MSTSElectricLocomotive locoCopy = (MSTSElectricLocomotive)copy;
-
-            PowerSupply.Copy(locoCopy.PowerSupply);
-        }
-
-        /// <summary>
-        /// We are saving the game.  Save anything that we'll need to restore the 
-        /// status later.
-        /// </summary>
-        public override void Save(BinaryWriter outf)
-        {
-            PowerSupply.Save(outf);
-
-            base.Save(outf);
-        }
-
-        /// <summary>
-        /// We are restoring a saved game.  The TrainCar class has already
-        /// been initialized.   Restore the game state.
-        /// </summary>
-        public override void Restore(BinaryReader inf)
-        {
-            PowerSupply.Restore(inf);
-
-            base.Restore(inf);
-        }
-
-        public override void Initialize()
-        {
-            if (!PowerSupply.RouteElectrified)
-                Trace.WriteLine("Warning: The route is not electrified. Electric driven trains will not run!");
-
-            PowerSupply.Initialize();
-
-            base.Initialize();
-
-            // If DrvWheelWeight is not in ENG file, then calculate drivewheel weight freom FoA
-
-            if (DrvWheelWeightKg == 0) // if DrvWheelWeightKg not in ENG file.
-            {
-                DrvWheelWeightKg = MassKG; // set Drive wheel weight to total wagon mass if not in ENG file
-            }
-        }
-
-        //================================================================================================//
-        /// <summary>
-        /// Initialization when simulation starts with moving train
-        /// <\summary>
-        /// 
-        public override void InitializeMoving()
-        {
-            base.InitializeMoving();
-            WheelSpeedMpS = SpeedMpS;
-            DynamicBrakePercent = -1;
-            ThrottleController.SetValue(Train.MUThrottlePercent / 100);
-
-            Pantographs.InitializeMoving();
-            PowerSupply.InitializeMoving();
-        }
-
-        /// <summary>
-        /// This function updates periodically the states and physical variables of the locomotive's power supply.
-        /// </summary>
-        protected override void UpdatePowerSupply(float elapsedClockSeconds)
-        {
-            PowerSupply.Update(elapsedClockSeconds);
-        }
-
-        /// <summary>
-        /// This function updates periodically the locomotive's sound variables.
-        /// </summary>
-        protected override void UpdateSoundVariables(float elapsedClockSeconds)
-        {
-            Variable1 = ThrottlePercent;
-            if (ThrottlePercent == 0f) Variable2 = 0;
-            else
-            {
-                float dV2;
-                dV2 = TractiveForceN / MaxForceN * 100f - Variable2;
-                float max = 2f;
-                if (dV2 > max) dV2 = max;
-                else if (dV2 < -max) dV2 = -max;
-                Variable2 += dV2;
-            }
-            if (DynamicBrakePercent > 0)
-                Variable3 = MaxDynamicBrakeForceN == 0 ? DynamicBrakePercent / 100f : DynamicBrakeForceN / MaxDynamicBrakeForceN;
-            else
-                Variable3 = 0;
-        }
-
-        /// <summary>
-        /// Used when someone want to notify us of an event
-        /// </summary>
-        public override void SignalEvent(Event evt)
-        {
-            base.SignalEvent(evt);
-        }
-
-        public override void SignalEvent(PowerSupplyEvent evt)
-        {
-            if (Simulator.Confirmer != null && Simulator.PlayerLocomotive == this)
-            {
-                switch (evt)
-                {
-                    case PowerSupplyEvent.RaisePantograph:
-                        Simulator.Confirmer.Confirm(CabControl.Pantograph1, CabSetting.On);
-                        Simulator.Confirmer.Confirm(CabControl.Pantograph2, CabSetting.On);
-                        Simulator.Confirmer.Confirm(CabControl.Pantograph3, CabSetting.On);
-                        Simulator.Confirmer.Confirm(CabControl.Pantograph4, CabSetting.On);
-                        break;
-
-                    case PowerSupplyEvent.LowerPantograph:
-                        Simulator.Confirmer.Confirm(CabControl.Pantograph1, CabSetting.Off);
-                        Simulator.Confirmer.Confirm(CabControl.Pantograph2, CabSetting.Off);
-                        Simulator.Confirmer.Confirm(CabControl.Pantograph3, CabSetting.Off);
-                        Simulator.Confirmer.Confirm(CabControl.Pantograph4, CabSetting.Off);
-                        break;
-                }
-            }
-
-            switch (evt)
-            {
-                case PowerSupplyEvent.CloseCircuitBreaker:
-                case PowerSupplyEvent.OpenCircuitBreaker:
-                case PowerSupplyEvent.CloseCircuitBreakerButtonPressed:
-                case PowerSupplyEvent.CloseCircuitBreakerButtonReleased:
-                case PowerSupplyEvent.OpenCircuitBreakerButtonPressed:
-                case PowerSupplyEvent.OpenCircuitBreakerButtonReleased:
-                case PowerSupplyEvent.GiveCircuitBreakerClosingAuthorization:
-                case PowerSupplyEvent.RemoveCircuitBreakerClosingAuthorization:
-                    PowerSupply.HandleEvent(evt);
-                    break;
-            }
-
-            base.SignalEvent(evt);
-        }
-
-        public override void SignalEvent(PowerSupplyEvent evt, int id)
-        {
-            if (Simulator.Confirmer != null && Simulator.PlayerLocomotive == this)
-            {
-                switch (evt)
-                {
-                    case PowerSupplyEvent.RaisePantograph:
-                        if (id == 1) Simulator.Confirmer.Confirm(CabControl.Pantograph1, CabSetting.On);
-                        if (id == 2) Simulator.Confirmer.Confirm(CabControl.Pantograph2, CabSetting.On);
-                        if (id == 3) Simulator.Confirmer.Confirm(CabControl.Pantograph3, CabSetting.On);
-                        if (id == 4) Simulator.Confirmer.Confirm(CabControl.Pantograph4, CabSetting.On);
-
-                        if (!Simulator.TRK.Tr_RouteFile.Electrified)
-                            Simulator.Confirmer.Warning(Simulator.Catalog.GetString("No power line!"));
-                        if (Simulator.Settings.OverrideNonElectrifiedRoutes)
-                            Simulator.Confirmer.Information(Simulator.Catalog.GetString("Power line condition overridden."));
-                        break;
-
-                    case PowerSupplyEvent.LowerPantograph:
-                        if (id == 1) Simulator.Confirmer.Confirm(CabControl.Pantograph1, CabSetting.Off);
-                        if (id == 2) Simulator.Confirmer.Confirm(CabControl.Pantograph2, CabSetting.Off);
-                        if (id == 3) Simulator.Confirmer.Confirm(CabControl.Pantograph3, CabSetting.Off);
-                        if (id == 4) Simulator.Confirmer.Confirm(CabControl.Pantograph4, CabSetting.Off);
-                        break;
-                }
-            }
-
-            base.SignalEvent(evt, id);
-        }
-
-        public override void SetPower(bool ToState)
-        {
-            if (Train != null)
-            {
-                if (!ToState)
-                    SignalEvent(PowerSupplyEvent.LowerPantograph);
-                else
-                    SignalEvent(PowerSupplyEvent.RaisePantograph, 1);
-            }
-
-            base.SetPower(ToState);
-        }
-
-        public override float GetDataOf(CabViewControl cvc)
-        {
-            float data = 0;
-
-            switch (cvc.ControlType)
-            {
-                case CABViewControlTypes.LINE_VOLTAGE:
-                    data = PowerSupply.PantographVoltageV;
-                    if (cvc.Units == CABViewControlUnits.KILOVOLTS)
-                        data /= 1000;
-                    break;
-
-                case CABViewControlTypes.PANTO_DISPLAY:
-                    data = Pantographs.State == PantographState.Up ? 1 : 0;
-                    break;
-
-                case CABViewControlTypes.PANTOGRAPH:
-                    data = Pantographs[1].CommandUp ? 1 : 0;
-                    break;
-
-                case CABViewControlTypes.PANTOGRAPH2:
-                    data = Pantographs[2].CommandUp ? 1 : 0;
-                    break;
-
-                case CABViewControlTypes.ORTS_PANTOGRAPH3:
-                    data = Pantographs.List.Count > 2 && Pantographs[3].CommandUp ? 1 : 0;
-                    break;
-
-                case CABViewControlTypes.ORTS_PANTOGRAPH4:
-                    data = Pantographs.List.Count > 3 && Pantographs[4].CommandUp ? 1 : 0;
-                    break;
-
-                case CABViewControlTypes.PANTOGRAPHS_4:
-                case CABViewControlTypes.PANTOGRAPHS_4C:
-                    if (Pantographs[1].CommandUp && Pantographs[2].CommandUp)
-                        data = 2;
-                    else if (Pantographs[1].CommandUp)
-                        data = 1;
-                    else if (Pantographs[2].CommandUp)
-                        data = 3;
-                    else
-                        data = 0;
-                    break;
-
-                case CABViewControlTypes.PANTOGRAPHS_5:
-                    if (Pantographs[1].CommandUp && Pantographs[2].CommandUp)
-                        data = 0; // TODO: Should be 0 if the previous state was Pan2Up, and 4 if that was Pan1Up
-                    else if (Pantographs[2].CommandUp)
-                        data = 1;
-                    else if (Pantographs[1].CommandUp)
-                        data = 3;
-                    else
-                        data = 2;
-                    break;
-
-                case CABViewControlTypes.ORTS_CIRCUIT_BREAKER_DRIVER_CLOSING_ORDER:
-                    data = PowerSupply.CircuitBreaker.DriverClosingOrder ? 1 : 0;
-                    break;
-
-                case CABViewControlTypes.ORTS_CIRCUIT_BREAKER_DRIVER_OPENING_ORDER:
-                    data = PowerSupply.CircuitBreaker.DriverOpeningOrder ? 1 : 0;
-                    break;
-
-                case CABViewControlTypes.ORTS_CIRCUIT_BREAKER_DRIVER_CLOSING_AUTHORIZATION:
-                    data = PowerSupply.CircuitBreaker.DriverClosingAuthorization ? 1 : 0;
-                    break;
-
-                case CABViewControlTypes.ORTS_CIRCUIT_BREAKER_STATE:
-                    switch (PowerSupply.CircuitBreaker.State)
-                    {
-                        case CircuitBreakerState.Open:
-                            data = 0;
-                            break;
-                        case CircuitBreakerState.Closing:
-                            data = 1;
-                            break;
-                        case CircuitBreakerState.Closed:
-                            data = 2;
-                            break;
-                    }
-                    break;
-
-                case CABViewControlTypes.ORTS_CIRCUIT_BREAKER_CLOSED:
-                    switch (PowerSupply.CircuitBreaker.State)
-                    {
-                        case CircuitBreakerState.Open:
-                        case CircuitBreakerState.Closing:
-                            data = 0;
-                            break;
-                        case CircuitBreakerState.Closed:
-                            data = 1;
-                            break;
-                    }
-                    break;
-
-                case CABViewControlTypes.ORTS_CIRCUIT_BREAKER_OPEN:
-                    switch (PowerSupply.CircuitBreaker.State)
-                    {
-                        case CircuitBreakerState.Open:
-                        case CircuitBreakerState.Closing:
-                            data = 1;
-                            break;
-                        case CircuitBreakerState.Closed:
-                            data = 0;
-                            break;
-                    }
-                    break;
-
-                case CABViewControlTypes.ORTS_CIRCUIT_BREAKER_AUTHORIZED:
-                    data = PowerSupply.CircuitBreaker.ClosingAuthorization ? 1 : 0;
-                    break;
-
-                case CABViewControlTypes.ORTS_CIRCUIT_BREAKER_OPEN_AND_AUTHORIZED:
-                    data = (PowerSupply.CircuitBreaker.State < CircuitBreakerState.Closed && PowerSupply.CircuitBreaker.ClosingAuthorization) ? 1 : 0;
-                    break;
-
-                default:
-                    data = base.GetDataOf(cvc);
-                    break;
-            }
-
-            return data;
-        }
-
-        public override string GetStatus()
-        {
-            var status = new StringBuilder();
-            status.AppendFormat("{0} = ", Simulator.Catalog.GetString("Pantographs"));
-            foreach (var pantograph in Pantographs.List)
-                status.AppendFormat("{0} ", Simulator.Catalog.GetParticularString("Pantograph", GetStringAttribute.GetPrettyName(pantograph.State)));
-            status.AppendLine();
-            status.AppendFormat("{0} = {1}",
-                Simulator.Catalog.GetString("Circuit breaker"),
-                Simulator.Catalog.GetParticularString("CircuitBreaker", GetStringAttribute.GetPrettyName(PowerSupply.CircuitBreaker.State)));
-            status.AppendLine();
-            status.AppendFormat("{0} = {1}",
-                Simulator.Catalog.GetParticularString("PowerSupply", "Power"),
-                Simulator.Catalog.GetParticularString("PowerSupply", GetStringAttribute.GetPrettyName(PowerSupply.State)));
-            return status.ToString();
-        }
-
-        public override string GetDebugStatus()
-        {
-            var status = new StringBuilder(base.GetDebugStatus());
-            //Simulator.Catalog.GetString("Circuit breaker"),
-            status.AppendFormat("\t{0}\t\t", Simulator.Catalog.GetParticularString("CircuitBreaker", GetStringAttribute.GetPrettyName(PowerSupply.CircuitBreaker.State)));
-            //Simulator.Catalog.GetString("TCS"),
-            status.AppendFormat("{0}\t", PowerSupply.CircuitBreaker.TCSClosingAuthorization ? Simulator.Catalog.GetString("OK") : Simulator.Catalog.GetString("NOT OK"));
-            //Simulator.Catalog.GetString("Driver"),
-            status.AppendFormat("{0}\t", PowerSupply.CircuitBreaker.DriverClosingAuthorization ? Simulator.Catalog.GetString("OK") : Simulator.Catalog.GetString("NOT OK"));
-            //Simulator.Catalog.GetString("Auxiliary power"),
-            status.AppendFormat("{0}", Simulator.Catalog.GetParticularString("PowerSupply", GetStringAttribute.GetPrettyName(PowerSupply.AuxiliaryState)));
-            return status.ToString();
-        }
-
-
-    } // class ElectricLocomotive
-}
->>>>>>> 48d5f9d4
+﻿// COPYRIGHT 2009, 2010, 2011, 2012, 2013 by the Open Rails project.
+// 
+// This file is part of Open Rails.
+// 
+// Open Rails is free software: you can redistribute it and/or modify
+// it under the terms of the GNU General Public License as published by
+// the Free Software Foundation, either version 3 of the License, or
+// (at your option) any later version.
+// 
+// Open Rails is distributed in the hope that it will be useful,
+// but WITHOUT ANY WARRANTY; without even the implied warranty of
+// MERCHANTABILITY or FITNESS FOR A PARTICULAR PURPOSE.  See the
+// GNU General Public License for more details.
+// 
+// You should have received a copy of the GNU General Public License
+// along with Open Rails.  If not, see <http://www.gnu.org/licenses/>.
+
+/* ELECTRIC LOCOMOTIVE CLASSES
+ * 
+ * The locomotive is represented by two classes:
+ *  ...Simulator - defines the behaviour, ie physics, motion, power generated etc
+ *  ...Viewer - defines the appearance in a 3D viewer
+ * 
+ * The ElectricLocomotive classes add to the basic behaviour provided by:
+ *  LocomotiveSimulator - provides for movement, throttle controls, direction controls etc
+ *  LocomotiveViewer - provides basic animation for running gear, wipers, etc
+ * 
+ */
+
+using Microsoft.Xna.Framework;
+using Orts.Formats.Msts;
+using Orts.Parsers.Msts;
+using Orts.Simulation.RollingStocks.SubSystems.PowerSupplies;
+using ORTS.Common;
+using ORTS.Scripting.Api;
+using System.Diagnostics;
+using System.IO;
+using System.Text;
+using Event = Orts.Common.Event;
+
+namespace Orts.Simulation.RollingStocks
+{
+    ///////////////////////////////////////////////////
+    ///   SIMULATION BEHAVIOUR
+    ///////////////////////////////////////////////////
+
+
+    /// <summary>
+    /// Adds pantograph control to the basic LocomotiveSimulator functionality
+    /// </summary>
+    public class MSTSElectricLocomotive : MSTSLocomotive
+    {
+        public ScriptedElectricPowerSupply PowerSupply;
+
+        public MSTSElectricLocomotive(Simulator simulator, string wagFile) :
+            base(simulator, wagFile)
+        {
+            PowerSupply = new ScriptedElectricPowerSupply(this);
+        }
+
+        /// <summary>
+        /// Parse the wag file parameters required for the simulator and viewer classes
+        /// </summary>
+        public override void Parse(string lowercasetoken, STFReader stf)
+        {
+            switch (lowercasetoken)
+            {
+                case "engine(ortspowerondelay":
+                case "engine(ortsauxpowerondelay":
+                case "engine(ortspowersupply":
+                case "engine(ortscircuitbreaker":
+                case "engine(ortscircuitbreakerclosingdelay":
+                    PowerSupply.Parse(lowercasetoken, stf);
+                    break;
+
+                default:
+                    base.Parse(lowercasetoken, stf);
+                    break;
+            }
+        }
+
+        /// <summary>
+        /// This initializer is called when we are making a new copy of a car already
+        /// loaded in memory.  We use this one to speed up loading by eliminating the
+        /// need to parse the wag file multiple times.
+        /// NOTE:  you must initialize all the same variables as you parsed above
+        /// </summary>
+        public override void Copy(MSTSWagon copy)
+        {
+            base.Copy(copy);  // each derived level initializes its own variables
+
+            // for example
+            //CabSoundFileName = locoCopy.CabSoundFileName;
+            //CVFFileName = locoCopy.CVFFileName;
+            MSTSElectricLocomotive locoCopy = (MSTSElectricLocomotive)copy;
+
+            PowerSupply.Copy(locoCopy.PowerSupply);
+        }
+
+        /// <summary>
+        /// We are saving the game.  Save anything that we'll need to restore the 
+        /// status later.
+        /// </summary>
+        public override void Save(BinaryWriter outf)
+        {
+            PowerSupply.Save(outf);
+
+            base.Save(outf);
+        }
+
+        /// <summary>
+        /// We are restoring a saved game.  The TrainCar class has already
+        /// been initialized.   Restore the game state.
+        /// </summary>
+        public override void Restore(BinaryReader inf)
+        {
+            PowerSupply.Restore(inf);
+
+            base.Restore(inf);
+        }
+
+        public override void Initialize()
+        {
+            if (!PowerSupply.RouteElectrified)
+                Trace.WriteLine("Warning: The route is not electrified. Electric driven trains will not run!");
+
+            PowerSupply.Initialize();
+
+            base.Initialize();
+
+            // If DrvWheelWeight is not in ENG file, then calculate drivewheel weight freom FoA
+
+            if (DrvWheelWeightKg == 0) // if DrvWheelWeightKg not in ENG file.
+            {
+                DrvWheelWeightKg = MassKG; // set Drive wheel weight to total wagon mass if not in ENG file
+            }
+        }
+
+        //================================================================================================//
+        /// <summary>
+        /// Initialization when simulation starts with moving train
+        /// <\summary>
+        /// 
+        public override void InitializeMoving()
+        {
+            base.InitializeMoving();
+            WheelSpeedMpS = SpeedMpS;
+            DynamicBrakePercent = -1;
+            ThrottleController.SetValue(Train.MUThrottlePercent / 100);
+
+            Pantographs.InitializeMoving();
+            PowerSupply.InitializeMoving();
+        }
+
+        /// <summary>
+        /// This function updates periodically the states and physical variables of the locomotive's power supply.
+        /// </summary>
+        protected override void UpdatePowerSupply(float elapsedClockSeconds)
+        {
+            PowerSupply.Update(elapsedClockSeconds);
+        }
+
+        /// <summary>
+        /// This function updates periodically the locomotive's sound variables.
+        /// </summary>
+        protected override void UpdateSoundVariables(float elapsedClockSeconds)
+        {
+            Variable1 = ThrottlePercent;
+            if (ThrottlePercent == 0f) Variable2 = 0;
+            else
+            {
+                float dV2;
+                dV2 = TractiveForceN / MaxForceN * 100f - Variable2;
+                float max = 2f;
+                if (dV2 > max) dV2 = max;
+                else if (dV2 < -max) dV2 = -max;
+                Variable2 += dV2;
+            }
+            if (DynamicBrakePercent > 0)
+                Variable3 = MaxDynamicBrakeForceN == 0 ? DynamicBrakePercent / 100f : DynamicBrakeForceN / MaxDynamicBrakeForceN;
+            else
+                Variable3 = 0;
+        }
+
+        /// <summary>
+        /// Used when someone want to notify us of an event
+        /// </summary>
+        public override void SignalEvent(Event evt)
+        {
+            base.SignalEvent(evt);
+        }
+
+        public override void SignalEvent(PowerSupplyEvent evt)
+        {
+            if (Simulator.Confirmer != null && Simulator.PlayerLocomotive == this)
+            {
+                switch (evt)
+                {
+                    case PowerSupplyEvent.RaisePantograph:
+                        Simulator.Confirmer.Confirm(CabControl.Pantograph1, CabSetting.On);
+                        Simulator.Confirmer.Confirm(CabControl.Pantograph2, CabSetting.On);
+                        Simulator.Confirmer.Confirm(CabControl.Pantograph3, CabSetting.On);
+                        Simulator.Confirmer.Confirm(CabControl.Pantograph4, CabSetting.On);
+                        break;
+
+                    case PowerSupplyEvent.LowerPantograph:
+                        Simulator.Confirmer.Confirm(CabControl.Pantograph1, CabSetting.Off);
+                        Simulator.Confirmer.Confirm(CabControl.Pantograph2, CabSetting.Off);
+                        Simulator.Confirmer.Confirm(CabControl.Pantograph3, CabSetting.Off);
+                        Simulator.Confirmer.Confirm(CabControl.Pantograph4, CabSetting.Off);
+                        break;
+                }
+            }
+
+            switch (evt)
+            {
+                case PowerSupplyEvent.CloseCircuitBreaker:
+                case PowerSupplyEvent.OpenCircuitBreaker:
+                case PowerSupplyEvent.CloseCircuitBreakerButtonPressed:
+                case PowerSupplyEvent.CloseCircuitBreakerButtonReleased:
+                case PowerSupplyEvent.OpenCircuitBreakerButtonPressed:
+                case PowerSupplyEvent.OpenCircuitBreakerButtonReleased:
+                case PowerSupplyEvent.GiveCircuitBreakerClosingAuthorization:
+                case PowerSupplyEvent.RemoveCircuitBreakerClosingAuthorization:
+                    PowerSupply.HandleEvent(evt);
+                    break;
+            }
+
+            base.SignalEvent(evt);
+        }
+
+        public override void SignalEvent(PowerSupplyEvent evt, int id)
+        {
+            if (Simulator.Confirmer != null && Simulator.PlayerLocomotive == this)
+            {
+                switch (evt)
+                {
+                    case PowerSupplyEvent.RaisePantograph:
+                        if (id == 1) Simulator.Confirmer.Confirm(CabControl.Pantograph1, CabSetting.On);
+                        if (id == 2) Simulator.Confirmer.Confirm(CabControl.Pantograph2, CabSetting.On);
+                        if (id == 3) Simulator.Confirmer.Confirm(CabControl.Pantograph3, CabSetting.On);
+                        if (id == 4) Simulator.Confirmer.Confirm(CabControl.Pantograph4, CabSetting.On);
+
+                        if (!Simulator.TRK.Tr_RouteFile.Electrified)
+                            Simulator.Confirmer.Warning(Simulator.Catalog.GetString("No power line!"));
+                        if (Simulator.Settings.OverrideNonElectrifiedRoutes)
+                            Simulator.Confirmer.Information(Simulator.Catalog.GetString("Power line condition overridden."));
+                        break;
+
+                    case PowerSupplyEvent.LowerPantograph:
+                        if (id == 1) Simulator.Confirmer.Confirm(CabControl.Pantograph1, CabSetting.Off);
+                        if (id == 2) Simulator.Confirmer.Confirm(CabControl.Pantograph2, CabSetting.Off);
+                        if (id == 3) Simulator.Confirmer.Confirm(CabControl.Pantograph3, CabSetting.Off);
+                        if (id == 4) Simulator.Confirmer.Confirm(CabControl.Pantograph4, CabSetting.Off);
+                        break;
+                }
+            }
+
+            base.SignalEvent(evt, id);
+        }
+
+        public override void SetPower(bool ToState)
+        {
+            if (Train != null)
+            {
+                if (!ToState)
+                    SignalEvent(PowerSupplyEvent.LowerPantograph);
+                else
+                    SignalEvent(PowerSupplyEvent.RaisePantograph, 1);
+            }
+
+            base.SetPower(ToState);
+        }
+
+        public override float GetDataOf(CabViewControl cvc)
+        {
+            float data = 0;
+
+            switch (cvc.ControlType)
+            {
+                case CABViewControlTypes.LINE_VOLTAGE:
+                    data = PowerSupply.PantographVoltageV;
+                    if (cvc.Units == CABViewControlUnits.KILOVOLTS)
+                        data /= 1000;
+                    break;
+
+                case CABViewControlTypes.PANTO_DISPLAY:
+                    data = Pantographs.State == PantographState.Up ? 1 : 0;
+                    break;
+
+                case CABViewControlTypes.PANTOGRAPH:
+                    data = Pantographs[1].CommandUp ? 1 : 0;
+                    break;
+
+                case CABViewControlTypes.PANTOGRAPH2:
+                    data = Pantographs[2].CommandUp ? 1 : 0;
+                    break;
+
+                case CABViewControlTypes.ORTS_PANTOGRAPH3:
+                    data = Pantographs.List.Count > 2 && Pantographs[3].CommandUp ? 1 : 0;
+                    break;
+
+                case CABViewControlTypes.ORTS_PANTOGRAPH4:
+                    data = Pantographs.List.Count > 3 && Pantographs[4].CommandUp ? 1 : 0;
+                    break;
+
+                case CABViewControlTypes.PANTOGRAPHS_4:
+                case CABViewControlTypes.PANTOGRAPHS_4C:
+                    if (Pantographs[1].CommandUp && Pantographs[2].CommandUp)
+                        data = 2;
+                    else if (Pantographs[1].CommandUp)
+                        data = 1;
+                    else if (Pantographs[2].CommandUp)
+                        data = 3;
+                    else
+                        data = 0;
+                    break;
+
+                case CABViewControlTypes.PANTOGRAPHS_5:
+                    if (Pantographs[1].CommandUp && Pantographs[2].CommandUp)
+                        data = 0; // TODO: Should be 0 if the previous state was Pan2Up, and 4 if that was Pan1Up
+                    else if (Pantographs[2].CommandUp)
+                        data = 1;
+                    else if (Pantographs[1].CommandUp)
+                        data = 3;
+                    else
+                        data = 2;
+                    break;
+
+                case CABViewControlTypes.ORTS_CIRCUIT_BREAKER_DRIVER_CLOSING_ORDER:
+                    data = PowerSupply.CircuitBreaker.DriverClosingOrder ? 1 : 0;
+                    break;
+
+                case CABViewControlTypes.ORTS_CIRCUIT_BREAKER_DRIVER_OPENING_ORDER:
+                    data = PowerSupply.CircuitBreaker.DriverOpeningOrder ? 1 : 0;
+                    break;
+
+                case CABViewControlTypes.ORTS_CIRCUIT_BREAKER_DRIVER_CLOSING_AUTHORIZATION:
+                    data = PowerSupply.CircuitBreaker.DriverClosingAuthorization ? 1 : 0;
+                    break;
+
+                case CABViewControlTypes.ORTS_CIRCUIT_BREAKER_STATE:
+                    switch (PowerSupply.CircuitBreaker.State)
+                    {
+                        case CircuitBreakerState.Open:
+                            data = 0;
+                            break;
+                        case CircuitBreakerState.Closing:
+                            data = 1;
+                            break;
+                        case CircuitBreakerState.Closed:
+                            data = 2;
+                            break;
+                    }
+                    break;
+
+                case CABViewControlTypes.ORTS_CIRCUIT_BREAKER_CLOSED:
+                    switch (PowerSupply.CircuitBreaker.State)
+                    {
+                        case CircuitBreakerState.Open:
+                        case CircuitBreakerState.Closing:
+                            data = 0;
+                            break;
+                        case CircuitBreakerState.Closed:
+                            data = 1;
+                            break;
+                    }
+                    break;
+
+                case CABViewControlTypes.ORTS_CIRCUIT_BREAKER_OPEN:
+                    switch (PowerSupply.CircuitBreaker.State)
+                    {
+                        case CircuitBreakerState.Open:
+                        case CircuitBreakerState.Closing:
+                            data = 1;
+                            break;
+                        case CircuitBreakerState.Closed:
+                            data = 0;
+                            break;
+                    }
+                    break;
+
+                case CABViewControlTypes.ORTS_CIRCUIT_BREAKER_AUTHORIZED:
+                    data = PowerSupply.CircuitBreaker.ClosingAuthorization ? 1 : 0;
+                    break;
+
+                case CABViewControlTypes.ORTS_CIRCUIT_BREAKER_OPEN_AND_AUTHORIZED:
+                    data = (PowerSupply.CircuitBreaker.State < CircuitBreakerState.Closed && PowerSupply.CircuitBreaker.ClosingAuthorization) ? 1 : 0;
+                    break;
+
+                default:
+                    data = base.GetDataOf(cvc);
+                    break;
+            }
+
+            return data;
+        }
+
+        public override string GetStatus()
+        {
+            var status = new StringBuilder();
+            status.AppendFormat("{0} = ", Simulator.Catalog.GetString("Pantographs"));
+            foreach (var pantograph in Pantographs.List)
+                status.AppendFormat("{0} ", Simulator.Catalog.GetParticularString("Pantograph", pantograph.State.GetDescription()));
+            status.AppendLine();
+            status.AppendFormat("{0} = {1}",
+                Simulator.Catalog.GetString("Circuit breaker"),
+                Simulator.Catalog.GetParticularString("CircuitBreaker", PowerSupply.CircuitBreaker.State.GetDescription()));
+            status.AppendLine();
+            status.AppendFormat("{0} = {1}",
+                Simulator.Catalog.GetParticularString("PowerSupply", "Power"),
+                Simulator.Catalog.GetParticularString("PowerSupply", PowerSupply.State.GetDescription()));
+            return status.ToString();
+        }
+
+        public override string GetDebugStatus()
+        {
+            var status = new StringBuilder(base.GetDebugStatus());
+            status.AppendFormat("\t{0}\t\t", Simulator.Catalog.GetParticularString("CircuitBreaker", PowerSupply.CircuitBreaker.State.GetDescription()));
+            status.AppendFormat("{0}\t", PowerSupply.CircuitBreaker.TCSClosingAuthorization ? Simulator.Catalog.GetString("OK") : Simulator.Catalog.GetString("NOT OK"));
+            status.AppendFormat("{0}\t", PowerSupply.CircuitBreaker.DriverClosingAuthorization ? Simulator.Catalog.GetString("OK") : Simulator.Catalog.GetString("NOT OK"));
+            status.AppendFormat("{0}", Simulator.Catalog.GetParticularString("PowerSupply", PowerSupply.AuxiliaryState.GetDescription()));
+            return status.ToString();
+        }
+
+
+    } // class ElectricLocomotive
+}