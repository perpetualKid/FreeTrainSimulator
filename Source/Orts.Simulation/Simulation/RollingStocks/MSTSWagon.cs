﻿// COPYRIGHT 2009, 2010, 2011, 2012, 2013 by the Open Rails project.
// 
// This file is part of Open Rails.
// 
// Open Rails is free software: you can redistribute it and/or modify
// it under the terms of the GNU General Public License as published by
// the Free Software Foundation, either version 3 of the License, or
// (at your option) any later version.
// 
// Open Rails is distributed in the hope that it will be useful,
// but WITHOUT ANY WARRANTY; without even the implied warranty of
// MERCHANTABILITY or FITNESS FOR A PARTICULAR PURPOSE.  See the
// GNU General Public License for more details.
// 
// You should have received a copy of the GNU General Public License
// along with Open Rails.  If not, see <http://www.gnu.org/licenses/>.

/*
 *    TrainCarSimulator
 *    
 *    TrainCarViewer
 *    
 *  Every TrainCar generates a FrictionForce.
 *  
 *  The viewer is a separate class object since there could be multiple 
 *  viewers potentially on different devices for a single car. 
 *  
 */

//#define ALLOW_ORTS_SPECIFIC_ENG_PARAMETERS
//#define DEBUG_AUXTENDER

// Debug for Friction Force
//#define DEBUG_FRICTION

// Debug for Freight Animation Variable Mass
//#define DEBUG_VARIABLE_MASS

using Microsoft.Xna.Framework;
using Microsoft.Xna.Framework.Graphics;
using Orts.Formats.Msts;
using Orts.Parsers.Msts;
using Orts.Simulation.RollingStocks.SubSystems;
using Orts.Simulation.RollingStocks.SubSystems.Brakes.MSTS;
using Orts.Simulation.RollingStocks.SubSystems.Controllers;
using Orts.Simulation.RollingStocks.SubSystems.PowerSupplies;
using ORTS.Common;
using ORTS.Scripting.Api;
using System;
using System.Collections.Generic;
using System.Diagnostics;
using System.IO;
using Event = Orts.Common.Event;

namespace Orts.Simulation.RollingStocks
{

    ///////////////////////////////////////////////////
    ///   SIMULATION BEHAVIOUR
    ///////////////////////////////////////////////////


    /// <summary>
    /// Represents the physical motion and behaviour of the car.
    /// </summary>

    public class MSTSWagon : TrainCar
    {
        public Pantographs Pantographs;
        public bool AuxPowerOn;
        public bool DoorLeftOpen;
        public bool DoorRightOpen;
        public bool MirrorOpen;
        public bool UnloadingPartsOpen;
        public bool WaitForAnimationReady; // delay counter to start loading/unliading is on;
        public bool IsRollerBearing; // Has roller bearings
        public bool IsLowTorqueRollerBearing; // Has low torque roller bearings
        public bool IsFrictionBearing; //Has friction (or solid bearings)
        public bool IsStandStill = true;  // Used for MSTS type friction
        public bool IsDavisFriction = true; // Default to new Davis type friction
        public bool IsLowSpeed = true; // set indicator for low speed operation  0 - 5mph

        Interpolator BrakeShoeFrictionFactor;  // Factor of friction for wagon brake shoes
        const float WaterLBpUKG = 10.0f;    // lbs of water in 1 gal (uk)
        float TempMassDiffRatio;

        // simulation parameters
        public float Variable1;  // used to convey status to soundsource
        public float Variable2;
        public float Variable3;

        // wag file data
        public string MainShapeFileName;
        public string FreightShapeFileName;
        public float FreightAnimMaxLevelM;
        public float FreightAnimMinLevelM;
        public float FreightAnimFlag = 1;   // if absent or >= 0 causes the freightanim to drop in tenders
        public string Cab3DShapeFileName; // 3DCab view shape file name
        public string InteriorShapeFileName; // passenger view shape file name
        public string MainSoundFileName;
        public string InteriorSoundFileName;
        public string Cab3DSoundFileName;
        public float ExternalSoundPassThruPercent = -1;
        public float WheelRadiusM = 1;          // provide some defaults in case it's missing from the wag
        protected float StaticFrictionFactorLb;    // factor to multiply friction by to determine static or starting friction - will vary depending upon whether roller or friction bearing
        float FrictionLowSpeedN;
        public float Friction0N;        // static friction
        protected float Friction5N;               // Friction at 5mph
        public float DavisAN;           // davis equation constant
        public float DavisBNSpM;        // davis equation constant for speed
        public float DavisCNSSpMM;      // davis equation constant for speed squared
        public float DavisDragConstant; // Drag coefficient for wagon
        public float WagonFrontalAreaM2; // Frontal area of wagon
        public float TrailLocoResistanceFactor; // Factor to reduce base and wind resistance if locomotive is not leading - based upon original Davis drag coefficients

        // Wind Impacts
        float WagonDirectionDeg;
        float WagonResultantWindComponentDeg;
        float WagonWindResultantSpeedMpS;

        protected float FrictionC1; // MSTS Friction parameters
        protected float FrictionE1; // MSTS Friction parameters
        protected float FrictionV2; // MSTS Friction parameters
        protected float FrictionC2; // MSTS Friction parameters
        protected float FrictionE2; // MSTS Friction parameters

        //protected float FrictionSpeedMpS; // Train current speed value for friction calculations ; this value is never used outside of this class, and FrictionSpeedMpS is always = AbsSpeedMpS
        public List<MSTSCoupling> Couplers = new List<MSTSCoupling>();
        public float Adhesion1 = .27f;   // 1st MSTS adhesion value
        public float Adhesion2 = .49f;   // 2nd MSTS adhesion value
        public float Adhesion3 = 2;   // 3rd MSTS adhesion value
        public float Curtius_KnifflerA = 7.5f;               //Curtius-Kniffler constants                   A
        public float Curtius_KnifflerB = 44.0f;              // (adhesion coeficient)       umax = ---------------------  + C
        public float Curtius_KnifflerC = 0.161f;             //                                      speedMpS * 3.6 + B
        public float AdhesionK = 0.7f;   //slip characteristics slope
        //public AntislipControl AntislipControl = AntislipControl.None;
        public float AxleInertiaKgm2;    //axle inertia
        public float AdhesionDriveWheelRadiusM;
        public float WheelSpeedMpS;
        public float WheelSpeedSlipMpS; // speed of wheel if locomotive is slipping
        public float SlipWarningThresholdPercent = 70;
        public float NumWheelsBrakingFactor = 4;   // MSTS braking factor loosely based on the number of braked wheels. Not used yet.
        public MSTSNotchController WeightLoadController; // Used to control freight loading in freight cars
        public float AbsWheelSpeedMpS; // Math.Abs(WheelSpeedMpS) is used frequently in the subclasses, maybe it's more efficient to compute it once

        // Colours for smoke and steam effects
        public Color ExhaustTransientColor = Color.Black;
        public Color ExhaustDecelColor = Color.WhiteSmoke;
        public Color ExhaustSteadyColor = Color.Gray;

        // Wagon steam leaks
        public float HeatingHoseParticleDurationS;
        public float HeatingHoseSteamVelocityMpS;
        public float HeatingHoseSteamVolumeM3pS;

        // Water Scoop Spray
        public float WaterScoopParticleDurationS;
        public float WaterScoopWaterVelocityMpS;
        public float WaterScoopWaterVolumeM3pS;

        // Tender Water overflow
        public float TenderWaterOverflowParticleDurationS;
        public float TenderWaterOverflowVelocityMpS;
        public float TenderWaterOverflowVolumeM3pS;

        // Wagon Power Generator
        public float WagonGeneratorDurationS = 1.5f;
        public float WagonGeneratorVolumeM3pS = 2.0f;
        public Color WagonGeneratorSteadyColor = Color.Gray;

        // Heating Steam Boiler
        public float HeatingSteamBoilerDurationS;
        public float HeatingSteamBoilerVolumeM3pS;
        public Color HeatingSteamBoilerSteadyColor = Color.Aqua;
        public bool HeatingBoilerSet = false;

        // Wagon Smoke
        public float WagonSmokeVolumeM3pS;
        float InitialWagonSmokeVolumeM3pS = 3.0f;
        public float WagonSmokeDurationS;
        float InitialWagonSmokeDurationS = 1.0f;
        public float WagonSmokeVelocityMpS = 15.0f;
        public Color WagonSmokeSteadyColor = Color.Gray;


        /// <summary>
        /// True if vehicle is equipped with an additional emergency brake reservoir
        /// </summary>
        public bool EmergencyReservoirPresent;
        /// <summary>
        /// True if triple valve is capable of releasing brake gradually
        /// </summary>
        public bool DistributorPresent;
        /// <summary>
        /// True if equipped with handbrake. (Not common for older steam locomotives.)
        /// </summary>
        public bool HandBrakePresent;
        /// <summary>
        /// Number of available retainer positions. (Used on freight cars, mostly.) Might be 0, 3 or 4.
        /// </summary>
        public int RetainerPositions;

        /// <summary>
        /// Attached steam locomotive in case this wagon is a tender
        /// </summary>
        public MSTSSteamLocomotive TendersSteamLocomotive { get; private set; }

        /// <summary>
        /// Attached steam locomotive in case this wagon is an auxiliary tender
        /// </summary>
        public MSTSSteamLocomotive AuxTendersSteamLocomotive { get; private set; }

        /// <summary>
        /// Steam locomotive has a tender coupled to it
        /// </summary>
        public MSTSSteamLocomotive SteamLocomotiveTender { get; private set; }

        /// <summary>
        /// Steam locomotive identifier (pass parameters from MSTSSteamLocomotive to MSTSWagon)
        /// </summary>
        public MSTSSteamLocomotive SteamLocomotiveIdentification { get; private set; }

        /// <summary>
        /// Diesel locomotive identifier  (pass parameters from MSTSDieselLocomotive to MSTSWagon)
        /// </summary>
        public MSTSDieselLocomotive DieselLocomotiveIdentification { get; private set; }

        public Dictionary<string, List<ParticleEmitterData>> EffectData = new Dictionary<string, List<ParticleEmitterData>>();

        protected void ParseEffects(string lowercasetoken, STFReader stf)
        {
            stf.MustMatch("(");
            string s;
            
            while ((s = stf.ReadItem()) != ")")
            {
                var data = new ParticleEmitterData(stf);
                if (!EffectData.ContainsKey(s))
                    EffectData.Add(s, new List<ParticleEmitterData>());
                EffectData[s].Add(data);
            }

        }


        public List<IntakePoint> IntakePointList = new List<IntakePoint>();

        /// <summary>
        /// Supply types for freight wagons and locos
        /// </summary>
        public enum PickupType
        {
            None = 0,
            FreightGrain = 1,
            FreightCoal = 2,
            FreightGravel = 3,
            FreightSand = 4,
            FuelWater = 5,
            FuelCoal = 6,
            FuelDiesel = 7,
            FuelWood = 8,    // Think this is new to OR and not recognised by MSTS
            FuelSand = 9,  // New to OR
            FreightGeneral = 10, // New to OR
            FreightLivestock = 11,  // New to OR
            FreightFuel = 12,  // New to OR
            FreightMilk = 13,   // New to OR
            SpecialMail = 14  // New to OR
        }

        public class RefillProcess
        {
            public static bool OkToRefill { get; set; }
            public static int ActivePickupObjectUID { get; set; }
            public static bool Unload { get; set; }
        }

        public MSTSBrakeSystem MSTSBrakeSystem { get { return (MSTSBrakeSystem)base.BrakeSystem; } }

        public MSTSWagon(Simulator simulator, string wagFilePath)
            : base(simulator, wagFilePath)
        {
            Pantographs = new Pantographs(this);
        }

        public void Load()
        {
            if (CarManager.LoadedCars.ContainsKey(WagFilePath))
            {
                Copy(CarManager.LoadedCars[WagFilePath]);
            }
            else
            {
                LoadFromWagFile(WagFilePath);
                CarManager.LoadedCars.Add(WagFilePath, this);
            }

            GetMeasurementUnits();
        }

        // Values for adjusting wagon physics due to load changes
        float LoadEmptyMassKg;
        float LoadEmptyORTSDavis_A;
        float LoadEmptyORTSDavis_B;
        float LoadEmptyORTSDavis_C;
        float LoadEmptyWagonFrontalAreaM2;
        float LoadEmptyDavisDragConstant;
        float LoadEmptyMaxBrakeForceN;
        float LoadEmptyMaxHandbrakeForceN;
        float LoadEmptyCentreOfGravityM_Y;

        float LoadFullMassKg;
        float LoadFullORTSDavis_A;
        float LoadFullORTSDavis_B;
        float LoadFullORTSDavis_C;
        float LoadFullWagonFrontalAreaM2;
        float LoadFullDavisDragConstant;
        float LoadFullMaxBrakeForceN;
        float LoadFullMaxHandbrakeForceN;
        float LoadFullCentreOfGravityM_Y;


        /// <summary>
        /// This initializer is called when we haven't loaded this type of car before
        /// and must read it new from the wag file.
        /// </summary>
        public virtual void LoadFromWagFile(string wagFilePath)
        {
            string dir = Path.GetDirectoryName(wagFilePath);
            string file = Path.GetFileName(wagFilePath);
            string orFile = dir + @"\openrails\" + file;
            if (File.Exists(orFile))
                wagFilePath = orFile;

            using (STFReader stf = new STFReader(wagFilePath, true))
            {
                while (!stf.Eof)
                {
                    stf.ReadItem();
                    Parse(stf.Tree.ToLower(), stf);
                }
            }

            var wagonFolderSlash = Path.GetDirectoryName(WagFilePath) + @"\";
            if (MainShapeFileName != null && !File.Exists(wagonFolderSlash + MainShapeFileName))
            {
                Trace.TraceWarning("{0} references non-existent shape {1}", WagFilePath, wagonFolderSlash + MainShapeFileName);
                MainShapeFileName = string.Empty;
            }
            if (FreightShapeFileName != null && !File.Exists(wagonFolderSlash + FreightShapeFileName))
            {
                Trace.TraceWarning("{0} references non-existent shape {1}", WagFilePath, wagonFolderSlash + FreightShapeFileName);
                FreightShapeFileName = null;
            }
            if (InteriorShapeFileName != null && !File.Exists(wagonFolderSlash + InteriorShapeFileName))
            {
                Trace.TraceWarning("{0} references non-existent shape {1}", WagFilePath, wagonFolderSlash + InteriorShapeFileName);
                InteriorShapeFileName = null;
            }

            // If trailing loco resistance constant has not been  defined in WAG/ENG file then assign default value based upon orig Davis values
            if (TrailLocoResistanceFactor == 0)
            {
                if (WagonType == WagonTypes.Engine)
                {
                    TrailLocoResistanceFactor = 0.2083f;  // engine drag value
                }
                else if (WagonType == WagonTypes.Tender)
                {
                    TrailLocoResistanceFactor = 1.0f;  // assume that tenders have been set with a value of 0.0005 as per freight wagons
                }
                else  //Standard default if not declared anywhere else
                {
                    TrailLocoResistanceFactor = 1.0f;
                }
            }


            // If Drag constant not defined in WAG/ENG file then assign default value based upon orig Davis values
            if (DavisDragConstant == 0)
            {
                if (WagonType == WagonTypes.Engine)
                {
                    DavisDragConstant = 0.0024f;
                }
                else if (WagonType == WagonTypes.Freight)
                {
                    DavisDragConstant = 0.0005f;
                }
                else if (WagonType == WagonTypes.Passenger)
                {
                    DavisDragConstant = 0.00034f;
                }
                else if (WagonType == WagonTypes.Tender)
                {
                    DavisDragConstant = 0.0005f;
                }
                else  //Standard default if not declared anywhere else
                {
                    DavisDragConstant = 0.0005f;
                }
            }

            // If wagon frontal area not user defined, assign a default value based upon the wagon dimensions

            if (WagonFrontalAreaM2 == 0)
            {
                WagonFrontalAreaM2 = CarWidthM * CarHeightM;
            }

            // Initialise key wagon parameters
            MassKG = InitialMassKG;
            MaxHandbrakeForceN = InitialMaxHandbrakeForceN;
            MaxBrakeForceN = InitialMaxBrakeForceN;
            CentreOfGravityM = InitialCentreOfGravityM;

            if (FreightAnimations != null)
            {
                foreach (var ortsFreightAnim in FreightAnimations.Animations)
                {
                    if (ortsFreightAnim.ShapeFileName != null && !File.Exists(wagonFolderSlash + ortsFreightAnim.ShapeFileName))
                    {
                        Trace.TraceWarning("ORTS FreightAnim in trainset {0} references non-existent shape {1}", WagFilePath, wagonFolderSlash + ortsFreightAnim.ShapeFileName);
                        ortsFreightAnim.ShapeFileName = null;
                    }

                }

                // Read freight animation values from animation INCLUDE files
                // Read (initialise) "common" (empty values first).
                // Test each value to make sure that it has been defined in the WAG file, if not default to Root WAG file value
                if (FreightAnimations.WagonEmptyWeight > 0)
                {
                    LoadEmptyMassKg = FreightAnimations.WagonEmptyWeight;
                }
                else
                {
                    LoadEmptyMassKg = MassKG;
                }  
                
                if (FreightAnimations.EmptyORTSDavis_A > 0)
                {
                    LoadEmptyORTSDavis_A = FreightAnimations.EmptyORTSDavis_A;
                }
                else
                {
                    LoadEmptyORTSDavis_A = DavisAN;
                }

                if (FreightAnimations.EmptyORTSDavis_B > 0)
                {
                    LoadEmptyORTSDavis_B = FreightAnimations.EmptyORTSDavis_B;
                }
                else
                {
                    LoadEmptyORTSDavis_B = DavisBNSpM;
                }

                if (FreightAnimations.EmptyORTSDavis_C > 0)
                {
                    LoadEmptyORTSDavis_C = FreightAnimations.EmptyORTSDavis_C;
                }
                else
                {
                    LoadEmptyORTSDavis_C = DavisCNSSpMM;
                }

                if (FreightAnimations.EmptyORTSDavisDragConstant > 0)
                {
                    LoadEmptyDavisDragConstant = FreightAnimations.EmptyORTSDavisDragConstant;
                }
                else
                {
                    LoadEmptyDavisDragConstant = DavisDragConstant;
                }

                if (FreightAnimations.EmptyORTSWagonFrontalAreaM2 > 0)
                {
                    LoadEmptyWagonFrontalAreaM2 = FreightAnimations.EmptyORTSWagonFrontalAreaM2;
                }
                else
                {
                    LoadEmptyWagonFrontalAreaM2 = WagonFrontalAreaM2;
                }

                if (FreightAnimations.EmptyMaxBrakeForceN > 0)
                {
                    LoadEmptyMaxBrakeForceN = FreightAnimations.EmptyMaxBrakeForceN;
                }
                else
                {
                    LoadEmptyMaxBrakeForceN = MaxBrakeForceN;
                }

                if (FreightAnimations.EmptyMaxHandbrakeForceN > 0)
                {
                    LoadEmptyMaxHandbrakeForceN = FreightAnimations.EmptyMaxHandbrakeForceN;
                }
                else
                {
                    LoadEmptyMaxHandbrakeForceN = MaxHandbrakeForceN;
                }

                if (FreightAnimations.EmptyCentreOfGravityM_Y > 0)
                {
                    LoadEmptyCentreOfGravityM_Y = FreightAnimations.EmptyCentreOfGravityM_Y;
                }
                else
                {
                    LoadEmptyCentreOfGravityM_Y = CentreOfGravityM.Y;
                }

                // Read (initialise) Static load ones if a static load
                // Test each value to make sure that it has been defined in the WAG file, if not default to Root WAG file value
                if (FreightAnimations.FullPhysicsStaticOne != null)
                {
                    if (FreightAnimations.FullPhysicsStaticOne.FullStaticORTSDavis_A > 0)
                    {
                        LoadFullORTSDavis_A = FreightAnimations.FullPhysicsStaticOne.FullStaticORTSDavis_A;
                    }
                    else
                    {
                        LoadFullORTSDavis_A = DavisAN;
                    }

                    if (FreightAnimations.FullPhysicsStaticOne.FullStaticORTSDavis_B > 0)
                    {
                        LoadFullORTSDavis_B = FreightAnimations.FullPhysicsStaticOne.FullStaticORTSDavis_B;
                    }
                    else
                    {
                        LoadFullORTSDavis_B = DavisBNSpM;
                    }

                    if (FreightAnimations.FullPhysicsStaticOne.FullStaticORTSDavis_C > 0)
                    {
                        LoadFullORTSDavis_C = FreightAnimations.FullPhysicsStaticOne.FullStaticORTSDavis_C;
                    }
                    else
                    {
                        LoadFullORTSDavis_C = DavisCNSSpMM;
                    }

                    if (FreightAnimations.FullPhysicsStaticOne.FullStaticORTSDavisDragConstant > 0)
                    {
                        LoadFullDavisDragConstant = FreightAnimations.FullPhysicsStaticOne.FullStaticORTSDavisDragConstant;
                    }
                    else
                    {
                        LoadFullDavisDragConstant = DavisDragConstant;
                    }

                    if (FreightAnimations.FullPhysicsStaticOne.FullStaticORTSWagonFrontalAreaM2 > 0)
                    {
                        LoadFullWagonFrontalAreaM2 = FreightAnimations.FullPhysicsStaticOne.FullStaticORTSWagonFrontalAreaM2;
                    }
                    else
                    {
                        LoadFullWagonFrontalAreaM2 = WagonFrontalAreaM2;
                    }


                    if (FreightAnimations.FullPhysicsStaticOne.FullStaticMaxBrakeForceN > 0)
                    {
                        LoadFullMaxBrakeForceN = FreightAnimations.FullPhysicsStaticOne.FullStaticMaxBrakeForceN;
                    }
                    else
                    {
                        LoadFullMaxBrakeForceN = MaxBrakeForceN;
                    }

                    if (FreightAnimations.FullPhysicsStaticOne.FullStaticMaxHandbrakeForceN > 0)
                    {
                        LoadFullMaxHandbrakeForceN = FreightAnimations.FullPhysicsStaticOne.FullStaticMaxHandbrakeForceN;
                    }
                    else
                    {
                        LoadFullMaxHandbrakeForceN = MaxHandbrakeForceN;
                    }

                    if (FreightAnimations.FullPhysicsStaticOne.FullStaticCentreOfGravityM_Y > 0)
                    {
                        LoadFullCentreOfGravityM_Y = FreightAnimations.FullPhysicsStaticOne.FullStaticCentreOfGravityM_Y;
                    }
                    else
                    {
                        LoadFullCentreOfGravityM_Y = CentreOfGravityM.Y;
                    }
                }

                // Read (initialise) Continuous load ones if a continuous load
                // Test each value to make sure that it has been defined in the WAG file, if not default to Root WAG file value
                if (FreightAnimations.FullPhysicsContinuousOne != null)
                {
                    if (FreightAnimations.FullPhysicsContinuousOne.FreightWeightWhenFull > 0)
                    {
                        LoadFullMassKg = FreightAnimations.WagonEmptyWeight + FreightAnimations.FullPhysicsContinuousOne.FreightWeightWhenFull;
                    }
                    else
                    {
                        LoadFullMassKg = MassKG;
                    } 

                    if (FreightAnimations.FullPhysicsContinuousOne.FullORTSDavis_A > 0)
                    {
                        LoadFullORTSDavis_A = FreightAnimations.FullPhysicsContinuousOne.FullORTSDavis_A;
                    }
                    else
                    {
                        LoadFullORTSDavis_A = DavisAN;
                    }

                    if (FreightAnimations.FullPhysicsContinuousOne.FullORTSDavis_B > 0)
                    {
                        LoadFullORTSDavis_B = FreightAnimations.FullPhysicsContinuousOne.FullORTSDavis_B;
                    }
                    else
                    {
                        LoadFullORTSDavis_B = DavisBNSpM;
                    }

                    if (FreightAnimations.FullPhysicsContinuousOne.FullORTSDavis_C > 0)
                    {
                        LoadFullORTSDavis_C = FreightAnimations.FullPhysicsContinuousOne.FullORTSDavis_C;
                    }
                    else
                    {
                        LoadFullORTSDavis_C = DavisCNSSpMM;
                    }

                    if (FreightAnimations.FullPhysicsContinuousOne.FullORTSDavisDragConstant > 0)
                    {
                        LoadFullDavisDragConstant = FreightAnimations.FullPhysicsContinuousOne.FullORTSDavisDragConstant;
                    }
                    else
                    {
                        LoadFullDavisDragConstant = DavisDragConstant;
                    }

                    if (FreightAnimations.FullPhysicsContinuousOne.FullORTSWagonFrontalAreaM2 > 0)
                    {
                        LoadFullWagonFrontalAreaM2 = FreightAnimations.FullPhysicsContinuousOne.FullORTSWagonFrontalAreaM2;
                    }
                    else
                    {
                        LoadFullWagonFrontalAreaM2 = WagonFrontalAreaM2;
                    }


                    if (FreightAnimations.FullPhysicsContinuousOne.FullMaxBrakeForceN > 0)
                    {
                        LoadFullMaxBrakeForceN = FreightAnimations.FullPhysicsContinuousOne.FullMaxBrakeForceN;
                    }
                    else
                    {
                        LoadFullMaxBrakeForceN = MaxBrakeForceN;
                    }

                    if (FreightAnimations.FullPhysicsContinuousOne.FullMaxHandbrakeForceN > 0)
                    {
                        LoadFullMaxHandbrakeForceN = FreightAnimations.FullPhysicsContinuousOne.FullMaxHandbrakeForceN;
                    }
                    else
                    {
                        LoadFullMaxHandbrakeForceN = MaxHandbrakeForceN;
                    }

                    if (FreightAnimations.FullPhysicsContinuousOne.FullCentreOfGravityM_Y > 0)
                    {
                        LoadFullCentreOfGravityM_Y = FreightAnimations.FullPhysicsContinuousOne.FullCentreOfGravityM_Y;
                    }
                    else
                    {
                        LoadFullCentreOfGravityM_Y = CentreOfGravityM.Y;
                    }
                }

                if (!FreightAnimations.MSTSFreightAnimEnabled) FreightShapeFileName = null;
                    if (FreightAnimations.WagonEmptyWeight != -1)
                    {

                        MassKG = FreightAnimations.WagonEmptyWeight + FreightAnimations.FreightWeight + FreightAnimations.StaticFreightWeight;

                        if (FreightAnimations.StaticFreightAnimationsPresent) // If it is static freight animation, set wagon physics to full wagon value
                        {
                            // Update brake parameters   
                            MaxBrakeForceN = LoadFullMaxBrakeForceN;
                            MaxHandbrakeForceN = LoadFullMaxHandbrakeForceN;

                            // Update friction related parameters
                            DavisAN = LoadFullORTSDavis_A;
                            DavisBNSpM = LoadFullORTSDavis_B;
                            DavisCNSSpMM = LoadFullORTSDavis_C;
                            DavisDragConstant = LoadFullDavisDragConstant;
                            WagonFrontalAreaM2 = LoadFullWagonFrontalAreaM2;

                            // Update CoG related parameters
                            CentreOfGravityM.Y = LoadFullCentreOfGravityM_Y;

                        }

                    }
                if (FreightAnimations.LoadedOne != null) // If it is a Continuouos freight animation, set freight wagon parameters to FullatStart
                {
                    WeightLoadController.CurrentValue = FreightAnimations.LoadedOne.LoadPerCent / 100;

                    // Update wagon parameters sensitive to wagon mass change
                    // Calculate the difference ratio, ie how full the wagon is. This value allows the relevant value to be scaled from the empty mass to the full mass of the wagon
                    TempMassDiffRatio = WeightLoadController.CurrentValue;
                    // Update brake parameters
                    MaxBrakeForceN = ((LoadFullMaxBrakeForceN - LoadEmptyMaxBrakeForceN) * TempMassDiffRatio) + LoadEmptyMaxBrakeForceN;
                    MaxHandbrakeForceN = ((LoadFullMaxHandbrakeForceN - LoadEmptyMaxHandbrakeForceN) * TempMassDiffRatio) + LoadEmptyMaxHandbrakeForceN;

                    // Update friction related parameters
                    DavisAN = ((LoadFullORTSDavis_A - LoadEmptyORTSDavis_A) * TempMassDiffRatio) + LoadEmptyORTSDavis_A;
                    DavisBNSpM = ((LoadFullORTSDavis_B - LoadEmptyORTSDavis_B) * TempMassDiffRatio) + LoadEmptyORTSDavis_B;
                    DavisCNSSpMM = ((LoadFullORTSDavis_C - LoadEmptyORTSDavis_C) * TempMassDiffRatio) + LoadEmptyORTSDavis_C;

                    if (LoadEmptyDavisDragConstant > LoadFullDavisDragConstant ) // Due to wind turbulence empty drag might be higher then loaded drag, and therefore both scenarios need to be covered.
                    {
                        DavisDragConstant = LoadEmptyDavisDragConstant -   ((LoadEmptyDavisDragConstant - LoadFullDavisDragConstant) * TempMassDiffRatio);
                    }
                    else
                    {
                        DavisDragConstant = ((LoadFullDavisDragConstant - LoadEmptyDavisDragConstant) * TempMassDiffRatio) + LoadEmptyDavisDragConstant;
                    }
                    
                    WagonFrontalAreaM2 = ((LoadFullWagonFrontalAreaM2 - LoadEmptyWagonFrontalAreaM2) * TempMassDiffRatio) + LoadEmptyWagonFrontalAreaM2;

                    // Update CoG related parameters
                    CentreOfGravityM.Y = ((LoadFullCentreOfGravityM_Y - LoadEmptyCentreOfGravityM_Y) * TempMassDiffRatio) + LoadEmptyCentreOfGravityM_Y;
                }
                else  // If Freight animation is Continuous and freight is not loaded then set initial values to the empty wagon values
                {
                    if (FreightAnimations.ContinuousFreightAnimationsPresent)
                    {
                        // If it is an empty continuous freight animation, set wagon physics to empty wagon value
                        // Update brake physics
                        MaxBrakeForceN = LoadEmptyMaxBrakeForceN;
                        MaxHandbrakeForceN = LoadEmptyMaxHandbrakeForceN;

                        // Update friction related parameters
                        DavisAN = LoadEmptyORTSDavis_A;
                        DavisBNSpM = LoadEmptyORTSDavis_B;
                        DavisCNSSpMM = LoadEmptyORTSDavis_C;

                        // Update CoG related parameters
                        CentreOfGravityM.Y = LoadEmptyCentreOfGravityM_Y;
                    }
                }

#if DEBUG_VARIABLE_MASS

                Trace.TraceInformation(" ===============================  Variable Load Initialisation (MSTSWagon.cs) ===============================");

                Trace.TraceInformation("CarID {0}", CarID);
                Trace.TraceInformation("Initial Values = Brake {0} Handbrake {1} CoGY {2} Mass {3}", InitialMaxBrakeForceN, InitialMaxHandbrakeForceN, InitialCentreOfGravityM.Y, InitialMassKG);
                Trace.TraceInformation("Empty Values = Brake {0} Handbrake {1} DavisA {2} DavisB {3} DavisC {4} CoGY {5}", LoadEmptyMaxBrakeForceN, LoadEmptyMaxHandbrakeForceN, LoadEmptyORTSDavis_A, LoadEmptyORTSDavis_B, LoadEmptyORTSDavis_C, LoadEmptyCentreOfGravityM_Y);
                Trace.TraceInformation("Full Values = Brake {0} Handbrake {1} DavisA {2} DavisB {3} DavisC {4} CoGY {5}", LoadFullMaxBrakeForceN, LoadFullMaxHandbrakeForceN, LoadFullORTSDavis_A, LoadFullORTSDavis_B, LoadFullORTSDavis_C, LoadFullCentreOfGravityM_Y);
#endif

            }

            if (BrakeSystem == null)
                BrakeSystem = MSTSBrakeSystem.Create(CarBrakeSystemType, this);
        }

        public void GetMeasurementUnits()
        {
            IsMetric = Simulator.Settings.Units == "Metric" || (Simulator.Settings.Units == "Automatic" && System.Globalization.RegionInfo.CurrentRegion.IsMetric) ||
                (Simulator.Settings.Units == "Route" && Simulator.TRK.Tr_RouteFile.MilepostUnitsMetric);
            IsUK = Simulator.Settings.Units == "UK";
        }

        public override void Initialize()
        {
            Pantographs.Initialize();

            base.Initialize();

            if (UnbalancedSuperElevationM == 0 || UnbalancedSuperElevationM > 0.5) // If UnbalancedSuperElevationM > 18", or equal to zero, then set a default value
            {
                switch (WagonType)
                {
                    case WagonTypes.Freight:
                        UnbalancedSuperElevationM = Me.FromIn(3.0f);  // Unbalanced superelevation has a maximum default value of 3"
                        break;
                    case WagonTypes.Passenger:
                        UnbalancedSuperElevationM = Me.FromIn(3.0f);  // Unbalanced superelevation has a maximum default value of 3"
                        break;
                    case WagonTypes.Engine:
                        UnbalancedSuperElevationM = Me.FromIn(6.0f);  // Unbalanced superelevation has a maximum default value of 6"
                        break;
                    case WagonTypes.Tender:
                        UnbalancedSuperElevationM = Me.FromIn(6.0f);  // Unbalanced superelevation has a maximum default value of 6"
                        break;
                    default:
                        UnbalancedSuperElevationM = Me.FromIn(0.01f);  // if no value in wag file or is outside of bounds then set to a default value
                        break;
                }
            }
        }

        /// <summary>
        /// Parse the wag file parameters required for the simulator and viewer classes
        /// </summary>
        public virtual void Parse(string lowercasetoken, STFReader stf)
        {
            switch (lowercasetoken)
            {
                case "wagon(wagonshape": MainShapeFileName = stf.ReadStringBlock(null); break;
                case "wagon(type":
                    stf.MustMatch("(");
                    var wagonType = stf.ReadString();
                    try
                    {
                        WagonType = (WagonTypes)Enum.Parse(typeof(WagonTypes), wagonType.Replace("Carriage", "Passenger"));
                    }
                    catch
                    {
                        STFException.TraceWarning(stf, "Skipped unknown wagon type " + wagonType);
                    }
                    break;
                case "wagon(freightanim":
                    stf.MustMatch("(");
                    FreightShapeFileName = stf.ReadString();
                    FreightAnimMaxLevelM = stf.ReadFloat(STFReader.UNITS.Distance, null);
                    FreightAnimMinLevelM = stf.ReadFloat(STFReader.UNITS.Distance, null);
                    // Flags are optional and we want to avoid a warning.
                    if (!stf.EndOfBlock())
                    {
                        // TODO: The variable name (Flag), data type (Float), and unit (Distance) don't make sense here.
                        FreightAnimFlag = stf.ReadFloat(STFReader.UNITS.Distance, 1.0f);
                        stf.SkipRestOfBlock();
                    }
                    break;
                case "wagon(size":
                    stf.MustMatch("(");
                    CarWidthM = stf.ReadFloat(STFReader.UNITS.Distance, null);
                    CarHeightM = stf.ReadFloat(STFReader.UNITS.Distance, null);
                    CarLengthM = stf.ReadFloat(STFReader.UNITS.Distance, null);
                    stf.SkipRestOfBlock();
                    break;
                case "wagon(ortstrackgauge":
                    stf.MustMatch("(");
                    TrackGaugeM = stf.ReadFloat(STFReader.UNITS.Distance, null);
                    // Allow for imperial feet and inches to be specified separately (not ideal - please don't copy this).
                    if (!stf.EndOfBlock())
                    {
                        TrackGaugeM += stf.ReadFloat(STFReader.UNITS.Distance, 0);
                        stf.SkipRestOfBlock();
                    }
                    break;
                case "wagon(centreofgravity":
                    stf.MustMatch("(");
                    InitialCentreOfGravityM.X = stf.ReadFloat(STFReader.UNITS.Distance, null);
                    InitialCentreOfGravityM.Y = stf.ReadFloat(STFReader.UNITS.Distance, null);
                    InitialCentreOfGravityM.Z = stf.ReadFloat(STFReader.UNITS.Distance, null);
                    if (Math.Abs(InitialCentreOfGravityM.Z) > 1)
                    {
                        STFException.TraceWarning(stf, string.Format("Ignored CentreOfGravity Z value {0} outside range -1 to +1", InitialCentreOfGravityM.Z));
                        InitialCentreOfGravityM.Z = 0;
                    }
                    stf.SkipRestOfBlock();
                    break;
                case "wagon(ortsunbalancedsuperelevation": UnbalancedSuperElevationM = stf.ReadFloatBlock(STFReader.UNITS.Distance, null); break;
                case "wagon(ortsrigidwheelbase":
                    stf.MustMatch("(");
                    RigidWheelBaseM = stf.ReadFloat(STFReader.UNITS.Distance, null);
                    // Allow for imperial feet and inches to be specified separately (not ideal - please don't copy this).
                    if (!stf.EndOfBlock())
                    {
                        RigidWheelBaseM += stf.ReadFloat(STFReader.UNITS.Distance, 0);
                        stf.SkipRestOfBlock();
                    }
                    break;
                case "wagon(ortsauxtenderwatermass": AuxTenderWaterMassKG = stf.ReadFloatBlock(STFReader.UNITS.Mass, null); break;
                case "wagon(mass": InitialMassKG = stf.ReadFloatBlock(STFReader.UNITS.Mass, null); if (InitialMassKG < 0.1f) InitialMassKG = 0.1f; break;
                case "wagon(wheelradius": WheelRadiusM = stf.ReadFloatBlock(STFReader.UNITS.Distance, null); break;
                case "engine(wheelradius": DriverWheelRadiusM = stf.ReadFloatBlock(STFReader.UNITS.Distance, null); break;
                case "wagon(sound": MainSoundFileName = stf.ReadStringBlock(null); break;
                case "wagon(ortsbrakeshoefriction": BrakeShoeFrictionFactor = new Interpolator(stf); break;
                case "wagon(maxhandbrakeforce": InitialMaxHandbrakeForceN = stf.ReadFloatBlock(STFReader.UNITS.Force, null); break;
                case "wagon(maxbrakeforce": InitialMaxBrakeForceN = stf.ReadFloatBlock(STFReader.UNITS.Force, null); break;
                case "wagon(ortsdavis_a": DavisAN = stf.ReadFloatBlock(STFReader.UNITS.Force, null); break;
                case "wagon(ortsdavis_b": DavisBNSpM = stf.ReadFloatBlock(STFReader.UNITS.Resistance, null); break;
                case "wagon(ortsdavis_c": DavisCNSSpMM = stf.ReadFloatBlock(STFReader.UNITS.ResistanceDavisC, null); break;
                case "wagon(ortsdavisdragconstant": DavisDragConstant = stf.ReadFloatBlock(STFReader.UNITS.None, null); break;
                case "wagon(ortswagonfrontalarea": WagonFrontalAreaM2 = stf.ReadFloatBlock(STFReader.UNITS.AreaDefaultFT2, null); break;
                case "wagon(ortstraillocomotiveresistancefactor": TrailLocoResistanceFactor = stf.ReadFloatBlock(STFReader.UNITS.None, null); break;
                case "wagon(effects(specialeffects": ParseEffects(lowercasetoken, stf); break;
                case "wagon(ortsbearingtype":
                    stf.MustMatch("(");
                    string typeString2 = stf.ReadString();
                    IsRollerBearing = String.Compare(typeString2, "Roller") == 0;
                    IsLowTorqueRollerBearing = String.Compare(typeString2, "Low") == 0;
                    IsFrictionBearing = String.Compare(typeString2, "Friction") == 0;
                    break;
                case "wagon(friction":
                    stf.MustMatch("(");
                    FrictionC1 = stf.ReadFloat(STFReader.UNITS.Resistance, null);
                    FrictionE1 = stf.ReadFloat(STFReader.UNITS.None, null);
                    FrictionV2 = stf.ReadFloat(STFReader.UNITS.Speed, null);
                    FrictionC2 = stf.ReadFloat(STFReader.UNITS.Resistance, null);
                    FrictionE2 = stf.ReadFloat(STFReader.UNITS.None, null);
                    stf.SkipRestOfBlock();
                    ; break;
                case "wagon(brakesystemtype":
                    CarBrakeSystemType = stf.ReadStringBlock(null).ToLower();
                    BrakeSystem = MSTSBrakeSystem.Create(CarBrakeSystemType, this);
                    break;
                case "wagon(brakeequipmenttype":
                    foreach (var equipment in stf.ReadStringBlock("").ToLower().Replace(" ", "").Split(','))
                    {
                        switch (equipment)
                        {
                            case "distributor":
                            case "graduated_release_triple_valve": DistributorPresent = true; break;
                            case "emergency_brake_reservoir": EmergencyReservoirPresent = true; break;
                            case "handbrake": HandBrakePresent = true; break;
                            case "retainer_3_position": RetainerPositions = 3; break;
                            case "retainer_4_position": RetainerPositions = 4; break;
                        }
                    }
                    break;
                case "wagon(coupling":
                    Couplers.Add(new MSTSCoupling());
                    break;
                case "wagon(coupling(couplinghasrigidconnection":
                    Couplers[Couplers.Count - 1].Rigid = stf.ReadBoolBlock(true);
                    break;
                case "wagon(coupling(spring(stiffness":
                    stf.MustMatch("(");
                    Couplers[Couplers.Count - 1].SetStiffness(stf.ReadFloat(STFReader.UNITS.Stiffness, null), stf.ReadFloat(STFReader.UNITS.Stiffness, null));
                    stf.SkipRestOfBlock();
                    break;
                case "wagon(coupling(spring(damping":
                    stf.MustMatch("(");
                    Couplers[Couplers.Count - 1].SetDamping(stf.ReadFloat(STFReader.UNITS.Resistance, null), stf.ReadFloat(STFReader.UNITS.Resistance, null));
                    stf.SkipRestOfBlock();
                    break;
                case "wagon(coupling(spring(ortsslack":
                    stf.MustMatch("(");
                     // IsAdvancedCoupler = true; // If this parameter is present in WAG file then treat coupler as advanced ones.  Temporarily disabled for v1.3 release
                    Couplers[Couplers.Count - 1].SetSlack(stf.ReadFloat(STFReader.UNITS.Distance, null), stf.ReadFloat(STFReader.UNITS.Distance, null));
                    stf.SkipRestOfBlock();
                    break;
                case "wagon(coupling(spring(break":
                    stf.MustMatch("(");
                    Couplers[Couplers.Count - 1].SetBreak(stf.ReadFloat(STFReader.UNITS.Force, null), stf.ReadFloat(STFReader.UNITS.Force, null));
                    stf.SkipRestOfBlock();
                    break;
                case "wagon(coupling(spring(r0":
                    stf.MustMatch("(");
                    Couplers[Couplers.Count - 1].SetR0(stf.ReadFloat(STFReader.UNITS.Distance, null), stf.ReadFloat(STFReader.UNITS.Distance, null));
                    stf.SkipRestOfBlock();
                    break;
                case "wagon(adheasion":
                    stf.MustMatch("(");
                    Adhesion1 = stf.ReadFloat(STFReader.UNITS.None, null);
                    Adhesion2 = stf.ReadFloat(STFReader.UNITS.None, null);
                    Adhesion3 = stf.ReadFloat(STFReader.UNITS.None, null);
                    stf.ReadFloat(STFReader.UNITS.None, null);
                    stf.SkipRestOfBlock();
                    break;
                case "wagon(ortsadhesion(ortscurtius_kniffler":
                    //e.g. Wagon ( ORTSAdhesion ( ORTSCurtius_Kniffler ( 7.5 44 0.161 0.7 ) ) )
                    stf.MustMatch("(");
                    Curtius_KnifflerA = stf.ReadFloat(STFReader.UNITS.None, 7.5f); if (Curtius_KnifflerA <= 0) Curtius_KnifflerA = 7.5f;
                    Curtius_KnifflerB = stf.ReadFloat(STFReader.UNITS.None, 44.0f); if (Curtius_KnifflerB <= 0) Curtius_KnifflerB = 44.0f;
                    Curtius_KnifflerC = stf.ReadFloat(STFReader.UNITS.None, 0.161f); if (Curtius_KnifflerC <= 0) Curtius_KnifflerC = 0.161f;
                    AdhesionK = stf.ReadFloat(STFReader.UNITS.None, 0.7f); if (AdhesionK <= 0) AdhesionK = 0.7f;
                    stf.SkipRestOfBlock();
                    break;
                case "wagon(ortsadhesion(ortsslipwarningthreshold":
                    stf.MustMatch("(");
                    SlipWarningThresholdPercent = stf.ReadFloat(STFReader.UNITS.None, 70.0f); if (SlipWarningThresholdPercent <= 0) SlipWarningThresholdPercent = 70.0f;
                    stf.SkipRestOfBlock();
                    break;
                case "wagon(ortsadhesion(ortsantislip":
                    stf.MustMatch("(");
                    //AntislipControl = stf.ReadStringBlock(null);
                    stf.SkipRestOfBlock();
                    break;
                case "wagon(ortsadhesion(wheelset(axle(ortsinertia":
                    stf.MustMatch("(");
                    AxleInertiaKgm2 = stf.ReadFloat(STFReader.UNITS.RotationalInertia, null);
                    stf.SkipRestOfBlock();
                    break;
                case "wagon(ortsadhesion(wheelset(axle(ortsradius":
                    stf.MustMatch("(");
                    AdhesionDriveWheelRadiusM = stf.ReadFloat(STFReader.UNITS.Distance, null);
                    stf.SkipRestOfBlock();
                    break;
                case "wagon(lights":
                    Lights = new LightCollection(stf);
                    break;
                case "wagon(inside": HasInsideView = true; ParseWagonInside(stf); break;
                case "wagon(orts3dcab": Parse3DCab(stf); break;
                case "wagon(numwheels": NumWheelsBrakingFactor = stf.ReadFloatBlock(STFReader.UNITS.None, 4.0f); break;
                case "wagon(ortspantographs":
                    Pantographs.Parse(lowercasetoken, stf);
                    break;
                case "wagon(intakepoint": IntakePointList.Add(new IntakePoint(stf)); break;
                case "wagon(passengercapacity": HasPassengerCapacity = true; break;
                case "wagon(ortsfreightanims":
                    FreightAnimations = new FreightAnimations(stf, this);
                    break;
                case "wagon(ortsexternalsoundpassedthroughpercent": ExternalSoundPassThruPercent = stf.ReadFloatBlock(STFReader.UNITS.None, -1); break;
                case "wagon(ortsalternatepassengerviewpoints": // accepted only if there is already a passenger viewpoint
                    if (HasInsideView)
                    {
                        ParseAlternatePassengerViewPoints(stf);
                    }
                    else stf.SkipRestOfBlock();
                    break;
                default:
                    if (MSTSBrakeSystem != null)
                        MSTSBrakeSystem.Parse(lowercasetoken, stf);
                    break;
            }
        }

        /// <summary>
        /// This initializer is called when we are making a new copy of a car already
        /// loaded in memory.  We use this one to speed up loading by eliminating the
        /// need to parse the wag file multiple times.
        /// 
        /// IMPORTANT NOTE:  everything you initialized in parse, must be initialized here
        /// </summary>
        public virtual void Copy(MSTSWagon copy)
        {
            MainShapeFileName = copy.MainShapeFileName;
            HasPassengerCapacity = copy.HasPassengerCapacity;
            WagonType = copy.WagonType;
            FreightShapeFileName = copy.FreightShapeFileName;
            FreightAnimMaxLevelM = copy.FreightAnimMaxLevelM;
            FreightAnimMinLevelM = copy.FreightAnimMinLevelM;
            FreightAnimFlag = copy.FreightAnimFlag;
            CarWidthM = copy.CarWidthM;
            CarHeightM = copy.CarHeightM;
            CarLengthM = copy.CarLengthM;
            TrackGaugeM = copy.TrackGaugeM;
            CentreOfGravityM = copy.CentreOfGravityM;
            InitialCentreOfGravityM = copy.InitialCentreOfGravityM;
            UnbalancedSuperElevationM = copy.UnbalancedSuperElevationM;
            RigidWheelBaseM = copy.RigidWheelBaseM;
            AuxTenderWaterMassKG = copy.AuxTenderWaterMassKG;
            MassKG = copy.MassKG;
            InitialMassKG = copy.InitialMassKG;
            WheelRadiusM = copy.WheelRadiusM;
            DriverWheelRadiusM = copy.DriverWheelRadiusM;
            MainSoundFileName = copy.MainSoundFileName;
            BrakeShoeFrictionFactor = copy.BrakeShoeFrictionFactor;
            InitialMaxBrakeForceN = copy.InitialMaxBrakeForceN;
            InitialMaxHandbrakeForceN = copy.InitialMaxHandbrakeForceN;
            MaxBrakeForceN = copy.MaxBrakeForceN;
            MaxHandbrakeForceN = copy.MaxHandbrakeForceN;
            DavisAN = copy.DavisAN;
            DavisBNSpM = copy.DavisBNSpM;
            DavisCNSSpMM = copy.DavisCNSSpMM;
            DavisDragConstant = copy.DavisDragConstant;
            WagonFrontalAreaM2 = copy.WagonFrontalAreaM2;
            TrailLocoResistanceFactor = copy.TrailLocoResistanceFactor;
            FrictionC1 = copy.FrictionC1;
            FrictionE1 = copy.FrictionE1;
            FrictionV2 = copy.FrictionV2;
            FrictionC2 = copy.FrictionC2;
            FrictionE2 = copy.FrictionE2;
            EffectData = copy.EffectData;
            IsDavisFriction = copy.IsDavisFriction;
            IsRollerBearing = copy.IsRollerBearing;
            IsLowTorqueRollerBearing = copy.IsLowTorqueRollerBearing;
            IsFrictionBearing = copy.IsFrictionBearing;
            CarBrakeSystemType = copy.CarBrakeSystemType;
            BrakeSystem = MSTSBrakeSystem.Create(CarBrakeSystemType, this);
            EmergencyReservoirPresent = copy.EmergencyReservoirPresent;
            DistributorPresent = copy.DistributorPresent;
            HandBrakePresent = copy.HandBrakePresent;
            RetainerPositions = copy.RetainerPositions;
            InteriorShapeFileName = copy.InteriorShapeFileName;
            InteriorSoundFileName = copy.InteriorSoundFileName;
            Cab3DShapeFileName = copy.Cab3DShapeFileName;
            Cab3DSoundFileName = copy.Cab3DSoundFileName;
            Adhesion1 = copy.Adhesion1;
            Adhesion2 = copy.Adhesion2;
            Adhesion3 = copy.Adhesion3;
            Curtius_KnifflerA = copy.Curtius_KnifflerA;
            Curtius_KnifflerB = copy.Curtius_KnifflerB;
            Curtius_KnifflerC = copy.Curtius_KnifflerC;
            AdhesionK = copy.AdhesionK;
            AxleInertiaKgm2 = copy.AxleInertiaKgm2;
            AdhesionDriveWheelRadiusM = copy.AdhesionDriveWheelRadiusM;
            SlipWarningThresholdPercent = copy.SlipWarningThresholdPercent;
            Lights = copy.Lights;
            ExternalSoundPassThruPercent = copy.ExternalSoundPassThruPercent;
            foreach (PassengerViewPoint passengerViewPoint in copy.PassengerViewpoints)
                PassengerViewpoints.Add(passengerViewPoint);
            foreach (ViewPoint headOutViewPoint in copy.HeadOutViewpoints)
                HeadOutViewpoints.Add(headOutViewPoint);
            if (copy.CabViewpoints != null)
            {
                CabViewpoints = new List<PassengerViewPoint>();
                foreach (PassengerViewPoint cabViewPoint in copy.CabViewpoints)
                    CabViewpoints.Add(cabViewPoint);
            }
            IsAdvancedCoupler = copy.IsAdvancedCoupler;
            foreach (MSTSCoupling coupler in copy.Couplers)
                Couplers.Add(coupler);
            Pantographs.Copy(copy.Pantographs);
            if (copy.FreightAnimations != null)
            {
                FreightAnimations = new FreightAnimations(copy.FreightAnimations, this);
            }

            LoadEmptyMassKg = copy.LoadEmptyMassKg;
            LoadEmptyCentreOfGravityM_Y = copy.LoadEmptyCentreOfGravityM_Y;
            LoadEmptyMaxBrakeForceN = copy.LoadEmptyMaxBrakeForceN;
            LoadEmptyMaxHandbrakeForceN = copy.LoadEmptyMaxHandbrakeForceN;
            LoadEmptyORTSDavis_A = copy.LoadEmptyORTSDavis_A;
            LoadEmptyORTSDavis_B = copy.LoadEmptyORTSDavis_B;
            LoadEmptyORTSDavis_C = copy.LoadEmptyORTSDavis_C;
            LoadEmptyDavisDragConstant = copy.LoadEmptyDavisDragConstant;
            LoadEmptyWagonFrontalAreaM2 = copy.LoadEmptyWagonFrontalAreaM2;
            LoadFullMassKg = copy.LoadFullMassKg;
            LoadFullCentreOfGravityM_Y = copy.LoadFullCentreOfGravityM_Y;
            LoadFullMaxBrakeForceN = copy.LoadFullMaxBrakeForceN;
            LoadFullMaxHandbrakeForceN = copy.LoadFullMaxHandbrakeForceN;
            LoadFullORTSDavis_A = copy.LoadFullORTSDavis_A;
            LoadFullORTSDavis_B = copy.LoadFullORTSDavis_B;
            LoadFullORTSDavis_C = copy.LoadFullORTSDavis_C;
            LoadFullDavisDragConstant = copy.LoadFullDavisDragConstant;
            LoadFullWagonFrontalAreaM2 = copy.LoadFullWagonFrontalAreaM2;

            if (copy.IntakePointList != null)
            {
                foreach (IntakePoint copyIntakePoint in copy.IntakePointList)
                {
                    // If freight animations not used or else wagon is a tender or locomotive, use the "MSTS" type IntakePoints if present in WAG / ENG file

                    if (copyIntakePoint.LinkedFreightAnim == null)
               //     if (copyIntakePoint.LinkedFreightAnim == null || WagonType == WagonTypes.Engine || WagonType == WagonTypes.Tender || AuxWagonType == "AuxiliaryTender")
                        IntakePointList.Add(new IntakePoint(copyIntakePoint));
                }
            }

            MSTSBrakeSystem.InitializeFromCopy(copy.BrakeSystem);
            if (copy.WeightLoadController != null) WeightLoadController = new MSTSNotchController(copy.WeightLoadController);

        }

        protected void ParseWagonInside(STFReader stf)
        {
            PassengerViewPoint passengerViewPoint = new PassengerViewPoint();
            stf.MustMatch("(");
            stf.ParseBlock(new STFReader.TokenProcessor[] {
                new STFReader.TokenProcessor("sound", ()=>{ InteriorSoundFileName = stf.ReadStringBlock(null); }),
                new STFReader.TokenProcessor("passengercabinfile", ()=>{ InteriorShapeFileName = stf.ReadStringBlock(null); }),
                new STFReader.TokenProcessor("passengercabinheadpos", ()=>{ passengerViewPoint.Location = stf.ReadVector3Block(STFReader.UNITS.Distance, new Vector3()); }),
                new STFReader.TokenProcessor("rotationlimit", ()=>{ passengerViewPoint.RotationLimit = stf.ReadVector3Block(STFReader.UNITS.None, new Vector3()); }),
                new STFReader.TokenProcessor("startdirection", ()=>{ passengerViewPoint.StartDirection = stf.ReadVector3Block(STFReader.UNITS.None, new Vector3()); }),
            });
            // Set initial direction
            passengerViewPoint.RotationXRadians = MathHelper.ToRadians(passengerViewPoint.StartDirection.X);
            passengerViewPoint.RotationYRadians = MathHelper.ToRadians(passengerViewPoint.StartDirection.Y);
            PassengerViewpoints.Add(passengerViewPoint);
        }
        protected void Parse3DCab(STFReader stf)
        {
            PassengerViewPoint passengerViewPoint = new PassengerViewPoint();
            stf.MustMatch("(");
            stf.ParseBlock(new STFReader.TokenProcessor[] {
                new STFReader.TokenProcessor("sound", ()=>{ Cab3DSoundFileName = stf.ReadStringBlock(null); }),
                new STFReader.TokenProcessor("orts3dcabfile", ()=>{ Cab3DShapeFileName = stf.ReadStringBlock(null); }),
                new STFReader.TokenProcessor("orts3dcabheadpos", ()=>{ passengerViewPoint.Location = stf.ReadVector3Block(STFReader.UNITS.Distance, new Vector3()); }),
                new STFReader.TokenProcessor("rotationlimit", ()=>{ passengerViewPoint.RotationLimit = stf.ReadVector3Block(STFReader.UNITS.None, new Vector3()); }),
                new STFReader.TokenProcessor("startdirection", ()=>{ passengerViewPoint.StartDirection = stf.ReadVector3Block(STFReader.UNITS.None, new Vector3()); }),
            });
            // Set initial direction
            passengerViewPoint.RotationXRadians = MathHelper.ToRadians(passengerViewPoint.StartDirection.X);
            passengerViewPoint.RotationYRadians = MathHelper.ToRadians(passengerViewPoint.StartDirection.Y);
            if (this.CabViewpoints == null) CabViewpoints = new List<PassengerViewPoint>();
            CabViewpoints.Add(passengerViewPoint);
        }

        // parses additional passenger viewpoints, if any
        protected void ParseAlternatePassengerViewPoints(STFReader stf)
        {
            stf.MustMatch("(");
            stf.ParseBlock(new[] {
                new STFReader.TokenProcessor("ortsalternatepassengerviewpoint", ()=>{ ParseWagonInside(stf); }),
            });
        }

        public static float ParseFloat(string token)
        {   // is there a better way to ignore any suffix?
            while (token.Length > 0)
            {
                try
                {
                    return float.Parse(token);
                }
                catch (System.Exception)
                {
                    token = token.Substring(0, token.Length - 1);
                }
            }
            return 0;
        }

        /// <summary>
        /// We are saving the game.  Save anything that we'll need to restore the 
        /// status later.
        /// </summary>
        public override void Save(BinaryWriter outf)
        {
            outf.Write(Variable1);
            outf.Write(Variable2);
            outf.Write(Variable3);
            outf.Write(IsDavisFriction);
            outf.Write(IsRollerBearing);
            outf.Write(IsLowTorqueRollerBearing);
            outf.Write(IsFrictionBearing);
            outf.Write(Friction0N);
            outf.Write(DavisAN);
            outf.Write(DavisBNSpM);
            outf.Write(DavisCNSSpMM);
            outf.Write(MassKG);
            outf.Write(MaxBrakeForceN);
            outf.Write(MaxHandbrakeForceN);
            outf.Write(Couplers.Count);
            foreach (MSTSCoupling coupler in Couplers)
                coupler.Save(outf);
            Pantographs.Save(outf);
            if (FreightAnimations != null)
            {
                FreightAnimations.Save(outf);
                if (WeightLoadController != null)
                {
                    outf.Write(true);
                    WeightLoadController.Save(outf);
                }
                else outf.Write(false);
            }
            base.Save(outf);
        }

        /// <summary>
        /// We are restoring a saved game.  The TrainCar class has already
        /// been initialized.   Restore the game state.
        /// </summary>
        public override void Restore(BinaryReader inf)
        {
            Variable1 = inf.ReadSingle();
            Variable2 = inf.ReadSingle();
            Variable3 = inf.ReadSingle();
            IsDavisFriction = inf.ReadBoolean();
            IsRollerBearing = inf.ReadBoolean();
            IsLowTorqueRollerBearing = inf.ReadBoolean();
            IsFrictionBearing = inf.ReadBoolean();
            Friction0N = inf.ReadSingle();
            DavisAN = inf.ReadSingle();
            DavisBNSpM = inf.ReadSingle();
            DavisCNSSpMM = inf.ReadSingle();
            MassKG = inf.ReadSingle();
            MaxBrakeForceN = inf.ReadSingle();
            MaxHandbrakeForceN = inf.ReadSingle();
            int n = inf.ReadInt32();
            for (int i = 0; i < n; i++)
            {
                Couplers.Add(new MSTSCoupling());
                Couplers[i].Restore(inf);
            }
            Pantographs.Restore(inf);
            if (FreightAnimations != null)
            {
                FreightAnimations.Restore(inf);
                var doesWeightLoadControllerExist = inf.ReadBoolean();
                if (doesWeightLoadControllerExist)
                {
                    var controllerType = inf.ReadInt32();
                    WeightLoadController.Restore(inf);
                }
            }

            base.Restore(inf);

            // always set aux power on due to error in PowerSupplyClass
            AuxPowerOn = true;
        }

        public override void Update(float elapsedClockSeconds)
        {
            base.Update(elapsedClockSeconds);

            ConfirmSteamLocomotiveTender(); // Confirms that a tender is connected to the steam locomotive

            UpdateTenderLoad(); // Updates the load physics characteristics of tender and aux tender

            UpdateLocomotiveLoadPhysics(); // Updates the load physics characteristics of locomotives

            UpdateSpecialEffects(elapsedClockSeconds); // Updates the special effects

            // Update Aux Tender Information

            // TODO: Replace AuxWagonType with new values of WagonType or similar. It's a bad idea having two fields that are nearly the same but not quite.
            if (AuxTenderWaterMassKG != 0)   // SetStreamVolume wagon type for later use
            {

                AuxWagonType = "AuxiliaryTender";
            }
            else
            {
                AuxWagonType = WagonType.ToString();
            }

#if DEBUG_AUXTENDER
            Trace.TraceInformation("***************************************** DEBUG_AUXTENDER (MSTSWagon.cs) ***************************************************************");
            Trace.TraceInformation("Car ID {0} Aux Tender Water Mass {1} Wagon Type {2}", CarID, AuxTenderWaterMassKG, AuxWagonType);
#endif

            AbsWheelSpeedMpS = Math.Abs(WheelSpeedMpS);

            UpdateTrainBaseResistance();

            UpdateWindForce();

            //            Trace.TraceInformation("Coupler - ID {0} GetSlack1 {1:N4} GetSlack2 {2:N4} GetStiff {3:N3} GetZero {4:N3}", CarID, GetMaximumCouplerSlack1M(), GetMaximumCouplerSlack2M(), GetCouplerStiffnessNpM(), GetCouplerZeroLengthM());

            // Get Coupler HUD Indication
            HUDCouplerRigidIndication = GetCouplerRigidIndication();

            foreach (MSTSCoupling coupler in Couplers)
            {

                // Test to see if coupler forces have exceeded the Proof (or safety limit). Exceeding this limit will provide an indication only
                if (IsPlayerTrain)
                {
                    if (-CouplerForceU > coupler.Break1N)  // break couplers if forces exceeded
                    {
                        CouplerOverloaded = true;
                    }
                    else
                    {
                        CouplerOverloaded = false;
                    }
                }
                else
                {
                    CouplerOverloaded = false;
                }

                // Test to see if coupler forces have been exceeded, and coupler has broken. Exceeding this limit will break the coupler
                if (IsPlayerTrain) // Only break couplers on player trains
                {
                    if (-CouplerForceU > coupler.Break2N )  // break couplers if forces exceeded
                    {
                        CouplerExceedBreakLimit = true;
                    }
                    else
                    {
                        CouplerExceedBreakLimit = false;
                    }
                }
                else // if not a player train then don't ever break the couplers
                {
                    CouplerExceedBreakLimit = false;
                }
            }

            Pantographs.Update(elapsedClockSeconds);
            
            MSTSBrakeSystem.Update(elapsedClockSeconds);

            // Updates freight load animations when defined in WAG file - Locomotive and Tender load animation are done independently in UpdateTenderLoad() & UpdateLocomotiveLoadPhysics()
            if (WeightLoadController != null && WagonType != WagonTypes.Tender && AuxWagonType != "AuxiliaryTender" && WagonType != WagonTypes.Engine)
            {
                WeightLoadController.Update(elapsedClockSeconds);
                if (FreightAnimations.LoadedOne != null)
                {
                    FreightAnimations.LoadedOne.LoadPerCent = WeightLoadController.CurrentValue * 100;
                    FreightAnimations.FreightWeight = WeightLoadController.CurrentValue * FreightAnimations.LoadedOne.FreightWeightWhenFull;
                    if (IsPlayerTrain)
                    {
                        if (WeightLoadController.UpdateValue != 0.0)
                            Simulator.Confirmer.UpdateWithPerCent(CabControl.FreightLoad,
                                CabSetting.Increase, WeightLoadController.CurrentValue * 100);
                    // Update wagon parameters sensitive to wagon mass change
                    // Calculate the difference ratio, ie how full the wagon is. This value allows the relevant value to be scaled from the empty mass to the full mass of the wagon
                        TempMassDiffRatio = WeightLoadController.CurrentValue;
                   // Update brake parameters
                        MaxBrakeForceN = ((LoadFullMaxBrakeForceN - LoadEmptyMaxBrakeForceN) * TempMassDiffRatio) + LoadEmptyMaxBrakeForceN;
                        MaxHandbrakeForceN = ((LoadFullMaxHandbrakeForceN - LoadEmptyMaxHandbrakeForceN) * TempMassDiffRatio) + LoadEmptyMaxHandbrakeForceN;
                  // Update friction related parameters
                        DavisAN = ((LoadFullORTSDavis_A - LoadEmptyORTSDavis_A) * TempMassDiffRatio) + LoadEmptyORTSDavis_A;
                        DavisBNSpM = ((LoadFullORTSDavis_B - LoadEmptyORTSDavis_B) * TempMassDiffRatio) + LoadEmptyORTSDavis_B;
                        DavisCNSSpMM = ((LoadFullORTSDavis_C - LoadEmptyORTSDavis_C) * TempMassDiffRatio) + LoadEmptyORTSDavis_C;

                        if (LoadEmptyDavisDragConstant > LoadFullDavisDragConstant) // Due to wind turbulence empty drag might be higher then loaded drag, and therefore both scenarios need to be covered.
                        {
                            DavisDragConstant = LoadEmptyDavisDragConstant - ((LoadEmptyDavisDragConstant - LoadFullDavisDragConstant) * TempMassDiffRatio);
                        }
                        else
                        {
                            DavisDragConstant = ((LoadFullDavisDragConstant - LoadEmptyDavisDragConstant) * TempMassDiffRatio) + LoadEmptyDavisDragConstant;
                        }

                        WagonFrontalAreaM2 = ((LoadFullWagonFrontalAreaM2 - LoadEmptyWagonFrontalAreaM2) * TempMassDiffRatio) + LoadEmptyWagonFrontalAreaM2;


                        // Update CoG related parameters
                        CentreOfGravityM.Y = ((LoadFullCentreOfGravityM_Y - LoadEmptyCentreOfGravityM_Y) * TempMassDiffRatio) + LoadEmptyCentreOfGravityM_Y;
                    }
                }
                if (WeightLoadController.UpdateValue == 0.0 && FreightAnimations.LoadedOne != null && FreightAnimations.LoadedOne.LoadPerCent == 0.0)
                {
                    FreightAnimations.LoadedOne = null;
                    FreightAnimations.FreightType = PickupType.None;
                }
                if (FreightAnimations.WagonEmptyWeight != -1) MassKG = FreightAnimations.WagonEmptyWeight + FreightAnimations.FreightWeight + FreightAnimations.StaticFreightWeight;
                if (WaitForAnimationReady && WeightLoadController.CommandStartTime + FreightAnimations.UnloadingStartDelay <= Simulator.ClockTime)
                {
                    WaitForAnimationReady = false;
                    Simulator.Confirmer.Message(ConfirmLevel.Information, Simulator.Catalog.GetString("Starting unload"));
                    WeightLoadController.StartDecrease(WeightLoadController.MinimumValue);
                }
            }
        }

       private void UpdateLocomotiveLoadPhysics()
        {
            // This section updates the weight and physics of the locomotive
            if (FreightAnimations != null && FreightAnimations.ContinuousFreightAnimationsPresent) // make sure that a freight animation INCLUDE File has been defined, and it contains "continuous" animation data.
            {
                if (this is MSTSSteamLocomotive)
                // If steam locomotive then water, and coal variations will impact the weight of the locomotive
                {
                    // set a process to pass relevant locomotive parameters from locomotive file to this wagon file
                    var LocoIndex = 0;
                    for (var i = 0; i < Train.Cars.Count; i++) // test each car to find where the steam locomotive is in the consist
                        if (Train.Cars[i] == this)  // If this car is a Steam locomotive then set loco index
                            LocoIndex = i;
                    if (Train.Cars[LocoIndex] is MSTSSteamLocomotive)
                        SteamLocomotiveIdentification = Train.Cars[LocoIndex] as MSTSSteamLocomotive;
                    if (SteamLocomotiveIdentification != null)
                    {
                        if (SteamLocomotiveIdentification.IsTenderRequired == 0) // Test to see if the locomotive is a tender locomotive or tank locomotive. 
                        // If = 0, then locomotive must be a tank type locomotive. A tank locomotive has the fuel (coal and water) onboard.
                        // Thus the loco weight changes as boiler level goes up and down, and coal mass varies with the fire mass. Also onboard fuel (coal and water ) will vary as used.
                        {
                            MassKG = LoadEmptyMassKg + Kg.FromLb(SteamLocomotiveIdentification.BoilerMassLB) + SteamLocomotiveIdentification.FireMassKG + SteamLocomotiveIdentification.TenderCoalMassKG + Kg.FromLb(SteamLocomotiveIdentification.CombinedTenderWaterVolumeUKG * WaterLBpUKG);
                            MassKG = MathHelper.Clamp(MassKG, LoadEmptyMassKg, LoadFullMassKg); // Clamp Mass to between the empty and full wagon values   
                            // Adjust drive wheel weight
                            SteamLocomotiveIdentification.DrvWheelWeightKg = (MassKG / InitialMassKG) * SteamLocomotiveIdentification.InitialDrvWheelWeightKg;
                        }
                        else // locomotive must be a tender type locomotive
                        // This is a tender locomotive. A tender locomotive does not have any fuel onboard.
                        // Thus the loco weight only changes as boiler level goes up and down, and coal mass varies in the fire
                        {
                            MassKG = LoadEmptyMassKg + Kg.FromLb(SteamLocomotiveIdentification.BoilerMassLB) + SteamLocomotiveIdentification.FireMassKG;
                            MassKG = MathHelper.Clamp(MassKG, LoadEmptyMassKg, LoadFullMassKg); // Clamp Mass to between the empty and full wagon values        
                        // Adjust drive wheel weight
                            SteamLocomotiveIdentification.DrvWheelWeightKg = (MassKG / InitialMassKG) * SteamLocomotiveIdentification.InitialDrvWheelWeightKg;
                        }

                        // Update wagon physics parameters sensitive to wagon mass change
                        // Calculate the difference ratio, ie how full the wagon is. This value allows the relevant value to be scaled from the empty mass to the full mass of the wagon
                        float TempTenderMassDiffRatio = (MassKG - LoadEmptyMassKg) / (LoadFullMassKg - LoadEmptyMassKg);
                        // Update brake parameters
                        MaxBrakeForceN = ((LoadFullMaxBrakeForceN - LoadEmptyMaxBrakeForceN) * TempMassDiffRatio) + LoadEmptyMaxBrakeForceN;
                        MaxHandbrakeForceN = ((LoadFullMaxHandbrakeForceN - LoadEmptyMaxHandbrakeForceN) * TempMassDiffRatio) + LoadEmptyMaxHandbrakeForceN;
                        // Update friction related parameters
                        DavisAN = ((LoadFullORTSDavis_A - LoadEmptyORTSDavis_A) * TempMassDiffRatio) + LoadEmptyORTSDavis_A;
                        DavisBNSpM = ((LoadFullORTSDavis_B - LoadEmptyORTSDavis_B) * TempMassDiffRatio) + LoadEmptyORTSDavis_B;
                        DavisCNSSpMM = ((LoadFullORTSDavis_C - LoadEmptyORTSDavis_C) * TempMassDiffRatio) + LoadEmptyORTSDavis_C;

                        if (LoadEmptyDavisDragConstant > LoadFullDavisDragConstant) // Due to wind turbulence empty drag might be higher then loaded drag, and therefore both scenarios need to be covered.
                        {
                            DavisDragConstant = LoadEmptyDavisDragConstant - ((LoadEmptyDavisDragConstant - LoadFullDavisDragConstant) * TempMassDiffRatio);
                        }
                        else
                        {
                            DavisDragConstant = ((LoadFullDavisDragConstant - LoadEmptyDavisDragConstant) * TempMassDiffRatio) + LoadEmptyDavisDragConstant;
                        }

                        WagonFrontalAreaM2 = ((LoadFullWagonFrontalAreaM2 - LoadEmptyWagonFrontalAreaM2) * TempMassDiffRatio) + LoadEmptyWagonFrontalAreaM2;

                        // Update CoG related parameters
                        CentreOfGravityM.Y = ((LoadFullCentreOfGravityM_Y - LoadEmptyCentreOfGravityM_Y) * TempMassDiffRatio) + LoadEmptyCentreOfGravityM_Y;
                    }
                }

                else if (this is MSTSDieselLocomotive)
                // If diesel locomotive
                {
                   // set a process to pass relevant locomotive parameters from locomotive file to this wagon file
                    var LocoIndex = 0;
                    for (var i = 0; i < Train.Cars.Count; i++) // test each car to find the where the Diesel locomotive is in the consist
                        if (Train.Cars[i] == this)  // If this car is a Diesel locomotive then set loco index
                            LocoIndex = i;
                    if (Train.Cars[LocoIndex] is MSTSDieselLocomotive)
                        DieselLocomotiveIdentification = Train.Cars[LocoIndex] as MSTSDieselLocomotive;
                    if (DieselLocomotiveIdentification != null)
                    {

                        MassKG = LoadEmptyMassKg + (DieselLocomotiveIdentification.DieselLevelL * DieselLocomotiveIdentification.DieselWeightKgpL);
                        MassKG = MathHelper.Clamp(MassKG, LoadEmptyMassKg, LoadFullMassKg); // Clamp Mass to between the empty and full wagon values  
                        // Adjust drive wheel weight
                        DieselLocomotiveIdentification.DrvWheelWeightKg = (MassKG / InitialMassKG) * DieselLocomotiveIdentification.InitialDrvWheelWeightKg;

                        // Update wagon parameters sensitive to wagon mass change
                        // Calculate the difference ratio, ie how full the wagon is. This value allows the relevant value to be scaled from the empty mass to the full mass of the wagon
                        float TempTenderMassDiffRatio = (MassKG - LoadEmptyMassKg) / (LoadFullMassKg - LoadEmptyMassKg);
                        // Update brake parameters
                        MaxBrakeForceN = ((LoadFullMaxBrakeForceN - LoadEmptyMaxBrakeForceN) * TempMassDiffRatio) + LoadEmptyMaxBrakeForceN;
                        MaxHandbrakeForceN = ((LoadFullMaxHandbrakeForceN - LoadEmptyMaxHandbrakeForceN) * TempMassDiffRatio) + LoadEmptyMaxHandbrakeForceN;
                        // Update friction related parameters
                        DavisAN = ((LoadFullORTSDavis_A - LoadEmptyORTSDavis_A) * TempMassDiffRatio) + LoadEmptyORTSDavis_A;
                        DavisBNSpM = ((LoadFullORTSDavis_B - LoadEmptyORTSDavis_B) * TempMassDiffRatio) + LoadEmptyORTSDavis_B;
                        DavisCNSSpMM = ((LoadFullORTSDavis_C - LoadEmptyORTSDavis_C) * TempMassDiffRatio) + LoadEmptyORTSDavis_C;

                        if (LoadEmptyDavisDragConstant > LoadFullDavisDragConstant) // Due to wind turbulence empty drag might be higher then loaded drag, and therefore both scenarios need to be covered.
                        {
                            DavisDragConstant = LoadEmptyDavisDragConstant - ((LoadEmptyDavisDragConstant - LoadFullDavisDragConstant) * TempMassDiffRatio);
                        }
                        else
                        {
                            DavisDragConstant = ((LoadFullDavisDragConstant - LoadEmptyDavisDragConstant) * TempMassDiffRatio) + LoadEmptyDavisDragConstant;
                        }

                        WagonFrontalAreaM2 = ((LoadFullWagonFrontalAreaM2 - LoadEmptyWagonFrontalAreaM2) * TempMassDiffRatio) + LoadEmptyWagonFrontalAreaM2;

                        // Update CoG related parameters
                        CentreOfGravityM.Y = ((LoadFullCentreOfGravityM_Y - LoadEmptyCentreOfGravityM_Y) * TempMassDiffRatio) + LoadEmptyCentreOfGravityM_Y;
                        
                    }
                }
            }
        }


        private void UpdateTrainBaseResistance()
        {

            if (IsDavisFriction == true) // test to see if OR thinks that Davis Values have been entered in WG file.
            {
                if (DavisAN == 0 || DavisBNSpM == 0 || DavisCNSSpMM == 0) // If Davis parameters are not defined in WAG file, then set falg to use default friction values
                    IsDavisFriction = false; // set to false - indicating that Davis friction is not used
            }

            if (IsDavisFriction == false)    // If Davis parameters are not defined in WAG file, then use default methods
            {

                if (FrictionV2 < 0 || FrictionV2 > 4.4407f) // > 10 mph
                {   // not fcalc ignore friction and use default davis equation
                    // Starting Friction 
                    //
                    //                      Above Freezing   Below Freezing
                    //    Journal Bearing      25 lb/ton        35 lb/ton   (short ton)
                    //     Roller Bearing       5 lb/ton        15 lb/ton
                    //
                    // [2009-10-25 from http://www.arema.org/publications/pgre/ ]
                    //Friction0N = MassKG * 30f /* lb/ton */ * 4.84e-3f;  // convert lbs/short-ton to N/kg 
                    DavisAN = 6.3743f * MassKG / 1000 + 128.998f * 4;
                    DavisBNSpM = .49358f * MassKG / 1000;
                    DavisCNSSpMM = .11979f * 100 / 10.76f;
                    Friction0N = DavisAN * 2.0f;            //More firendly to high load trains and the new physics
                }
                else
                {   // probably fcalc, recover approximate davis equation
                    float mps1 = FrictionV2;
                    float mps2 = 80 * .44704f;
                    float s = mps2 - mps1;
                    float x1 = mps1 * mps1;
                    float x2 = mps2 * mps2;
                    float sx = (x2 - x1) / 2;
                    float y0 = FrictionC1 * (float)Math.Pow(mps1, FrictionE1) + FrictionC2 * mps1;
                    float y1 = FrictionC2 * (float)Math.Pow(mps1, FrictionE2) * mps1;
                    float y2 = FrictionC2 * (float)Math.Pow(mps2, FrictionE2) * mps2;
                    float sy = y0 * (mps2 - mps1) + (y2 - y1) / (1 + FrictionE2);
                    y1 *= mps1;
                    y2 *= mps2;
                    float syx = y0 * (x2 - x1) / 2 + (y2 - y1) / (2 + FrictionE2);
                    x1 *= mps1;
                    x2 *= mps2;
                    float sx2 = (x2 - x1) / 3;
                    y1 *= mps1;
                    y2 *= mps2;
                    float syx2 = y0 * (x2 - x1) / 3 + (y2 - y1) / (3 + FrictionE2);
                    x1 *= mps1;
                    x2 *= mps2;
                    float sx3 = (x2 - x1) / 4;
                    x1 *= mps1;
                    x2 *= mps2;
                    float sx4 = (x2 - x1) / 5;
                    float s1 = syx - sy * sx / s;
                    float s2 = sx * sx2 / s - sx3;
                    float s3 = sx2 - sx * sx / s;
                    float s4 = syx2 - sy * sx2 / s;
                    float s5 = sx2 * sx2 / s - sx4;
                    float s6 = sx3 - sx * sx2 / s;
                    DavisCNSSpMM = (s1 * s6 - s3 * s4) / (s3 * s5 - s2 * s6);
                    DavisBNSpM = (s1 + DavisCNSSpMM * s2) / s3;
                    DavisAN = (sy - DavisBNSpM * sx - DavisCNSSpMM * sx2) / s;
                    Friction0N = FrictionC1;
                    if (FrictionE1 < 0)
                        Friction0N *= (float)Math.Pow(.0025 * .44704, FrictionE1);
                }

                if (AbsSpeedMpS > 0.1)
                    IsStandStill = false;
                if (AbsSpeedMpS == 0.0)
                    IsStandStill = true;

                if (IsStandStill)
                    FrictionForceN = Friction0N;
                else
                {
                    FrictionForceN = DavisAN + AbsSpeedMpS * (DavisBNSpM + AbsSpeedMpS * DavisCNSSpMM);

                    // if this car is a locomotive, but not the lead one then recalculate the resistance with lower value as drag will not be as high on trailing locomotives
                    // Only the drag (C) factor changes if a trailing locomotive, so only running resistance, and not starting resistance needs to be corrected
                    if (WagonType == WagonTypes.Engine && Train.LeadLocomotive != this)
                    {
                        FrictionForceN = DavisAN + AbsSpeedMpS * (DavisBNSpM + AbsSpeedMpS * (TrailLocoResistanceFactor * DavisCNSSpMM));
                    }

                    // Test to identify whether a tender is attached to the leading engine, if not then the resistance should also be derated as for the locomotive
                    bool IsLeadTender = false;
                    if (WagonType == WagonTypes.Tender)
                    {
                        bool PrevCarLead = false;
                        foreach (var car in Train.Cars)
                        {
                            // If this car is a tender and the previous car is the lead locomotive then set the flag so that resistance will be reduced
                            if (car == this && PrevCarLead)
                            {
                                IsLeadTender = true;
                                break;  // If the tender has been identified then break out of the loop, otherwise keep going until whole train is done.
                            }
                            // Identify whether car is a lead locomotive or not. This is kept for when the next iteration (next car) is checked.
                            if (Train.LeadLocomotive == car)
                            {
                                PrevCarLead = true;
                            }
                            else
                            {
                                PrevCarLead = false;
                            }

                        }

                        // If tender is coupled to a trailing locomotive then reduce resistance
                        if (!IsLeadTender)
                        {
                            FrictionForceN = DavisAN + AbsSpeedMpS * (DavisBNSpM + AbsSpeedMpS * (TrailLocoResistanceFactor * DavisCNSSpMM));
                        }

                    }

                }

            }

            if (IsDavisFriction)  // If set to use next Davis friction then do so
            {
                // Davis formulas only apply above about 5mph, so different treatment required for low speed < 5mph.
                if (AbsSpeedMpS > MpS.FromMpH(5))     // if speed above 5 mph then turn off low speed calculations
                    IsLowSpeed = false;
                if (AbsSpeedMpS == 0.0)
                    IsLowSpeed = true;

                if (IsLowSpeed)
                {
                    // If weather is freezing, then starting friction will be greater until bearings have warmed up.
                    // Chwck whether weather is snowing

                    int FrictionWeather = (int)Simulator.WeatherType;
                    bool IsSnowing = false;

                    if (FrictionWeather == 1)
                    {
                        IsSnowing = true;  // Weather snowing - freezing conditions
                    }

                    // Dtermine the starting friction factor based upon the type of bearing

                    float StartFrictionLow = 0.0f;
                    float StartFrictionHigh = 0.0f;

                    if (IsRollerBearing)
                    {
                        if (!IsSnowing)
                        {
                            StartFrictionLow = 4.257f;  // Starting friction for a 10 ton(US) car with standard roller bearings, not snowing
                            StartFrictionHigh = 15.93f;  // Starting friction for a 100 ton(US) car with standard roller bearings, not snowing
                        }
                        else
                        {
                            StartFrictionLow = 12.771f;  // Starting friction for a 10 ton(US) car with standard roller bearings, snowing
                            StartFrictionHigh = 30.0f;  // Starting friction for a 100 ton(US) car with standard roller bearings, snowing
                        }
                        if (Kg.ToTUS(MassKG) < 10.0)
                        {
                            StaticFrictionFactorLb = StartFrictionLow;  // Starting friction for a < 10 ton(US) car with standard roller bearings
                        }
                        else if (Kg.ToTUS(MassKG) > 100.0)
                        {
                            StaticFrictionFactorLb = StartFrictionHigh;  // Starting friction for a > 100 ton(US) car with standard roller bearings
                        }
                        else
                        {
                            StaticFrictionFactorLb = (((Kg.ToTUS(MassKG) - 10.0f) / 90.0f) * (StartFrictionHigh - StartFrictionLow)) + StartFrictionLow;
                        }
                    }
                    else if (IsLowTorqueRollerBearing)
                    {
                        if (!IsSnowing)
                        {
                            StartFrictionLow = 2.66f;  // Starting friction for a 10 ton(US) car with Low troque bearings, not snowing
                            StartFrictionHigh = 7.714f;  // Starting friction for a 100 ton(US) car with low torque bearings, not snowing
                        }
                        else
                        {
                            StartFrictionLow = 7.98f;  // Starting friction for a 10 ton(US) car with Low troque bearings, not snowing
                            StartFrictionHigh = 23.142f;  // Starting friction for a 100 ton(US) car with low torque bearings, not snowing
                        }
                        if (Kg.ToTUS(MassKG) < 10.0)
                        {
                            StaticFrictionFactorLb = StartFrictionLow;  // Starting friction for a < 10 ton(US) car with Low troque bearings
                        }
                        else if (Kg.ToTUS(MassKG) > 100.0)
                        {
                            StaticFrictionFactorLb = StartFrictionHigh;  // Starting friction for a > 100 ton(US) car with low torque bearings
                        }
                        else
                        {
                            StaticFrictionFactorLb = (((Kg.ToTUS(MassKG) - 10.0f) / 90.0f) * (StartFrictionHigh - StartFrictionLow)) + StartFrictionLow;
                        }
                    }
                    else  // default to friction (solid - journal) bearing
                    {

                        if (!IsSnowing)
                        {
                            StartFrictionLow = 10.0f; // Starting friction for a < 10 ton(US) car with friction (journal) bearings - ton (US)
                            StartFrictionHigh = 20.0f; // Starting friction for a > 100 ton(US) car with friction (journal) bearings - ton (US)
                        }
                        else
                        {
                            StartFrictionLow = 15.0f; // Starting friction for a < 10 ton(US) car with friction (journal) bearings - ton (US)
                            StartFrictionHigh = 35.0f; // Starting friction for a > 100 ton(US) car with friction (journal) bearings - ton (US)
                        }

                        if (Kg.ToTUS(MassKG) < 10.0)
                        {
                            StaticFrictionFactorLb = StartFrictionLow;  // Starting friction for a < 10 ton(US) car with friction (journal) bearings
                        }
                        else if (Kg.ToTUS(MassKG) > 100.0)
                        {
                            StaticFrictionFactorLb = StartFrictionHigh;  // Starting friction for a > 100 ton(US) car with friction (journal) bearings
                        }
                        else
                        {
                            StaticFrictionFactorLb = (((Kg.ToTUS(MassKG) - 10.0f) / 90.0f) * (StartFrictionHigh - StartFrictionLow)) + StartFrictionLow;
                        }

                    }

                    // Calculation of resistance @ low speeds
                    // Wind resistance is not included at low speeds, as it does not have a significant enough impact
                    const float speed5 = 2.2352f; // 5 mph
                    Friction5N = DavisAN + speed5 * (DavisBNSpM + speed5 * DavisCNSSpMM); // Calculate friction @ 5 mph
                    Friction0N = N.FromLbf(Kg.ToTUS(MassKG) * StaticFrictionFactorLb); // Static friction is journal or roller bearing friction x factor
                    FrictionLowSpeedN = ((1.0f - (AbsSpeedMpS / speed5)) * (Friction0N - Friction5N)) + Friction5N; // Calculate friction below 5mph - decreases linearly with speed
                    FrictionForceN = FrictionLowSpeedN; // At low speed use this value

                }
                else
                {

                    FrictionForceN = DavisAN + AbsSpeedMpS * (DavisBNSpM + AbsSpeedMpS * DavisCNSSpMM); // for normal speed operation

                    // if this car is a locomotive, but not the lead one then recalculate the resistance with lower value as drag will not be as high on trailing locomotives
                    // Only the drag (C) factor changes if a trailing locomotive, so only running resistance, and not starting resistance needs to be corrected
                    if (WagonType == WagonTypes.Engine && Train.LeadLocomotive != this)
                    {
                             FrictionForceN = DavisAN + AbsSpeedMpS * (DavisBNSpM + AbsSpeedMpS * (TrailLocoResistanceFactor * DavisCNSSpMM));
                    }

                    // Test to identify whether a tender is attached to the leading engine, if not then the resistance should also be derated as for the locomotive
                    bool IsLeadTender = false;
                    if (WagonType == WagonTypes.Tender)
                    {
                        bool PrevCarLead = false;
                        foreach (var car in Train.Cars)
                        {
                            // If this car is a tender and the previous car is the lead locomotive then set the flag so that resistance will be reduced
                            if (car == this && PrevCarLead)
                            {
                                IsLeadTender = true;
                                break;  // If the tender has been identified then break out of the loop, otherwise keep going until whole train is done.
                            }
                            // Identify whether car is a lead locomotive or not. This is kept for when the next iteration (next car) is checked.
                            if (Train.LeadLocomotive == car)
                            {
                                PrevCarLead = true;
                            }
                            else
                            {
                                PrevCarLead = false;
                            }

                        }

                        // If tender is coupled to a trailing locomotive then reduce resistance
                        if (!IsLeadTender)
                        {
                            FrictionForceN = DavisAN + AbsSpeedMpS * (DavisBNSpM + AbsSpeedMpS * (TrailLocoResistanceFactor * DavisCNSSpMM));
                        }

                    }

                }


#if DEBUG_FRICTION

                Trace.TraceInformation("========================== Debug Friction in MSTSWagon.cs ==========================================");
                Trace.TraceInformation("Stationary - CarID {0} Force0N {1} Force5N {2} Speed {3} Factor {4}", CarID, Friction0N, Friction5N, AbsSpeedMpS, StaticFrictionFactorLb);
                Trace.TraceInformation("Stationary - Mass {0} Mass (US-tons) {1}", MassKG, Kg.ToTUS(MassKG));
                Trace.TraceInformation("Stationary - Weather Type (1 for Snow) {0}", (int)Simulator.WeatherType);
                Trace.TraceInformation("Stationary - Force0 lbf {0} Force5 lbf {1}", N.ToLbf(Friction0N), N.ToLbf(Friction5N));

#endif

            }

        }

        private void UpdateWindForce()
        {

            // Calculate compensation for  wind
            // There are two components due to wind - 
            // Drag, impact of wind on train, will increase resistance when head on, will decrease resistance when acting as a tailwind.
            // Lateral resistance - due to wheel flange being pushed against rail due to side wind.
            // Calculation based upon information provided in AREA 1942 Proceedings - https://archive.org/details/proceedingsofann431942amer - pg 56

            if (Train.TrainWindResistanceDependent && !CarTunnelData.FrontPositionBeyondStartOfTunnel.HasValue && AbsSpeedMpS > 2.2352) // Only calculate wind resistance if option selected in options menu, and not in a tunnel, and speed is sufficient for wind effects (>5mph)
            {

                // Wagon Direction
                float direction = (float)Math.Atan2(WorldPosition.XNAMatrix.M13, WorldPosition.XNAMatrix.M11);
                WagonDirectionDeg = MathHelper.ToDegrees((float)direction);

                // If car is flipped, then the car's direction will be reversed by 180 compared to the rest of the train, and thus for calculation purposes only, 
                // it is necessary to reverse the "assumed" direction of the car back again. This shouldn't impact the visual appearance of the car.
                if (Flipped)
                {
                    WagonDirectionDeg += 180.0f; // Reverse direction of car
                    if (WagonDirectionDeg > 360) // If this results in an angle greater then 360, then convert it back to an angle between 0 & 360.
                    {
                        WagonDirectionDeg -= 360;
                    }
                }                   

                // If a westerly direction (ie -ve) convert to an angle between 0 and 360
                if (WagonDirectionDeg < 0)
                    WagonDirectionDeg += 360;

                float TrainSpeedMpS = Math.Abs(SpeedMpS);
                
                // Find angle between wind and direction of train
                if (Train.PhysicsWindDirectionDeg > WagonDirectionDeg)
                    WagonResultantWindComponentDeg = Train.PhysicsWindDirectionDeg - WagonDirectionDeg;
                else if (WagonDirectionDeg > Train.PhysicsWindDirectionDeg)
                    WagonResultantWindComponentDeg = WagonDirectionDeg - Train.PhysicsWindDirectionDeg;
                else
                    WagonResultantWindComponentDeg = 0.0f;

                // Correct wind direction if it is greater then 360 deg, then correct to a value less then 360
                if (Math.Abs(WagonResultantWindComponentDeg) > 360)
                    WagonResultantWindComponentDeg = WagonResultantWindComponentDeg - 360.0f;

                // Wind angle should be kept between 0 and 180 the formulas do not cope with angles > 180. If angle > 180, denotes wind of "other" side of train
                if (WagonResultantWindComponentDeg > 180)
                    WagonResultantWindComponentDeg = 360 - WagonResultantWindComponentDeg;

                float ResultantWindComponentRad = MathHelper.ToRadians(WagonResultantWindComponentDeg);

                // Find the resultand wind vector for the combination of wind and train speed
                WagonWindResultantSpeedMpS = (float)Math.Sqrt(TrainSpeedMpS * TrainSpeedMpS + Train.PhysicsWindSpeedMpS * Train.PhysicsWindSpeedMpS + 2.0f * TrainSpeedMpS * Train.PhysicsWindSpeedMpS * (float)Math.Cos(ResultantWindComponentRad));

                // Calculate Drag Resistance
                // The drag resistance will be the difference between the STILL firction calculated using the standard Davies equation, 
                // and that produced using the wind resultant speed (combination of wind speed and train speed)
                float TempStillDragResistanceForceN = AbsSpeedMpS * AbsSpeedMpS * DavisCNSSpMM;
                float TempCombinedDragResistanceForceN = WagonWindResultantSpeedMpS * WagonWindResultantSpeedMpS * DavisCNSSpMM; // R3 of Davis formula taking into account wind
                float WindDragResistanceForceN = 0.0f;

                // Find the difference between the Still and combined resistances
                // This difference will be added or subtracted from the overall friction force depending upon the estimated wind direction.
                // Wind typically headon to train - increase resistance - +ve differential
                if (TempCombinedDragResistanceForceN > TempStillDragResistanceForceN)
                {
                    WindDragResistanceForceN = TempCombinedDragResistanceForceN - TempStillDragResistanceForceN;
                }
                else // wind typically following train - reduce resistance - -ve differential
                {
                    WindDragResistanceForceN = TempStillDragResistanceForceN - TempCombinedDragResistanceForceN;
                    WindDragResistanceForceN *= -1.0f;  // Convert to negative number to allow subtraction from ForceN
                }

                // Calculate Lateral Resistance

                // Calculate lateral resistance due to wind
                // Resistance is due to the wheel flanges being pushed further onto rails when a cross wind is experienced by a train
                float A = Train.PhysicsWindSpeedMpS / AbsSpeedMpS;
                float C = (float)Math.Sqrt((1 + (A * A) + 2.0f * A * Math.Cos(ResultantWindComponentRad)));
                float WindConstant = 8.25f;
                float TrainSpeedMpH = Me.ToMi(pS.TopH(AbsSpeedMpS));
                float WindSpeedMpH = Me.ToMi(pS.TopH(Train.PhysicsWindSpeedMpS));

                float WagonFrontalAreaFt2 = Me2.ToFt2(WagonFrontalAreaM2);

                LateralWindForceN = N.FromLbf(WindConstant * A * (float)Math.Sin(ResultantWindComponentRad) * DavisDragConstant * WagonFrontalAreaFt2 * TrainSpeedMpH * TrainSpeedMpH * C);

                float LateralWindResistanceForceN = N.FromLbf(WindConstant * A * (float)Math.Sin(ResultantWindComponentRad) * DavisDragConstant * WagonFrontalAreaFt2 * TrainSpeedMpH * TrainSpeedMpH * C * Train.WagonCoefficientFriction);

                // if this car is a locomotive, but not the lead one then recalculate the resistance with lower C value as drag will not be as high on trailing locomotives
                if (WagonType == WagonTypes.Engine && Train.LeadLocomotive != this)
                {
                    LateralWindResistanceForceN *= TrailLocoResistanceFactor;
                }

                // Test to identify whether a tender is attached to the leading engine, if not then the resistance should also be derated as for the locomotive
                bool IsLeadTender = false;
                if (WagonType == WagonTypes.Tender)
                {
                    bool PrevCarLead = false;
                    foreach (var car in Train.Cars)
                    {
                        // If this car is a tender and the previous car is the lead locomotive then set the flag so that resistance will be reduced
                        if (car == this && PrevCarLead)
                        {
                            IsLeadTender = true;
                            break;  // If the tender has been identified then break out of the loop, otherwise keep going until whole train is done.
                        }
                        // Identify whether car is a lead locomotive or not. This is kept for when the next iteration (next car) is checked.
                        if (Train.LeadLocomotive == car)
                        {
                            PrevCarLead = true;
                        }
                        else
                        {
                            PrevCarLead = false;
                        }

                    }

                    // If tender is coupled to a trailing locomotive then reduce resistance
                    if (!IsLeadTender)
                    {
                        LateralWindResistanceForceN *= TrailLocoResistanceFactor;
                    }

                }

                    WindForceN = LateralWindResistanceForceN + WindDragResistanceForceN;

            }
            else
            {
                WindForceN = 0.0f; // Set to zero if wind resistance is not to be calculated
            }

        }

        private void UpdateTenderLoad()
        // This section updates the weight and physics of the tender, and aux tender as load varies on it
        {

            if (FreightAnimations != null && FreightAnimations.ContinuousFreightAnimationsPresent) // make sure that a freight animation INCLUDE File has been defined, and it contains "continuous" animation data.
            {

                if (WagonType == WagonTypes.Tender)
                {
                    // Find the associated steam locomotive for this tender
                    if (TendersSteamLocomotive == null) FindTendersSteamLocomotive();

                    // If no locomotive is found to be associated with this tender, then OR crashes, ie TendersSteamLocomotive is still null. 
                    // This message will provide the user with information to correct the problem
                    if (TendersSteamLocomotive == null)
                    {
                        Trace.TraceInformation("Tender @ position {0} does not have a locomotive associated with. Check that it is preceeded by a steam locomotive.", CarID);
                    }

                    MassKG = FreightAnimations.WagonEmptyWeight + TendersSteamLocomotive.TenderCoalMassKG + Kg.FromLb( (TendersSteamLocomotive.CurrentLocoTenderWaterVolumeUKG * WaterLBpUKG));
                    MassKG = MathHelper.Clamp(MassKG, LoadEmptyMassKg, LoadFullMassKg); // Clamp Mass to between the empty and full wagon values   

                    // Update wagon parameters sensitive to wagon mass change
                    // Calculate the difference ratio, ie how full the wagon is. This value allows the relevant value to be scaled from the empty mass to the full mass of the wagon
                    float TempTenderMassDiffRatio = (MassKG - LoadEmptyMassKg) / (LoadFullMassKg - LoadEmptyMassKg);
                    // Update brake parameters
                    MaxBrakeForceN = ((LoadFullMaxBrakeForceN - LoadEmptyMaxBrakeForceN) * TempTenderMassDiffRatio) + LoadEmptyMaxBrakeForceN;
                    MaxHandbrakeForceN = ((LoadFullMaxHandbrakeForceN - LoadEmptyMaxHandbrakeForceN) * TempTenderMassDiffRatio) + LoadEmptyMaxHandbrakeForceN;
                    // Update friction related parameters
                    DavisAN = ((LoadFullORTSDavis_A - LoadEmptyORTSDavis_A) * TempTenderMassDiffRatio) + LoadEmptyORTSDavis_A;
                    DavisBNSpM = ((LoadFullORTSDavis_B - LoadEmptyORTSDavis_B) * TempTenderMassDiffRatio) + LoadEmptyORTSDavis_B;
                    DavisCNSSpMM = ((LoadFullORTSDavis_C - LoadEmptyORTSDavis_C) * TempTenderMassDiffRatio) + LoadEmptyORTSDavis_C;

                    if (LoadEmptyDavisDragConstant > LoadFullDavisDragConstant) // Due to wind turbulence empty drag might be higher then loaded drag, and therefore both scenarios need to be covered.
                    {
                        DavisDragConstant = LoadEmptyDavisDragConstant - ((LoadEmptyDavisDragConstant - LoadFullDavisDragConstant) * TempMassDiffRatio);
                    }
                    else
                    {
                        DavisDragConstant = ((LoadFullDavisDragConstant - LoadEmptyDavisDragConstant) * TempMassDiffRatio) + LoadEmptyDavisDragConstant;
                    }

                    WagonFrontalAreaM2 = ((LoadFullWagonFrontalAreaM2 - LoadEmptyWagonFrontalAreaM2) * TempMassDiffRatio) + LoadEmptyWagonFrontalAreaM2;

                    // Update CoG related parameters
                    CentreOfGravityM.Y = ((LoadFullCentreOfGravityM_Y - LoadEmptyCentreOfGravityM_Y) * TempTenderMassDiffRatio) + LoadEmptyCentreOfGravityM_Y;
                }
                else if (AuxWagonType == "AuxiliaryTender")
                {
                    // Find the associated steam locomotive for this tender
                    if (AuxTendersSteamLocomotive == null) FindAuxTendersSteamLocomotive();

                    MassKG = FreightAnimations.WagonEmptyWeight + Kg.FromLb((AuxTendersSteamLocomotive.CurrentAuxTenderWaterVolumeUKG * WaterLBpUKG));
                    MassKG = MathHelper.Clamp(MassKG, LoadEmptyMassKg, LoadFullMassKg); // Clamp Mass to between the empty and full wagon values   

                    // Update wagon parameters sensitive to wagon mass change
                    // Calculate the difference ratio, ie how full the wagon is. This value allows the relevant value to be scaled from the empty mass to the full mass of the wagon
                    float TempTenderMassDiffRatio = (MassKG - LoadEmptyMassKg) / (LoadFullMassKg - LoadEmptyMassKg);
                    // Update brake parameters
                    MaxBrakeForceN = ((LoadFullMaxBrakeForceN - LoadEmptyMaxBrakeForceN) * TempTenderMassDiffRatio) + LoadEmptyMaxBrakeForceN;
                    MaxHandbrakeForceN = ((LoadFullMaxHandbrakeForceN - LoadEmptyMaxHandbrakeForceN) * TempTenderMassDiffRatio) + LoadEmptyMaxHandbrakeForceN;
                    // Update friction related parameters
                    DavisAN = ((LoadFullORTSDavis_A - LoadEmptyORTSDavis_A) * TempTenderMassDiffRatio) + LoadEmptyORTSDavis_A;
                    DavisBNSpM = ((LoadFullORTSDavis_B - LoadEmptyORTSDavis_B) * TempTenderMassDiffRatio) + LoadEmptyORTSDavis_B;
                    DavisCNSSpMM = ((LoadFullORTSDavis_C - LoadEmptyORTSDavis_C) * TempTenderMassDiffRatio) + LoadEmptyORTSDavis_C;

                    if (LoadEmptyDavisDragConstant > LoadFullDavisDragConstant) // Due to wind turbulence empty drag might be higher then loaded drag, and therefore both scenarios need to be covered.
                    {
                        DavisDragConstant = LoadEmptyDavisDragConstant - ((LoadEmptyDavisDragConstant - LoadFullDavisDragConstant) * TempMassDiffRatio);
                    }
                    else
                    {
                        DavisDragConstant = ((LoadFullDavisDragConstant - LoadEmptyDavisDragConstant) * TempMassDiffRatio) + LoadEmptyDavisDragConstant;
                    }

                    WagonFrontalAreaM2 = ((LoadFullWagonFrontalAreaM2 - LoadEmptyWagonFrontalAreaM2) * TempMassDiffRatio) + LoadEmptyWagonFrontalAreaM2;

                    // Update CoG related parameters
                    CentreOfGravityM.Y = ((LoadFullCentreOfGravityM_Y - LoadEmptyCentreOfGravityM_Y) * TempTenderMassDiffRatio) + LoadEmptyCentreOfGravityM_Y;
                }
            }
        }

        private void UpdateSpecialEffects(float elapsedClockSeconds)
        // This section updates the special effects
        {


            // Update Steam Leaks Information
            if (Train.CarSteamHeatOn)
            {
                // Turn wagon steam leaks on 
                HeatingHoseParticleDurationS = 0.75f;
                HeatingHoseSteamVelocityMpS = 15.0f;
                HeatingHoseSteamVolumeM3pS = 4.0f;
            }
            else
            {
                // Turn wagon steam leaks off 
                HeatingHoseParticleDurationS = 0.0f;
                HeatingHoseSteamVelocityMpS = 0.0f;
                HeatingHoseSteamVolumeM3pS = 0.0f;
            }

            // Update Water Scoop Spray Information when scoop is down and filling from trough

            bool ProcessWaterEffects = false; // Initialise test flag to see whether this wagon will have water sccop effects active
            var LocomotiveIdentification = Simulator.PlayerLocomotive as MSTSLocomotive;

            if (WagonType == WagonTypes.Tender || WagonType == WagonTypes.Engine)
            {

                if (WagonType == WagonTypes.Tender)
                {
                    // Find the associated steam locomotive for this tender
                    if (TendersSteamLocomotive == null) FindTendersSteamLocomotive();

                    if (TendersSteamLocomotive == LocomotiveIdentification && TendersSteamLocomotive.HasWaterScoop)
                    {
                        ProcessWaterEffects = true; // Set flag if this tender is attached to player locomotive
                    }

                }
                else if (Simulator.PlayerLocomotive == this && LocomotiveIdentification.HasWaterScoop)
                {
                    ProcessWaterEffects = true; // Allow water effects to be processed
                }
                else
                {
                    ProcessWaterEffects = false; // Default off
                }

                // Tender Water overflow control
                if (LocomotiveIdentification.RefillingFromTrough && ProcessWaterEffects)
                {
                    float SpeedRatio = AbsSpeedMpS / MpS.FromMpH(100); // Ratio to reduce water disturbance with speed - an arbitary value of 100mph has been chosen as the reference

                    // Turn tender water overflow on if water level is greater then 100% nominally and minimum water scoop speed is reached
                    if (LocomotiveIdentification.TenderWaterLevelFraction >= 0.9999 && AbsSpeedMpS > LocomotiveIdentification.WaterScoopMinSpeedMpS)
                    {
                        float InitialTenderWaterOverflowParticleDurationS = 1.25f;
                        float InitialTenderWaterOverflowVelocityMpS = 50.0f;
                        float InitialTenderWaterOverflowVolumeM3pS = 10.0f;

                        // Turn tender water overflow on - changes due to speed of train
                        TenderWaterOverflowParticleDurationS = InitialTenderWaterOverflowParticleDurationS * SpeedRatio;
                        TenderWaterOverflowVelocityMpS = InitialTenderWaterOverflowVelocityMpS * SpeedRatio;
                        TenderWaterOverflowVolumeM3pS = InitialTenderWaterOverflowVolumeM3pS * SpeedRatio;
                    }
                }
                else
                {
                    // Turn tender water overflow off 
                    TenderWaterOverflowParticleDurationS = 0.0f;
                    TenderWaterOverflowVelocityMpS = 0.0f;
                    TenderWaterOverflowVolumeM3pS = 0.0f;
                }

                // Water scoop spray effects control - always on when scoop over trough, regardless of whether above minimum speed or not
                if (ProcessWaterEffects && LocomotiveIdentification.IsWaterScoopDown && IsOverTrough() && AbsSpeedMpS > 0.1)
                {
                    float SpeedRatio = AbsSpeedMpS / MpS.FromMpH(100); // Ratio to reduce water disturbance with speed - an arbitary value of 100mph has been chosen as the reference

                    float InitialWaterScoopParticleDurationS = 1.25f;
                    float InitialWaterScoopWaterVelocityMpS = 50.0f;
                    float InitialWaterScoopWaterVolumeM3pS = 10.0f;

                    // Turn water scoop spray effects on
                    if (AbsSpeedMpS <= MpS.FromMpH(10))
                    {
                        float SprayDecay = (MpS.FromMpH(25) / MpS.FromMpH(100)) / MpS.FromMpH(10); // Linear decay factor - based upon previous level starts @ a value @ 25mph
                        SpeedRatio = (SprayDecay * AbsSpeedMpS) / MpS.FromMpH(100); // Decrease the water scoop spray effect to minimum level of visibility
                        WaterScoopParticleDurationS = InitialWaterScoopParticleDurationS * SpeedRatio;
                        WaterScoopWaterVelocityMpS = InitialWaterScoopWaterVelocityMpS * SpeedRatio;
                        WaterScoopWaterVolumeM3pS = InitialWaterScoopWaterVolumeM3pS * SpeedRatio;

                    }
                    // Below 25mph effect does not vary, above 25mph effect varies according to speed
                    else if (AbsSpeedMpS < MpS.FromMpH(25) && AbsSpeedMpS > MpS.FromMpH(10))
                    {
                        SpeedRatio = MpS.FromMpH(25) / MpS.FromMpH(100); // Hold the water scoop spray effect to a minimum level of visibility
                        WaterScoopParticleDurationS = InitialWaterScoopParticleDurationS * SpeedRatio;
                        WaterScoopWaterVelocityMpS = InitialWaterScoopWaterVelocityMpS * SpeedRatio;
                        WaterScoopWaterVolumeM3pS = InitialWaterScoopWaterVolumeM3pS * SpeedRatio;
                    }
                    else
                    {
                        // Allow water sccop spray effect to vary with speed
                        WaterScoopParticleDurationS = InitialWaterScoopParticleDurationS * SpeedRatio;
                        WaterScoopWaterVelocityMpS = InitialWaterScoopWaterVelocityMpS * SpeedRatio;
                        WaterScoopWaterVolumeM3pS = InitialWaterScoopWaterVolumeM3pS * SpeedRatio;
                    }
                }
                else
                {
                    // Turn water scoop spray effects off 
                    WaterScoopParticleDurationS = 0.0f;
                    WaterScoopWaterVelocityMpS = 0.0f;
                    WaterScoopWaterVolumeM3pS = 0.0f;

                }
            }

            WagonSmokeDurationS = InitialWagonSmokeDurationS;
            WagonSmokeVolumeM3pS = InitialWagonSmokeVolumeM3pS;
<<<<<<< HEAD

            // This section updates the steam boiler used for steam heating.
            // The locomotive must be set up for steam heating, and only the first wagon (inc locomotive) will display the smoke effect for steam heating boiler.
            MSTSLocomotive boilerlead = (MSTSLocomotive)Train.LeadLocomotive; // Identify lead locomotive
            if ( boilerlead != null && boilerlead.CurrentSteamHeatPressurePSI > 0.1 && HeatingBoilerSet)
            {
                // Set values for visible exhaust based upon setting of steam controller position
                HeatingSteamBoilerVolumeM3pS = 2.5f * boilerlead.SteamHeatController.CurrentValue;
                HeatingSteamBoilerDurationS = 1.0f * boilerlead.SteamHeatController.CurrentValue;

                // Calculate fuel usage for steam heat boiler
                float FuelUsageL = boilerlead.SteamHeatController.CurrentValue * pS.FrompH(boilerlead.SteamHeatBoilerFuelUsageLpH) * elapsedClockSeconds;
                boilerlead.CurrentSteamHeatFuelCapacityL -= FuelUsageL; // Reduce Tank capacity as fuel used.
                MassKG -= FuelUsageL * 0.85f; // Reduce wagon weight as steam heat boiler uses fuel.
            }
            else
            {
                HeatingSteamBoilerVolumeM3pS = 0;
                HeatingSteamBoilerDurationS = 0;
            }
        }
=======
>>>>>>> e2d50168

        }

        public override void SignalEvent(Event evt)
        {
            switch (evt)
            {
                // Compatibility layer for MSTS events
                case Event.Pantograph1Up:
                    SignalEvent(PowerSupplyEvent.RaisePantograph, 1);
                    break;
                case Event.Pantograph1Down:
                    SignalEvent(PowerSupplyEvent.LowerPantograph, 1);
                    break;
                case Event.Pantograph2Up:
                    SignalEvent(PowerSupplyEvent.RaisePantograph, 2);
                    break;
                case Event.Pantograph2Down:
                    SignalEvent(PowerSupplyEvent.LowerPantograph, 2);
                    break;
                case Event.Pantograph3Up:
                    SignalEvent(PowerSupplyEvent.RaisePantograph, 3);
                    break;
                case Event.Pantograph3Down:
                    SignalEvent(PowerSupplyEvent.LowerPantograph, 3);
                    break;
                case Event.Pantograph4Up:
                    SignalEvent(PowerSupplyEvent.RaisePantograph, 4);
                    break;
                case Event.Pantograph4Down:
                    SignalEvent(PowerSupplyEvent.LowerPantograph, 4);
                    break;
            }

            // TODO: This should be moved to TrainCar probably.
            foreach (var eventHandler in EventHandlers) // e.g. for HandleCarEvent() in Sounds.cs
                eventHandler.HandleEvent(evt);

            base.SignalEvent(evt);
        }

        public override void SignalEvent(PowerSupplyEvent evt)
        {
            if (Simulator.PlayerLocomotive == this || AcceptMUSignals)
            {
                switch (evt)
                {
                    case PowerSupplyEvent.RaisePantograph:
                    case PowerSupplyEvent.LowerPantograph:
                        if (Pantographs != null)
                        {
                            Pantographs.HandleEvent(evt);
                            SignalEvent(Event.PantographToggle);
                        }
                        break;
                }
            }

            base.SignalEvent(evt);
        }

        public override void SignalEvent(PowerSupplyEvent evt, int id)
        {
            if (Simulator.PlayerLocomotive == this || AcceptMUSignals)
            {
                switch (evt)
                {
                    case PowerSupplyEvent.RaisePantograph:
                    case PowerSupplyEvent.LowerPantograph:
                        if (Pantographs != null)
                        {
                            Pantographs.HandleEvent(evt, id);
                            SignalEvent(Event.PantographToggle);
                        }
                        break;
                }
            }

            base.SignalEvent(evt, id);
        }

        public void ToggleDoorsLeft()
        {
            DoorLeftOpen = !DoorLeftOpen;
            if (Simulator.PlayerLocomotive == this || Train.LeadLocomotive == this) // second part for remote trains
            {//inform everyone else in the train
                foreach (var car in Train.Cars)
                {
                    var mstsWagon = car as MSTSWagon;
                    if (car != this && mstsWagon != null)
                    {
                        if (!car.Flipped ^ Flipped)
                        {
                            mstsWagon.DoorLeftOpen = DoorLeftOpen;
                            mstsWagon.SignalEvent(DoorLeftOpen ? Event.DoorOpen : Event.DoorClose); // hook for sound trigger
                        }
                        else
                        {
                            mstsWagon.DoorRightOpen = DoorLeftOpen;
                            mstsWagon.SignalEvent(DoorLeftOpen ? Event.DoorOpen : Event.DoorClose); // hook for sound trigger
                        }
                    }
                }
                if (DoorLeftOpen) SignalEvent(Event.DoorOpen); // hook for sound trigger
                else SignalEvent(Event.DoorClose);
                if (Simulator.PlayerLocomotive == this)
                {
                    if (!GetCabFlipped()) Simulator.Confirmer.Confirm(CabControl.DoorsLeft, DoorLeftOpen ? CabSetting.On : CabSetting.Off);
                    else Simulator.Confirmer.Confirm(CabControl.DoorsRight, DoorLeftOpen ? CabSetting.On : CabSetting.Off);
                }
            }
        }

        public void ToggleDoorsRight()
        {
            DoorRightOpen = !DoorRightOpen;
            if (Simulator.PlayerLocomotive == this || Train.LeadLocomotive == this) // second part for remote trains
            { //inform everyone else in the train
                foreach (TrainCar car in Train.Cars)
                {
                    var mstsWagon = car as MSTSWagon;
                    if (car != this && mstsWagon != null)
                    {
                        if (!car.Flipped ^ Flipped)
                        {
                            mstsWagon.DoorRightOpen = DoorRightOpen;
                            mstsWagon.SignalEvent(DoorRightOpen ? Event.DoorOpen : Event.DoorClose); // hook for sound trigger
                        }
                        else
                        {
                            mstsWagon.DoorLeftOpen = DoorRightOpen;
                            mstsWagon.SignalEvent(DoorRightOpen ? Event.DoorOpen : Event.DoorClose); // hook for sound trigger
                        }
                    }
                }
                if (DoorRightOpen) SignalEvent(Event.DoorOpen); // hook for sound trigger
                else SignalEvent(Event.DoorClose);
                if (Simulator.PlayerLocomotive == this)
                {
                    if (!GetCabFlipped()) Simulator.Confirmer.Confirm(CabControl.DoorsRight, DoorRightOpen ? CabSetting.On : CabSetting.Off);
                    else Simulator.Confirmer.Confirm(CabControl.DoorsLeft, DoorRightOpen ? CabSetting.On : CabSetting.Off);
                }
            }
        }

        public void ToggleMirrors()
        {
            MirrorOpen = !MirrorOpen;
            if (MirrorOpen) SignalEvent(Event.MirrorOpen); // hook for sound trigger
            else SignalEvent(Event.MirrorClose);
            if (Simulator.PlayerLocomotive == this) Simulator.Confirmer.Confirm(CabControl.Mirror, MirrorOpen ? CabSetting.On : CabSetting.Off);
        }


        public void FindTendersSteamLocomotive()
        {
            // Find the steam locomotive associated with this wagon tender, this allows parameters processed in the steam loocmotive module to be used elsewhere
            if (Train == null || Train.Cars == null || Train.Cars.Count == 1)
            {
                TendersSteamLocomotive = null;
                return;
            }

            bool HasTender = false;
            var tenderIndex = 0;

            // Check to see if this car is defined as a tender, if so then set linkage to relevant steam locomotive. If no tender, then set linkage to null
            for (var i = 0; i < Train.Cars.Count; i++)
            {
                if (Train.Cars[i] == this && Train.Cars[i].WagonType == TrainCar.WagonTypes.Tender)
                {
                    tenderIndex = i;
                    HasTender = true;
                }
            }
            if (HasTender && tenderIndex > 0 && Train.Cars[tenderIndex - 1] is MSTSSteamLocomotive)
                TendersSteamLocomotive = Train.Cars[tenderIndex - 1] as MSTSSteamLocomotive;
            else if (HasTender && tenderIndex < Train.Cars.Count - 1 && Train.Cars[tenderIndex + 1] is MSTSSteamLocomotive)
                TendersSteamLocomotive = Train.Cars[tenderIndex + 1] as MSTSSteamLocomotive;
            else
                TendersSteamLocomotive = null;
        }

         /// <summary>
        /// This function checks each steam locomotive to see if it has a tender attached.
        /// </summary>
        public void ConfirmSteamLocomotiveTender()
        {
            
            // Check each steam locomotive to see if it has a tender attached.
            if (this is MSTSSteamLocomotive )
            {

                if (Train == null || Train.Cars == null)
                {
                    SteamLocomotiveTender = null;
                     return;
                }
                else if(Train.Cars.Count == 1) // If car count is equal to 1, then there must be no tender attached
                {
                    SteamLocomotiveTender = Train.Cars[0] as MSTSSteamLocomotive;
                    SteamLocomotiveTender.HasTenderCoupled = false;
                }

                var tenderIndex = 0;
                for (var i = 0; i < Train.Cars.Count; i++) // test each car to find the where the steam locomotive is in the consist
                {
                    if (Train.Cars[i] == this)  // If this car is a Steam locomotive the set tender index
                        tenderIndex = i;
                }

                if (tenderIndex < Train.Cars.Count - 1 && Train.Cars[tenderIndex + 1].WagonType == WagonTypes.Tender) // Assuming the tender is behind the locomotive
                {
                    SteamLocomotiveTender = Train.Cars[tenderIndex] as MSTSSteamLocomotive;
                    SteamLocomotiveTender.HasTenderCoupled = true;
                }

                else if (tenderIndex > 0 && Train.Cars[tenderIndex - 1].WagonType == WagonTypes.Tender) // Assuming the tender is "in front" of the locomotive, ie it is running in reverse
                {
                    // TO BE CHECKED - What happens if multiple locomotives are coupled together in reverse?
                    SteamLocomotiveTender = Train.Cars[tenderIndex] as MSTSSteamLocomotive;
                    SteamLocomotiveTender.HasTenderCoupled = true;
                }
                else // Assuming that locomotive is a tank locomotive, and no tender is coupled
                {
                    SteamLocomotiveTender = Train.Cars[tenderIndex] as MSTSSteamLocomotive;
                    SteamLocomotiveTender.HasTenderCoupled = false;
                }
            }
        }

        /// <summary>
        /// This function finds the steam locomotive associated with this wagon aux tender, this allows parameters processed in the steam loocmotive module to be used elsewhere.
        /// </summary>
        public void FindAuxTendersSteamLocomotive()
        {
            if (Train == null || Train.Cars == null || Train.Cars.Count == 1)
            {
                AuxTendersSteamLocomotive = null;
                return;
            }
            bool AuxTenderFound = false;
            var tenderIndex = 0;
            for (var i = 0; i < Train.Cars.Count; i++)
            {
                if (Train.Cars[i] == this)
                    tenderIndex = i;
            }

            // If a "normal" tender is not connected try checking if locomotive is directly connected to the auxiliary tender - this will be the case for a tank locomotive.
            if (tenderIndex > 0 && Train.Cars[tenderIndex - 1] is MSTSSteamLocomotive)
            {
                AuxTendersSteamLocomotive = Train.Cars[tenderIndex - 1] as MSTSSteamLocomotive;
                AuxTenderFound = true;
            }

            if (tenderIndex < Train.Cars.Count - 1 && Train.Cars[tenderIndex + 1] is MSTSSteamLocomotive)
            {
                AuxTendersSteamLocomotive = Train.Cars[tenderIndex + 1] as MSTSSteamLocomotive;
                AuxTenderFound = true;
            }

            // If a "normal" tender is connected then the steam locomotive will be two cars away.
                      
            if (!AuxTenderFound)
            {
            
                if (tenderIndex > 0 && Train.Cars[tenderIndex - 2] is MSTSSteamLocomotive)
                {
                    AuxTendersSteamLocomotive = Train.Cars[tenderIndex - 2] as MSTSSteamLocomotive;
                }
                
                if (tenderIndex < Train.Cars.Count - 2 && Train.Cars[tenderIndex + 2] is MSTSSteamLocomotive)
                {
                    AuxTendersSteamLocomotive = Train.Cars[tenderIndex + 2] as MSTSSteamLocomotive;
                }
            }
        }

        public bool GetTrainHandbrakeStatus()
        {
            return MSTSBrakeSystem.GetHandbrakeStatus();
        }

        // sound sources and viewers can register themselves to get direct notification of an event
        public List<Orts.Common.EventHandler> EventHandlers = new List<Orts.Common.EventHandler>();

        public MSTSCoupling Coupler
        {
            get
            {
                if (Couplers.Count == 0) return null;
                if (Flipped && Couplers.Count > 1) return Couplers[1];
                return Couplers[0];
            }
        }
        public override float GetCouplerZeroLengthM()
        {
            if (Simulator.UseAdvancedAdhesion && IsAdvancedCoupler)
            {
                float zerolength;
                if (Coupler != null)
                {
                   zerolength = Coupler.CouplerSlackAM;
                }
                else
                {
                   zerolength = base.GetCouplerZeroLengthM();
                }

                // Ensure zerolength doesn't go higher then 0.15
                if (zerolength > 0.5)
                {
                   zerolength = 0.5f;
                }

                return zerolength;

            }
            else
            {
               return Coupler != null ? Coupler.R0X : base.GetCouplerZeroLengthM();
            } 

        }

        public override float GetCouplerStiffnessNpM()
        {
            return Coupler != null && Coupler.R0X == 0 ? 7 * (Coupler.Stiffness1NpM + Coupler.Stiffness2NpM) : base.GetCouplerStiffnessNpM();
        }

        public override float GetCouplerStiffness1NpM()
        {
            if (Coupler == null)
            {
                return base.GetCouplerStiffness1NpM();
            }
            return Coupler.Rigid? 10 * Coupler.Stiffness1NpM : Coupler.Stiffness1NpM;
        }
 
        public override float GetCouplerStiffness2NpM()
        {
            if (Coupler == null)
            {
                return base.GetCouplerStiffness2NpM();
            }
            return Coupler.Rigid? 10 * Coupler.Stiffness1NpM : Coupler.Stiffness2NpM;
        }

        public override float GetCouplerDamping1NMpS()
        {
            if (Coupler == null)
            {
                return base.GetCouplerDamping1NMpS();
            }
            return Coupler.Damping1NMps;
        }

        public override float GetCouplerDamping2NMpS()
        {
            if (Coupler == null)
            {
                return base.GetCouplerDamping2NMpS();
            }
            return Coupler.Damping2NMps;
        }

        public override float GetCouplerSlackAM()
        {
            if (Coupler == null)
            {
                return base.GetCouplerSlackAM();
            }
            return Coupler.CouplerSlackAM;
        }

        public override float GetCouplerSlackBM()
        {
            if (Coupler == null)
            {
                return base.GetCouplerSlackBM();
            }
            return Coupler.CouplerSlackBM;
        }

        public override int GetCouplerRigidIndication()
        {
            if (Coupler == null)
            {
                 return base.GetCouplerRigidIndication();   // If no coupler defined
            }
            return Coupler.Rigid ? 1 : 2; // Return whether coupler Rigid or Flexible
        }

        public override bool GetAdvancedCouplerFlag()
        {
            if (Coupler == null)
            {
                return base.GetAdvancedCouplerFlag();
            }
            return IsAdvancedCoupler;
        }

        public override float GetMaximumCouplerSlack0M()  // This limits the maximum amount of slack, and typically will be equal to y - x of R0 statement
        {
            if (Coupler == null)
                return base.GetMaximumCouplerSlack0M();
            return Coupler.Rigid ? 0.0001f : Coupler.CouplerSlackBM;
        }

        public override float GetMaximumCouplerSlack1M()  // This limits the maximum amount of slack, and typically will be equal to y - x of R0 statement
        {
            if (Simulator.UseAdvancedAdhesion && IsAdvancedCoupler)
            {
                if (Coupler == null)
                    return base.GetMaximumCouplerSlack1M();
                return Coupler.Rigid ? 0.0001f : Coupler.CouplerSlackBM + Coupler.R0X;

            }
            else
            {
                if (Coupler == null)
                    return base.GetMaximumCouplerSlack1M();
                return Coupler.Rigid ? 0.0001f : Coupler.R0Diff;
            }


        }

        public override float GetMaximumCouplerSlack2M() // This limits the slack due to draft forces (?) and should be marginally greater then GetMaximumCouplerSlack1M
        {
            if (Simulator.UseAdvancedAdhesion && IsAdvancedCoupler) // for Advanced coupler
            {
                if (Coupler == null)
                    return base.GetMaximumCouplerSlack2M();
                return Coupler.Rigid ? 0.0002f : Coupler.CouplerSlackBM + Coupler.R0Y; //  GetMaximumCouplerSlack2M > GetMaximumCouplerSlack1M
            }
            else  // for simple coupler
            {
                if (Coupler == null)
                    return base.GetMaximumCouplerSlack2M();
                return Coupler.Rigid ? 0.0002f : base.GetMaximumCouplerSlack2M(); //  GetMaximumCouplerSlack2M > GetMaximumCouplerSlack1M
            }


        }


        // TODO: This code appears to be being called by ReverseCars (in Trains.cs). 
        // Reverse cars moves the couplers along by one car, however this may be encountering a null coupler at end of train. 
        // Thus all coupler parameters need to be tested for null coupler and defasult values inserted (To be confirmed)
        public override void CopyCoupler(TrainCar other)
        {
            base.CopyCoupler(other);
            MSTSCoupling coupler = new MSTSCoupling();
            coupler.R0X = other.GetCouplerZeroLengthM();
            coupler.R0Y = other.GetCouplerZeroLengthM();
            coupler.R0Diff = other.GetMaximumCouplerSlack1M();
            coupler.Rigid = coupler.R0Diff < .0002f;
            coupler.Stiffness1NpM = other.GetCouplerStiffnessNpM() / 7;
            coupler.Stiffness2NpM = 0;
            coupler.Damping1NMps = other.GetCouplerDamping1NMpS();
            coupler.Damping2NMps = other.GetCouplerDamping2NMpS();
            coupler.CouplerSlackAM = other.GetCouplerSlackAM();
            coupler.CouplerSlackBM = other.GetCouplerSlackBM();
            if (Couplers.Count == 0)
                Couplers.Add(coupler);
            else
                Couplers[0] = coupler;
            if (Couplers.Count > 1)
                Couplers.RemoveAt(1);
        }

        public void SetWagonHandbrake(bool ToState)
        {
            if (ToState)
                MSTSBrakeSystem.SetHandbrakePercent(100);
            else
                MSTSBrakeSystem.SetHandbrakePercent(0);
        }

        /// <summary>
        /// Returns the fraction of load already in wagon.
        /// </summary>
        /// <param name="pickupType">Pickup type</param>
        /// <returns>0.0 to 1.0. If type is unknown, returns 0.0</returns>
        public override float GetFilledFraction(uint pickupType)
        {
            var fraction = 0.0f;
            if (FreightAnimations.LoadedOne != null) fraction = FreightAnimations.LoadedOne.LoadPerCent / 100;
            return fraction;
        }

        /// <summary>
        /// Returns the Brake shoe coefficient.
        /// </summary>

        public override float GetUserBrakeShoeFrictionFactor()
        {
            var frictionfraction = 0.0f;
            if ( BrakeShoeFrictionFactor == null)
            {
                frictionfraction = 0.0f;
            }
            else
            {
                frictionfraction = BrakeShoeFrictionFactor[MpS.ToKpH(AbsSpeedMpS)];
            }
            
            return frictionfraction;
        }

        /// <summary>
        /// Returns the Brake shoe coefficient at zero speed.
        /// </summary>

        public override float GetZeroUserBrakeShoeFrictionFactor()
        {
            var frictionfraction = 0.0f;
            if (BrakeShoeFrictionFactor == null)
            {
                frictionfraction = 0.0f;
            }
            else
            {
                frictionfraction = BrakeShoeFrictionFactor[0.0f];
            }

            return frictionfraction;
        }       
      
        
        
        /// <summary>
        /// Starts a continuous increase in controlled value.
        /// </summary>
        /// <param name="type">Pickup point</param>
        public void StartRefillingOrUnloading(PickupObj matchPickup, IntakePoint intakePoint, float fraction, bool unload)
        {
            var type = matchPickup.PickupType;
            var controller = WeightLoadController;
            if (controller == null)
            {
                Simulator.Confirmer.Message(ConfirmLevel.Error, Simulator.Catalog.GetString("Incompatible data"));
                return;
            }
            controller.SetValue(fraction);
            controller.CommandStartTime = Simulator.ClockTime;  // for Replay to use 

            if (FreightAnimations.LoadedOne == null)
            {
                FreightAnimations.FreightType = (MSTSWagon.PickupType)type;
                FreightAnimations.LoadedOne = intakePoint.LinkedFreightAnim;
            }
            if (!unload)
            {
                controller.SetStepSize(matchPickup.PickupCapacity.FeedRateKGpS/ MSTSNotchController.StandardBoost / FreightAnimations.LoadedOne.FreightWeightWhenFull);
                Simulator.Confirmer.Message(ConfirmLevel.Information, Simulator.Catalog.GetString("Starting refill"));
                controller.StartIncrease(controller.MaximumValue);
            }
            else
            {
                controller.SetStepSize(-matchPickup.PickupCapacity.FeedRateKGpS / MSTSNotchController.StandardBoost / FreightAnimations.LoadedOne.FreightWeightWhenFull);
                WaitForAnimationReady = true;
                UnloadingPartsOpen = true;
                if (FreightAnimations.UnloadingStartDelay > 0)
                    Simulator.Confirmer.Message(ConfirmLevel.Information, Simulator.Catalog.GetString("Preparing for unload"));
            }

        }

    }



    /// <summary>
    /// An IntakePoint object is created for any engine or wagon having a 
    /// IntakePoint block in its ENG/WAG file. 
    /// Called from within the MSTSWagon class.
    /// </summary>
    public class IntakePoint
    {
        public float OffsetM = 0f;   // distance forward? from the centre of the vehicle as defined by LengthM/2.
        public float WidthM = 10f;   // of the filling point. Is the maximum positioning error allowed equal to this or half this value? 
        public MSTSWagon.PickupType Type;          // 'freightgrain', 'freightcoal', 'freightgravel', 'freightsand', 'fuelcoal', 'fuelwater', 'fueldiesel', 'fuelwood', freightgeneral, freightlivestock, specialmail
        public float? DistanceFromFrontOfTrainM;
        public FreightAnimationContinuous LinkedFreightAnim = null;

        public IntakePoint()
        {
        }

        public IntakePoint(STFReader stf)
        {
            stf.MustMatch("(");
            OffsetM = stf.ReadFloat(STFReader.UNITS.None, 0f);
            WidthM = stf.ReadFloat(STFReader.UNITS.None, 10f);
            Type = (MSTSWagon.PickupType)Enum.Parse(typeof(MSTSWagon.PickupType), stf.ReadString().ToLower(), true);
            stf.SkipRestOfBlock();
        }

        // for copy
        public IntakePoint(IntakePoint copy)
        {
            OffsetM = copy.OffsetM;
            WidthM = copy.WidthM;
            Type = copy.Type;

        }

    }

    public class MSTSCoupling
    {
        public bool Rigid;
        public float R0X;
        public float R0Y;
        public float R0Diff = .012f;
        public float Stiffness1NpM = 1e7f;
        public float Stiffness2NpM = 2e7f;
        public float Damping1NMps = 1e7f;
        public float Damping2NMps = 2e7f;
        public float Break1N = 1e10f;
        public float Break2N = 1e10f;
        public float CouplerSlackAM;
        public float CouplerSlackBM;

        public MSTSCoupling()
        {
        }
        public MSTSCoupling(MSTSCoupling copy)
        {
            Rigid = copy.Rigid;
            R0X = copy.R0X;
            R0Y = copy.R0Y;
            R0Diff = copy.R0Diff;
            Break1N = copy.Break1N;
            Break2N = copy.Break2N;
            Stiffness1NpM = copy.Stiffness1NpM;
            Stiffness2NpM = copy.Stiffness2NpM;
            Damping1NMps = copy.Damping1NMps;
            Damping2NMps = copy.Damping2NMps;
            CouplerSlackAM = copy.CouplerSlackAM;
            CouplerSlackBM = copy.CouplerSlackBM;
        }
        public void SetR0(float a, float b)
        {
                R0X = a;
                R0Y = b;
            if (a == 0)
                R0Diff = b / 2 * Stiffness2NpM / (Stiffness1NpM + Stiffness2NpM);
            else
                R0Diff = 0.012f;
            //               R0Diff = b - a;

            // Ensure R0Diff stays within "reasonable limits"
            if (R0Diff < 0.001)
                R0Diff = 0.001f;
            else if (R0Diff > 0.1) 
                R0Diff = 0.1f;

        }
        public void SetStiffness(float a, float b)
        {
            if (a + b < 0)
                return;

            Stiffness1NpM = a;
            Stiffness2NpM = b;
        }

        public void SetDamping(float a, float b)
        {
            if (a + b< 0)
                return;

            Damping1NMps = a;
            Damping2NMps = b;
        }

        public void SetSlack(float a, float b)
        {
            if (a + b < 0)
                return;

            CouplerSlackAM = a;
            CouplerSlackBM = b;
        }

        public void SetBreak(float a, float b)
        {
            if (a + b < 0)
                return;

            Break1N = a;

            // Check if b = 0, as some stock has a zero value, set a default
            if ( b == 0)
            {
                Break2N = 2e7f;
            }
            else
            {
                Break2N = b;
            }
            
        }

        /// <summary>
        /// We are saving the game.  Save anything that we'll need to restore the 
        /// status later.
        /// </summary>
        public void Save(BinaryWriter outf)
        {
            outf.Write(Rigid);
            outf.Write(R0X);
            outf.Write(R0Y);
            outf.Write(R0Diff);
            outf.Write(Stiffness1NpM);
            outf.Write(Stiffness2NpM);
            outf.Write(Damping1NMps);
            outf.Write(Damping2NMps);
            outf.Write(CouplerSlackAM);
            outf.Write(CouplerSlackBM);
            outf.Write(Break1N);
            outf.Write(Break2N);
        }

        /// <summary>
        /// We are restoring a saved game.  The TrainCar class has already
        /// been initialized.   Restore the game state.
        /// </summary>
        public void Restore(BinaryReader inf)
        {
            Rigid = inf.ReadBoolean();
            R0X = inf.ReadSingle();
            R0Y = inf.ReadSingle();
            R0Diff = inf.ReadSingle();
            Stiffness1NpM = inf.ReadSingle();
            Stiffness2NpM = inf.ReadSingle();
            Damping1NMps = inf.ReadSingle();
            Damping2NMps = inf.ReadSingle();
            CouplerSlackAM = inf.ReadSingle();
            CouplerSlackBM = inf.ReadSingle();
            Break1N = inf.ReadSingle();
            Break2N = inf.ReadSingle();
        }
    }

    /// <summary>
    /// Utility class to avoid loading the wag file multiple times
    /// </summary>
    public class CarManager
    {
        public static Dictionary<string, MSTSWagon> LoadedCars = new Dictionary<string, MSTSWagon>();
    }

    public struct ParticleEmitterData
    {
        public readonly Vector3 XNALocation;
        public readonly Vector3 XNADirection;
        public readonly float NozzleWidth;

        public ParticleEmitterData(STFReader stf)
        {
            stf.MustMatch("(");
            XNALocation.X = stf.ReadFloat(STFReader.UNITS.Distance, 0.0f);
            XNALocation.Y = stf.ReadFloat(STFReader.UNITS.Distance, 0.0f);
            XNALocation.Z = -stf.ReadFloat(STFReader.UNITS.Distance, 0.0f);
            XNADirection.X = stf.ReadFloat(STFReader.UNITS.Distance, 0.0f);
            XNADirection.Y = stf.ReadFloat(STFReader.UNITS.Distance, 0.0f);
            XNADirection.Z = -stf.ReadFloat(STFReader.UNITS.Distance, 0.0f);
            XNADirection.Normalize();
            NozzleWidth = stf.ReadFloat(STFReader.UNITS.Distance, 0.0f);
            stf.SkipRestOfBlock();
        }
    }
}<|MERGE_RESOLUTION|>--- conflicted
+++ resolved
@@ -2181,8 +2181,6 @@
 
             WagonSmokeDurationS = InitialWagonSmokeDurationS;
             WagonSmokeVolumeM3pS = InitialWagonSmokeVolumeM3pS;
-<<<<<<< HEAD
-
             // This section updates the steam boiler used for steam heating.
             // The locomotive must be set up for steam heating, and only the first wagon (inc locomotive) will display the smoke effect for steam heating boiler.
             MSTSLocomotive boilerlead = (MSTSLocomotive)Train.LeadLocomotive; // Identify lead locomotive
@@ -2203,9 +2201,6 @@
                 HeatingSteamBoilerDurationS = 0;
             }
         }
-=======
->>>>>>> e2d50168
-
         }
 
         public override void SignalEvent(Event evt)
