<<<<<<< HEAD
﻿// COPYRIGHT 2009, 2010, 2011, 2012, 2013 by the Open Rails project.
// 
// This file is part of Open Rails.
// 
// Open Rails is free software: you can redistribute it and/or modify
// it under the terms of the GNU General Public License as published by
// the Free Software Foundation, either version 3 of the License, or
// (at your option) any later version.
// 
// Open Rails is distributed in the hope that it will be useful,
// but WITHOUT ANY WARRANTY; without even the implied warranty of
// MERCHANTABILITY or FITNESS FOR A PARTICULAR PURPOSE.  See the
// GNU General Public License for more details.
// 
// You should have received a copy of the GNU General Public License
// along with Open Rails.  If not, see <http://www.gnu.org/licenses/>.

// Debug for Vacuum operation - Train Pipe Leak
//#define DEBUG_TRAIN_PIPE_LEAK

using Microsoft.Xna.Framework;
using Orts.Common;
using Orts.Parsers.Msts;
using Orts.Simulation.Physics;
using ORTS.Common;
using ORTS.Scripting.Api;
using System;
using System.Collections.Generic;
using System.IO;
using System.Diagnostics;

namespace Orts.Simulation.RollingStocks.SubSystems.Brakes.MSTS
{
    public class VacuumSinglePipe : MSTSBrakeSystem
    {
        readonly static float OneAtmospherePSI = Bar.ToPSI(1);
        float MaxForcePressurePSI = KPa.ToPSI(KPa.FromInHg(21));    // relative pressure difference for max brake force
        TrainCar Car;
        float HandbrakePercent;
        float CylPressurePSIA;
        float VacResPressurePSIA;  // vacuum reservior pressure with piston in released position
        // defaults based on information in http://www.lmsca.org.uk/lms-coaches/LMSRAVB.pdf
        public int NumBrakeCylinders = 2;
        // brake cylinder volume with piston in applied position
        float BrakeCylVolM3 = Me3.FromIn3((float)((18 / 2) * (18 / 2) * 4.5 * Math.PI));
        // vacuum reservior volume with piston in released position
        public float VacResVolM3 = Me3.FromIn3((float)((24 / 2) * (24 / 2) * 16 * Math.PI));
        // volume units need to be consistent but otherwise don't matter, defaults are cubic inches
        bool HasDirectAdmissionValue = false;
        float DirectAdmissionValve = 0.0f;
        float MaxReleaseRatePSIpS = 2.5f;
        float MaxApplicationRatePSIpS = 2.5f;
        bool TrainBrakePressureChanging = false;
        bool BrakePipePressureChanging = false;
        int SoundTriggerCounter = 0;
        float prevCylPressurePSIA = 0f;
        float prevBrakePipePressurePSI = 0f;


        public VacuumSinglePipe(TrainCar car)
        {
            Car = car;
            // taking into account very short (fake) cars to prevent NaNs in brake line pressures
            base.BrakePipeVolumeM3 = (0.050f * 0.050f * (float)Math.PI / 4f) * Math.Max(5.0f, (1 + car.CarLengthM)); // Using (2") pipe
        }

        public override bool GetHandbrakeStatus()
        {
            return HandbrakePercent > 0;
        }

        public override void InitializeFromCopy(BrakeSystem copy)
        {
            VacuumSinglePipe thiscopy = (VacuumSinglePipe)copy;
            MaxForcePressurePSI = thiscopy.MaxForcePressurePSI;
            MaxReleaseRatePSIpS = thiscopy.MaxReleaseRatePSIpS;
            MaxApplicationRatePSIpS = thiscopy.MaxApplicationRatePSIpS;
            NumBrakeCylinders = thiscopy.NumBrakeCylinders;
            BrakeCylVolM3 = thiscopy.BrakeCylVolM3;
            BrakePipeVolumeM3 = thiscopy.BrakePipeVolumeM3;
            VacResVolM3 = thiscopy.VacResVolM3;
            HasDirectAdmissionValue = thiscopy.HasDirectAdmissionValue;
        }
         
        // return vacuum reservior pressure adjusted for piston movement
        float VacResPressureAdjPSIA()
        {
            if (VacResPressurePSIA >= CylPressurePSIA)
                return VacResPressurePSIA;
            float p = VacResPressurePSIA / (1 - BrakeCylVolM3 / VacResVolM3);
            return p < CylPressurePSIA ? p : CylPressurePSIA;
        }

        public override string GetStatus(Dictionary<BrakeSystemComponent, PressureUnit> units) // Status for last car in Main HUD
        {
            return string.Format(" BP {0}", FormatStrings.FormatPressure(Vac.FromPress(BrakeLine1PressurePSI), PressureUnit.InHg, PressureUnit.InHg, false));
        }

        public override string GetFullStatus(BrakeSystem lastCarBrakeSystem, Dictionary<BrakeSystemComponent, PressureUnit> units)  // Status for Main HUD view (calls above as well)
        {
            string s;
            // display depending upon whether an EQ reservoir fitted
            if ( Car.Train.EQEquippedVacLoco)
            {
                s = string.Format(" EQ {0}", FormatStrings.FormatPressure(Vac.FromPress(Vac.ToPress(Car.Train.EqualReservoirPressurePSIorInHg)), PressureUnit.InHg, PressureUnit.InHg, true));
                s += string.Format(" V {0}", FormatStrings.FormatPressure(Vac.FromPress(BrakeLine1PressurePSI), PressureUnit.InHg, PressureUnit.InHg, true));
            }
            else // No EQ reservoir by default
            {
                s = string.Format(" Lead BP {0}", FormatStrings.FormatPressure(Vac.FromPress(BrakeLine1PressurePSI), PressureUnit.InHg, PressureUnit.InHg, true));
            }

            //            string s = string.Format(" V {0}", FormatStrings.FormatPressure(Car.Train.EqualReservoirPressurePSIorInHg, PressureUnit.InHg, PressureUnit.InHg, true));
            if (lastCarBrakeSystem != null && lastCarBrakeSystem != this)
                s += " EOT " + lastCarBrakeSystem.GetStatus(units);
            if (HandbrakePercent > 0)
                s += string.Format(" Handbrake {0:F0}%", HandbrakePercent);
            return s;
        }

        public override string[] GetDebugStatus(Dictionary<BrakeSystemComponent, PressureUnit> units)  // status for each car in the train
        {
            return new string[] {
                "1V",
                FormatStrings.FormatPressure(Vac.FromPress(CylPressurePSIA), PressureUnit.InHg, PressureUnit.InHg, true),
                FormatStrings.FormatPressure(Vac.FromPress(BrakeLine1PressurePSI), PressureUnit.InHg, PressureUnit.InHg, true),
                FormatStrings.FormatPressure(Vac.FromPress(VacResPressureAdjPSIA()), PressureUnit.InHg, PressureUnit.InHg, true),
                string.Empty,
                HandbrakePercent > 0 ? string.Format("{0:F0}%", HandbrakePercent) : string.Empty,
                FrontBrakeHoseConnected ? "I" : "T",
                string.Format("A{0} B{1}", AngleCockAOpen ? "+" : "-", AngleCockBOpen ? "+" : "-"),
            };
        }

        public override float GetCylPressurePSI()
        {
            return KPa.ToPSI(KPa.FromInHg(Vac.FromPress(CylPressurePSIA)));
        }

        public override float GetCylVolumeM3()
        {
            return BrakeCylVolM3;
        }

        public override float GetVacResVolume()
        {
            return VacResVolM3;
        }

        public override float GetVacBrakeCylNumber()
        {
            return NumBrakeCylinders;
        }
        

        public override float GetVacResPressurePSI()
        {
            return VacResPressureAdjPSIA();
        }

        public override void Parse(string lowercasetoken, STFReader stf)
        {
            switch (lowercasetoken)
            {
                case "wagon(brakecylinderpressureformaxbrakebrakeforce": MaxForcePressurePSI = stf.ReadFloatBlock(STFReader.UNITS.PressureDefaultInHg, null); break;
                case "wagon(maxreleaserate": MaxReleaseRatePSIpS = stf.ReadFloatBlock(STFReader.UNITS.PressureRateDefaultInHgpS, null); break;
                case "wagon(maxapplicationrate": MaxApplicationRatePSIpS = stf.ReadFloatBlock(STFReader.UNITS.PressureRateDefaultInHgpS, null); break;
                case "wagon(ortsdirectadmissionvalve": DirectAdmissionValve = stf.ReadFloatBlock(STFReader.UNITS.None, null);
                    if(DirectAdmissionValve == 1.0f)
                    {
                        HasDirectAdmissionValue = true;
                    }
                    else
                    {
                        HasDirectAdmissionValue = false;
                    }
                    break;
                // OpenRails specific parameters
                case "wagon(brakepipevolume": BrakePipeVolumeM3 = Me3.FromFt3(stf.ReadFloatBlock(STFReader.UNITS.VolumeDefaultFT3, null)); break;
                case "wagon(ortsauxilaryrescapacity": VacResVolM3 = Me3.FromFt3(stf.ReadFloatBlock(STFReader.UNITS.VolumeDefaultFT3, null)); break;
                case "wagon(ortsbrakecylindersize": float BrakeCylSizeM = stf.ReadFloatBlock(STFReader.UNITS.Distance, null);
                    BrakeCylVolM3 = Me3.FromIn3((float)((Me.ToIn(BrakeCylSizeM) / 2) * (Me.ToIn(BrakeCylSizeM) / 2) * 4.5 * Math.PI)); // Calculate brake cylinder volume based upon size of BC, 4.5" of piston travel
                    break;
                case "wagon(ortsnumberbrakecylinders": NumBrakeCylinders = stf.ReadIntBlock(null); break;
            }
        }

        public override void Save(BinaryWriter outf)
        {
            outf.Write(BrakeLine1PressurePSI);
            outf.Write(BrakeLine2PressurePSI);
            outf.Write(BrakeLine3PressurePSI);
            outf.Write(CylPressurePSIA);
            outf.Write(VacResPressurePSIA);
            outf.Write(FrontBrakeHoseConnected);
            outf.Write(AngleCockAOpen);
            outf.Write(AngleCockBOpen);
            outf.Write(BleedOffValveOpen);
        }

        public override void Restore(BinaryReader inf)
        {
            BrakeLine1PressurePSI = inf.ReadSingle();
            BrakeLine2PressurePSI = inf.ReadSingle();
            BrakeLine3PressurePSI = inf.ReadSingle();
            CylPressurePSIA = inf.ReadSingle();
            VacResPressurePSIA = inf.ReadSingle();
            FrontBrakeHoseConnected = inf.ReadBoolean();
            AngleCockAOpen = inf.ReadBoolean();
            AngleCockBOpen = inf.ReadBoolean();
            BleedOffValveOpen = inf.ReadBoolean();
        }

        public override void Initialize(bool handbrakeOn, float maxVacuumInHg, float fullServVacuumInHg, bool immediateRelease)
        {
            CylPressurePSIA = BrakeLine1PressurePSI = Vac.ToPress(fullServVacuumInHg);
            VacResPressurePSIA = Vac.ToPress(maxVacuumInHg);
            HandbrakePercent = handbrakeOn & (Car as MSTSWagon).HandBrakePresent ? 100 : 0;
            BrakeLine3PressurePSI = BrakeLine1PressurePSI;  // Initialise engine brake as same value on train
            //CylVolumeM3 = MaxForcePressurePSI * MaxBrakeForceN * 0.00000059733491f; //an average volume (M3) of air used in brake cylinder for 1 N brake force.
            Car.Train.PreviousCarCount = Car.Train.Cars.Count;
        }

        public override void InitializeMoving() // used when initial speed > 0
        {

            BrakeLine1PressurePSI = Vac.ToPress(Car.Train.EqualReservoirPressurePSIorInHg);
            BrakeLine2PressurePSI = 0;
//            BrakeLine3PressurePSI = V2P(Car.Train.EqualReservoirPressurePSIorInHg);
/*            if (Car.Train.AITrainBrakePercent == 0)
            {
                CylPressurePSIA = 0;
                Car.BrakeForceN = 0;
            }
            else */
            CylPressurePSIA = Vac.ToPress(Car.Train.EqualReservoirPressurePSIorInHg);
            VacResPressurePSIA = Vac.ToPress(Car.Train.EqualReservoirPressurePSIorInHg);
            HandbrakePercent = 0;
        }

        public override void LocoInitializeMoving() // starting conditions when starting speed > 0
        {
            VacResPressurePSIA = Vac.ToPress(Car.Train.EqualReservoirPressurePSIorInHg);
        }

        public override void Update(float elapsedClockSeconds)
        {
            // Identify the lead locomotive as we don't want to change the BP pressure as this is catered for in the charging rates, etc
            bool LeadLoco = false;
            MSTSLocomotive lead = (MSTSLocomotive)Car.Train.LeadLocomotive;
            if (lead != null)
            {
                LeadLoco = true;
            }
                       
            // Brake information is updated for each vehicle

            //            if (BrakeLine3PressurePSI > 3.0 && BrakeLine3PressurePSI < OneAtmospherePSI) // To be confirmed
            if (BrakeLine3PressurePSI > 3.0 ) // To be confirmed
                {
                    CylPressurePSIA = BrakeLine3PressurePSI;
                }
            else
                { 
                if (BrakeLine1PressurePSI < VacResPressurePSIA)
                {
                    float dp = elapsedClockSeconds * MaxApplicationRatePSIpS * BrakeCylVolM3 / VacResVolM3;
                    float vr = NumBrakeCylinders * VacResVolM3 / BrakePipeVolumeM3;
                    if (VacResPressurePSIA - dp < BrakeLine1PressurePSI + dp * vr)
                        dp = (VacResPressurePSIA - BrakeLine1PressurePSI) / (1 + vr);
                    VacResPressurePSIA -= dp;

                  if (LeadLoco == false)
                    {
                        BrakeLine1PressurePSI += dp * vr; // don't adjust the BP pressure if this is the lead locomotive
                    }
                    
                    CylPressurePSIA = VacResPressurePSIA;
                }
                else if (BrakeLine1PressurePSI < CylPressurePSIA) // Increase BP pressure, hence vacuum brakes are being released
                {
                    float dp = elapsedClockSeconds * MaxReleaseRatePSIpS;
                    float vr = NumBrakeCylinders * BrakeCylVolM3 / BrakePipeVolumeM3;
                    if (CylPressurePSIA - dp < BrakeLine1PressurePSI + dp * vr)
                        dp = (CylPressurePSIA - BrakeLine1PressurePSI) / (1 + vr);
                    CylPressurePSIA -= dp;

                    if (LeadLoco == false)
                    {
                        BrakeLine1PressurePSI += dp * vr;
                    }
                }
                else if (BrakeLine1PressurePSI > CylPressurePSIA)  // Decrease BP pressure, hence vacuum brakes are being applied
                {
                    float dp = elapsedClockSeconds * MaxApplicationRatePSIpS;
                    float vr = NumBrakeCylinders * BrakeCylVolM3 / BrakePipeVolumeM3;
                    if (CylPressurePSIA + dp > BrakeLine1PressurePSI - dp * vr)
                        dp = (BrakeLine1PressurePSI - CylPressurePSIA) / (1 + vr);
                    CylPressurePSIA += dp;
                    if (!HasDirectAdmissionValue)
                        BrakeLine1PressurePSI -= dp * vr;
                }
            }

            // Record HUD display values for brake cylidners depending upon whether they are wagons or locomotives/tenders (which are subject to their own engine brakes)   
            if (Car.WagonType == MSTSWagon.WagonTypes.Engine || Car.WagonType == MSTSWagon.WagonTypes.Tender)
            {
                Car.Train.HUDLocomotiveBrakeCylinderPSI = CylPressurePSIA;
            }
            else
            {
                // Record the Brake Cylinder pressure in first wagon, as EOT is also captured elsewhere, and this will provide the two extremeties of the train
                // Identifies the first wagon based upon the previously identified UiD 
                if (Car.UiD == Car.Train.FirstCarUiD)
                {
                    Car.Train.HUDWagonBrakeCylinderPSI = CylPressurePSIA; // In Vacuum HUD BP is actually supposed to be dispalayed
                }

            }

            // If wagons are not attached to the locomotive, then set wagon BC pressure to same as locomotive in the Train brake line
            if (!Car.Train.WagonsAttached && (Car.WagonType == MSTSWagon.WagonTypes.Engine || Car.WagonType == MSTSWagon.WagonTypes.Tender))
            {
                Car.Train.HUDWagonBrakeCylinderPSI = CylPressurePSIA;
            }


            float vrp = VacResPressureAdjPSIA();
            float f;
            if (!Car.BrakesStuck)
            {
                f = CylPressurePSIA <= vrp ? 0 : Car.MaxBrakeForceN * Math.Min((CylPressurePSIA - vrp) / MaxForcePressurePSI, 1);
                if (f < Car.MaxHandbrakeForceN * HandbrakePercent / 100)
                    f = Car.MaxHandbrakeForceN * HandbrakePercent / 100;
            }
            else f = Math.Max(Car.MaxBrakeForceN, Car.MaxHandbrakeForceN / 2);
            Car.BrakeRetardForceN = f * Car.BrakeShoeRetardCoefficientFrictionAdjFactor; // calculates value of force applied to wheel, independent of wheel skid
            if (Car.BrakeSkid) // Test to see if wheels are skiding due to excessive brake force
            {
                Car.BrakeForceN = f * Car.SkidFriction;   // if excessive brakeforce, wheel skids, and loses adhesion
            }
            else
            {
                Car.BrakeForceN = f * Car.BrakeShoeCoefficientFrictionAdjFactor; // In advanced adhesion model brake shoe coefficient varies with speed, in simple model constant force applied as per value in WAG file, will vary with wheel skid.
            }

            // sound trigger checking runs every 4th update, to avoid the problems caused by the jumping BrakeLine1PressurePSI value, and also saves cpu time :)
            if (SoundTriggerCounter >= 4)
            {
                SoundTriggerCounter = 0;
                if (CylPressurePSIA != prevCylPressurePSIA)
                {
                    if (!TrainBrakePressureChanging)
                    {
                        if (CylPressurePSIA > prevCylPressurePSIA)
                            Car.SignalEvent(Event.TrainBrakePressureIncrease);
                        else
                            Car.SignalEvent(Event.TrainBrakePressureDecrease);
                        TrainBrakePressureChanging = !TrainBrakePressureChanging;
                    }

                }
                else if (TrainBrakePressureChanging)
                {
                    TrainBrakePressureChanging = !TrainBrakePressureChanging;
                    Car.SignalEvent(Event.TrainBrakePressureStoppedChanging);
                }

                if ( Math.Abs(BrakeLine1PressurePSI-prevBrakePipePressurePSI)> 0.05f /*BrakeLine1PressurePSI > prevBrakePipePressurePSI*/)
                {
                    if (!BrakePipePressureChanging)
                    {
                        if (BrakeLine1PressurePSI > prevBrakePipePressurePSI)
                            Car.SignalEvent(Event.BrakePipePressureIncrease);
                        else
                            Car.SignalEvent(Event.BrakePipePressureDecrease);
                        BrakePipePressureChanging = !BrakePipePressureChanging;
                    }

                }
                else if (BrakePipePressureChanging)
                {
                    BrakePipePressureChanging = !BrakePipePressureChanging;
                    Car.SignalEvent(Event.BrakePipePressureStoppedChanging);
                }
                prevCylPressurePSIA = CylPressurePSIA;
                prevBrakePipePressurePSI = BrakeLine1PressurePSI;
            }
            SoundTriggerCounter++;
        }

        public override void PropagateBrakePressure(float elapsedClockSeconds)
        {
            PropagateBrakeLinePressures(elapsedClockSeconds, Car, TwoPipes);
        }


        protected static void PropagateBrakeLinePressures(float elapsedClockSeconds, TrainCar trainCar, bool twoPipes)
        {
            // Called by train update physics
            // Brake pressures are calculated on the lead locomotive first, and then propogated along each vehicle in the consist.

            var train = trainCar.Train;
            var lead = trainCar as MSTSLocomotive;

            var brakePipeTimeFactorS = lead == null ? 0.0015f : lead.BrakePipeTimeFactorS;

            // train.BrakeLine1PressurePSI is really vacuum in inHg
            // BP is charged and discharged between approx 4.185psi = 21 InHg (or 25InHg, as set by user) and 14.5 psi (atmospheric pressure)
            // The resulting air pressures are then converted to a respective vacuum value where - 14.5psi (atmospheric pressure) = 0 InHg, and approx 4.185psi = 21 InHg.
            // Brakes are applied when vaccum is destroyed, ie 0 InHg, Brakes released when vacuum established ie 21 or 25 InHg
            float DesiredPipeVacuum = Vac.ToPress(train.EqualReservoirPressurePSIorInHg);
            float SmallEjectorChargingRateInHgpS = lead == null ? 10.0f : (lead.SmallEjectorBrakePipeChargingRatePSIorInHgpS ); // Set value for small ejector to operate - fraction set in steam locomotive
            float LargeEjectorChargingRateInHgpS = lead == null ? 10.0f : (lead.LargeEjectorBrakePipeChargingRatePSIorInHgpS); // Set value for large ejector to operate - fraction set in steam locomotive
            float MaxVacuumPipeLevelPSI = lead == null ? Bar.ToPSI(Bar.FromInHg(21)) : lead.TrainBrakeController.MaxPressurePSI;
            float TrainPipeLeakLossPSI = lead == null ? 0.0f : (lead.TrainBrakePipeLeakPSIorInHgpS);

            float TempTrainPipePSI = lead == null ? 5.0f : lead.BrakeSystem.BrakeLine1PressurePSI;
            float TempTotalTrainBrakePipeVolumeM3 = 0.0f; // initialise train brake pipe volume
            float TempTotalTrainBrakeCylinderVolumeM3 = 0.0f;
            float TempCurrentBrakeCylinderVolumeM3 = 0.0f;
            float TempCurrentBrakePipeVolumeM3 = 0.0f;
            float AdjbrakePipeTimeFactorS = 0.0f;
            float AdjBrakePipeDischargeTimeFactor = 0.0f;

            // Initialise parameters for calculating brake system adjustments
            float AdjLargeEjectorChargingRateInHgpS = 0.0f;
            float AdjSmallEjectorChargingRateInHgpS = 0.0f;
            float AdjVacuumPumpChargingRateInHgpS = 0.0f;
            float AdjHighSExhausterChargingRateInHgpS = 0.0f;
            float AdjLowSExhausterChargingRateInHgpS = 0.0f;
            float AdjBrakeServiceTimeFactorS = 0.0f;
            float AdjBrakeEmergencyTimeFactorS = 0.0f;
            float AdjTrainPipeLeakLossPSI = 0.0f;
            float TempbrakePipeTimeMultFactor = 0.0f;
            float RunningNetBPLossGainPSI = 0.0f;     // The net value of the losses and gains in the brake pipe for quick release position: eg Net = Lg Ejector + Sm Ejector + Vac Pump - BP Loss
            float ReleaseNetBPLossGainPSI = 0.0f;   // The net value of the losses and gains in the brake pipe for release position: eg Net = Lg Ejector + Sm Ejector + Vac Pump - BP Loss
            float QuickReleaseNetBPLossGainPSI = 0.0f;   // The net value of the losses and gains in the brake pipe for quick release position: eg Net = Lg Ejector + Sm Ejector + Vac Pump - BP Loss
            float LapNetBPLossGainPSI = 0.0f;   // The net value of the losses and gains in the brake pipe for lap position: eg Net = Lg Ejector + Sm Ejector + Vac Pump - BP Loss
            float EQReleaseNetBPLossGainPSI = 0.0f;   // The net value of the losses and gains in the brake pipe for EQ release position: eg Net = Lg Ejector + Sm Ejector + Vac Pump - BP Loss


            // Test validity of MaxVacuumPipeLevelPSI, it should be less then 12.5 psi (approx 25 InHg)
            if (MaxVacuumPipeLevelPSI > 12.5)
            {
                MaxVacuumPipeLevelPSI = Bar.ToPSI(Bar.FromInHg(21));
            }

            train.EQEquippedVacLoco = lead == null ? false : lead.VacuumBrakeEQFitted;

           foreach (TrainCar car in train.Cars)
            {

                // Calculate train brake system volumes
                TempTotalTrainBrakePipeVolumeM3 += car.BrakeSystem.BrakePipeVolumeM3; // Calculate total brake pipe volume of train

                // If vehicle is not a vacuum piped vehicle then calculate both volume of train pipe and BC, otherwise for vacuum piped vehicles only calculate train pipe
                if (car.CarBrakeSystemType != "vacuum_piped")
                {
                    TempTotalTrainBrakeCylinderVolumeM3 += car.BrakeSystem.GetVacBrakeCylNumber() * car.BrakeSystem.GetCylVolumeM3(); // Calculate total brake cylinder volume of train

                    float BrakeCylFraction = 1.0f - (car.BrakeSystem.GetCylPressurePSI() / (MaxVacuumPipeLevelPSI));
                    BrakeCylFraction = MathHelper.Clamp(BrakeCylFraction, 0.01f, 1.0f); // Keep fraction within bounds

                    TempCurrentBrakeCylinderVolumeM3 += (car.BrakeSystem.GetVacBrakeCylNumber() * car.BrakeSystem.GetCylVolumeM3() * BrakeCylFraction);
                }

            }

            float BrakePipeFraction = ((TempTrainPipePSI - (OneAtmospherePSI - MaxVacuumPipeLevelPSI)) / (MaxVacuumPipeLevelPSI));
            BrakePipeFraction = MathHelper.Clamp(BrakePipeFraction, 0.01f, 1.0f); // Keep fraction within bounds

            TempCurrentBrakePipeVolumeM3 = TempTotalTrainBrakePipeVolumeM3 * BrakePipeFraction; // Current Volume of air in train pipe
            train.TotalTrainBrakePipeVolumeM3 = TempTotalTrainBrakePipeVolumeM3;
            train.TotalTrainBrakeCylinderVolumeM3 = TempTotalTrainBrakeCylinderVolumeM3;
            train.TotalTrainBrakeSystemVolumeM3 = TempTotalTrainBrakePipeVolumeM3 + TempTotalTrainBrakeCylinderVolumeM3;
            train.TotalCurrentTrainBrakeSystemVolumeM3 = TempCurrentBrakeCylinderVolumeM3 + TempCurrentBrakePipeVolumeM3;

            // This section sets up the nimber of iterative steps that the proagation process goes through. nSteps is tied to the volume ratio so that instability is not introduced
            // If nSteps is small and BrakeServiceTimeFactorS is small then instability will be introduced, and BP will fluctuate to different values
            int nSteps;
            float nStepsFraction;
            nStepsFraction = (Me3.FromFt3(200.0f) / train.TotalTrainBrakeSystemVolumeM3);
            float nStepsWhole = (elapsedClockSeconds * nStepsFraction) / brakePipeTimeFactorS + 1;
            nSteps = (int)( nStepsWhole);
            float TrainPipeTimeVariationS = elapsedClockSeconds / nSteps;

            // Calculate adjusted values based upon the train brake system volume
            if (lead != null)
            {

                // Calculate brake system volume of the train, and then adjust accordingly the BP charging, discharging and propogation rates.
                // The reference brake system is assumed to be 200ft^3, as ejector specifications suggest that a standard ejector can evacuate a brake system to 21InHg in about 60 seconds
                // BrakePipeChargingRatePSIorInHgpS - trains of less then 200ft^3 will have higher charging rates, ie less time to charge BP
                // BrakeServiceTimeFactorS / BrakeEmergencyTimeFactorS  - trains of less then 200ft^3 will have lower factors, ie less time to discharge BP
                AdjLargeEjectorChargingRateInHgpS = (Me3.FromFt3(200.0f) / train.TotalTrainBrakeSystemVolumeM3) * LargeEjectorChargingRateInHgpS;
                AdjSmallEjectorChargingRateInHgpS = (Me3.FromFt3(200.0f) / train.TotalTrainBrakeSystemVolumeM3) * SmallEjectorChargingRateInHgpS;
                AdjVacuumPumpChargingRateInHgpS = (Me3.FromFt3(200.0f) / train.TotalTrainBrakeSystemVolumeM3) * lead.VacuumPumpChargingRateInHgpS;
                AdjHighSExhausterChargingRateInHgpS = (Me3.FromFt3(200.0f) / train.TotalTrainBrakeSystemVolumeM3) * lead.ExhausterHighSBPChargingRatePSIorInHgpS;
                AdjLowSExhausterChargingRateInHgpS = (Me3.FromFt3(200.0f) / train.TotalTrainBrakeSystemVolumeM3) * lead.ExhausterLowSBPChargingRatePSIorInHgpS;
                AdjTrainPipeLeakLossPSI = (train.TotalTrainBrakeSystemVolumeM3 / Me3.FromFt3(200.0f)) * lead.TrainBrakePipeLeakPSIorInHgpS;
                AdjBrakeServiceTimeFactorS = (train.TotalTrainBrakeSystemVolumeM3 / Me3.FromFt3(200.0f)) * lead.BrakeServiceTimeFactorS;
                AdjBrakeEmergencyTimeFactorS = (train.TotalTrainBrakeSystemVolumeM3 / Me3.FromFt3(200.0f)) * lead.BrakeEmergencyTimeFactorS;
                TempbrakePipeTimeMultFactor = train.TotalTrainBrakeSystemVolumeM3 / Me3.FromFt3(200.0f);
                AdjbrakePipeTimeFactorS = TempbrakePipeTimeMultFactor * brakePipeTimeFactorS;
                AdjBrakePipeDischargeTimeFactor = TempbrakePipeTimeMultFactor * lead.BrakePipeDischargeTimeFactor;

                // This section determines whether small ejector or vacuum pump is going to counteract brake pipe leakage - only applies to steam locomotives

                if (lead.EngineType == TrainCar.EngineTypes.Steam)
                {
                    if (!lead.SmallEjectorFitted)
                    {
                        AdjSmallEjectorChargingRateInHgpS = 0.0f; // If small ejector not fitted, then set input from ejector to zero
                    }

                    // Zero vacuum pump (turn off) if BP is at full vacuum, or if Vacuum drops below 3InHg from max operating vacuum
                    if (lead.VacuumPumpFitted && (lead.BrakeSystem.BrakeLine1PressurePSI + (TrainPipeTimeVariationS * AdjVacuumPumpChargingRateInHgpS) > OneAtmospherePSI ||
                        Vac.FromPress(lead.BrakeSystem.BrakeLine1PressurePSI) < Vac.FromPress(OneAtmospherePSI - (MaxVacuumPipeLevelPSI - KPa.ToPSI(KPa.FromInHg(3))))))
                    {
                        AdjVacuumPumpChargingRateInHgpS = 0.0f; // Set vacuum pump to zero, as vacuum is being maintained, ie pump is off
                        lead.VacuumPumpOperating = false;
                    }
                    else if (lead.VacuumPumpFitted)
                    {
                        lead.VacuumPumpOperating = true;
                    }
                    else
                    {
                        AdjVacuumPumpChargingRateInHgpS = 0.0f; // Set vacuum pump to zero, as vacuum is not fitted
                        lead.VacuumPumpOperating = false;
                    }

                    RunningNetBPLossGainPSI = (AdjTrainPipeLeakLossPSI - (AdjSmallEjectorChargingRateInHgpS + AdjVacuumPumpChargingRateInHgpS));
                }

                // Calculate the net loss/gain in terms of charging the BP - applies in regard to RELEASE type brake positions
                // In release - for diesel and electric use low speed exhauster, for steam use Large ejector (small can be turned on individually by driver)
                ReleaseNetBPLossGainPSI = (AdjLowSExhausterChargingRateInHgpS + AdjLargeEjectorChargingRateInHgpS + AdjSmallEjectorChargingRateInHgpS + AdjVacuumPumpChargingRateInHgpS) - AdjTrainPipeLeakLossPSI;

                // Calculate the net loss/gain in terms of charging the BP - applies in regard to QUICK RELEASE type brake positions
                // In release - for diesel and electric use low speed exhauster, for steam use Large ejector (small can be turned on individually by driver)
                QuickReleaseNetBPLossGainPSI = (AdjHighSExhausterChargingRateInHgpS + AdjLargeEjectorChargingRateInHgpS + AdjSmallEjectorChargingRateInHgpS + AdjVacuumPumpChargingRateInHgpS) - AdjTrainPipeLeakLossPSI;


                // Calculate the net loss/gain in terms of charging the BP - applies in regard to LAP type brake positions
                // In lap - for diesel, steam and electric use BP leakage if included in ENG file
                LapNetBPLossGainPSI = AdjTrainPipeLeakLossPSI;

                // Calculate the net loss/gain in terms of charging the BP - applies in regard to EQ Release positions
                // Assume that EQ reservoir only fitted to diesel or electric locomotives
                if (lead.TrainBrakeController.TrainBrakeControllerState == ControllerState.FullQuickRelease)
                {
                    // Full Quick release - assumption that exhauster is in high speed mode
                    EQReleaseNetBPLossGainPSI = (AdjHighSExhausterChargingRateInHgpS + AdjLargeEjectorChargingRateInHgpS + AdjSmallEjectorChargingRateInHgpS + AdjVacuumPumpChargingRateInHgpS) - AdjTrainPipeLeakLossPSI;
                }
                else
                {
                    // Release - assumption that exhauster is in low speed mode
                    EQReleaseNetBPLossGainPSI = (AdjLowSExhausterChargingRateInHgpS + AdjLargeEjectorChargingRateInHgpS + AdjSmallEjectorChargingRateInHgpS + AdjVacuumPumpChargingRateInHgpS) - AdjTrainPipeLeakLossPSI;
                }


                // Provide a HUD view for comparison only in Steam Locomotive Information - shows all pluses and minuses
                lead.HUDNetBPLossGainPSI = (lead.ExhausterHighSBPChargingRatePSIorInHgpS + LargeEjectorChargingRateInHgpS + SmallEjectorChargingRateInHgpS + lead.VacuumPumpChargingRateInHgpS) - lead.TrainBrakePipeLeakPSIorInHgpS;

            }

                // For each iterative step, calculate lead locomotive pressures, and propagate them along the train
                // Train brake pipe volume will be calculated, and used to vary timing response parameters, thus simulating variations in train length
                for (int i = 0; i < nSteps; i++)
            {
                // Calculate train pipe pressure at lead locomotive.
                if (lead != null)
                {

                    // When brakeController put into Running position the RunningLock ensures that brake pipe matches the Equalising Reservoir (Desired Vacuum) before
                    // locking the system into the Running position.
                    if (lead.TrainBrakeController.TrainBrakeControllerState == ControllerState.Running && DesiredPipeVacuum == lead.BrakeSystem.BrakeLine1PressurePSI && !lead.BrakeSystem.ControllerRunningLock)
                    {
                      lead.BrakeSystem.ControllerRunningLock = true;
                    }
                    else if (lead.TrainBrakeController.TrainBrakeControllerState != ControllerState.Running) // Only reset lock when moved to another controller position
                    {
                    lead.BrakeSystem.ControllerRunningLock = false;
                    }

                 /*  // For testing purposes
                       Trace.TraceInformation("Brake Test - Volume {0} Release Rate {1} Charging Rate {2}", train.TotalTrainBrakeSystemVolumeM3, ReleaseNetBPLossGainPSI, lead.BrakePipeChargingRatePSIorInHgpS);
                       Trace.TraceInformation("Large Ejector Raw {0} Large Ejector (VB) {1} Ad Large Ejector {2}", lead.LargeEjectorBrakePipeChargingRatePSIorInHgpS, LargeEjectorChargingRateInHgpS, AdjLargeEjectorChargingRateInHgpS);
                       Trace.TraceInformation("Small Ejector Raw {0} Small Ejector (VB) {1} Ad Small Ejector {2}", lead.SmallEjectorBrakePipeChargingRatePSIorInHgpS, SmallEjectorChargingRateInHgpS, AdjSmallEjectorChargingRateInHgpS);
                       Trace.TraceInformation("Pipe Loss - Raw {0} Adj {1}", lead.TrainBrakePipeLeakPSIorInHgpS, AdjTrainPipeLeakLossPSI);
                 */

                    // Adjust brake pipe pressure according to various brake controls. Two modes are considered
                    //  - EQ where brake system is fitted with EQ reservoir, and lead locomotive uses the equalising pressure to set brake pipe
                    // - Non EQ, where no equalising reservoir is fitted, and brake controller must be held in release or application position until brake pipe reaches the desired vacuum
                    if (lead.VacuumBrakeEQFitted) // Is an equalising reservoir fitted
                    {
                        // Vacuum Pipe is < Desired value - increase brake pipe pressure (decrease vacuum value) - PSI goes from approx 4.189 to 14.5 - applying brakes

                        if (lead.TrainBrakeController.TrainBrakeControllerState == ControllerState.Emergency && lead.BrakeSystem.BrakeLine1PressurePSI < DesiredPipeVacuum)
                        {
                            // In emergency position brake pipe vacuum is reduced based upon the emergency time factor
                            lead.BrakeSystem.BrakeLine1PressurePSI *= (1 + TrainPipeTimeVariationS / AdjBrakeEmergencyTimeFactorS);

                            if (lead.BrakeSystem.BrakeLine1PressurePSI > OneAtmospherePSI)
                                lead.BrakeSystem.BrakeLine1PressurePSI = OneAtmospherePSI;
                        }

                        else if (lead.BrakeSystem.BrakeLine1PressurePSI < DesiredPipeVacuum) 
                        {
                            // Vacuum Pipe is < Desired value - increase brake pipe pressure (decrease vacuum value) - PSI goes from approx 4.189 to 14.5 - applying brakes
                            lead.BrakeSystem.BrakeLine1PressurePSI *= (1 + TrainPipeTimeVariationS / AdjBrakeServiceTimeFactorS);
                            if (lead.BrakeSystem.BrakeLine1PressurePSI > DesiredPipeVacuum)
                                lead.BrakeSystem.BrakeLine1PressurePSI = DesiredPipeVacuum;
                        }

                        else if (lead.BrakeSystem.BrakeLine1PressurePSI > DesiredPipeVacuum)
                        {
                            // Vacuum Pipe is < Desired value - decrease brake pipe value pressure - PSI goes from 14.5 to 4.189 - releasing brakes

                            float TrainPipePressureDiffPSI = TrainPipeTimeVariationS * EQReleaseNetBPLossGainPSI; // Exhauster needs to be considered

                            // If Diff is going to take BP vacuum below desired pipe vacuum value, then only do the difference between the two
                            if (lead.BrakeSystem.BrakeLine1PressurePSI - TrainPipePressureDiffPSI < DesiredPipeVacuum)
                            {
                                TrainPipePressureDiffPSI = lead.BrakeSystem.BrakeLine1PressurePSI - DesiredPipeVacuum;
                            }


                            // If Diff is going to take BP vacuum below the value in the Main Reservoir, then only do the difference between the two (remember this is in PSIA)
                            if (lead.BrakeSystem.BrakeLine1PressurePSI - TrainPipePressureDiffPSI < lead.VacuumMainResVacuumPSIAorInHg)
                            {
                                TrainPipePressureDiffPSI = lead.VacuumMainResVacuumPSIAorInHg - lead.BrakeSystem.BrakeLine1PressurePSI;
                            }
                                

                            if (TrainPipePressureDiffPSI < 0 || lead.VacuumMainResVacuumPSIAorInHg > lead.BrakeSystem.BrakeLine1PressurePSI)
                                TrainPipePressureDiffPSI = 0;

                            // Adjust brake pipe pressure based upon pressure differential
                                 // If pipe leakage and brake control valve is in LAP position then pipe is connected to main reservoir and maintained at equalising pressure from reservoir
                                // All other brake states will have the brake pipe connected to the main reservoir, and therefore leakage will be compenstaed by air from main reservoir
                                // Modern self lap brakes will maintain pipe pressure using air from main reservoir

                           if (lead.TrainBrakeController.TrainBrakeControllerState != ControllerState.Lap)
                            {
                                    lead.BrakeSystem.BrakeLine1PressurePSI -= TrainPipePressureDiffPSI;  // Increase brake pipe pressure to cover loss
                                float VolDiffM3 = (train.TotalTrainBrakeSystemVolumeM3 / lead.VacuumBrakesMainResVolumeM3);
                                lead.VacuumMainResVacuumPSIAorInHg += TrainPipePressureDiffPSI * VolDiffM3;
                                if (lead.VacuumMainResVacuumPSIAorInHg > OneAtmospherePSI)
                                    lead.VacuumMainResVacuumPSIAorInHg = OneAtmospherePSI; // Ensure Main Res does not go negative
                            }
                                // else in LAP psoition brake pipe is isolated, and thus brake pipe pressure decreases, but reservoir remains at same pressure
                            
                        }
                    }

                    else  // No equalising reservoir fitted
                    {

                        if (lead.EngineType == TrainCar.EngineTypes.Steam && lead.TrainBrakePipeLeakPSIorInHgpS != 0 && (lead.BrakeSystem.BrakeLine1PressurePSI + (TrainPipeTimeVariationS * RunningNetBPLossGainPSI)) < OneAtmospherePSI && lead.TrainBrakeController.TrainBrakeControllerState == ControllerState.Running)
                        {
                            // Allow for leaking train brakepipe (value is determined for lead locomotive) 
                            // For diesel and electric locomotives assume that the Vacuum pump is automatic, and therefore bp leakage has no discernable impact.
                            lead.BrakeSystem.BrakeLine1PressurePSI += TrainPipeTimeVariationS * RunningNetBPLossGainPSI;
                        }

                        // Lap position for diesels and electric locomotives
                        // In this position the BP is isolated from exhauster, and hence will suffer leakage
                        else if (lead.TrainBrakeController.TrainBrakeControllerState == ControllerState.Lap && (lead.BrakeSystem.BrakeLine1PressurePSI + (TrainPipeTimeVariationS * AdjTrainPipeLeakLossPSI)) < OneAtmospherePSI)
                        {
                            lead.BrakeSystem.BrakeLine1PressurePSI += TrainPipeTimeVariationS * LapNetBPLossGainPSI;
                        }

                        // If no leakage, ie not in Running position, adjust the train pipe up and down as appropriate.
                        // Brake Controller is in Emergency position - fast increase brake pipe pressure (decrease vacuum value) - PSI goes from approx 4.189 to 14.5 - applying brakes
                        else if (lead.TrainBrakeController.TrainBrakeControllerState == ControllerState.Emergency)
                            {
                                lead.BrakeSystem.BrakeLine1PressurePSI *= (1 + TrainPipeTimeVariationS / AdjBrakeEmergencyTimeFactorS);

                                if (lead.BrakeSystem.BrakeLine1PressurePSI > OneAtmospherePSI)
                                    lead.BrakeSystem.BrakeLine1PressurePSI = OneAtmospherePSI;
                            }


                            // Brake Controller is in Apply position - increase brake pipe pressure (decrease vacuum value) - PSI goes from approx 4.189 to 14.5 - applying brakes
                            else if (lead.TrainBrakeController.TrainBrakeControllerState == ControllerState.Apply)
                            {
                                    lead.BrakeSystem.BrakeLine1PressurePSI *= (1 + TrainPipeTimeVariationS / AdjBrakeServiceTimeFactorS);
                                    if (lead.BrakeSystem.BrakeLine1PressurePSI > OneAtmospherePSI)
                                        lead.BrakeSystem.BrakeLine1PressurePSI = OneAtmospherePSI;
                            }

                            // Brake Controller is in Release position - decrease brake pipe value pressure - PSI goes from 14.5 to 4.189 - releasing brakes
                            else if (lead.TrainBrakeController.TrainBrakeControllerState == ControllerState.Release)
                            {
                            float TrainPipePressureDiffPSI = TrainPipeTimeVariationS * ReleaseNetBPLossGainPSI;
                                lead.BrakeSystem.BrakeLine1PressurePSI -= TrainPipePressureDiffPSI;
                            }

                        // Brake Controller is in Fast Release position - decrease brake pipe value pressure - PSI goes from 14.5 to 4.189 - releasing brakes
                        else if (lead.TrainBrakeController.TrainBrakeControllerState == ControllerState.FullQuickRelease)
                        {
                            float TrainPipePressureDiffPSI = TrainPipeTimeVariationS * QuickReleaseNetBPLossGainPSI;
                            lead.BrakeSystem.BrakeLine1PressurePSI -= TrainPipePressureDiffPSI;
                        }
                        
                        // Brake Controller is in Lap position - increase brake pipe pressure (decrease vacuum value) - PSI goes from approx 4.189 to 14.5 due to leakage - applying brakes
                        else if (lead.TrainBrakePipeLeakPSIorInHgpS != 0 && (lead.BrakeSystem.BrakeLine1PressurePSI + (TrainPipeTimeVariationS * TrainPipeLeakLossPSI)) < OneAtmospherePSI && lead.TrainBrakeController.TrainBrakeControllerState == ControllerState.Lap)
                            {
                                lead.BrakeSystem.BrakeLine1PressurePSI += TrainPipeTimeVariationS * TrainPipeLeakLossPSI; // Pipe pressure will increase (ie vacuum is destroyed) due to leakage, no compensation as BP is isolated from everything
                            }

                            else if (lead.TrainBrakeController.TrainBrakeControllerState == ControllerState.VacContServ)
                            {
                            // Vac Cont Service allows the brake to be moved continuously between the ON and OFF position. Once stationary the brake will be held at the level set
                            // Simulates turning steam onto the ejector, and adjusting the rate to get desired outcome out of ejector

                                if (lead.BrakeSystem.BrakeLine1PressurePSI < DesiredPipeVacuum)
                                {
                                // Vacuum Pipe is < Desired value - increase brake pipe pressure (decrease vacuum value) - PSI goes from approx 4.189 to 14.5 - applying brakes
                                  lead.BrakeSystem.BrakeLine1PressurePSI *= (1 + TrainPipeTimeVariationS / AdjBrakeServiceTimeFactorS);
                                    if (lead.BrakeSystem.BrakeLine1PressurePSI > OneAtmospherePSI)
                                        lead.BrakeSystem.BrakeLine1PressurePSI = OneAtmospherePSI;
                                }
                                else
                                {
                                    if (lead.BrakeSystem.BrakeLine1PressurePSI > DesiredPipeVacuum)
                                    {
                                        // Vacuum Pipe is > Desired value - decrease brake pipe value pressure - PSI goes from 14.5 to 4.189 - releasing brakes
                                        float TrainPipePressureDiffPSI = TrainPipeTimeVariationS * ReleaseNetBPLossGainPSI;
                                        if (lead.BrakeSystem.BrakeLine1PressurePSI - TrainPipePressureDiffPSI < DesiredPipeVacuum)
                                            TrainPipePressureDiffPSI = lead.BrakeSystem.BrakeLine1PressurePSI - DesiredPipeVacuum;
                                        lead.BrakeSystem.BrakeLine1PressurePSI -= TrainPipePressureDiffPSI;

                                    }
                                 }
                            }
                    }
                    // Keep brake line within relevant limits - ie between 21 or 25 InHg and Atmospheric pressure.
                    lead.BrakeSystem.BrakeLine1PressurePSI = MathHelper.Clamp(lead.BrakeSystem.BrakeLine1PressurePSI, OneAtmospherePSI - MaxVacuumPipeLevelPSI, OneAtmospherePSI);
                }

                // Propogate lead brake line pressure from lead locomotive along the train to each car
                TrainCar car0 = train.Cars[0];

                float  p0 = car0.BrakeSystem.BrakeLine1PressurePSI;
                p0 = MathHelper.Clamp(p0, OneAtmospherePSI - MaxVacuumPipeLevelPSI, OneAtmospherePSI);
                float Car0brakePipeVolumeM3 = car0.BrakeSystem.BrakePipeVolumeM3;
                float Car0brakeCylVolumeM3 = car0.BrakeSystem.GetCylVolumeM3();
                float Car0numBrakeCyl = car0.BrakeSystem.GetVacBrakeCylNumber();

#if DEBUG_TRAIN_PIPE_LEAK

                Trace.TraceInformation("======================================= Train Pipe Leak (VacuumSinglePipe) ===============================================");
                Trace.TraceInformation("Charging Rate {0}  ServiceTimeFactor {1}", lead.BrakePipeChargingRatePSIorInHgpS, lead.BrakeServiceTimeFactorS);
                Trace.TraceInformation("Before:  CarID {0}  TrainPipeLeak {1} Lead BrakePipe Pressure {2}", trainCar.CarID, lead.TrainBrakePipeLeakPSIorInHgpS, lead.BrakeSystem.BrakeLine1PressurePSI);
                Trace.TraceInformation("Brake State {0}", lead.TrainBrakeController.TrainBrakeControllerState);
                Trace.TraceInformation("Small Ejector {0} Large Ejector {1}", lead.SmallSteamEjectorIsOn, lead.LargeSteamEjectorIsOn);

#endif

                foreach (TrainCar car in train.Cars)
                {
                    float Car0BrakeSytemVolumeM30 = 0.0f;
                    float CarBrakeSytemVolumeM3 = 0.0f;
                    float CarnumBrakeCyl = car.BrakeSystem.GetVacBrakeCylNumber();
                    float CarbrakeCylVolumeM3 = car.BrakeSystem.GetCylVolumeM3();
                    float CarbrakePipeVolumeM3 = car.BrakeSystem.BrakePipeVolumeM3;

                    // This section calculates the current brake system volumes on each vehicle
                    // These volumes are converted to a fraction which then is used to proportion the change in vacuum to each car along the train
                    // If the vehicle has a brake cylinder fitted then calculate the car brake system volume ( brake cylinder and BP). 
                    //This value is used later to average the pressure during propogation along the train.

                        Car0BrakeSytemVolumeM30 = Car0brakePipeVolumeM3 / (Car0brakePipeVolumeM3 + car.BrakeSystem.BrakePipeVolumeM3);

                        CarBrakeSytemVolumeM3 = CarbrakePipeVolumeM3 / (Car0brakePipeVolumeM3 + car.BrakeSystem.BrakePipeVolumeM3);

                    float p1 = car.BrakeSystem.BrakeLine1PressurePSI;
                    p1 = MathHelper.Clamp(p1, OneAtmospherePSI - MaxVacuumPipeLevelPSI, OneAtmospherePSI);

                    // This section is for normal train brake operation provided the TP is intact. Note if a valve along the train is closed, effectively creating a 
                    // "closed section", then this section will be skipped and the pressure will remain the same.
                    if (car == train.Cars[0] || car.BrakeSystem.FrontBrakeHoseConnected && car.BrakeSystem.AngleCockAOpen && car0.BrakeSystem.AngleCockBOpen)
                    {

                        // Check to see if extra cars have just been coupled to train, if so initialise brake pressures - assume brake pipe is at atmospheric pressure - ie brakes are on
                        if (car.Train.Cars.Count > car.Train.PreviousCarCount && car.Train.PreviousCarCount != 0)
                        {
                            car0.BrakeSystem.BrakeLine1PressurePSI = OneAtmospherePSI;
                            p0 = OneAtmospherePSI;
                            car.BrakeSystem.BrakeLine1PressurePSI = OneAtmospherePSI;
                            p1 = OneAtmospherePSI;
                        }

                        float TrainPipePressureDiffPropogationPSI;
                        if (AdjbrakePipeTimeFactorS == 0) // Check to make sure that TrainPipePressureDiffPropogationPSI is calculated as a valid number, ie not NaN
                        {
                            TrainPipePressureDiffPropogationPSI = 0.0f;
                        }
                        else
                        {
                            TrainPipePressureDiffPropogationPSI = TrainPipeTimeVariationS * (p1 - p0) / AdjbrakePipeTimeFactorS;
                        }

                        // Check to see if BP Pipe Diff pressure is an invalid number, typically when coupling new cars
                        if (float.IsNaN(TrainPipePressureDiffPropogationPSI))
                        {
                            if (car.Train.Cars.Count > car.Train.PreviousCarCount && car.Train.PreviousCarCount != 0)
                            {
                                TrainPipePressureDiffPropogationPSI = 0.0f;
                            }
                        }
                        else
                        {
                            // The brake pipe is evacuated at a quicker rate then it is charged at - PressDiff increased to represent this
                            if (TrainPipePressureDiffPropogationPSI < 0)
                                TrainPipePressureDiffPropogationPSI *= AdjBrakePipeDischargeTimeFactor;
                        }

                        // The locomotive BP should not be changed during the propagation process, as it is calculated above, and acts as the reference. This ensures that the BP vacuum setting calculated
                        // above for the locomotive remains as an accurate timing value
                        // Two scenarios considered, one locomotive is lead vehicle, or locomotive is in the train consist somewhere
                        if (train.Cars[0] == lead) // locomotive at head of train
                        {
                            if (car != lead) // Don't change BP pressure on the locomotive car in either direction if the locomotive is at the head of the train
                            {
                                // Start propagating pressure along train BP by averaging pressure across each car down the train
                                if ((car0 == lead) && train.TrainBPIntact) // For the car after the locomotive, only decrease the car itself, and not the locomotive. 
                                    // If previous car BP pressure is increased then the total proagation time is increased, as there is a "fight" between the lead BP pressure, 
                                    // and the propagation BP pressure as it evens out along the train
                                {
                                    car.BrakeSystem.BrakeLine1PressurePSI -= TrainPipePressureDiffPropogationPSI * Car0BrakeSytemVolumeM30;
                                    car.BrakeSystem.BrakeLine1PressurePSI = MathHelper.Clamp(car.BrakeSystem.BrakeLine1PressurePSI, OneAtmospherePSI - MaxVacuumPipeLevelPSI, OneAtmospherePSI);

                                }
                                else  // For all other "normal" cars
                                {
                                    car.BrakeSystem.BrakeLine1PressurePSI -= TrainPipePressureDiffPropogationPSI * Car0BrakeSytemVolumeM30;
                                    car.BrakeSystem.BrakeLine1PressurePSI = MathHelper.Clamp(car.BrakeSystem.BrakeLine1PressurePSI, OneAtmospherePSI - MaxVacuumPipeLevelPSI, OneAtmospherePSI);
                                    // These lines allow pressure propagation from the rear of the train twoards the front
                                    car0.BrakeSystem.BrakeLine1PressurePSI += TrainPipePressureDiffPropogationPSI * CarBrakeSytemVolumeM3;
                                    car0.BrakeSystem.BrakeLine1PressurePSI = MathHelper.Clamp(car0.BrakeSystem.BrakeLine1PressurePSI, OneAtmospherePSI - MaxVacuumPipeLevelPSI, OneAtmospherePSI);
                                }
                            }
                        }
                        else // if the locomotive is located elsewhere in train then we need to disable change to BP pressure on the locomotive car but maintain forward and rearwards pressure propagation on adjoining cars
                        {
                            // Start propagating pressure along train BP by averaging pressure across each car down the train
                            if ((car0 == lead) && train.TrainBPIntact) // For the car after the locomotive, only decrease the car itself, and not the locomotive. 
                                                                       // If previous car BP pressure is increased then the total proagation time is increased, 
                                                                       // as there is a "fight" between the lead BP pressure, and the propagation BP pressure as it evens out along the train
                            {
                                car.BrakeSystem.BrakeLine1PressurePSI -= TrainPipePressureDiffPropogationPSI * Car0BrakeSytemVolumeM30;
                                car.BrakeSystem.BrakeLine1PressurePSI = MathHelper.Clamp(car.BrakeSystem.BrakeLine1PressurePSI, OneAtmospherePSI - MaxVacuumPipeLevelPSI, OneAtmospherePSI);
                            }

                            else if ((car == lead) && train.TrainBPIntact) // For the locomotive, as it is not the lead car, it needs to change the pressure of the car in front of it.
                            {
                                // These lines allow pressure propagation from the rear of the train twoards the front
                                car0.BrakeSystem.BrakeLine1PressurePSI += TrainPipePressureDiffPropogationPSI * CarBrakeSytemVolumeM3;
                                car0.BrakeSystem.BrakeLine1PressurePSI = MathHelper.Clamp(car0.BrakeSystem.BrakeLine1PressurePSI, OneAtmospherePSI - MaxVacuumPipeLevelPSI, OneAtmospherePSI);

                            }
                            else  // For all other "normal" cars
                            {
                                car.BrakeSystem.BrakeLine1PressurePSI -= TrainPipePressureDiffPropogationPSI * Car0BrakeSytemVolumeM30;
                                car.BrakeSystem.BrakeLine1PressurePSI = MathHelper.Clamp(car.BrakeSystem.BrakeLine1PressurePSI, OneAtmospherePSI - MaxVacuumPipeLevelPSI, OneAtmospherePSI);
                                // These lines allow pressure propagation from the rear of the train twoards the front
                                car0.BrakeSystem.BrakeLine1PressurePSI += TrainPipePressureDiffPropogationPSI * CarBrakeSytemVolumeM3;
                                car0.BrakeSystem.BrakeLine1PressurePSI = MathHelper.Clamp(car0.BrakeSystem.BrakeLine1PressurePSI, OneAtmospherePSI - MaxVacuumPipeLevelPSI, OneAtmospherePSI);
                            }
                        }
                    }

                        // The following section adjusts the brake pipe pressure if the BP is disconnected or broken, eg when shunting, etc. 
                        // If it has broken then brake pipe pressure will rise (vacuum goes to 0 InHg), and brakes will apply
                   if (!car.BrakeSystem.FrontBrakeHoseConnected) // Brake pipe broken
                    {
                        if (car.BrakeSystem.AngleCockAOpen)  //  AND Front brake cock opened
                        {

                            // release vacuum pressure if train brake pipe is "open". Make sure that we stay within bound
                            if ( (car.BrakeSystem.BrakeLine1PressurePSI + (TrainPipeTimeVariationS * (p1) / AdjbrakePipeTimeFactorS)) > OneAtmospherePSI)
                            {
                                car.BrakeSystem.BrakeLine1PressurePSI = OneAtmospherePSI;
                            }
                            else
                            {
                                car.BrakeSystem.BrakeLine1PressurePSI += TrainPipeTimeVariationS * (p1) / AdjbrakePipeTimeFactorS;
                            }
                        }

                        if (car0.BrakeSystem.AngleCockBOpen && car != car0)  //  AND Rear cock of wagon opened, and car is not the previous wagon
                            // appears to be the case when a locomotive (steam?) connects to the rear of the train.
                        {

                            // release vacuum pressure if train brake pipe is "open". Make sure that we stay within bound
                            if ((car0.BrakeSystem.BrakeLine1PressurePSI + (TrainPipeTimeVariationS * (p0) / AdjbrakePipeTimeFactorS)) > OneAtmospherePSI)
                            {
                                car0.BrakeSystem.BrakeLine1PressurePSI = OneAtmospherePSI;
                            }
                            else
                            {
                                car0.BrakeSystem.BrakeLine1PressurePSI += TrainPipeTimeVariationS * (p0) / AdjbrakePipeTimeFactorS;
                            }

                            train.Cars[0].BrakeSystem.BrakeLine1PressurePSI = car0.BrakeSystem.BrakeLine1PressurePSI;
                        }
                        car.BrakeSystem.CarBPIntact = false;
                    }
                   else
                    {
                        car.BrakeSystem.CarBPIntact = true;
                    }

                    // Allows for locomotive to be uncouled, and brakes to apply, even though brake hose is not shown disconnected.
                    // If positioned at front of train
                    if (car0.BrakeSystem.AngleCockAOpen && car == train.Cars[0])
                    {
             //           Trace.TraceInformation("Front Car (A) - Carid {0} Car BP {1} Time Factor {2} Variation {3} p1 {4}", car.CarID, car.BrakeSystem.BrakeLine1PressurePSI, AdjbrakePipeTimeFactorS, TrainPipeTimeVariationS, p1);

                        // release vacuum pressure if train brake pipe is "open". Make sure that we stay within bound
                        if ((car0.BrakeSystem.BrakeLine1PressurePSI + (TrainPipeTimeVariationS * (p0) / AdjbrakePipeTimeFactorS)) > OneAtmospherePSI)
                        {
                            car0.BrakeSystem.BrakeLine1PressurePSI = OneAtmospherePSI;
                        }
                        else
                        {
                            car0.BrakeSystem.BrakeLine1PressurePSI += TrainPipeTimeVariationS * (p0) / AdjbrakePipeTimeFactorS;
                        }

                        car.BrakeSystem.CarBPIntact = false;
                    }
                    else
                    {
                        car.BrakeSystem.CarBPIntact = true;
                    }


                    // This monitors the last car in the train, and if the valve is open then BP pressure will be maintained at atmospheric (eg brakes in applied state)
                    // When valve is closed then pressure will be able to drop, and return to normal
                    if (car == train.Cars[train.Cars.Count - 1] && car.BrakeSystem.AngleCockBOpen)  
                    {
                        // Test to make sure that BP pressure stays within reasonable bounds
                        if (AdjbrakePipeTimeFactorS == 0)
                        {
                            car.BrakeSystem.BrakeLine1PressurePSI = p1;
                        }
                         else if (  (car.BrakeSystem.BrakeLine1PressurePSI + (TrainPipeTimeVariationS * (p1) / AdjbrakePipeTimeFactorS)) > OneAtmospherePSI)
                        {
                            car.BrakeSystem.BrakeLine1PressurePSI = OneAtmospherePSI;
                        }
                        else
                        {
                            car.BrakeSystem.BrakeLine1PressurePSI += TrainPipeTimeVariationS * (p1) / AdjbrakePipeTimeFactorS;
                        }

                        car.BrakeSystem.CarBPIntact = false;
                    }
                    else
                    {
                        car.BrakeSystem.CarBPIntact = true;
                    }

                    // Keep relevant brake line within relevant limits - ie 21 or 25 InHg (approx 4.185 psi) and 0 InHg (Atmospheric pressure)
                    car0.BrakeSystem.BrakeLine1PressurePSI = MathHelper.Clamp(car0.BrakeSystem.BrakeLine1PressurePSI, OneAtmospherePSI - MaxVacuumPipeLevelPSI, OneAtmospherePSI);
                    car.BrakeSystem.BrakeLine1PressurePSI = MathHelper.Clamp(car.BrakeSystem.BrakeLine1PressurePSI, OneAtmospherePSI - MaxVacuumPipeLevelPSI, OneAtmospherePSI);
                    train.Cars[0].BrakeSystem.BrakeLine1PressurePSI = MathHelper.Clamp(train.Cars[0].BrakeSystem.BrakeLine1PressurePSI, OneAtmospherePSI - MaxVacuumPipeLevelPSI, OneAtmospherePSI);
                    // Prepare to move values along one car in the train
                    car0 = car;
                    p0 = car.BrakeSystem.BrakeLine1PressurePSI;
                    Car0brakePipeVolumeM3 = CarbrakePipeVolumeM3;
                    Car0brakeCylVolumeM3 = CarbrakeCylVolumeM3;
                    Car0numBrakeCyl = CarnumBrakeCyl;
                }
                // Record the current number of cars in the train. This will allow comparison to determine if other cars are coupled to the train
                train.PreviousCarCount = train.Cars.Count;
            }

            // Test to see if the brake pipe is intact or has been opened.
            for (int i = 0; i < train.Cars.Count; i++)
            {
                if (train.Cars[i].BrakeSystem.CarBPIntact == false)
                {
                    train.TrainBPIntact = false;
                    break;
                }
                else
                {
                    train.TrainBPIntact = true;
                }
            }

            // **************  Engine Brake *************
            // Propagate engine brake pipe (#3) data
            
            int first = -1;
                int last = -1;

                train.FindLeadLocomotives(ref first, ref last);
                int continuousFromInclusive = 0;
                int continuousToExclusive = train.Cars.Count;

            for (int i = 0; i < train.Cars.Count; i++)
            {

                if (lead != null)
                  {

                // Next section forces wagons not condidered to be locomotives or tenders out of this calculation and thus their Brakeline3 values set to zero. This used above to identify which BC to change
                BrakeSystem brakeSystem = train.Cars[i].BrakeSystem;
                if (lead.EngineBrakeFitted)
                {

                    if (i < first && (!train.Cars[i + 1].BrakeSystem.FrontBrakeHoseConnected || !brakeSystem.AngleCockBOpen || !train.Cars[i + 1].BrakeSystem.AngleCockAOpen))
                    {
                        if (continuousFromInclusive < i + 1)
                        {
                            continuousFromInclusive = i + 1;
                            brakeSystem.BrakeLine3PressurePSI = 0;
                        }
                        continue;
                    }
                    if (i > last && i > 0 && (!brakeSystem.FrontBrakeHoseConnected || !brakeSystem.AngleCockAOpen || !train.Cars[i - 1].BrakeSystem.AngleCockBOpen))
                    {
                        if (continuousToExclusive > i)
                            continuousToExclusive = i;
                        brakeSystem.BrakeLine3PressurePSI = 0;
                        continue;
                    }

                    // Collect and propagate engine brake pipe (3) data
                    // This appears to be calculating the engine brake cylinder pressure???
                    if (i < first || i > last) // This loop rarely used as the above exclusion and inclusion process excludes non-locomotive cars
                    {
                        brakeSystem.BrakeLine3PressurePSI = 0;
                    }
                    else
                    {

                        // Engine Brake Controller is in Apply position - increase brake pipe pressure (decrease vacuum value) - PSI goes from approx 4.189 to 14.5 - applying brakes
                        if (lead.EngineBrakeController.TrainBrakeControllerState == ControllerState.Apply)
                        {
                            brakeSystem.BrakeLine3PressurePSI += elapsedClockSeconds * lead.EngineBrakeController.ApplyRatePSIpS;
                            if (brakeSystem.BrakeLine3PressurePSI > OneAtmospherePSI)
                                brakeSystem.BrakeLine3PressurePSI = OneAtmospherePSI;
                        }

                        // Engine Brake Controller is in Apply position - increase brake pipe pressure (decrease vacuum value) - PSI goes from approx 4.189 to 14.5 - applying brakes
                        if (lead.EngineBrakeController.TrainBrakeControllerState == ControllerState.Emergency)
                        {
                            brakeSystem.BrakeLine3PressurePSI += elapsedClockSeconds * lead.EngineBrakeController.EmergencyRatePSIpS;
                            if (brakeSystem.BrakeLine3PressurePSI > OneAtmospherePSI)
                                brakeSystem.BrakeLine3PressurePSI = OneAtmospherePSI;
                        }

                        // Engine Brake Controller is in Release position - decrease brake pipe value pressure - PSI goes from 14.5 to 4.189 - releasing brakes
                        else if (lead.EngineBrakeController.TrainBrakeControllerState == ControllerState.Release)
                        {
                            float EnginePipePressureDiffPSI = elapsedClockSeconds * lead.EngineBrakeController.ReleaseRatePSIpS;
                            brakeSystem.BrakeLine3PressurePSI -= EnginePipePressureDiffPSI;
                            if (brakeSystem.BrakeLine3PressurePSI < OneAtmospherePSI - MaxVacuumPipeLevelPSI)
                                brakeSystem.BrakeLine3PressurePSI = OneAtmospherePSI - MaxVacuumPipeLevelPSI;
                        }

                    }
                }
                else
                {
                    brakeSystem.BrakeLine3PressurePSI = 0; // Set engine brake line to zero if no engine brake fitted
                }
              }
            }

        }

        public override float InternalPressure(float realPressure)
        {
            return Vac.ToPress(realPressure);
        }

        public override void SetHandbrakePercent(float percent)
        {
            if (!(Car as MSTSWagon).HandBrakePresent)
            {
                HandbrakePercent = 0;
                return;
            }
            if (percent < 0) percent = 0;
            if (percent > 100) percent = 100;
            HandbrakePercent = percent;
        }
        public override void SetRetainer(RetainerSetting setting)
        {
        }

        public override void AISetPercent(float percent)
        {
            if (percent < 0) percent = 0;
            if (percent > 100) percent = 100;
            Car.Train.EqualReservoirPressurePSIorInHg = Vac.FromPress(OneAtmospherePSI - MaxForcePressurePSI * (1 - percent / 100));
        }

        public override bool IsBraking()
        {
            if (CylPressurePSIA < MaxForcePressurePSI * 0.7)
                return true;
            return false;
        }

        public override void CorrectMaxCylPressurePSI(MSTSLocomotive loco)
        {

        }
    }
}
=======
﻿// COPYRIGHT 2009, 2010, 2011, 2012, 2013 by the Open Rails project.
// 
// This file is part of Open Rails.
// 
// Open Rails is free software: you can redistribute it and/or modify
// it under the terms of the GNU General Public License as published by
// the Free Software Foundation, either version 3 of the License, or
// (at your option) any later version.
// 
// Open Rails is distributed in the hope that it will be useful,
// but WITHOUT ANY WARRANTY; without even the implied warranty of
// MERCHANTABILITY or FITNESS FOR A PARTICULAR PURPOSE.  See the
// GNU General Public License for more details.
// 
// You should have received a copy of the GNU General Public License
// along with Open Rails.  If not, see <http://www.gnu.org/licenses/>.

// Debug for Vacuum operation - Train Pipe Leak
//#define DEBUG_TRAIN_PIPE_LEAK

using Microsoft.Xna.Framework;
using Orts.Common;
using Orts.Parsers.Msts;
using Orts.Simulation.Physics;
using ORTS.Common;
using ORTS.Scripting.Api;
using System;
using System.Collections.Generic;
using System.IO;
using System.Diagnostics;

namespace Orts.Simulation.RollingStocks.SubSystems.Brakes.MSTS
{
    public class VacuumSinglePipe : MSTSBrakeSystem
    {
        readonly static float OneAtmospherePSI = Bar.ToPSI(1);
        float MaxForcePressurePSI = KPa.ToPSI(KPa.FromInHg(21));    // relative pressure difference for max brake force
        TrainCar Car;
        float HandbrakePercent;
        float CylPressurePSIA;
        float VacResPressurePSIA;  // vacuum reservior pressure with piston in released position
        // defaults based on information in http://www.lmsca.org.uk/lms-coaches/LMSRAVB.pdf
        public int NumBrakeCylinders = 2;
        // brake cylinder volume with piston in applied position
        float BrakeCylVolM3 = Me3.FromIn3((float)((18 / 2) * (18 / 2) * 4.5 * Math.PI));
        // vacuum reservior volume with piston in released position
        public float VacResVolM3 = Me3.FromIn3((float)((24 / 2) * (24 / 2) * 16 * Math.PI));
        // volume units need to be consistent but otherwise don't matter, defaults are cubic inches
        bool HasDirectAdmissionValue = false;
        float DirectAdmissionValve = 0.0f;
        float MaxReleaseRatePSIpS = 2.5f;
        float MaxApplicationRatePSIpS = 2.5f;
        bool TrainBrakePressureChanging = false;
        bool BrakePipePressureChanging = false;
        int SoundTriggerCounter = 0;
        float prevCylPressurePSIA = 0f;
        float prevBrakePipePressurePSI = 0f;


        public VacuumSinglePipe(TrainCar car)
        {
            Car = car;
            // taking into account very short (fake) cars to prevent NaNs in brake line pressures
            base.BrakePipeVolumeM3 = (0.050f * 0.050f * (float)Math.PI / 4f) * Math.Max(5.0f, (1 + car.CarLengthM)); // Using (2") pipe
        }

        public override bool GetHandbrakeStatus()
        {
            return HandbrakePercent > 0;
        }

        public override void InitializeFromCopy(BrakeSystem copy)
        {
            VacuumSinglePipe thiscopy = (VacuumSinglePipe)copy;
            MaxForcePressurePSI = thiscopy.MaxForcePressurePSI;
            MaxReleaseRatePSIpS = thiscopy.MaxReleaseRatePSIpS;
            MaxApplicationRatePSIpS = thiscopy.MaxApplicationRatePSIpS;
            NumBrakeCylinders = thiscopy.NumBrakeCylinders;
            BrakeCylVolM3 = thiscopy.BrakeCylVolM3;
            BrakePipeVolumeM3 = thiscopy.BrakePipeVolumeM3;
            VacResVolM3 = thiscopy.VacResVolM3;
            HasDirectAdmissionValue = thiscopy.HasDirectAdmissionValue;
        }
         
        // return vacuum reservior pressure adjusted for piston movement
        float VacResPressureAdjPSIA()
        {
            if (VacResPressurePSIA >= CylPressurePSIA)
                return VacResPressurePSIA;
            float p = VacResPressurePSIA / (1 - BrakeCylVolM3 / VacResVolM3);
            return p < CylPressurePSIA ? p : CylPressurePSIA;
        }

        public override string GetStatus(Dictionary<BrakeSystemComponent, PressureUnit> units) // Status for last car in Main HUD
        {
            return string.Format(" BP {0}", FormatStrings.FormatPressure(Vac.FromPress(BrakeLine1PressurePSI), PressureUnit.InHg, PressureUnit.InHg, false));
        }

        public override string GetFullStatus(BrakeSystem lastCarBrakeSystem, Dictionary<BrakeSystemComponent, PressureUnit> units)  // Status for Main HUD view (calls above as well)
        {
            string s;
            // display depending upon whether an EQ reservoir fitted
            if ( Car.Train.EQEquippedVacLoco)
            {
                s = string.Format(" EQ {0}", FormatStrings.FormatPressure(Vac.FromPress(Vac.ToPress(Car.Train.EqualReservoirPressurePSIorInHg)), PressureUnit.InHg, PressureUnit.InHg, true));
                s += string.Format(" V {0}", FormatStrings.FormatPressure(Vac.FromPress(BrakeLine1PressurePSI), PressureUnit.InHg, PressureUnit.InHg, true));
            }
            else // No EQ reservoir by default
            {
                s = string.Format(" Lead BP {0}", FormatStrings.FormatPressure(Vac.FromPress(BrakeLine1PressurePSI), PressureUnit.InHg, PressureUnit.InHg, true));
            }

            //            string s = string.Format(" V {0}", FormatStrings.FormatPressure(Car.Train.EqualReservoirPressurePSIorInHg, PressureUnit.InHg, PressureUnit.InHg, true));
            if (lastCarBrakeSystem != null && lastCarBrakeSystem != this)
                s += " EOT " + lastCarBrakeSystem.GetStatus(units);
            if (HandbrakePercent > 0)
                s += string.Format(" Handbrake {0:F0}%", HandbrakePercent);
            return s;
        }

        public override string[] GetDebugStatus(Dictionary<BrakeSystemComponent, PressureUnit> units)  // status for each car in the train
        {
            return new string[] {
                "1V",
                FormatStrings.FormatPressure(Vac.FromPress(CylPressurePSIA), PressureUnit.InHg, PressureUnit.InHg, true),
                FormatStrings.FormatPressure(Vac.FromPress(BrakeLine1PressurePSI), PressureUnit.InHg, PressureUnit.InHg, true),
                FormatStrings.FormatPressure(Vac.FromPress(VacResPressureAdjPSIA()), PressureUnit.InHg, PressureUnit.InHg, true),
                //string.Empty,
                HandbrakePercent > 0 ? string.Format("{0:F0}%", HandbrakePercent) : string.Empty,
                FrontBrakeHoseConnected ? "I" : "T",
                string.Format("A{0} B{1}", AngleCockAOpen ? "+" : "-", AngleCockBOpen ? "+" : "-"),
            };
        }

        public override float GetCylPressurePSI()
        {
            return KPa.ToPSI(KPa.FromInHg(Vac.FromPress(CylPressurePSIA)));
        }

        public override float GetCylVolumeM3()
        {
            return BrakeCylVolM3;
        }

        public override float GetVacResVolume()
        {
            return VacResVolM3;
        }

        public override float GetVacBrakeCylNumber()
        {
            return NumBrakeCylinders;
        }
        

        public override float GetVacResPressurePSI()
        {
            return VacResPressureAdjPSIA();
        }

        public override void Parse(string lowercasetoken, STFReader stf)
        {
            switch (lowercasetoken)
            {
                case "wagon(brakecylinderpressureformaxbrakebrakeforce": MaxForcePressurePSI = stf.ReadFloatBlock(STFReader.UNITS.PressureDefaultInHg, null); break;
                case "wagon(maxreleaserate": MaxReleaseRatePSIpS = stf.ReadFloatBlock(STFReader.UNITS.PressureRateDefaultInHgpS, null); break;
                case "wagon(maxapplicationrate": MaxApplicationRatePSIpS = stf.ReadFloatBlock(STFReader.UNITS.PressureRateDefaultInHgpS, null); break;
                case "wagon(ortsdirectadmissionvalve": DirectAdmissionValve = stf.ReadFloatBlock(STFReader.UNITS.None, null);
                    if(DirectAdmissionValve == 1.0f)
                    {
                        HasDirectAdmissionValue = true;
                    }
                    else
                    {
                        HasDirectAdmissionValue = false;
                    }
                    break;
                // OpenRails specific parameters
                case "wagon(brakepipevolume": BrakePipeVolumeM3 = Me3.FromFt3(stf.ReadFloatBlock(STFReader.UNITS.VolumeDefaultFT3, null)); break;
                case "wagon(ortsauxilaryrescapacity": VacResVolM3 = Me3.FromFt3(stf.ReadFloatBlock(STFReader.UNITS.VolumeDefaultFT3, null)); break;
                case "wagon(ortsbrakecylindersize": float BrakeCylSizeM = stf.ReadFloatBlock(STFReader.UNITS.Distance, null);
                    BrakeCylVolM3 = Me3.FromIn3((float)((Me.ToIn(BrakeCylSizeM) / 2) * (Me.ToIn(BrakeCylSizeM) / 2) * 4.5 * Math.PI)); // Calculate brake cylinder volume based upon size of BC, 4.5" of piston travel
                    break;
                case "wagon(ortsnumberbrakecylinders": NumBrakeCylinders = stf.ReadIntBlock(null); break;
            }
        }

        public override void Save(BinaryWriter outf)
        {
            outf.Write(BrakeLine1PressurePSI);
            outf.Write(BrakeLine2PressurePSI);
            outf.Write(BrakeLine3PressurePSI);
            outf.Write(CylPressurePSIA);
            outf.Write(VacResPressurePSIA);
            outf.Write(FrontBrakeHoseConnected);
            outf.Write(AngleCockAOpen);
            outf.Write(AngleCockBOpen);
            outf.Write(BleedOffValveOpen);
        }

        public override void Restore(BinaryReader inf)
        {
            BrakeLine1PressurePSI = inf.ReadSingle();
            BrakeLine2PressurePSI = inf.ReadSingle();
            BrakeLine3PressurePSI = inf.ReadSingle();
            CylPressurePSIA = inf.ReadSingle();
            VacResPressurePSIA = inf.ReadSingle();
            FrontBrakeHoseConnected = inf.ReadBoolean();
            AngleCockAOpen = inf.ReadBoolean();
            AngleCockBOpen = inf.ReadBoolean();
            BleedOffValveOpen = inf.ReadBoolean();
        }

        public override void Initialize(bool handbrakeOn, float maxVacuumInHg, float fullServVacuumInHg, bool immediateRelease)
        {
            CylPressurePSIA = BrakeLine1PressurePSI = Vac.ToPress(fullServVacuumInHg);
            VacResPressurePSIA = Vac.ToPress(maxVacuumInHg);
            HandbrakePercent = handbrakeOn & (Car as MSTSWagon).HandBrakePresent ? 100 : 0;
            BrakeLine3PressurePSI = BrakeLine1PressurePSI;  // Initialise engine brake as same value on train
            //CylVolumeM3 = MaxForcePressurePSI * MaxBrakeForceN * 0.00000059733491f; //an average volume (M3) of air used in brake cylinder for 1 N brake force.
            Car.Train.PreviousCarCount = Car.Train.Cars.Count;
        }

        public override void InitializeMoving() // used when initial speed > 0
        {

            BrakeLine1PressurePSI = Vac.ToPress(Car.Train.EqualReservoirPressurePSIorInHg);
            BrakeLine2PressurePSI = 0;
//            BrakeLine3PressurePSI = V2P(Car.Train.EqualReservoirPressurePSIorInHg);
/*            if (Car.Train.AITrainBrakePercent == 0)
            {
                CylPressurePSIA = 0;
                Car.BrakeForceN = 0;
            }
            else */
            CylPressurePSIA = Vac.ToPress(Car.Train.EqualReservoirPressurePSIorInHg);
            VacResPressurePSIA = Vac.ToPress(Car.Train.EqualReservoirPressurePSIorInHg);
            HandbrakePercent = 0;
        }

        public override void LocoInitializeMoving() // starting conditions when starting speed > 0
        {
            VacResPressurePSIA = Vac.ToPress(Car.Train.EqualReservoirPressurePSIorInHg);
        }

        public override void Update(float elapsedClockSeconds)
        {
            // Identify the lead locomotive as we don't want to change the BP pressure as this is catered for in the charging rates, etc
            bool LeadLoco = false;
            MSTSLocomotive lead = (MSTSLocomotive)Car.Train.LeadLocomotive;
            if (lead != null)
            {
                LeadLoco = true;
            }
                       
            // Brake information is updated for each vehicle

            //            if (BrakeLine3PressurePSI > 3.0 && BrakeLine3PressurePSI < OneAtmospherePSI) // To be confirmed
            if (BrakeLine3PressurePSI > 3.0 ) // To be confirmed
                {
                    CylPressurePSIA = BrakeLine3PressurePSI;
                }
            else
                { 
                if (BrakeLine1PressurePSI < VacResPressurePSIA)
                {
                    float dp = elapsedClockSeconds * MaxApplicationRatePSIpS * BrakeCylVolM3 / VacResVolM3;
                    float vr = NumBrakeCylinders * VacResVolM3 / BrakePipeVolumeM3;
                    if (VacResPressurePSIA - dp < BrakeLine1PressurePSI + dp * vr)
                        dp = (VacResPressurePSIA - BrakeLine1PressurePSI) / (1 + vr);
                    VacResPressurePSIA -= dp;

                  if (LeadLoco == false)
                    {
                        BrakeLine1PressurePSI += dp * vr; // don't adjust the BP pressure if this is the lead locomotive
                    }
                    
                    CylPressurePSIA = VacResPressurePSIA;
                }
                else if (BrakeLine1PressurePSI < CylPressurePSIA) // Increase BP pressure, hence vacuum brakes are being released
                {
                    float dp = elapsedClockSeconds * MaxReleaseRatePSIpS;
                    float vr = NumBrakeCylinders * BrakeCylVolM3 / BrakePipeVolumeM3;
                    if (CylPressurePSIA - dp < BrakeLine1PressurePSI + dp * vr)
                        dp = (CylPressurePSIA - BrakeLine1PressurePSI) / (1 + vr);
                    CylPressurePSIA -= dp;

                    if (LeadLoco == false)
                    {
                        BrakeLine1PressurePSI += dp * vr;
                    }
                }
                else if (BrakeLine1PressurePSI > CylPressurePSIA)  // Decrease BP pressure, hence vacuum brakes are being applied
                {
                    float dp = elapsedClockSeconds * MaxApplicationRatePSIpS;
                    float vr = NumBrakeCylinders * BrakeCylVolM3 / BrakePipeVolumeM3;
                    if (CylPressurePSIA + dp > BrakeLine1PressurePSI - dp * vr)
                        dp = (BrakeLine1PressurePSI - CylPressurePSIA) / (1 + vr);
                    CylPressurePSIA += dp;
                    if (!HasDirectAdmissionValue)
                        BrakeLine1PressurePSI -= dp * vr;
                }
            }

            // Record HUD display values for brake cylidners depending upon whether they are wagons or locomotives/tenders (which are subject to their own engine brakes)   
            if (Car.WagonType == MSTSWagon.WagonTypes.Engine || Car.WagonType == MSTSWagon.WagonTypes.Tender)
            {
                Car.Train.HUDLocomotiveBrakeCylinderPSI = CylPressurePSIA;
            }
            else
            {
                // Record the Brake Cylinder pressure in first wagon, as EOT is also captured elsewhere, and this will provide the two extremeties of the train
                // Identifies the first wagon based upon the previously identified UiD 
                if (Car.UiD == Car.Train.FirstCarUiD)
                {
                    Car.Train.HUDWagonBrakeCylinderPSI = CylPressurePSIA; // In Vacuum HUD BP is actually supposed to be dispalayed
                }

            }

            // If wagons are not attached to the locomotive, then set wagon BC pressure to same as locomotive in the Train brake line
            if (!Car.Train.WagonsAttached && (Car.WagonType == MSTSWagon.WagonTypes.Engine || Car.WagonType == MSTSWagon.WagonTypes.Tender))
            {
                Car.Train.HUDWagonBrakeCylinderPSI = CylPressurePSIA;
            }


            float vrp = VacResPressureAdjPSIA();
            float f;
            if (!Car.BrakesStuck)
            {
                f = CylPressurePSIA <= vrp ? 0 : Car.MaxBrakeForceN * Math.Min((CylPressurePSIA - vrp) / MaxForcePressurePSI, 1);
                if (f < Car.MaxHandbrakeForceN * HandbrakePercent / 100)
                    f = Car.MaxHandbrakeForceN * HandbrakePercent / 100;
            }
            else f = Math.Max(Car.MaxBrakeForceN, Car.MaxHandbrakeForceN / 2);
            Car.BrakeRetardForceN = f * Car.BrakeShoeRetardCoefficientFrictionAdjFactor; // calculates value of force applied to wheel, independent of wheel skid
            if (Car.BrakeSkid) // Test to see if wheels are skiding due to excessive brake force
            {
                Car.BrakeForceN = f * Car.SkidFriction;   // if excessive brakeforce, wheel skids, and loses adhesion
            }
            else
            {
                Car.BrakeForceN = f * Car.BrakeShoeCoefficientFrictionAdjFactor; // In advanced adhesion model brake shoe coefficient varies with speed, in simple model constant force applied as per value in WAG file, will vary with wheel skid.
            }

            // sound trigger checking runs every 4th update, to avoid the problems caused by the jumping BrakeLine1PressurePSI value, and also saves cpu time :)
            if (SoundTriggerCounter >= 4)
            {
                SoundTriggerCounter = 0;
                if (CylPressurePSIA != prevCylPressurePSIA)
                {
                    if (!TrainBrakePressureChanging)
                    {
                        if (CylPressurePSIA > prevCylPressurePSIA)
                            Car.SignalEvent(Event.TrainBrakePressureIncrease);
                        else
                            Car.SignalEvent(Event.TrainBrakePressureDecrease);
                        TrainBrakePressureChanging = !TrainBrakePressureChanging;
                    }

                }
                else if (TrainBrakePressureChanging)
                {
                    TrainBrakePressureChanging = !TrainBrakePressureChanging;
                    Car.SignalEvent(Event.TrainBrakePressureStoppedChanging);
                }

                if ( Math.Abs(BrakeLine1PressurePSI-prevBrakePipePressurePSI)> 0.05f /*BrakeLine1PressurePSI > prevBrakePipePressurePSI*/)
                {
                    if (!BrakePipePressureChanging)
                    {
                        if (BrakeLine1PressurePSI > prevBrakePipePressurePSI)
                            Car.SignalEvent(Event.BrakePipePressureIncrease);
                        else
                            Car.SignalEvent(Event.BrakePipePressureDecrease);
                        BrakePipePressureChanging = !BrakePipePressureChanging;
                    }

                }
                else if (BrakePipePressureChanging)
                {
                    BrakePipePressureChanging = !BrakePipePressureChanging;
                    Car.SignalEvent(Event.BrakePipePressureStoppedChanging);
                }
                prevCylPressurePSIA = CylPressurePSIA;
                prevBrakePipePressurePSI = BrakeLine1PressurePSI;
            }
            SoundTriggerCounter++;
        }

        public override void PropagateBrakePressure(float elapsedClockSeconds)
        {
            PropagateBrakeLinePressures(elapsedClockSeconds, Car, TwoPipes);
        }


        protected static void PropagateBrakeLinePressures(float elapsedClockSeconds, TrainCar trainCar, bool twoPipes)
        {
            // Called by train update physics
            // Brake pressures are calculated on the lead locomotive first, and then propogated along each vehicle in the consist.

            var train = trainCar.Train;
            var lead = trainCar as MSTSLocomotive;

            var brakePipeTimeFactorS = lead == null ? 0.0015f : lead.BrakePipeTimeFactorS;

            // train.BrakeLine1PressurePSI is really vacuum in inHg
            // BP is charged and discharged between approx 4.185psi = 21 InHg (or 25InHg, as set by user) and 14.5 psi (atmospheric pressure)
            // The resulting air pressures are then converted to a respective vacuum value where - 14.5psi (atmospheric pressure) = 0 InHg, and approx 4.185psi = 21 InHg.
            // Brakes are applied when vaccum is destroyed, ie 0 InHg, Brakes released when vacuum established ie 21 or 25 InHg
            float DesiredPipeVacuum = Vac.ToPress(train.EqualReservoirPressurePSIorInHg);
            float SmallEjectorChargingRateInHgpS = lead == null ? 10.0f : (lead.SmallEjectorBrakePipeChargingRatePSIorInHgpS ); // Set value for small ejector to operate - fraction set in steam locomotive
            float LargeEjectorChargingRateInHgpS = lead == null ? 10.0f : (lead.LargeEjectorBrakePipeChargingRatePSIorInHgpS); // Set value for large ejector to operate - fraction set in steam locomotive
            float MaxVacuumPipeLevelPSI = lead == null ? Bar.ToPSI(Bar.FromInHg(21)) : lead.TrainBrakeController.MaxPressurePSI;
            float TrainPipeLeakLossPSI = lead == null ? 0.0f : (lead.TrainBrakePipeLeakPSIorInHgpS);

            float TempTrainPipePSI = lead == null ? 5.0f : lead.BrakeSystem.BrakeLine1PressurePSI;
            float TempTotalTrainBrakePipeVolumeM3 = 0.0f; // initialise train brake pipe volume
            float TempTotalTrainBrakeCylinderVolumeM3 = 0.0f;
            float TempCurrentBrakeCylinderVolumeM3 = 0.0f;
            float TempCurrentBrakePipeVolumeM3 = 0.0f;
            float AdjbrakePipeTimeFactorS = 0.0f;
            float AdjBrakePipeDischargeTimeFactor = 0.0f;

            // Initialise parameters for calculating brake system adjustments
            float AdjLargeEjectorChargingRateInHgpS = 0.0f;
            float AdjSmallEjectorChargingRateInHgpS = 0.0f;
            float AdjVacuumPumpChargingRateInHgpS = 0.0f;
            float AdjHighSExhausterChargingRateInHgpS = 0.0f;
            float AdjLowSExhausterChargingRateInHgpS = 0.0f;
            float AdjBrakeServiceTimeFactorS = 0.0f;
            float AdjBrakeEmergencyTimeFactorS = 0.0f;
            float AdjTrainPipeLeakLossPSI = 0.0f;
            float TempbrakePipeTimeMultFactor = 0.0f;
            float RunningNetBPLossGainPSI = 0.0f;     // The net value of the losses and gains in the brake pipe for quick release position: eg Net = Lg Ejector + Sm Ejector + Vac Pump - BP Loss
            float ReleaseNetBPLossGainPSI = 0.0f;   // The net value of the losses and gains in the brake pipe for release position: eg Net = Lg Ejector + Sm Ejector + Vac Pump - BP Loss
            float QuickReleaseNetBPLossGainPSI = 0.0f;   // The net value of the losses and gains in the brake pipe for quick release position: eg Net = Lg Ejector + Sm Ejector + Vac Pump - BP Loss
            float LapNetBPLossGainPSI = 0.0f;   // The net value of the losses and gains in the brake pipe for lap position: eg Net = Lg Ejector + Sm Ejector + Vac Pump - BP Loss
            float EQReleaseNetBPLossGainPSI = 0.0f;   // The net value of the losses and gains in the brake pipe for EQ release position: eg Net = Lg Ejector + Sm Ejector + Vac Pump - BP Loss


            // Test validity of MaxVacuumPipeLevelPSI, it should be less then 12.5 psi (approx 25 InHg)
            if (MaxVacuumPipeLevelPSI > 12.5)
            {
                MaxVacuumPipeLevelPSI = Bar.ToPSI(Bar.FromInHg(21));
            }

            train.EQEquippedVacLoco = lead == null ? false : lead.VacuumBrakeEQFitted;

           foreach (TrainCar car in train.Cars)
            {

                // Calculate train brake system volumes
                TempTotalTrainBrakePipeVolumeM3 += car.BrakeSystem.BrakePipeVolumeM3; // Calculate total brake pipe volume of train

                // If vehicle is not a vacuum piped vehicle then calculate both volume of train pipe and BC, otherwise for vacuum piped vehicles only calculate train pipe
                if (car.CarBrakeSystemType != "vacuum_piped")
                {
                    TempTotalTrainBrakeCylinderVolumeM3 += car.BrakeSystem.GetVacBrakeCylNumber() * car.BrakeSystem.GetCylVolumeM3(); // Calculate total brake cylinder volume of train

                    float BrakeCylFraction = 1.0f - (car.BrakeSystem.GetCylPressurePSI() / (MaxVacuumPipeLevelPSI));
                    BrakeCylFraction = MathHelper.Clamp(BrakeCylFraction, 0.01f, 1.0f); // Keep fraction within bounds

                    TempCurrentBrakeCylinderVolumeM3 += (car.BrakeSystem.GetVacBrakeCylNumber() * car.BrakeSystem.GetCylVolumeM3() * BrakeCylFraction);
                }

            }

            float BrakePipeFraction = ((TempTrainPipePSI - (OneAtmospherePSI - MaxVacuumPipeLevelPSI)) / (MaxVacuumPipeLevelPSI));
            BrakePipeFraction = MathHelper.Clamp(BrakePipeFraction, 0.01f, 1.0f); // Keep fraction within bounds

            TempCurrentBrakePipeVolumeM3 = TempTotalTrainBrakePipeVolumeM3 * BrakePipeFraction; // Current Volume of air in train pipe
            train.TotalTrainBrakePipeVolumeM3 = TempTotalTrainBrakePipeVolumeM3;
            train.TotalTrainBrakeCylinderVolumeM3 = TempTotalTrainBrakeCylinderVolumeM3;
            train.TotalTrainBrakeSystemVolumeM3 = TempTotalTrainBrakePipeVolumeM3 + TempTotalTrainBrakeCylinderVolumeM3;
            train.TotalCurrentTrainBrakeSystemVolumeM3 = TempCurrentBrakeCylinderVolumeM3 + TempCurrentBrakePipeVolumeM3;

            // This section sets up the nimber of iterative steps that the proagation process goes through. nSteps is tied to the volume ratio so that instability is not introduced
            // If nSteps is small and BrakeServiceTimeFactorS is small then instability will be introduced, and BP will fluctuate to different values
            int nSteps;
            float nStepsFraction;
            nStepsFraction = (Me3.FromFt3(200.0f) / train.TotalTrainBrakeSystemVolumeM3);
            float nStepsWhole = (elapsedClockSeconds * nStepsFraction) / brakePipeTimeFactorS + 1;
            nSteps = (int)( nStepsWhole);
            float TrainPipeTimeVariationS = elapsedClockSeconds / nSteps;

            // Calculate adjusted values based upon the train brake system volume
            if (lead != null)
            {

                // Calculate brake system volume of the train, and then adjust accordingly the BP charging, discharging and propogation rates.
                // The reference brake system is assumed to be 200ft^3, as ejector specifications suggest that a standard ejector can evacuate a brake system to 21InHg in about 60 seconds
                // BrakePipeChargingRatePSIorInHgpS - trains of less then 200ft^3 will have higher charging rates, ie less time to charge BP
                // BrakeServiceTimeFactorS / BrakeEmergencyTimeFactorS  - trains of less then 200ft^3 will have lower factors, ie less time to discharge BP
                AdjLargeEjectorChargingRateInHgpS = (Me3.FromFt3(200.0f) / train.TotalTrainBrakeSystemVolumeM3) * LargeEjectorChargingRateInHgpS;
                AdjSmallEjectorChargingRateInHgpS = (Me3.FromFt3(200.0f) / train.TotalTrainBrakeSystemVolumeM3) * SmallEjectorChargingRateInHgpS;
                AdjVacuumPumpChargingRateInHgpS = (Me3.FromFt3(200.0f) / train.TotalTrainBrakeSystemVolumeM3) * lead.VacuumPumpChargingRateInHgpS;
                AdjHighSExhausterChargingRateInHgpS = (Me3.FromFt3(200.0f) / train.TotalTrainBrakeSystemVolumeM3) * lead.ExhausterHighSBPChargingRatePSIorInHgpS;
                AdjLowSExhausterChargingRateInHgpS = (Me3.FromFt3(200.0f) / train.TotalTrainBrakeSystemVolumeM3) * lead.ExhausterLowSBPChargingRatePSIorInHgpS;
                AdjTrainPipeLeakLossPSI = (train.TotalTrainBrakeSystemVolumeM3 / Me3.FromFt3(200.0f)) * lead.TrainBrakePipeLeakPSIorInHgpS;
                AdjBrakeServiceTimeFactorS = (train.TotalTrainBrakeSystemVolumeM3 / Me3.FromFt3(200.0f)) * lead.BrakeServiceTimeFactorS;
                AdjBrakeEmergencyTimeFactorS = (train.TotalTrainBrakeSystemVolumeM3 / Me3.FromFt3(200.0f)) * lead.BrakeEmergencyTimeFactorS;
                TempbrakePipeTimeMultFactor = train.TotalTrainBrakeSystemVolumeM3 / Me3.FromFt3(200.0f);
                AdjbrakePipeTimeFactorS = TempbrakePipeTimeMultFactor * brakePipeTimeFactorS;
                AdjBrakePipeDischargeTimeFactor = TempbrakePipeTimeMultFactor * lead.BrakePipeDischargeTimeFactor;

                // This section determines whether small ejector or vacuum pump is going to counteract brake pipe leakage - only applies to steam locomotives

                if (lead.EngineType == TrainCar.EngineTypes.Steam)
                {
                    if (!lead.SmallEjectorFitted)
                    {
                        AdjSmallEjectorChargingRateInHgpS = 0.0f; // If small ejector not fitted, then set input from ejector to zero
                    }

                    // Zero vacuum pump (turn off) if BP is at full vacuum, or if Vacuum drops below 3InHg from max operating vacuum
                    if (lead.VacuumPumpFitted && (lead.BrakeSystem.BrakeLine1PressurePSI + (TrainPipeTimeVariationS * AdjVacuumPumpChargingRateInHgpS) > OneAtmospherePSI ||
                        Vac.FromPress(lead.BrakeSystem.BrakeLine1PressurePSI) < Vac.FromPress(OneAtmospherePSI - (MaxVacuumPipeLevelPSI - KPa.ToPSI(KPa.FromInHg(3))))))
                    {
                        AdjVacuumPumpChargingRateInHgpS = 0.0f; // Set vacuum pump to zero, as vacuum is being maintained, ie pump is off
                        lead.VacuumPumpOperating = false;
                    }
                    else if (lead.VacuumPumpFitted)
                    {
                        lead.VacuumPumpOperating = true;
                    }
                    else
                    {
                        AdjVacuumPumpChargingRateInHgpS = 0.0f; // Set vacuum pump to zero, as vacuum is not fitted
                        lead.VacuumPumpOperating = false;
                    }

                    RunningNetBPLossGainPSI = (AdjTrainPipeLeakLossPSI - (AdjSmallEjectorChargingRateInHgpS + AdjVacuumPumpChargingRateInHgpS));
                }

                // Calculate the net loss/gain in terms of charging the BP - applies in regard to RELEASE type brake positions
                // In release - for diesel and electric use low speed exhauster, for steam use Large ejector (small can be turned on individually by driver)
                ReleaseNetBPLossGainPSI = (AdjLowSExhausterChargingRateInHgpS + AdjLargeEjectorChargingRateInHgpS + AdjSmallEjectorChargingRateInHgpS + AdjVacuumPumpChargingRateInHgpS) - AdjTrainPipeLeakLossPSI;

                // Calculate the net loss/gain in terms of charging the BP - applies in regard to QUICK RELEASE type brake positions
                // In release - for diesel and electric use low speed exhauster, for steam use Large ejector (small can be turned on individually by driver)
                QuickReleaseNetBPLossGainPSI = (AdjHighSExhausterChargingRateInHgpS + AdjLargeEjectorChargingRateInHgpS + AdjSmallEjectorChargingRateInHgpS + AdjVacuumPumpChargingRateInHgpS) - AdjTrainPipeLeakLossPSI;


                // Calculate the net loss/gain in terms of charging the BP - applies in regard to LAP type brake positions
                // In lap - for diesel, steam and electric use BP leakage if included in ENG file
                LapNetBPLossGainPSI = AdjTrainPipeLeakLossPSI;

                // Calculate the net loss/gain in terms of charging the BP - applies in regard to EQ Release positions
                // Assume that EQ reservoir only fitted to diesel or electric locomotives
                if (lead.TrainBrakeController.TrainBrakeControllerState == ControllerState.FullQuickRelease)
                {
                    // Full Quick release - assumption that exhauster is in high speed mode
                    EQReleaseNetBPLossGainPSI = (AdjHighSExhausterChargingRateInHgpS + AdjLargeEjectorChargingRateInHgpS + AdjSmallEjectorChargingRateInHgpS + AdjVacuumPumpChargingRateInHgpS) - AdjTrainPipeLeakLossPSI;
                }
                else
                {
                    // Release - assumption that exhauster is in low speed mode
                    EQReleaseNetBPLossGainPSI = (AdjLowSExhausterChargingRateInHgpS + AdjLargeEjectorChargingRateInHgpS + AdjSmallEjectorChargingRateInHgpS + AdjVacuumPumpChargingRateInHgpS) - AdjTrainPipeLeakLossPSI;
                }


                // Provide a HUD view for comparison only in Steam Locomotive Information - shows all pluses and minuses
                lead.HUDNetBPLossGainPSI = (lead.ExhausterHighSBPChargingRatePSIorInHgpS + LargeEjectorChargingRateInHgpS + SmallEjectorChargingRateInHgpS + lead.VacuumPumpChargingRateInHgpS) - lead.TrainBrakePipeLeakPSIorInHgpS;

            }

                // For each iterative step, calculate lead locomotive pressures, and propagate them along the train
                // Train brake pipe volume will be calculated, and used to vary timing response parameters, thus simulating variations in train length
                for (int i = 0; i < nSteps; i++)
            {
                // Calculate train pipe pressure at lead locomotive.
                if (lead != null)
                {

                    // When brakeController put into Running position the RunningLock ensures that brake pipe matches the Equalising Reservoir (Desired Vacuum) before
                    // locking the system into the Running position.
                    if (lead.TrainBrakeController.TrainBrakeControllerState == ControllerState.Running && DesiredPipeVacuum == lead.BrakeSystem.BrakeLine1PressurePSI && !lead.BrakeSystem.ControllerRunningLock)
                    {
                      lead.BrakeSystem.ControllerRunningLock = true;
                    }
                    else if (lead.TrainBrakeController.TrainBrakeControllerState != ControllerState.Running) // Only reset lock when moved to another controller position
                    {
                    lead.BrakeSystem.ControllerRunningLock = false;
                    }

                 /*  // For testing purposes
                       Trace.TraceInformation("Brake Test - Volume {0} Release Rate {1} Charging Rate {2}", train.TotalTrainBrakeSystemVolumeM3, ReleaseNetBPLossGainPSI, lead.BrakePipeChargingRatePSIorInHgpS);
                       Trace.TraceInformation("Large Ejector Raw {0} Large Ejector (VB) {1} Ad Large Ejector {2}", lead.LargeEjectorBrakePipeChargingRatePSIorInHgpS, LargeEjectorChargingRateInHgpS, AdjLargeEjectorChargingRateInHgpS);
                       Trace.TraceInformation("Small Ejector Raw {0} Small Ejector (VB) {1} Ad Small Ejector {2}", lead.SmallEjectorBrakePipeChargingRatePSIorInHgpS, SmallEjectorChargingRateInHgpS, AdjSmallEjectorChargingRateInHgpS);
                       Trace.TraceInformation("Pipe Loss - Raw {0} Adj {1}", lead.TrainBrakePipeLeakPSIorInHgpS, AdjTrainPipeLeakLossPSI);
                 */

                    // Adjust brake pipe pressure according to various brake controls. Two modes are considered
                    //  - EQ where brake system is fitted with EQ reservoir, and lead locomotive uses the equalising pressure to set brake pipe
                    // - Non EQ, where no equalising reservoir is fitted, and brake controller must be held in release or application position until brake pipe reaches the desired vacuum
                    if (lead.VacuumBrakeEQFitted) // Is an equalising reservoir fitted
                    {
                        // Vacuum Pipe is < Desired value - increase brake pipe pressure (decrease vacuum value) - PSI goes from approx 4.189 to 14.5 - applying brakes

                        if (lead.TrainBrakeController.TrainBrakeControllerState == ControllerState.Emergency && lead.BrakeSystem.BrakeLine1PressurePSI < DesiredPipeVacuum)
                        {
                            // In emergency position brake pipe vacuum is reduced based upon the emergency time factor
                            lead.BrakeSystem.BrakeLine1PressurePSI *= (1 + TrainPipeTimeVariationS / AdjBrakeEmergencyTimeFactorS);

                            if (lead.BrakeSystem.BrakeLine1PressurePSI > OneAtmospherePSI)
                                lead.BrakeSystem.BrakeLine1PressurePSI = OneAtmospherePSI;
                        }

                        else if (lead.BrakeSystem.BrakeLine1PressurePSI < DesiredPipeVacuum) 
                        {
                            // Vacuum Pipe is < Desired value - increase brake pipe pressure (decrease vacuum value) - PSI goes from approx 4.189 to 14.5 - applying brakes
                            lead.BrakeSystem.BrakeLine1PressurePSI *= (1 + TrainPipeTimeVariationS / AdjBrakeServiceTimeFactorS);
                            if (lead.BrakeSystem.BrakeLine1PressurePSI > DesiredPipeVacuum)
                                lead.BrakeSystem.BrakeLine1PressurePSI = DesiredPipeVacuum;
                        }

                        else if (lead.BrakeSystem.BrakeLine1PressurePSI > DesiredPipeVacuum)
                        {
                            // Vacuum Pipe is < Desired value - decrease brake pipe value pressure - PSI goes from 14.5 to 4.189 - releasing brakes

                            float TrainPipePressureDiffPSI = TrainPipeTimeVariationS * EQReleaseNetBPLossGainPSI; // Exhauster needs to be considered

                            // If Diff is going to take BP vacuum below desired pipe vacuum value, then only do the difference between the two
                            if (lead.BrakeSystem.BrakeLine1PressurePSI - TrainPipePressureDiffPSI < DesiredPipeVacuum)
                            {
                                TrainPipePressureDiffPSI = lead.BrakeSystem.BrakeLine1PressurePSI - DesiredPipeVacuum;
                            }


                            // If Diff is going to take BP vacuum below the value in the Main Reservoir, then only do the difference between the two (remember this is in PSIA)
                            if (lead.BrakeSystem.BrakeLine1PressurePSI - TrainPipePressureDiffPSI < lead.VacuumMainResVacuumPSIAorInHg)
                            {
                                TrainPipePressureDiffPSI = lead.VacuumMainResVacuumPSIAorInHg - lead.BrakeSystem.BrakeLine1PressurePSI;
                            }
                                

                            if (TrainPipePressureDiffPSI < 0 || lead.VacuumMainResVacuumPSIAorInHg > lead.BrakeSystem.BrakeLine1PressurePSI)
                                TrainPipePressureDiffPSI = 0;

                            // Adjust brake pipe pressure based upon pressure differential
                                 // If pipe leakage and brake control valve is in LAP position then pipe is connected to main reservoir and maintained at equalising pressure from reservoir
                                // All other brake states will have the brake pipe connected to the main reservoir, and therefore leakage will be compenstaed by air from main reservoir
                                // Modern self lap brakes will maintain pipe pressure using air from main reservoir

                           if (lead.TrainBrakeController.TrainBrakeControllerState != ControllerState.Lap)
                            {
                                    lead.BrakeSystem.BrakeLine1PressurePSI -= TrainPipePressureDiffPSI;  // Increase brake pipe pressure to cover loss
                                float VolDiffM3 = (train.TotalTrainBrakeSystemVolumeM3 / lead.VacuumBrakesMainResVolumeM3);
                                lead.VacuumMainResVacuumPSIAorInHg += TrainPipePressureDiffPSI * VolDiffM3;
                                if (lead.VacuumMainResVacuumPSIAorInHg > OneAtmospherePSI)
                                    lead.VacuumMainResVacuumPSIAorInHg = OneAtmospherePSI; // Ensure Main Res does not go negative
                            }
                                // else in LAP psoition brake pipe is isolated, and thus brake pipe pressure decreases, but reservoir remains at same pressure
                            
                        }
                    }

                    else  // No equalising reservoir fitted
                    {

                        if (lead.EngineType == TrainCar.EngineTypes.Steam && lead.TrainBrakePipeLeakPSIorInHgpS != 0 && (lead.BrakeSystem.BrakeLine1PressurePSI + (TrainPipeTimeVariationS * RunningNetBPLossGainPSI)) < OneAtmospherePSI && lead.TrainBrakeController.TrainBrakeControllerState == ControllerState.Running)
                        {
                            // Allow for leaking train brakepipe (value is determined for lead locomotive) 
                            // For diesel and electric locomotives assume that the Vacuum pump is automatic, and therefore bp leakage has no discernable impact.
                            lead.BrakeSystem.BrakeLine1PressurePSI += TrainPipeTimeVariationS * RunningNetBPLossGainPSI;
                        }

                        // Lap position for diesels and electric locomotives
                        // In this position the BP is isolated from exhauster, and hence will suffer leakage
                        else if (lead.TrainBrakeController.TrainBrakeControllerState == ControllerState.Lap && (lead.BrakeSystem.BrakeLine1PressurePSI + (TrainPipeTimeVariationS * AdjTrainPipeLeakLossPSI)) < OneAtmospherePSI)
                        {
                            lead.BrakeSystem.BrakeLine1PressurePSI += TrainPipeTimeVariationS * LapNetBPLossGainPSI;
                        }

                        // If no leakage, ie not in Running position, adjust the train pipe up and down as appropriate.
                        // Brake Controller is in Emergency position - fast increase brake pipe pressure (decrease vacuum value) - PSI goes from approx 4.189 to 14.5 - applying brakes
                        else if (lead.TrainBrakeController.TrainBrakeControllerState == ControllerState.Emergency)
                            {
                                lead.BrakeSystem.BrakeLine1PressurePSI *= (1 + TrainPipeTimeVariationS / AdjBrakeEmergencyTimeFactorS);

                                if (lead.BrakeSystem.BrakeLine1PressurePSI > OneAtmospherePSI)
                                    lead.BrakeSystem.BrakeLine1PressurePSI = OneAtmospherePSI;
                            }


                            // Brake Controller is in Apply position - increase brake pipe pressure (decrease vacuum value) - PSI goes from approx 4.189 to 14.5 - applying brakes
                            else if (lead.TrainBrakeController.TrainBrakeControllerState == ControllerState.Apply)
                            {
                                    lead.BrakeSystem.BrakeLine1PressurePSI *= (1 + TrainPipeTimeVariationS / AdjBrakeServiceTimeFactorS);
                                    if (lead.BrakeSystem.BrakeLine1PressurePSI > OneAtmospherePSI)
                                        lead.BrakeSystem.BrakeLine1PressurePSI = OneAtmospherePSI;
                            }

                            // Brake Controller is in Release position - decrease brake pipe value pressure - PSI goes from 14.5 to 4.189 - releasing brakes
                            else if (lead.TrainBrakeController.TrainBrakeControllerState == ControllerState.Release)
                            {
                            float TrainPipePressureDiffPSI = TrainPipeTimeVariationS * ReleaseNetBPLossGainPSI;
                                lead.BrakeSystem.BrakeLine1PressurePSI -= TrainPipePressureDiffPSI;
                            }

                        // Brake Controller is in Fast Release position - decrease brake pipe value pressure - PSI goes from 14.5 to 4.189 - releasing brakes
                        else if (lead.TrainBrakeController.TrainBrakeControllerState == ControllerState.FullQuickRelease)
                        {
                            float TrainPipePressureDiffPSI = TrainPipeTimeVariationS * QuickReleaseNetBPLossGainPSI;
                            lead.BrakeSystem.BrakeLine1PressurePSI -= TrainPipePressureDiffPSI;
                        }
                        
                        // Brake Controller is in Lap position - increase brake pipe pressure (decrease vacuum value) - PSI goes from approx 4.189 to 14.5 due to leakage - applying brakes
                        else if (lead.TrainBrakePipeLeakPSIorInHgpS != 0 && (lead.BrakeSystem.BrakeLine1PressurePSI + (TrainPipeTimeVariationS * TrainPipeLeakLossPSI)) < OneAtmospherePSI && lead.TrainBrakeController.TrainBrakeControllerState == ControllerState.Lap)
                            {
                                lead.BrakeSystem.BrakeLine1PressurePSI += TrainPipeTimeVariationS * TrainPipeLeakLossPSI; // Pipe pressure will increase (ie vacuum is destroyed) due to leakage, no compensation as BP is isolated from everything
                            }

                            else if (lead.TrainBrakeController.TrainBrakeControllerState == ControllerState.VacContServ)
                            {
                            // Vac Cont Service allows the brake to be moved continuously between the ON and OFF position. Once stationary the brake will be held at the level set
                            // Simulates turning steam onto the ejector, and adjusting the rate to get desired outcome out of ejector

                                if (lead.BrakeSystem.BrakeLine1PressurePSI < DesiredPipeVacuum)
                                {
                                // Vacuum Pipe is < Desired value - increase brake pipe pressure (decrease vacuum value) - PSI goes from approx 4.189 to 14.5 - applying brakes
                                  lead.BrakeSystem.BrakeLine1PressurePSI *= (1 + TrainPipeTimeVariationS / AdjBrakeServiceTimeFactorS);
                                    if (lead.BrakeSystem.BrakeLine1PressurePSI > OneAtmospherePSI)
                                        lead.BrakeSystem.BrakeLine1PressurePSI = OneAtmospherePSI;
                                }
                                else
                                {
                                    if (lead.BrakeSystem.BrakeLine1PressurePSI > DesiredPipeVacuum)
                                    {
                                        // Vacuum Pipe is > Desired value - decrease brake pipe value pressure - PSI goes from 14.5 to 4.189 - releasing brakes
                                        float TrainPipePressureDiffPSI = TrainPipeTimeVariationS * ReleaseNetBPLossGainPSI;
                                        if (lead.BrakeSystem.BrakeLine1PressurePSI - TrainPipePressureDiffPSI < DesiredPipeVacuum)
                                            TrainPipePressureDiffPSI = lead.BrakeSystem.BrakeLine1PressurePSI - DesiredPipeVacuum;
                                        lead.BrakeSystem.BrakeLine1PressurePSI -= TrainPipePressureDiffPSI;

                                    }
                                 }
                            }
                    }
                    // Keep brake line within relevant limits - ie between 21 or 25 InHg and Atmospheric pressure.
                    lead.BrakeSystem.BrakeLine1PressurePSI = MathHelper.Clamp(lead.BrakeSystem.BrakeLine1PressurePSI, OneAtmospherePSI - MaxVacuumPipeLevelPSI, OneAtmospherePSI);
                }

                // Propogate lead brake line pressure from lead locomotive along the train to each car
                TrainCar car0 = train.Cars[0];

                float  p0 = car0.BrakeSystem.BrakeLine1PressurePSI;
                p0 = MathHelper.Clamp(p0, OneAtmospherePSI - MaxVacuumPipeLevelPSI, OneAtmospherePSI);
                float Car0brakePipeVolumeM3 = car0.BrakeSystem.BrakePipeVolumeM3;
                float Car0brakeCylVolumeM3 = car0.BrakeSystem.GetCylVolumeM3();
                float Car0numBrakeCyl = car0.BrakeSystem.GetVacBrakeCylNumber();

#if DEBUG_TRAIN_PIPE_LEAK

                Trace.TraceInformation("======================================= Train Pipe Leak (VacuumSinglePipe) ===============================================");
                Trace.TraceInformation("Charging Rate {0}  ServiceTimeFactor {1}", lead.BrakePipeChargingRatePSIorInHgpS, lead.BrakeServiceTimeFactorS);
                Trace.TraceInformation("Before:  CarID {0}  TrainPipeLeak {1} Lead BrakePipe Pressure {2}", trainCar.CarID, lead.TrainBrakePipeLeakPSIorInHgpS, lead.BrakeSystem.BrakeLine1PressurePSI);
                Trace.TraceInformation("Brake State {0}", lead.TrainBrakeController.TrainBrakeControllerState);
                Trace.TraceInformation("Small Ejector {0} Large Ejector {1}", lead.SmallSteamEjectorIsOn, lead.LargeSteamEjectorIsOn);

#endif

                foreach (TrainCar car in train.Cars)
                {
                    float Car0BrakeSytemVolumeM30 = 0.0f;
                    float CarBrakeSytemVolumeM3 = 0.0f;
                    float CarnumBrakeCyl = car.BrakeSystem.GetVacBrakeCylNumber();
                    float CarbrakeCylVolumeM3 = car.BrakeSystem.GetCylVolumeM3();
                    float CarbrakePipeVolumeM3 = car.BrakeSystem.BrakePipeVolumeM3;

                    // This section calculates the current brake system volumes on each vehicle
                    // These volumes are converted to a fraction which then is used to proportion the change in vacuum to each car along the train
                    // If the vehicle has a brake cylinder fitted then calculate the car brake system volume ( brake cylinder and BP). 
                    //This value is used later to average the pressure during propogation along the train.

                        Car0BrakeSytemVolumeM30 = Car0brakePipeVolumeM3 / (Car0brakePipeVolumeM3 + car.BrakeSystem.BrakePipeVolumeM3);

                        CarBrakeSytemVolumeM3 = CarbrakePipeVolumeM3 / (Car0brakePipeVolumeM3 + car.BrakeSystem.BrakePipeVolumeM3);

                    float p1 = car.BrakeSystem.BrakeLine1PressurePSI;
                    p1 = MathHelper.Clamp(p1, OneAtmospherePSI - MaxVacuumPipeLevelPSI, OneAtmospherePSI);

                    // This section is for normal train brake operation provided the TP is intact. Note if a valve along the train is closed, effectively creating a 
                    // "closed section", then this section will be skipped and the pressure will remain the same.
                    if (car == train.Cars[0] || car.BrakeSystem.FrontBrakeHoseConnected && car.BrakeSystem.AngleCockAOpen && car0.BrakeSystem.AngleCockBOpen)
                    {

                        // Check to see if extra cars have just been coupled to train, if so initialise brake pressures - assume brake pipe is at atmospheric pressure - ie brakes are on
                        if (car.Train.Cars.Count > car.Train.PreviousCarCount && car.Train.PreviousCarCount != 0)
                        {
                            car0.BrakeSystem.BrakeLine1PressurePSI = OneAtmospherePSI;
                            p0 = OneAtmospherePSI;
                            car.BrakeSystem.BrakeLine1PressurePSI = OneAtmospherePSI;
                            p1 = OneAtmospherePSI;
                        }

                        float TrainPipePressureDiffPropogationPSI;
                        if (AdjbrakePipeTimeFactorS == 0) // Check to make sure that TrainPipePressureDiffPropogationPSI is calculated as a valid number, ie not NaN
                        {
                            TrainPipePressureDiffPropogationPSI = 0.0f;
                        }
                        else
                        {
                            TrainPipePressureDiffPropogationPSI = TrainPipeTimeVariationS * (p1 - p0) / AdjbrakePipeTimeFactorS;
                        }

                        // Check to see if BP Pipe Diff pressure is an invalid number, typically when coupling new cars
                        if (float.IsNaN(TrainPipePressureDiffPropogationPSI))
                        {
                            if (car.Train.Cars.Count > car.Train.PreviousCarCount && car.Train.PreviousCarCount != 0)
                            {
                                TrainPipePressureDiffPropogationPSI = 0.0f;
                            }
                        }
                        else
                        {
                            // The brake pipe is evacuated at a quicker rate then it is charged at - PressDiff increased to represent this
                            if (TrainPipePressureDiffPropogationPSI < 0)
                                TrainPipePressureDiffPropogationPSI *= AdjBrakePipeDischargeTimeFactor;
                        }

                        // The locomotive BP should not be changed during the propagation process, as it is calculated above, and acts as the reference. This ensures that the BP vacuum setting calculated
                        // above for the locomotive remains as an accurate timing value
                        // Two scenarios considered, one locomotive is lead vehicle, or locomotive is in the train consist somewhere
                        if (train.Cars[0] == lead) // locomotive at head of train
                        {
                            if (car != lead) // Don't change BP pressure on the locomotive car in either direction if the locomotive is at the head of the train
                            {
                                // Start propagating pressure along train BP by averaging pressure across each car down the train
                                if ((car0 == lead) && train.TrainBPIntact) // For the car after the locomotive, only decrease the car itself, and not the locomotive. 
                                    // If previous car BP pressure is increased then the total proagation time is increased, as there is a "fight" between the lead BP pressure, 
                                    // and the propagation BP pressure as it evens out along the train
                                {
                                    car.BrakeSystem.BrakeLine1PressurePSI -= TrainPipePressureDiffPropogationPSI * Car0BrakeSytemVolumeM30;
                                    car.BrakeSystem.BrakeLine1PressurePSI = MathHelper.Clamp(car.BrakeSystem.BrakeLine1PressurePSI, OneAtmospherePSI - MaxVacuumPipeLevelPSI, OneAtmospherePSI);

                                }
                                else  // For all other "normal" cars
                                {
                                    car.BrakeSystem.BrakeLine1PressurePSI -= TrainPipePressureDiffPropogationPSI * Car0BrakeSytemVolumeM30;
                                    car.BrakeSystem.BrakeLine1PressurePSI = MathHelper.Clamp(car.BrakeSystem.BrakeLine1PressurePSI, OneAtmospherePSI - MaxVacuumPipeLevelPSI, OneAtmospherePSI);
                                    // These lines allow pressure propagation from the rear of the train twoards the front
                                    car0.BrakeSystem.BrakeLine1PressurePSI += TrainPipePressureDiffPropogationPSI * CarBrakeSytemVolumeM3;
                                    car0.BrakeSystem.BrakeLine1PressurePSI = MathHelper.Clamp(car0.BrakeSystem.BrakeLine1PressurePSI, OneAtmospherePSI - MaxVacuumPipeLevelPSI, OneAtmospherePSI);
                                }
                            }
                        }
                        else // if the locomotive is located elsewhere in train then we need to disable change to BP pressure on the locomotive car but maintain forward and rearwards pressure propagation on adjoining cars
                        {
                            // Start propagating pressure along train BP by averaging pressure across each car down the train
                            if ((car0 == lead) && train.TrainBPIntact) // For the car after the locomotive, only decrease the car itself, and not the locomotive. 
                                                                       // If previous car BP pressure is increased then the total proagation time is increased, 
                                                                       // as there is a "fight" between the lead BP pressure, and the propagation BP pressure as it evens out along the train
                            {
                                car.BrakeSystem.BrakeLine1PressurePSI -= TrainPipePressureDiffPropogationPSI * Car0BrakeSytemVolumeM30;
                                car.BrakeSystem.BrakeLine1PressurePSI = MathHelper.Clamp(car.BrakeSystem.BrakeLine1PressurePSI, OneAtmospherePSI - MaxVacuumPipeLevelPSI, OneAtmospherePSI);
                            }

                            else if ((car == lead) && train.TrainBPIntact) // For the locomotive, as it is not the lead car, it needs to change the pressure of the car in front of it.
                            {
                                // These lines allow pressure propagation from the rear of the train twoards the front
                                car0.BrakeSystem.BrakeLine1PressurePSI += TrainPipePressureDiffPropogationPSI * CarBrakeSytemVolumeM3;
                                car0.BrakeSystem.BrakeLine1PressurePSI = MathHelper.Clamp(car0.BrakeSystem.BrakeLine1PressurePSI, OneAtmospherePSI - MaxVacuumPipeLevelPSI, OneAtmospherePSI);

                            }
                            else  // For all other "normal" cars
                            {
                                car.BrakeSystem.BrakeLine1PressurePSI -= TrainPipePressureDiffPropogationPSI * Car0BrakeSytemVolumeM30;
                                car.BrakeSystem.BrakeLine1PressurePSI = MathHelper.Clamp(car.BrakeSystem.BrakeLine1PressurePSI, OneAtmospherePSI - MaxVacuumPipeLevelPSI, OneAtmospherePSI);
                                // These lines allow pressure propagation from the rear of the train twoards the front
                                car0.BrakeSystem.BrakeLine1PressurePSI += TrainPipePressureDiffPropogationPSI * CarBrakeSytemVolumeM3;
                                car0.BrakeSystem.BrakeLine1PressurePSI = MathHelper.Clamp(car0.BrakeSystem.BrakeLine1PressurePSI, OneAtmospherePSI - MaxVacuumPipeLevelPSI, OneAtmospherePSI);
                            }
                        }
                    }

                        // The following section adjusts the brake pipe pressure if the BP is disconnected or broken, eg when shunting, etc. 
                        // If it has broken then brake pipe pressure will rise (vacuum goes to 0 InHg), and brakes will apply
                   if (!car.BrakeSystem.FrontBrakeHoseConnected) // Brake pipe broken
                    {
                        if (car.BrakeSystem.AngleCockAOpen)  //  AND Front brake cock opened
                        {

                            // release vacuum pressure if train brake pipe is "open". Make sure that we stay within bound
                            if ( (car.BrakeSystem.BrakeLine1PressurePSI + (TrainPipeTimeVariationS * (p1) / AdjbrakePipeTimeFactorS)) > OneAtmospherePSI)
                            {
                                car.BrakeSystem.BrakeLine1PressurePSI = OneAtmospherePSI;
                            }
                            else
                            {
                                car.BrakeSystem.BrakeLine1PressurePSI += TrainPipeTimeVariationS * (p1) / AdjbrakePipeTimeFactorS;
                            }
                        }

                        if (car0.BrakeSystem.AngleCockBOpen && car != car0)  //  AND Rear cock of wagon opened, and car is not the previous wagon
                            // appears to be the case when a locomotive (steam?) connects to the rear of the train.
                        {

                            // release vacuum pressure if train brake pipe is "open". Make sure that we stay within bound
                            if ((car0.BrakeSystem.BrakeLine1PressurePSI + (TrainPipeTimeVariationS * (p0) / AdjbrakePipeTimeFactorS)) > OneAtmospherePSI)
                            {
                                car0.BrakeSystem.BrakeLine1PressurePSI = OneAtmospherePSI;
                            }
                            else
                            {
                                car0.BrakeSystem.BrakeLine1PressurePSI += TrainPipeTimeVariationS * (p0) / AdjbrakePipeTimeFactorS;
                            }

                            train.Cars[0].BrakeSystem.BrakeLine1PressurePSI = car0.BrakeSystem.BrakeLine1PressurePSI;
                        }
                        car.BrakeSystem.CarBPIntact = false;
                    }
                   else
                    {
                        car.BrakeSystem.CarBPIntact = true;
                    }

                    // Allows for locomotive to be uncouled, and brakes to apply, even though brake hose is not shown disconnected.
                    // If positioned at front of train
                    if (car0.BrakeSystem.AngleCockAOpen && car == train.Cars[0])
                    {
             //           Trace.TraceInformation("Front Car (A) - Carid {0} Car BP {1} Time Factor {2} Variation {3} p1 {4}", car.CarID, car.BrakeSystem.BrakeLine1PressurePSI, AdjbrakePipeTimeFactorS, TrainPipeTimeVariationS, p1);

                        // release vacuum pressure if train brake pipe is "open". Make sure that we stay within bound
                        if ((car0.BrakeSystem.BrakeLine1PressurePSI + (TrainPipeTimeVariationS * (p0) / AdjbrakePipeTimeFactorS)) > OneAtmospherePSI)
                        {
                            car0.BrakeSystem.BrakeLine1PressurePSI = OneAtmospherePSI;
                        }
                        else
                        {
                            car0.BrakeSystem.BrakeLine1PressurePSI += TrainPipeTimeVariationS * (p0) / AdjbrakePipeTimeFactorS;
                        }

                        car.BrakeSystem.CarBPIntact = false;
                    }
                    else
                    {
                        car.BrakeSystem.CarBPIntact = true;
                    }


                    // This monitors the last car in the train, and if the valve is open then BP pressure will be maintained at atmospheric (eg brakes in applied state)
                    // When valve is closed then pressure will be able to drop, and return to normal
                    if (car == train.Cars[train.Cars.Count - 1] && car.BrakeSystem.AngleCockBOpen)  
                    {
                        // Test to make sure that BP pressure stays within reasonable bounds
                        if (AdjbrakePipeTimeFactorS == 0)
                        {
                            car.BrakeSystem.BrakeLine1PressurePSI = p1;
                        }
                         else if (  (car.BrakeSystem.BrakeLine1PressurePSI + (TrainPipeTimeVariationS * (p1) / AdjbrakePipeTimeFactorS)) > OneAtmospherePSI)
                        {
                            car.BrakeSystem.BrakeLine1PressurePSI = OneAtmospherePSI;
                        }
                        else
                        {
                            car.BrakeSystem.BrakeLine1PressurePSI += TrainPipeTimeVariationS * (p1) / AdjbrakePipeTimeFactorS;
                        }

                        car.BrakeSystem.CarBPIntact = false;
                    }
                    else
                    {
                        car.BrakeSystem.CarBPIntact = true;
                    }

                    // Keep relevant brake line within relevant limits - ie 21 or 25 InHg (approx 4.185 psi) and 0 InHg (Atmospheric pressure)
                    car0.BrakeSystem.BrakeLine1PressurePSI = MathHelper.Clamp(car0.BrakeSystem.BrakeLine1PressurePSI, OneAtmospherePSI - MaxVacuumPipeLevelPSI, OneAtmospherePSI);
                    car.BrakeSystem.BrakeLine1PressurePSI = MathHelper.Clamp(car.BrakeSystem.BrakeLine1PressurePSI, OneAtmospherePSI - MaxVacuumPipeLevelPSI, OneAtmospherePSI);
                    train.Cars[0].BrakeSystem.BrakeLine1PressurePSI = MathHelper.Clamp(train.Cars[0].BrakeSystem.BrakeLine1PressurePSI, OneAtmospherePSI - MaxVacuumPipeLevelPSI, OneAtmospherePSI);
                    // Prepare to move values along one car in the train
                    car0 = car;
                    p0 = car.BrakeSystem.BrakeLine1PressurePSI;
                    Car0brakePipeVolumeM3 = CarbrakePipeVolumeM3;
                    Car0brakeCylVolumeM3 = CarbrakeCylVolumeM3;
                    Car0numBrakeCyl = CarnumBrakeCyl;
                }
                // Record the current number of cars in the train. This will allow comparison to determine if other cars are coupled to the train
                train.PreviousCarCount = train.Cars.Count;
            }

            // Test to see if the brake pipe is intact or has been opened.
            for (int i = 0; i < train.Cars.Count; i++)
            {
                if (train.Cars[i].BrakeSystem.CarBPIntact == false)
                {
                    train.TrainBPIntact = false;
                    break;
                }
                else
                {
                    train.TrainBPIntact = true;
                }
            }

            // **************  Engine Brake *************
            // Propagate engine brake pipe (#3) data
            
            int first = -1;
                int last = -1;

                train.FindLeadLocomotives(ref first, ref last);
                int continuousFromInclusive = 0;
                int continuousToExclusive = train.Cars.Count;

            for (int i = 0; i < train.Cars.Count; i++)
            {

                if (lead != null)
                  {

                // Next section forces wagons not condidered to be locomotives or tenders out of this calculation and thus their Brakeline3 values set to zero. This used above to identify which BC to change
                BrakeSystem brakeSystem = train.Cars[i].BrakeSystem;
                if (lead.EngineBrakeFitted)
                {

                    if (i < first && (!train.Cars[i + 1].BrakeSystem.FrontBrakeHoseConnected || !brakeSystem.AngleCockBOpen || !train.Cars[i + 1].BrakeSystem.AngleCockAOpen))
                    {
                        if (continuousFromInclusive < i + 1)
                        {
                            continuousFromInclusive = i + 1;
                            brakeSystem.BrakeLine3PressurePSI = 0;
                        }
                        continue;
                    }
                    if (i > last && i > 0 && (!brakeSystem.FrontBrakeHoseConnected || !brakeSystem.AngleCockAOpen || !train.Cars[i - 1].BrakeSystem.AngleCockBOpen))
                    {
                        if (continuousToExclusive > i)
                            continuousToExclusive = i;
                        brakeSystem.BrakeLine3PressurePSI = 0;
                        continue;
                    }

                    // Collect and propagate engine brake pipe (3) data
                    // This appears to be calculating the engine brake cylinder pressure???
                    if (i < first || i > last) // This loop rarely used as the above exclusion and inclusion process excludes non-locomotive cars
                    {
                        brakeSystem.BrakeLine3PressurePSI = 0;
                    }
                    else
                    {

                        // Engine Brake Controller is in Apply position - increase brake pipe pressure (decrease vacuum value) - PSI goes from approx 4.189 to 14.5 - applying brakes
                        if (lead.EngineBrakeController.TrainBrakeControllerState == ControllerState.Apply)
                        {
                            brakeSystem.BrakeLine3PressurePSI += elapsedClockSeconds * lead.EngineBrakeController.ApplyRatePSIpS;
                            if (brakeSystem.BrakeLine3PressurePSI > OneAtmospherePSI)
                                brakeSystem.BrakeLine3PressurePSI = OneAtmospherePSI;
                        }

                        // Engine Brake Controller is in Apply position - increase brake pipe pressure (decrease vacuum value) - PSI goes from approx 4.189 to 14.5 - applying brakes
                        if (lead.EngineBrakeController.TrainBrakeControllerState == ControllerState.Emergency)
                        {
                            brakeSystem.BrakeLine3PressurePSI += elapsedClockSeconds * lead.EngineBrakeController.EmergencyRatePSIpS;
                            if (brakeSystem.BrakeLine3PressurePSI > OneAtmospherePSI)
                                brakeSystem.BrakeLine3PressurePSI = OneAtmospherePSI;
                        }

                        // Engine Brake Controller is in Release position - decrease brake pipe value pressure - PSI goes from 14.5 to 4.189 - releasing brakes
                        else if (lead.EngineBrakeController.TrainBrakeControllerState == ControllerState.Release)
                        {
                            float EnginePipePressureDiffPSI = elapsedClockSeconds * lead.EngineBrakeController.ReleaseRatePSIpS;
                            brakeSystem.BrakeLine3PressurePSI -= EnginePipePressureDiffPSI;
                            if (brakeSystem.BrakeLine3PressurePSI < OneAtmospherePSI - MaxVacuumPipeLevelPSI)
                                brakeSystem.BrakeLine3PressurePSI = OneAtmospherePSI - MaxVacuumPipeLevelPSI;
                        }

                    }
                }
                else
                {
                    brakeSystem.BrakeLine3PressurePSI = 0; // Set engine brake line to zero if no engine brake fitted
                }
              }
            }

        }

        public override float InternalPressure(float realPressure)
        {
            return Vac.ToPress(realPressure);
        }

        public override void SetHandbrakePercent(float percent)
        {
            if (!(Car as MSTSWagon).HandBrakePresent)
            {
                HandbrakePercent = 0;
                return;
            }
            if (percent < 0) percent = 0;
            if (percent > 100) percent = 100;
            HandbrakePercent = percent;
        }
        public override void SetRetainer(RetainerSetting setting)
        {
        }

        public override void AISetPercent(float percent)
        {
            if (percent < 0) percent = 0;
            if (percent > 100) percent = 100;
            Car.Train.EqualReservoirPressurePSIorInHg = Vac.FromPress(OneAtmospherePSI - MaxForcePressurePSI * (1 - percent / 100));
        }

        public override bool IsBraking()
        {
            if (CylPressurePSIA < MaxForcePressurePSI * 0.7)
                return true;
            return false;
        }

        public override void CorrectMaxCylPressurePSI(MSTSLocomotive loco)
        {

        }
    }
}
>>>>>>> 48d5f9d4
<|MERGE_RESOLUTION|>--- conflicted
+++ resolved
@@ -1,2243 +1,1120 @@
-<<<<<<< HEAD
-﻿// COPYRIGHT 2009, 2010, 2011, 2012, 2013 by the Open Rails project.
-// 
-// This file is part of Open Rails.
-// 
-// Open Rails is free software: you can redistribute it and/or modify
-// it under the terms of the GNU General Public License as published by
-// the Free Software Foundation, either version 3 of the License, or
-// (at your option) any later version.
-// 
-// Open Rails is distributed in the hope that it will be useful,
-// but WITHOUT ANY WARRANTY; without even the implied warranty of
-// MERCHANTABILITY or FITNESS FOR A PARTICULAR PURPOSE.  See the
-// GNU General Public License for more details.
-// 
-// You should have received a copy of the GNU General Public License
-// along with Open Rails.  If not, see <http://www.gnu.org/licenses/>.
-
-// Debug for Vacuum operation - Train Pipe Leak
-//#define DEBUG_TRAIN_PIPE_LEAK
-
-using Microsoft.Xna.Framework;
-using Orts.Common;
-using Orts.Parsers.Msts;
-using Orts.Simulation.Physics;
-using ORTS.Common;
-using ORTS.Scripting.Api;
-using System;
-using System.Collections.Generic;
-using System.IO;
-using System.Diagnostics;
-
-namespace Orts.Simulation.RollingStocks.SubSystems.Brakes.MSTS
-{
-    public class VacuumSinglePipe : MSTSBrakeSystem
-    {
-        readonly static float OneAtmospherePSI = Bar.ToPSI(1);
-        float MaxForcePressurePSI = KPa.ToPSI(KPa.FromInHg(21));    // relative pressure difference for max brake force
-        TrainCar Car;
-        float HandbrakePercent;
-        float CylPressurePSIA;
-        float VacResPressurePSIA;  // vacuum reservior pressure with piston in released position
-        // defaults based on information in http://www.lmsca.org.uk/lms-coaches/LMSRAVB.pdf
-        public int NumBrakeCylinders = 2;
-        // brake cylinder volume with piston in applied position
-        float BrakeCylVolM3 = Me3.FromIn3((float)((18 / 2) * (18 / 2) * 4.5 * Math.PI));
-        // vacuum reservior volume with piston in released position
-        public float VacResVolM3 = Me3.FromIn3((float)((24 / 2) * (24 / 2) * 16 * Math.PI));
-        // volume units need to be consistent but otherwise don't matter, defaults are cubic inches
-        bool HasDirectAdmissionValue = false;
-        float DirectAdmissionValve = 0.0f;
-        float MaxReleaseRatePSIpS = 2.5f;
-        float MaxApplicationRatePSIpS = 2.5f;
-        bool TrainBrakePressureChanging = false;
-        bool BrakePipePressureChanging = false;
-        int SoundTriggerCounter = 0;
-        float prevCylPressurePSIA = 0f;
-        float prevBrakePipePressurePSI = 0f;
-
-
-        public VacuumSinglePipe(TrainCar car)
-        {
-            Car = car;
-            // taking into account very short (fake) cars to prevent NaNs in brake line pressures
-            base.BrakePipeVolumeM3 = (0.050f * 0.050f * (float)Math.PI / 4f) * Math.Max(5.0f, (1 + car.CarLengthM)); // Using (2") pipe
-        }
-
-        public override bool GetHandbrakeStatus()
-        {
-            return HandbrakePercent > 0;
-        }
-
-        public override void InitializeFromCopy(BrakeSystem copy)
-        {
-            VacuumSinglePipe thiscopy = (VacuumSinglePipe)copy;
-            MaxForcePressurePSI = thiscopy.MaxForcePressurePSI;
-            MaxReleaseRatePSIpS = thiscopy.MaxReleaseRatePSIpS;
-            MaxApplicationRatePSIpS = thiscopy.MaxApplicationRatePSIpS;
-            NumBrakeCylinders = thiscopy.NumBrakeCylinders;
-            BrakeCylVolM3 = thiscopy.BrakeCylVolM3;
-            BrakePipeVolumeM3 = thiscopy.BrakePipeVolumeM3;
-            VacResVolM3 = thiscopy.VacResVolM3;
-            HasDirectAdmissionValue = thiscopy.HasDirectAdmissionValue;
-        }
-         
-        // return vacuum reservior pressure adjusted for piston movement
-        float VacResPressureAdjPSIA()
-        {
-            if (VacResPressurePSIA >= CylPressurePSIA)
-                return VacResPressurePSIA;
-            float p = VacResPressurePSIA / (1 - BrakeCylVolM3 / VacResVolM3);
-            return p < CylPressurePSIA ? p : CylPressurePSIA;
-        }
-
-        public override string GetStatus(Dictionary<BrakeSystemComponent, PressureUnit> units) // Status for last car in Main HUD
-        {
-            return string.Format(" BP {0}", FormatStrings.FormatPressure(Vac.FromPress(BrakeLine1PressurePSI), PressureUnit.InHg, PressureUnit.InHg, false));
-        }
-
-        public override string GetFullStatus(BrakeSystem lastCarBrakeSystem, Dictionary<BrakeSystemComponent, PressureUnit> units)  // Status for Main HUD view (calls above as well)
-        {
-            string s;
-            // display depending upon whether an EQ reservoir fitted
-            if ( Car.Train.EQEquippedVacLoco)
-            {
-                s = string.Format(" EQ {0}", FormatStrings.FormatPressure(Vac.FromPress(Vac.ToPress(Car.Train.EqualReservoirPressurePSIorInHg)), PressureUnit.InHg, PressureUnit.InHg, true));
-                s += string.Format(" V {0}", FormatStrings.FormatPressure(Vac.FromPress(BrakeLine1PressurePSI), PressureUnit.InHg, PressureUnit.InHg, true));
-            }
-            else // No EQ reservoir by default
-            {
-                s = string.Format(" Lead BP {0}", FormatStrings.FormatPressure(Vac.FromPress(BrakeLine1PressurePSI), PressureUnit.InHg, PressureUnit.InHg, true));
-            }
-
-            //            string s = string.Format(" V {0}", FormatStrings.FormatPressure(Car.Train.EqualReservoirPressurePSIorInHg, PressureUnit.InHg, PressureUnit.InHg, true));
-            if (lastCarBrakeSystem != null && lastCarBrakeSystem != this)
-                s += " EOT " + lastCarBrakeSystem.GetStatus(units);
-            if (HandbrakePercent > 0)
-                s += string.Format(" Handbrake {0:F0}%", HandbrakePercent);
-            return s;
-        }
-
-        public override string[] GetDebugStatus(Dictionary<BrakeSystemComponent, PressureUnit> units)  // status for each car in the train
-        {
-            return new string[] {
-                "1V",
-                FormatStrings.FormatPressure(Vac.FromPress(CylPressurePSIA), PressureUnit.InHg, PressureUnit.InHg, true),
-                FormatStrings.FormatPressure(Vac.FromPress(BrakeLine1PressurePSI), PressureUnit.InHg, PressureUnit.InHg, true),
-                FormatStrings.FormatPressure(Vac.FromPress(VacResPressureAdjPSIA()), PressureUnit.InHg, PressureUnit.InHg, true),
-                string.Empty,
-                HandbrakePercent > 0 ? string.Format("{0:F0}%", HandbrakePercent) : string.Empty,
-                FrontBrakeHoseConnected ? "I" : "T",
-                string.Format("A{0} B{1}", AngleCockAOpen ? "+" : "-", AngleCockBOpen ? "+" : "-"),
-            };
-        }
-
-        public override float GetCylPressurePSI()
-        {
-            return KPa.ToPSI(KPa.FromInHg(Vac.FromPress(CylPressurePSIA)));
-        }
-
-        public override float GetCylVolumeM3()
-        {
-            return BrakeCylVolM3;
-        }
-
-        public override float GetVacResVolume()
-        {
-            return VacResVolM3;
-        }
-
-        public override float GetVacBrakeCylNumber()
-        {
-            return NumBrakeCylinders;
-        }
-        
-
-        public override float GetVacResPressurePSI()
-        {
-            return VacResPressureAdjPSIA();
-        }
-
-        public override void Parse(string lowercasetoken, STFReader stf)
-        {
-            switch (lowercasetoken)
-            {
-                case "wagon(brakecylinderpressureformaxbrakebrakeforce": MaxForcePressurePSI = stf.ReadFloatBlock(STFReader.UNITS.PressureDefaultInHg, null); break;
-                case "wagon(maxreleaserate": MaxReleaseRatePSIpS = stf.ReadFloatBlock(STFReader.UNITS.PressureRateDefaultInHgpS, null); break;
-                case "wagon(maxapplicationrate": MaxApplicationRatePSIpS = stf.ReadFloatBlock(STFReader.UNITS.PressureRateDefaultInHgpS, null); break;
-                case "wagon(ortsdirectadmissionvalve": DirectAdmissionValve = stf.ReadFloatBlock(STFReader.UNITS.None, null);
-                    if(DirectAdmissionValve == 1.0f)
-                    {
-                        HasDirectAdmissionValue = true;
-                    }
-                    else
-                    {
-                        HasDirectAdmissionValue = false;
-                    }
-                    break;
-                // OpenRails specific parameters
-                case "wagon(brakepipevolume": BrakePipeVolumeM3 = Me3.FromFt3(stf.ReadFloatBlock(STFReader.UNITS.VolumeDefaultFT3, null)); break;
-                case "wagon(ortsauxilaryrescapacity": VacResVolM3 = Me3.FromFt3(stf.ReadFloatBlock(STFReader.UNITS.VolumeDefaultFT3, null)); break;
-                case "wagon(ortsbrakecylindersize": float BrakeCylSizeM = stf.ReadFloatBlock(STFReader.UNITS.Distance, null);
-                    BrakeCylVolM3 = Me3.FromIn3((float)((Me.ToIn(BrakeCylSizeM) / 2) * (Me.ToIn(BrakeCylSizeM) / 2) * 4.5 * Math.PI)); // Calculate brake cylinder volume based upon size of BC, 4.5" of piston travel
-                    break;
-                case "wagon(ortsnumberbrakecylinders": NumBrakeCylinders = stf.ReadIntBlock(null); break;
-            }
-        }
-
-        public override void Save(BinaryWriter outf)
-        {
-            outf.Write(BrakeLine1PressurePSI);
-            outf.Write(BrakeLine2PressurePSI);
-            outf.Write(BrakeLine3PressurePSI);
-            outf.Write(CylPressurePSIA);
-            outf.Write(VacResPressurePSIA);
-            outf.Write(FrontBrakeHoseConnected);
-            outf.Write(AngleCockAOpen);
-            outf.Write(AngleCockBOpen);
-            outf.Write(BleedOffValveOpen);
-        }
-
-        public override void Restore(BinaryReader inf)
-        {
-            BrakeLine1PressurePSI = inf.ReadSingle();
-            BrakeLine2PressurePSI = inf.ReadSingle();
-            BrakeLine3PressurePSI = inf.ReadSingle();
-            CylPressurePSIA = inf.ReadSingle();
-            VacResPressurePSIA = inf.ReadSingle();
-            FrontBrakeHoseConnected = inf.ReadBoolean();
-            AngleCockAOpen = inf.ReadBoolean();
-            AngleCockBOpen = inf.ReadBoolean();
-            BleedOffValveOpen = inf.ReadBoolean();
-        }
-
-        public override void Initialize(bool handbrakeOn, float maxVacuumInHg, float fullServVacuumInHg, bool immediateRelease)
-        {
-            CylPressurePSIA = BrakeLine1PressurePSI = Vac.ToPress(fullServVacuumInHg);
-            VacResPressurePSIA = Vac.ToPress(maxVacuumInHg);
-            HandbrakePercent = handbrakeOn & (Car as MSTSWagon).HandBrakePresent ? 100 : 0;
-            BrakeLine3PressurePSI = BrakeLine1PressurePSI;  // Initialise engine brake as same value on train
-            //CylVolumeM3 = MaxForcePressurePSI * MaxBrakeForceN * 0.00000059733491f; //an average volume (M3) of air used in brake cylinder for 1 N brake force.
-            Car.Train.PreviousCarCount = Car.Train.Cars.Count;
-        }
-
-        public override void InitializeMoving() // used when initial speed > 0
-        {
-
-            BrakeLine1PressurePSI = Vac.ToPress(Car.Train.EqualReservoirPressurePSIorInHg);
-            BrakeLine2PressurePSI = 0;
-//            BrakeLine3PressurePSI = V2P(Car.Train.EqualReservoirPressurePSIorInHg);
-/*            if (Car.Train.AITrainBrakePercent == 0)
-            {
-                CylPressurePSIA = 0;
-                Car.BrakeForceN = 0;
-            }
-            else */
-            CylPressurePSIA = Vac.ToPress(Car.Train.EqualReservoirPressurePSIorInHg);
-            VacResPressurePSIA = Vac.ToPress(Car.Train.EqualReservoirPressurePSIorInHg);
-            HandbrakePercent = 0;
-        }
-
-        public override void LocoInitializeMoving() // starting conditions when starting speed > 0
-        {
-            VacResPressurePSIA = Vac.ToPress(Car.Train.EqualReservoirPressurePSIorInHg);
-        }
-
-        public override void Update(float elapsedClockSeconds)
-        {
-            // Identify the lead locomotive as we don't want to change the BP pressure as this is catered for in the charging rates, etc
-            bool LeadLoco = false;
-            MSTSLocomotive lead = (MSTSLocomotive)Car.Train.LeadLocomotive;
-            if (lead != null)
-            {
-                LeadLoco = true;
-            }
-                       
-            // Brake information is updated for each vehicle
-
-            //            if (BrakeLine3PressurePSI > 3.0 && BrakeLine3PressurePSI < OneAtmospherePSI) // To be confirmed
-            if (BrakeLine3PressurePSI > 3.0 ) // To be confirmed
-                {
-                    CylPressurePSIA = BrakeLine3PressurePSI;
-                }
-            else
-                { 
-                if (BrakeLine1PressurePSI < VacResPressurePSIA)
-                {
-                    float dp = elapsedClockSeconds * MaxApplicationRatePSIpS * BrakeCylVolM3 / VacResVolM3;
-                    float vr = NumBrakeCylinders * VacResVolM3 / BrakePipeVolumeM3;
-                    if (VacResPressurePSIA - dp < BrakeLine1PressurePSI + dp * vr)
-                        dp = (VacResPressurePSIA - BrakeLine1PressurePSI) / (1 + vr);
-                    VacResPressurePSIA -= dp;
-
-                  if (LeadLoco == false)
-                    {
-                        BrakeLine1PressurePSI += dp * vr; // don't adjust the BP pressure if this is the lead locomotive
-                    }
-                    
-                    CylPressurePSIA = VacResPressurePSIA;
-                }
-                else if (BrakeLine1PressurePSI < CylPressurePSIA) // Increase BP pressure, hence vacuum brakes are being released
-                {
-                    float dp = elapsedClockSeconds * MaxReleaseRatePSIpS;
-                    float vr = NumBrakeCylinders * BrakeCylVolM3 / BrakePipeVolumeM3;
-                    if (CylPressurePSIA - dp < BrakeLine1PressurePSI + dp * vr)
-                        dp = (CylPressurePSIA - BrakeLine1PressurePSI) / (1 + vr);
-                    CylPressurePSIA -= dp;
-
-                    if (LeadLoco == false)
-                    {
-                        BrakeLine1PressurePSI += dp * vr;
-                    }
-                }
-                else if (BrakeLine1PressurePSI > CylPressurePSIA)  // Decrease BP pressure, hence vacuum brakes are being applied
-                {
-                    float dp = elapsedClockSeconds * MaxApplicationRatePSIpS;
-                    float vr = NumBrakeCylinders * BrakeCylVolM3 / BrakePipeVolumeM3;
-                    if (CylPressurePSIA + dp > BrakeLine1PressurePSI - dp * vr)
-                        dp = (BrakeLine1PressurePSI - CylPressurePSIA) / (1 + vr);
-                    CylPressurePSIA += dp;
-                    if (!HasDirectAdmissionValue)
-                        BrakeLine1PressurePSI -= dp * vr;
-                }
-            }
-
-            // Record HUD display values for brake cylidners depending upon whether they are wagons or locomotives/tenders (which are subject to their own engine brakes)   
-            if (Car.WagonType == MSTSWagon.WagonTypes.Engine || Car.WagonType == MSTSWagon.WagonTypes.Tender)
-            {
-                Car.Train.HUDLocomotiveBrakeCylinderPSI = CylPressurePSIA;
-            }
-            else
-            {
-                // Record the Brake Cylinder pressure in first wagon, as EOT is also captured elsewhere, and this will provide the two extremeties of the train
-                // Identifies the first wagon based upon the previously identified UiD 
-                if (Car.UiD == Car.Train.FirstCarUiD)
-                {
-                    Car.Train.HUDWagonBrakeCylinderPSI = CylPressurePSIA; // In Vacuum HUD BP is actually supposed to be dispalayed
-                }
-
-            }
-
-            // If wagons are not attached to the locomotive, then set wagon BC pressure to same as locomotive in the Train brake line
-            if (!Car.Train.WagonsAttached && (Car.WagonType == MSTSWagon.WagonTypes.Engine || Car.WagonType == MSTSWagon.WagonTypes.Tender))
-            {
-                Car.Train.HUDWagonBrakeCylinderPSI = CylPressurePSIA;
-            }
-
-
-            float vrp = VacResPressureAdjPSIA();
-            float f;
-            if (!Car.BrakesStuck)
-            {
-                f = CylPressurePSIA <= vrp ? 0 : Car.MaxBrakeForceN * Math.Min((CylPressurePSIA - vrp) / MaxForcePressurePSI, 1);
-                if (f < Car.MaxHandbrakeForceN * HandbrakePercent / 100)
-                    f = Car.MaxHandbrakeForceN * HandbrakePercent / 100;
-            }
-            else f = Math.Max(Car.MaxBrakeForceN, Car.MaxHandbrakeForceN / 2);
-            Car.BrakeRetardForceN = f * Car.BrakeShoeRetardCoefficientFrictionAdjFactor; // calculates value of force applied to wheel, independent of wheel skid
-            if (Car.BrakeSkid) // Test to see if wheels are skiding due to excessive brake force
-            {
-                Car.BrakeForceN = f * Car.SkidFriction;   // if excessive brakeforce, wheel skids, and loses adhesion
-            }
-            else
-            {
-                Car.BrakeForceN = f * Car.BrakeShoeCoefficientFrictionAdjFactor; // In advanced adhesion model brake shoe coefficient varies with speed, in simple model constant force applied as per value in WAG file, will vary with wheel skid.
-            }
-
-            // sound trigger checking runs every 4th update, to avoid the problems caused by the jumping BrakeLine1PressurePSI value, and also saves cpu time :)
-            if (SoundTriggerCounter >= 4)
-            {
-                SoundTriggerCounter = 0;
-                if (CylPressurePSIA != prevCylPressurePSIA)
-                {
-                    if (!TrainBrakePressureChanging)
-                    {
-                        if (CylPressurePSIA > prevCylPressurePSIA)
-                            Car.SignalEvent(Event.TrainBrakePressureIncrease);
-                        else
-                            Car.SignalEvent(Event.TrainBrakePressureDecrease);
-                        TrainBrakePressureChanging = !TrainBrakePressureChanging;
-                    }
-
-                }
-                else if (TrainBrakePressureChanging)
-                {
-                    TrainBrakePressureChanging = !TrainBrakePressureChanging;
-                    Car.SignalEvent(Event.TrainBrakePressureStoppedChanging);
-                }
-
-                if ( Math.Abs(BrakeLine1PressurePSI-prevBrakePipePressurePSI)> 0.05f /*BrakeLine1PressurePSI > prevBrakePipePressurePSI*/)
-                {
-                    if (!BrakePipePressureChanging)
-                    {
-                        if (BrakeLine1PressurePSI > prevBrakePipePressurePSI)
-                            Car.SignalEvent(Event.BrakePipePressureIncrease);
-                        else
-                            Car.SignalEvent(Event.BrakePipePressureDecrease);
-                        BrakePipePressureChanging = !BrakePipePressureChanging;
-                    }
-
-                }
-                else if (BrakePipePressureChanging)
-                {
-                    BrakePipePressureChanging = !BrakePipePressureChanging;
-                    Car.SignalEvent(Event.BrakePipePressureStoppedChanging);
-                }
-                prevCylPressurePSIA = CylPressurePSIA;
-                prevBrakePipePressurePSI = BrakeLine1PressurePSI;
-            }
-            SoundTriggerCounter++;
-        }
-
-        public override void PropagateBrakePressure(float elapsedClockSeconds)
-        {
-            PropagateBrakeLinePressures(elapsedClockSeconds, Car, TwoPipes);
-        }
-
-
-        protected static void PropagateBrakeLinePressures(float elapsedClockSeconds, TrainCar trainCar, bool twoPipes)
-        {
-            // Called by train update physics
-            // Brake pressures are calculated on the lead locomotive first, and then propogated along each vehicle in the consist.
-
-            var train = trainCar.Train;
-            var lead = trainCar as MSTSLocomotive;
-
-            var brakePipeTimeFactorS = lead == null ? 0.0015f : lead.BrakePipeTimeFactorS;
-
-            // train.BrakeLine1PressurePSI is really vacuum in inHg
-            // BP is charged and discharged between approx 4.185psi = 21 InHg (or 25InHg, as set by user) and 14.5 psi (atmospheric pressure)
-            // The resulting air pressures are then converted to a respective vacuum value where - 14.5psi (atmospheric pressure) = 0 InHg, and approx 4.185psi = 21 InHg.
-            // Brakes are applied when vaccum is destroyed, ie 0 InHg, Brakes released when vacuum established ie 21 or 25 InHg
-            float DesiredPipeVacuum = Vac.ToPress(train.EqualReservoirPressurePSIorInHg);
-            float SmallEjectorChargingRateInHgpS = lead == null ? 10.0f : (lead.SmallEjectorBrakePipeChargingRatePSIorInHgpS ); // Set value for small ejector to operate - fraction set in steam locomotive
-            float LargeEjectorChargingRateInHgpS = lead == null ? 10.0f : (lead.LargeEjectorBrakePipeChargingRatePSIorInHgpS); // Set value for large ejector to operate - fraction set in steam locomotive
-            float MaxVacuumPipeLevelPSI = lead == null ? Bar.ToPSI(Bar.FromInHg(21)) : lead.TrainBrakeController.MaxPressurePSI;
-            float TrainPipeLeakLossPSI = lead == null ? 0.0f : (lead.TrainBrakePipeLeakPSIorInHgpS);
-
-            float TempTrainPipePSI = lead == null ? 5.0f : lead.BrakeSystem.BrakeLine1PressurePSI;
-            float TempTotalTrainBrakePipeVolumeM3 = 0.0f; // initialise train brake pipe volume
-            float TempTotalTrainBrakeCylinderVolumeM3 = 0.0f;
-            float TempCurrentBrakeCylinderVolumeM3 = 0.0f;
-            float TempCurrentBrakePipeVolumeM3 = 0.0f;
-            float AdjbrakePipeTimeFactorS = 0.0f;
-            float AdjBrakePipeDischargeTimeFactor = 0.0f;
-
-            // Initialise parameters for calculating brake system adjustments
-            float AdjLargeEjectorChargingRateInHgpS = 0.0f;
-            float AdjSmallEjectorChargingRateInHgpS = 0.0f;
-            float AdjVacuumPumpChargingRateInHgpS = 0.0f;
-            float AdjHighSExhausterChargingRateInHgpS = 0.0f;
-            float AdjLowSExhausterChargingRateInHgpS = 0.0f;
-            float AdjBrakeServiceTimeFactorS = 0.0f;
-            float AdjBrakeEmergencyTimeFactorS = 0.0f;
-            float AdjTrainPipeLeakLossPSI = 0.0f;
-            float TempbrakePipeTimeMultFactor = 0.0f;
-            float RunningNetBPLossGainPSI = 0.0f;     // The net value of the losses and gains in the brake pipe for quick release position: eg Net = Lg Ejector + Sm Ejector + Vac Pump - BP Loss
-            float ReleaseNetBPLossGainPSI = 0.0f;   // The net value of the losses and gains in the brake pipe for release position: eg Net = Lg Ejector + Sm Ejector + Vac Pump - BP Loss
-            float QuickReleaseNetBPLossGainPSI = 0.0f;   // The net value of the losses and gains in the brake pipe for quick release position: eg Net = Lg Ejector + Sm Ejector + Vac Pump - BP Loss
-            float LapNetBPLossGainPSI = 0.0f;   // The net value of the losses and gains in the brake pipe for lap position: eg Net = Lg Ejector + Sm Ejector + Vac Pump - BP Loss
-            float EQReleaseNetBPLossGainPSI = 0.0f;   // The net value of the losses and gains in the brake pipe for EQ release position: eg Net = Lg Ejector + Sm Ejector + Vac Pump - BP Loss
-
-
-            // Test validity of MaxVacuumPipeLevelPSI, it should be less then 12.5 psi (approx 25 InHg)
-            if (MaxVacuumPipeLevelPSI > 12.5)
-            {
-                MaxVacuumPipeLevelPSI = Bar.ToPSI(Bar.FromInHg(21));
-            }
-
-            train.EQEquippedVacLoco = lead == null ? false : lead.VacuumBrakeEQFitted;
-
-           foreach (TrainCar car in train.Cars)
-            {
-
-                // Calculate train brake system volumes
-                TempTotalTrainBrakePipeVolumeM3 += car.BrakeSystem.BrakePipeVolumeM3; // Calculate total brake pipe volume of train
-
-                // If vehicle is not a vacuum piped vehicle then calculate both volume of train pipe and BC, otherwise for vacuum piped vehicles only calculate train pipe
-                if (car.CarBrakeSystemType != "vacuum_piped")
-                {
-                    TempTotalTrainBrakeCylinderVolumeM3 += car.BrakeSystem.GetVacBrakeCylNumber() * car.BrakeSystem.GetCylVolumeM3(); // Calculate total brake cylinder volume of train
-
-                    float BrakeCylFraction = 1.0f - (car.BrakeSystem.GetCylPressurePSI() / (MaxVacuumPipeLevelPSI));
-                    BrakeCylFraction = MathHelper.Clamp(BrakeCylFraction, 0.01f, 1.0f); // Keep fraction within bounds
-
-                    TempCurrentBrakeCylinderVolumeM3 += (car.BrakeSystem.GetVacBrakeCylNumber() * car.BrakeSystem.GetCylVolumeM3() * BrakeCylFraction);
-                }
-
-            }
-
-            float BrakePipeFraction = ((TempTrainPipePSI - (OneAtmospherePSI - MaxVacuumPipeLevelPSI)) / (MaxVacuumPipeLevelPSI));
-            BrakePipeFraction = MathHelper.Clamp(BrakePipeFraction, 0.01f, 1.0f); // Keep fraction within bounds
-
-            TempCurrentBrakePipeVolumeM3 = TempTotalTrainBrakePipeVolumeM3 * BrakePipeFraction; // Current Volume of air in train pipe
-            train.TotalTrainBrakePipeVolumeM3 = TempTotalTrainBrakePipeVolumeM3;
-            train.TotalTrainBrakeCylinderVolumeM3 = TempTotalTrainBrakeCylinderVolumeM3;
-            train.TotalTrainBrakeSystemVolumeM3 = TempTotalTrainBrakePipeVolumeM3 + TempTotalTrainBrakeCylinderVolumeM3;
-            train.TotalCurrentTrainBrakeSystemVolumeM3 = TempCurrentBrakeCylinderVolumeM3 + TempCurrentBrakePipeVolumeM3;
-
-            // This section sets up the nimber of iterative steps that the proagation process goes through. nSteps is tied to the volume ratio so that instability is not introduced
-            // If nSteps is small and BrakeServiceTimeFactorS is small then instability will be introduced, and BP will fluctuate to different values
-            int nSteps;
-            float nStepsFraction;
-            nStepsFraction = (Me3.FromFt3(200.0f) / train.TotalTrainBrakeSystemVolumeM3);
-            float nStepsWhole = (elapsedClockSeconds * nStepsFraction) / brakePipeTimeFactorS + 1;
-            nSteps = (int)( nStepsWhole);
-            float TrainPipeTimeVariationS = elapsedClockSeconds / nSteps;
-
-            // Calculate adjusted values based upon the train brake system volume
-            if (lead != null)
-            {
-
-                // Calculate brake system volume of the train, and then adjust accordingly the BP charging, discharging and propogation rates.
-                // The reference brake system is assumed to be 200ft^3, as ejector specifications suggest that a standard ejector can evacuate a brake system to 21InHg in about 60 seconds
-                // BrakePipeChargingRatePSIorInHgpS - trains of less then 200ft^3 will have higher charging rates, ie less time to charge BP
-                // BrakeServiceTimeFactorS / BrakeEmergencyTimeFactorS  - trains of less then 200ft^3 will have lower factors, ie less time to discharge BP
-                AdjLargeEjectorChargingRateInHgpS = (Me3.FromFt3(200.0f) / train.TotalTrainBrakeSystemVolumeM3) * LargeEjectorChargingRateInHgpS;
-                AdjSmallEjectorChargingRateInHgpS = (Me3.FromFt3(200.0f) / train.TotalTrainBrakeSystemVolumeM3) * SmallEjectorChargingRateInHgpS;
-                AdjVacuumPumpChargingRateInHgpS = (Me3.FromFt3(200.0f) / train.TotalTrainBrakeSystemVolumeM3) * lead.VacuumPumpChargingRateInHgpS;
-                AdjHighSExhausterChargingRateInHgpS = (Me3.FromFt3(200.0f) / train.TotalTrainBrakeSystemVolumeM3) * lead.ExhausterHighSBPChargingRatePSIorInHgpS;
-                AdjLowSExhausterChargingRateInHgpS = (Me3.FromFt3(200.0f) / train.TotalTrainBrakeSystemVolumeM3) * lead.ExhausterLowSBPChargingRatePSIorInHgpS;
-                AdjTrainPipeLeakLossPSI = (train.TotalTrainBrakeSystemVolumeM3 / Me3.FromFt3(200.0f)) * lead.TrainBrakePipeLeakPSIorInHgpS;
-                AdjBrakeServiceTimeFactorS = (train.TotalTrainBrakeSystemVolumeM3 / Me3.FromFt3(200.0f)) * lead.BrakeServiceTimeFactorS;
-                AdjBrakeEmergencyTimeFactorS = (train.TotalTrainBrakeSystemVolumeM3 / Me3.FromFt3(200.0f)) * lead.BrakeEmergencyTimeFactorS;
-                TempbrakePipeTimeMultFactor = train.TotalTrainBrakeSystemVolumeM3 / Me3.FromFt3(200.0f);
-                AdjbrakePipeTimeFactorS = TempbrakePipeTimeMultFactor * brakePipeTimeFactorS;
-                AdjBrakePipeDischargeTimeFactor = TempbrakePipeTimeMultFactor * lead.BrakePipeDischargeTimeFactor;
-
-                // This section determines whether small ejector or vacuum pump is going to counteract brake pipe leakage - only applies to steam locomotives
-
-                if (lead.EngineType == TrainCar.EngineTypes.Steam)
-                {
-                    if (!lead.SmallEjectorFitted)
-                    {
-                        AdjSmallEjectorChargingRateInHgpS = 0.0f; // If small ejector not fitted, then set input from ejector to zero
-                    }
-
-                    // Zero vacuum pump (turn off) if BP is at full vacuum, or if Vacuum drops below 3InHg from max operating vacuum
-                    if (lead.VacuumPumpFitted && (lead.BrakeSystem.BrakeLine1PressurePSI + (TrainPipeTimeVariationS * AdjVacuumPumpChargingRateInHgpS) > OneAtmospherePSI ||
-                        Vac.FromPress(lead.BrakeSystem.BrakeLine1PressurePSI) < Vac.FromPress(OneAtmospherePSI - (MaxVacuumPipeLevelPSI - KPa.ToPSI(KPa.FromInHg(3))))))
-                    {
-                        AdjVacuumPumpChargingRateInHgpS = 0.0f; // Set vacuum pump to zero, as vacuum is being maintained, ie pump is off
-                        lead.VacuumPumpOperating = false;
-                    }
-                    else if (lead.VacuumPumpFitted)
-                    {
-                        lead.VacuumPumpOperating = true;
-                    }
-                    else
-                    {
-                        AdjVacuumPumpChargingRateInHgpS = 0.0f; // Set vacuum pump to zero, as vacuum is not fitted
-                        lead.VacuumPumpOperating = false;
-                    }
-
-                    RunningNetBPLossGainPSI = (AdjTrainPipeLeakLossPSI - (AdjSmallEjectorChargingRateInHgpS + AdjVacuumPumpChargingRateInHgpS));
-                }
-
-                // Calculate the net loss/gain in terms of charging the BP - applies in regard to RELEASE type brake positions
-                // In release - for diesel and electric use low speed exhauster, for steam use Large ejector (small can be turned on individually by driver)
-                ReleaseNetBPLossGainPSI = (AdjLowSExhausterChargingRateInHgpS + AdjLargeEjectorChargingRateInHgpS + AdjSmallEjectorChargingRateInHgpS + AdjVacuumPumpChargingRateInHgpS) - AdjTrainPipeLeakLossPSI;
-
-                // Calculate the net loss/gain in terms of charging the BP - applies in regard to QUICK RELEASE type brake positions
-                // In release - for diesel and electric use low speed exhauster, for steam use Large ejector (small can be turned on individually by driver)
-                QuickReleaseNetBPLossGainPSI = (AdjHighSExhausterChargingRateInHgpS + AdjLargeEjectorChargingRateInHgpS + AdjSmallEjectorChargingRateInHgpS + AdjVacuumPumpChargingRateInHgpS) - AdjTrainPipeLeakLossPSI;
-
-
-                // Calculate the net loss/gain in terms of charging the BP - applies in regard to LAP type brake positions
-                // In lap - for diesel, steam and electric use BP leakage if included in ENG file
-                LapNetBPLossGainPSI = AdjTrainPipeLeakLossPSI;
-
-                // Calculate the net loss/gain in terms of charging the BP - applies in regard to EQ Release positions
-                // Assume that EQ reservoir only fitted to diesel or electric locomotives
-                if (lead.TrainBrakeController.TrainBrakeControllerState == ControllerState.FullQuickRelease)
-                {
-                    // Full Quick release - assumption that exhauster is in high speed mode
-                    EQReleaseNetBPLossGainPSI = (AdjHighSExhausterChargingRateInHgpS + AdjLargeEjectorChargingRateInHgpS + AdjSmallEjectorChargingRateInHgpS + AdjVacuumPumpChargingRateInHgpS) - AdjTrainPipeLeakLossPSI;
-                }
-                else
-                {
-                    // Release - assumption that exhauster is in low speed mode
-                    EQReleaseNetBPLossGainPSI = (AdjLowSExhausterChargingRateInHgpS + AdjLargeEjectorChargingRateInHgpS + AdjSmallEjectorChargingRateInHgpS + AdjVacuumPumpChargingRateInHgpS) - AdjTrainPipeLeakLossPSI;
-                }
-
-
-                // Provide a HUD view for comparison only in Steam Locomotive Information - shows all pluses and minuses
-                lead.HUDNetBPLossGainPSI = (lead.ExhausterHighSBPChargingRatePSIorInHgpS + LargeEjectorChargingRateInHgpS + SmallEjectorChargingRateInHgpS + lead.VacuumPumpChargingRateInHgpS) - lead.TrainBrakePipeLeakPSIorInHgpS;
-
-            }
-
-                // For each iterative step, calculate lead locomotive pressures, and propagate them along the train
-                // Train brake pipe volume will be calculated, and used to vary timing response parameters, thus simulating variations in train length
-                for (int i = 0; i < nSteps; i++)
-            {
-                // Calculate train pipe pressure at lead locomotive.
-                if (lead != null)
-                {
-
-                    // When brakeController put into Running position the RunningLock ensures that brake pipe matches the Equalising Reservoir (Desired Vacuum) before
-                    // locking the system into the Running position.
-                    if (lead.TrainBrakeController.TrainBrakeControllerState == ControllerState.Running && DesiredPipeVacuum == lead.BrakeSystem.BrakeLine1PressurePSI && !lead.BrakeSystem.ControllerRunningLock)
-                    {
-                      lead.BrakeSystem.ControllerRunningLock = true;
-                    }
-                    else if (lead.TrainBrakeController.TrainBrakeControllerState != ControllerState.Running) // Only reset lock when moved to another controller position
-                    {
-                    lead.BrakeSystem.ControllerRunningLock = false;
-                    }
-
-                 /*  // For testing purposes
-                       Trace.TraceInformation("Brake Test - Volume {0} Release Rate {1} Charging Rate {2}", train.TotalTrainBrakeSystemVolumeM3, ReleaseNetBPLossGainPSI, lead.BrakePipeChargingRatePSIorInHgpS);
-                       Trace.TraceInformation("Large Ejector Raw {0} Large Ejector (VB) {1} Ad Large Ejector {2}", lead.LargeEjectorBrakePipeChargingRatePSIorInHgpS, LargeEjectorChargingRateInHgpS, AdjLargeEjectorChargingRateInHgpS);
-                       Trace.TraceInformation("Small Ejector Raw {0} Small Ejector (VB) {1} Ad Small Ejector {2}", lead.SmallEjectorBrakePipeChargingRatePSIorInHgpS, SmallEjectorChargingRateInHgpS, AdjSmallEjectorChargingRateInHgpS);
-                       Trace.TraceInformation("Pipe Loss - Raw {0} Adj {1}", lead.TrainBrakePipeLeakPSIorInHgpS, AdjTrainPipeLeakLossPSI);
-                 */
-
-                    // Adjust brake pipe pressure according to various brake controls. Two modes are considered
-                    //  - EQ where brake system is fitted with EQ reservoir, and lead locomotive uses the equalising pressure to set brake pipe
-                    // - Non EQ, where no equalising reservoir is fitted, and brake controller must be held in release or application position until brake pipe reaches the desired vacuum
-                    if (lead.VacuumBrakeEQFitted) // Is an equalising reservoir fitted
-                    {
-                        // Vacuum Pipe is < Desired value - increase brake pipe pressure (decrease vacuum value) - PSI goes from approx 4.189 to 14.5 - applying brakes
-
-                        if (lead.TrainBrakeController.TrainBrakeControllerState == ControllerState.Emergency && lead.BrakeSystem.BrakeLine1PressurePSI < DesiredPipeVacuum)
-                        {
-                            // In emergency position brake pipe vacuum is reduced based upon the emergency time factor
-                            lead.BrakeSystem.BrakeLine1PressurePSI *= (1 + TrainPipeTimeVariationS / AdjBrakeEmergencyTimeFactorS);
-
-                            if (lead.BrakeSystem.BrakeLine1PressurePSI > OneAtmospherePSI)
-                                lead.BrakeSystem.BrakeLine1PressurePSI = OneAtmospherePSI;
-                        }
-
-                        else if (lead.BrakeSystem.BrakeLine1PressurePSI < DesiredPipeVacuum) 
-                        {
-                            // Vacuum Pipe is < Desired value - increase brake pipe pressure (decrease vacuum value) - PSI goes from approx 4.189 to 14.5 - applying brakes
-                            lead.BrakeSystem.BrakeLine1PressurePSI *= (1 + TrainPipeTimeVariationS / AdjBrakeServiceTimeFactorS);
-                            if (lead.BrakeSystem.BrakeLine1PressurePSI > DesiredPipeVacuum)
-                                lead.BrakeSystem.BrakeLine1PressurePSI = DesiredPipeVacuum;
-                        }
-
-                        else if (lead.BrakeSystem.BrakeLine1PressurePSI > DesiredPipeVacuum)
-                        {
-                            // Vacuum Pipe is < Desired value - decrease brake pipe value pressure - PSI goes from 14.5 to 4.189 - releasing brakes
-
-                            float TrainPipePressureDiffPSI = TrainPipeTimeVariationS * EQReleaseNetBPLossGainPSI; // Exhauster needs to be considered
-
-                            // If Diff is going to take BP vacuum below desired pipe vacuum value, then only do the difference between the two
-                            if (lead.BrakeSystem.BrakeLine1PressurePSI - TrainPipePressureDiffPSI < DesiredPipeVacuum)
-                            {
-                                TrainPipePressureDiffPSI = lead.BrakeSystem.BrakeLine1PressurePSI - DesiredPipeVacuum;
-                            }
-
-
-                            // If Diff is going to take BP vacuum below the value in the Main Reservoir, then only do the difference between the two (remember this is in PSIA)
-                            if (lead.BrakeSystem.BrakeLine1PressurePSI - TrainPipePressureDiffPSI < lead.VacuumMainResVacuumPSIAorInHg)
-                            {
-                                TrainPipePressureDiffPSI = lead.VacuumMainResVacuumPSIAorInHg - lead.BrakeSystem.BrakeLine1PressurePSI;
-                            }
-                                
-
-                            if (TrainPipePressureDiffPSI < 0 || lead.VacuumMainResVacuumPSIAorInHg > lead.BrakeSystem.BrakeLine1PressurePSI)
-                                TrainPipePressureDiffPSI = 0;
-
-                            // Adjust brake pipe pressure based upon pressure differential
-                                 // If pipe leakage and brake control valve is in LAP position then pipe is connected to main reservoir and maintained at equalising pressure from reservoir
-                                // All other brake states will have the brake pipe connected to the main reservoir, and therefore leakage will be compenstaed by air from main reservoir
-                                // Modern self lap brakes will maintain pipe pressure using air from main reservoir
-
-                           if (lead.TrainBrakeController.TrainBrakeControllerState != ControllerState.Lap)
-                            {
-                                    lead.BrakeSystem.BrakeLine1PressurePSI -= TrainPipePressureDiffPSI;  // Increase brake pipe pressure to cover loss
-                                float VolDiffM3 = (train.TotalTrainBrakeSystemVolumeM3 / lead.VacuumBrakesMainResVolumeM3);
-                                lead.VacuumMainResVacuumPSIAorInHg += TrainPipePressureDiffPSI * VolDiffM3;
-                                if (lead.VacuumMainResVacuumPSIAorInHg > OneAtmospherePSI)
-                                    lead.VacuumMainResVacuumPSIAorInHg = OneAtmospherePSI; // Ensure Main Res does not go negative
-                            }
-                                // else in LAP psoition brake pipe is isolated, and thus brake pipe pressure decreases, but reservoir remains at same pressure
-                            
-                        }
-                    }
-
-                    else  // No equalising reservoir fitted
-                    {
-
-                        if (lead.EngineType == TrainCar.EngineTypes.Steam && lead.TrainBrakePipeLeakPSIorInHgpS != 0 && (lead.BrakeSystem.BrakeLine1PressurePSI + (TrainPipeTimeVariationS * RunningNetBPLossGainPSI)) < OneAtmospherePSI && lead.TrainBrakeController.TrainBrakeControllerState == ControllerState.Running)
-                        {
-                            // Allow for leaking train brakepipe (value is determined for lead locomotive) 
-                            // For diesel and electric locomotives assume that the Vacuum pump is automatic, and therefore bp leakage has no discernable impact.
-                            lead.BrakeSystem.BrakeLine1PressurePSI += TrainPipeTimeVariationS * RunningNetBPLossGainPSI;
-                        }
-
-                        // Lap position for diesels and electric locomotives
-                        // In this position the BP is isolated from exhauster, and hence will suffer leakage
-                        else if (lead.TrainBrakeController.TrainBrakeControllerState == ControllerState.Lap && (lead.BrakeSystem.BrakeLine1PressurePSI + (TrainPipeTimeVariationS * AdjTrainPipeLeakLossPSI)) < OneAtmospherePSI)
-                        {
-                            lead.BrakeSystem.BrakeLine1PressurePSI += TrainPipeTimeVariationS * LapNetBPLossGainPSI;
-                        }
-
-                        // If no leakage, ie not in Running position, adjust the train pipe up and down as appropriate.
-                        // Brake Controller is in Emergency position - fast increase brake pipe pressure (decrease vacuum value) - PSI goes from approx 4.189 to 14.5 - applying brakes
-                        else if (lead.TrainBrakeController.TrainBrakeControllerState == ControllerState.Emergency)
-                            {
-                                lead.BrakeSystem.BrakeLine1PressurePSI *= (1 + TrainPipeTimeVariationS / AdjBrakeEmergencyTimeFactorS);
-
-                                if (lead.BrakeSystem.BrakeLine1PressurePSI > OneAtmospherePSI)
-                                    lead.BrakeSystem.BrakeLine1PressurePSI = OneAtmospherePSI;
-                            }
-
-
-                            // Brake Controller is in Apply position - increase brake pipe pressure (decrease vacuum value) - PSI goes from approx 4.189 to 14.5 - applying brakes
-                            else if (lead.TrainBrakeController.TrainBrakeControllerState == ControllerState.Apply)
-                            {
-                                    lead.BrakeSystem.BrakeLine1PressurePSI *= (1 + TrainPipeTimeVariationS / AdjBrakeServiceTimeFactorS);
-                                    if (lead.BrakeSystem.BrakeLine1PressurePSI > OneAtmospherePSI)
-                                        lead.BrakeSystem.BrakeLine1PressurePSI = OneAtmospherePSI;
-                            }
-
-                            // Brake Controller is in Release position - decrease brake pipe value pressure - PSI goes from 14.5 to 4.189 - releasing brakes
-                            else if (lead.TrainBrakeController.TrainBrakeControllerState == ControllerState.Release)
-                            {
-                            float TrainPipePressureDiffPSI = TrainPipeTimeVariationS * ReleaseNetBPLossGainPSI;
-                                lead.BrakeSystem.BrakeLine1PressurePSI -= TrainPipePressureDiffPSI;
-                            }
-
-                        // Brake Controller is in Fast Release position - decrease brake pipe value pressure - PSI goes from 14.5 to 4.189 - releasing brakes
-                        else if (lead.TrainBrakeController.TrainBrakeControllerState == ControllerState.FullQuickRelease)
-                        {
-                            float TrainPipePressureDiffPSI = TrainPipeTimeVariationS * QuickReleaseNetBPLossGainPSI;
-                            lead.BrakeSystem.BrakeLine1PressurePSI -= TrainPipePressureDiffPSI;
-                        }
-                        
-                        // Brake Controller is in Lap position - increase brake pipe pressure (decrease vacuum value) - PSI goes from approx 4.189 to 14.5 due to leakage - applying brakes
-                        else if (lead.TrainBrakePipeLeakPSIorInHgpS != 0 && (lead.BrakeSystem.BrakeLine1PressurePSI + (TrainPipeTimeVariationS * TrainPipeLeakLossPSI)) < OneAtmospherePSI && lead.TrainBrakeController.TrainBrakeControllerState == ControllerState.Lap)
-                            {
-                                lead.BrakeSystem.BrakeLine1PressurePSI += TrainPipeTimeVariationS * TrainPipeLeakLossPSI; // Pipe pressure will increase (ie vacuum is destroyed) due to leakage, no compensation as BP is isolated from everything
-                            }
-
-                            else if (lead.TrainBrakeController.TrainBrakeControllerState == ControllerState.VacContServ)
-                            {
-                            // Vac Cont Service allows the brake to be moved continuously between the ON and OFF position. Once stationary the brake will be held at the level set
-                            // Simulates turning steam onto the ejector, and adjusting the rate to get desired outcome out of ejector
-
-                                if (lead.BrakeSystem.BrakeLine1PressurePSI < DesiredPipeVacuum)
-                                {
-                                // Vacuum Pipe is < Desired value - increase brake pipe pressure (decrease vacuum value) - PSI goes from approx 4.189 to 14.5 - applying brakes
-                                  lead.BrakeSystem.BrakeLine1PressurePSI *= (1 + TrainPipeTimeVariationS / AdjBrakeServiceTimeFactorS);
-                                    if (lead.BrakeSystem.BrakeLine1PressurePSI > OneAtmospherePSI)
-                                        lead.BrakeSystem.BrakeLine1PressurePSI = OneAtmospherePSI;
-                                }
-                                else
-                                {
-                                    if (lead.BrakeSystem.BrakeLine1PressurePSI > DesiredPipeVacuum)
-                                    {
-                                        // Vacuum Pipe is > Desired value - decrease brake pipe value pressure - PSI goes from 14.5 to 4.189 - releasing brakes
-                                        float TrainPipePressureDiffPSI = TrainPipeTimeVariationS * ReleaseNetBPLossGainPSI;
-                                        if (lead.BrakeSystem.BrakeLine1PressurePSI - TrainPipePressureDiffPSI < DesiredPipeVacuum)
-                                            TrainPipePressureDiffPSI = lead.BrakeSystem.BrakeLine1PressurePSI - DesiredPipeVacuum;
-                                        lead.BrakeSystem.BrakeLine1PressurePSI -= TrainPipePressureDiffPSI;
-
-                                    }
-                                 }
-                            }
-                    }
-                    // Keep brake line within relevant limits - ie between 21 or 25 InHg and Atmospheric pressure.
-                    lead.BrakeSystem.BrakeLine1PressurePSI = MathHelper.Clamp(lead.BrakeSystem.BrakeLine1PressurePSI, OneAtmospherePSI - MaxVacuumPipeLevelPSI, OneAtmospherePSI);
-                }
-
-                // Propogate lead brake line pressure from lead locomotive along the train to each car
-                TrainCar car0 = train.Cars[0];
-
-                float  p0 = car0.BrakeSystem.BrakeLine1PressurePSI;
-                p0 = MathHelper.Clamp(p0, OneAtmospherePSI - MaxVacuumPipeLevelPSI, OneAtmospherePSI);
-                float Car0brakePipeVolumeM3 = car0.BrakeSystem.BrakePipeVolumeM3;
-                float Car0brakeCylVolumeM3 = car0.BrakeSystem.GetCylVolumeM3();
-                float Car0numBrakeCyl = car0.BrakeSystem.GetVacBrakeCylNumber();
-
-#if DEBUG_TRAIN_PIPE_LEAK
-
-                Trace.TraceInformation("======================================= Train Pipe Leak (VacuumSinglePipe) ===============================================");
-                Trace.TraceInformation("Charging Rate {0}  ServiceTimeFactor {1}", lead.BrakePipeChargingRatePSIorInHgpS, lead.BrakeServiceTimeFactorS);
-                Trace.TraceInformation("Before:  CarID {0}  TrainPipeLeak {1} Lead BrakePipe Pressure {2}", trainCar.CarID, lead.TrainBrakePipeLeakPSIorInHgpS, lead.BrakeSystem.BrakeLine1PressurePSI);
-                Trace.TraceInformation("Brake State {0}", lead.TrainBrakeController.TrainBrakeControllerState);
-                Trace.TraceInformation("Small Ejector {0} Large Ejector {1}", lead.SmallSteamEjectorIsOn, lead.LargeSteamEjectorIsOn);
-
-#endif
-
-                foreach (TrainCar car in train.Cars)
-                {
-                    float Car0BrakeSytemVolumeM30 = 0.0f;
-                    float CarBrakeSytemVolumeM3 = 0.0f;
-                    float CarnumBrakeCyl = car.BrakeSystem.GetVacBrakeCylNumber();
-                    float CarbrakeCylVolumeM3 = car.BrakeSystem.GetCylVolumeM3();
-                    float CarbrakePipeVolumeM3 = car.BrakeSystem.BrakePipeVolumeM3;
-
-                    // This section calculates the current brake system volumes on each vehicle
-                    // These volumes are converted to a fraction which then is used to proportion the change in vacuum to each car along the train
-                    // If the vehicle has a brake cylinder fitted then calculate the car brake system volume ( brake cylinder and BP). 
-                    //This value is used later to average the pressure during propogation along the train.
-
-                        Car0BrakeSytemVolumeM30 = Car0brakePipeVolumeM3 / (Car0brakePipeVolumeM3 + car.BrakeSystem.BrakePipeVolumeM3);
-
-                        CarBrakeSytemVolumeM3 = CarbrakePipeVolumeM3 / (Car0brakePipeVolumeM3 + car.BrakeSystem.BrakePipeVolumeM3);
-
-                    float p1 = car.BrakeSystem.BrakeLine1PressurePSI;
-                    p1 = MathHelper.Clamp(p1, OneAtmospherePSI - MaxVacuumPipeLevelPSI, OneAtmospherePSI);
-
-                    // This section is for normal train brake operation provided the TP is intact. Note if a valve along the train is closed, effectively creating a 
-                    // "closed section", then this section will be skipped and the pressure will remain the same.
-                    if (car == train.Cars[0] || car.BrakeSystem.FrontBrakeHoseConnected && car.BrakeSystem.AngleCockAOpen && car0.BrakeSystem.AngleCockBOpen)
-                    {
-
-                        // Check to see if extra cars have just been coupled to train, if so initialise brake pressures - assume brake pipe is at atmospheric pressure - ie brakes are on
-                        if (car.Train.Cars.Count > car.Train.PreviousCarCount && car.Train.PreviousCarCount != 0)
-                        {
-                            car0.BrakeSystem.BrakeLine1PressurePSI = OneAtmospherePSI;
-                            p0 = OneAtmospherePSI;
-                            car.BrakeSystem.BrakeLine1PressurePSI = OneAtmospherePSI;
-                            p1 = OneAtmospherePSI;
-                        }
-
-                        float TrainPipePressureDiffPropogationPSI;
-                        if (AdjbrakePipeTimeFactorS == 0) // Check to make sure that TrainPipePressureDiffPropogationPSI is calculated as a valid number, ie not NaN
-                        {
-                            TrainPipePressureDiffPropogationPSI = 0.0f;
-                        }
-                        else
-                        {
-                            TrainPipePressureDiffPropogationPSI = TrainPipeTimeVariationS * (p1 - p0) / AdjbrakePipeTimeFactorS;
-                        }
-
-                        // Check to see if BP Pipe Diff pressure is an invalid number, typically when coupling new cars
-                        if (float.IsNaN(TrainPipePressureDiffPropogationPSI))
-                        {
-                            if (car.Train.Cars.Count > car.Train.PreviousCarCount && car.Train.PreviousCarCount != 0)
-                            {
-                                TrainPipePressureDiffPropogationPSI = 0.0f;
-                            }
-                        }
-                        else
-                        {
-                            // The brake pipe is evacuated at a quicker rate then it is charged at - PressDiff increased to represent this
-                            if (TrainPipePressureDiffPropogationPSI < 0)
-                                TrainPipePressureDiffPropogationPSI *= AdjBrakePipeDischargeTimeFactor;
-                        }
-
-                        // The locomotive BP should not be changed during the propagation process, as it is calculated above, and acts as the reference. This ensures that the BP vacuum setting calculated
-                        // above for the locomotive remains as an accurate timing value
-                        // Two scenarios considered, one locomotive is lead vehicle, or locomotive is in the train consist somewhere
-                        if (train.Cars[0] == lead) // locomotive at head of train
-                        {
-                            if (car != lead) // Don't change BP pressure on the locomotive car in either direction if the locomotive is at the head of the train
-                            {
-                                // Start propagating pressure along train BP by averaging pressure across each car down the train
-                                if ((car0 == lead) && train.TrainBPIntact) // For the car after the locomotive, only decrease the car itself, and not the locomotive. 
-                                    // If previous car BP pressure is increased then the total proagation time is increased, as there is a "fight" between the lead BP pressure, 
-                                    // and the propagation BP pressure as it evens out along the train
-                                {
-                                    car.BrakeSystem.BrakeLine1PressurePSI -= TrainPipePressureDiffPropogationPSI * Car0BrakeSytemVolumeM30;
-                                    car.BrakeSystem.BrakeLine1PressurePSI = MathHelper.Clamp(car.BrakeSystem.BrakeLine1PressurePSI, OneAtmospherePSI - MaxVacuumPipeLevelPSI, OneAtmospherePSI);
-
-                                }
-                                else  // For all other "normal" cars
-                                {
-                                    car.BrakeSystem.BrakeLine1PressurePSI -= TrainPipePressureDiffPropogationPSI * Car0BrakeSytemVolumeM30;
-                                    car.BrakeSystem.BrakeLine1PressurePSI = MathHelper.Clamp(car.BrakeSystem.BrakeLine1PressurePSI, OneAtmospherePSI - MaxVacuumPipeLevelPSI, OneAtmospherePSI);
-                                    // These lines allow pressure propagation from the rear of the train twoards the front
-                                    car0.BrakeSystem.BrakeLine1PressurePSI += TrainPipePressureDiffPropogationPSI * CarBrakeSytemVolumeM3;
-                                    car0.BrakeSystem.BrakeLine1PressurePSI = MathHelper.Clamp(car0.BrakeSystem.BrakeLine1PressurePSI, OneAtmospherePSI - MaxVacuumPipeLevelPSI, OneAtmospherePSI);
-                                }
-                            }
-                        }
-                        else // if the locomotive is located elsewhere in train then we need to disable change to BP pressure on the locomotive car but maintain forward and rearwards pressure propagation on adjoining cars
-                        {
-                            // Start propagating pressure along train BP by averaging pressure across each car down the train
-                            if ((car0 == lead) && train.TrainBPIntact) // For the car after the locomotive, only decrease the car itself, and not the locomotive. 
-                                                                       // If previous car BP pressure is increased then the total proagation time is increased, 
-                                                                       // as there is a "fight" between the lead BP pressure, and the propagation BP pressure as it evens out along the train
-                            {
-                                car.BrakeSystem.BrakeLine1PressurePSI -= TrainPipePressureDiffPropogationPSI * Car0BrakeSytemVolumeM30;
-                                car.BrakeSystem.BrakeLine1PressurePSI = MathHelper.Clamp(car.BrakeSystem.BrakeLine1PressurePSI, OneAtmospherePSI - MaxVacuumPipeLevelPSI, OneAtmospherePSI);
-                            }
-
-                            else if ((car == lead) && train.TrainBPIntact) // For the locomotive, as it is not the lead car, it needs to change the pressure of the car in front of it.
-                            {
-                                // These lines allow pressure propagation from the rear of the train twoards the front
-                                car0.BrakeSystem.BrakeLine1PressurePSI += TrainPipePressureDiffPropogationPSI * CarBrakeSytemVolumeM3;
-                                car0.BrakeSystem.BrakeLine1PressurePSI = MathHelper.Clamp(car0.BrakeSystem.BrakeLine1PressurePSI, OneAtmospherePSI - MaxVacuumPipeLevelPSI, OneAtmospherePSI);
-
-                            }
-                            else  // For all other "normal" cars
-                            {
-                                car.BrakeSystem.BrakeLine1PressurePSI -= TrainPipePressureDiffPropogationPSI * Car0BrakeSytemVolumeM30;
-                                car.BrakeSystem.BrakeLine1PressurePSI = MathHelper.Clamp(car.BrakeSystem.BrakeLine1PressurePSI, OneAtmospherePSI - MaxVacuumPipeLevelPSI, OneAtmospherePSI);
-                                // These lines allow pressure propagation from the rear of the train twoards the front
-                                car0.BrakeSystem.BrakeLine1PressurePSI += TrainPipePressureDiffPropogationPSI * CarBrakeSytemVolumeM3;
-                                car0.BrakeSystem.BrakeLine1PressurePSI = MathHelper.Clamp(car0.BrakeSystem.BrakeLine1PressurePSI, OneAtmospherePSI - MaxVacuumPipeLevelPSI, OneAtmospherePSI);
-                            }
-                        }
-                    }
-
-                        // The following section adjusts the brake pipe pressure if the BP is disconnected or broken, eg when shunting, etc. 
-                        // If it has broken then brake pipe pressure will rise (vacuum goes to 0 InHg), and brakes will apply
-                   if (!car.BrakeSystem.FrontBrakeHoseConnected) // Brake pipe broken
-                    {
-                        if (car.BrakeSystem.AngleCockAOpen)  //  AND Front brake cock opened
-                        {
-
-                            // release vacuum pressure if train brake pipe is "open". Make sure that we stay within bound
-                            if ( (car.BrakeSystem.BrakeLine1PressurePSI + (TrainPipeTimeVariationS * (p1) / AdjbrakePipeTimeFactorS)) > OneAtmospherePSI)
-                            {
-                                car.BrakeSystem.BrakeLine1PressurePSI = OneAtmospherePSI;
-                            }
-                            else
-                            {
-                                car.BrakeSystem.BrakeLine1PressurePSI += TrainPipeTimeVariationS * (p1) / AdjbrakePipeTimeFactorS;
-                            }
-                        }
-
-                        if (car0.BrakeSystem.AngleCockBOpen && car != car0)  //  AND Rear cock of wagon opened, and car is not the previous wagon
-                            // appears to be the case when a locomotive (steam?) connects to the rear of the train.
-                        {
-
-                            // release vacuum pressure if train brake pipe is "open". Make sure that we stay within bound
-                            if ((car0.BrakeSystem.BrakeLine1PressurePSI + (TrainPipeTimeVariationS * (p0) / AdjbrakePipeTimeFactorS)) > OneAtmospherePSI)
-                            {
-                                car0.BrakeSystem.BrakeLine1PressurePSI = OneAtmospherePSI;
-                            }
-                            else
-                            {
-                                car0.BrakeSystem.BrakeLine1PressurePSI += TrainPipeTimeVariationS * (p0) / AdjbrakePipeTimeFactorS;
-                            }
-
-                            train.Cars[0].BrakeSystem.BrakeLine1PressurePSI = car0.BrakeSystem.BrakeLine1PressurePSI;
-                        }
-                        car.BrakeSystem.CarBPIntact = false;
-                    }
-                   else
-                    {
-                        car.BrakeSystem.CarBPIntact = true;
-                    }
-
-                    // Allows for locomotive to be uncouled, and brakes to apply, even though brake hose is not shown disconnected.
-                    // If positioned at front of train
-                    if (car0.BrakeSystem.AngleCockAOpen && car == train.Cars[0])
-                    {
-             //           Trace.TraceInformation("Front Car (A) - Carid {0} Car BP {1} Time Factor {2} Variation {3} p1 {4}", car.CarID, car.BrakeSystem.BrakeLine1PressurePSI, AdjbrakePipeTimeFactorS, TrainPipeTimeVariationS, p1);
-
-                        // release vacuum pressure if train brake pipe is "open". Make sure that we stay within bound
-                        if ((car0.BrakeSystem.BrakeLine1PressurePSI + (TrainPipeTimeVariationS * (p0) / AdjbrakePipeTimeFactorS)) > OneAtmospherePSI)
-                        {
-                            car0.BrakeSystem.BrakeLine1PressurePSI = OneAtmospherePSI;
-                        }
-                        else
-                        {
-                            car0.BrakeSystem.BrakeLine1PressurePSI += TrainPipeTimeVariationS * (p0) / AdjbrakePipeTimeFactorS;
-                        }
-
-                        car.BrakeSystem.CarBPIntact = false;
-                    }
-                    else
-                    {
-                        car.BrakeSystem.CarBPIntact = true;
-                    }
-
-
-                    // This monitors the last car in the train, and if the valve is open then BP pressure will be maintained at atmospheric (eg brakes in applied state)
-                    // When valve is closed then pressure will be able to drop, and return to normal
-                    if (car == train.Cars[train.Cars.Count - 1] && car.BrakeSystem.AngleCockBOpen)  
-                    {
-                        // Test to make sure that BP pressure stays within reasonable bounds
-                        if (AdjbrakePipeTimeFactorS == 0)
-                        {
-                            car.BrakeSystem.BrakeLine1PressurePSI = p1;
-                        }
-                         else if (  (car.BrakeSystem.BrakeLine1PressurePSI + (TrainPipeTimeVariationS * (p1) / AdjbrakePipeTimeFactorS)) > OneAtmospherePSI)
-                        {
-                            car.BrakeSystem.BrakeLine1PressurePSI = OneAtmospherePSI;
-                        }
-                        else
-                        {
-                            car.BrakeSystem.BrakeLine1PressurePSI += TrainPipeTimeVariationS * (p1) / AdjbrakePipeTimeFactorS;
-                        }
-
-                        car.BrakeSystem.CarBPIntact = false;
-                    }
-                    else
-                    {
-                        car.BrakeSystem.CarBPIntact = true;
-                    }
-
-                    // Keep relevant brake line within relevant limits - ie 21 or 25 InHg (approx 4.185 psi) and 0 InHg (Atmospheric pressure)
-                    car0.BrakeSystem.BrakeLine1PressurePSI = MathHelper.Clamp(car0.BrakeSystem.BrakeLine1PressurePSI, OneAtmospherePSI - MaxVacuumPipeLevelPSI, OneAtmospherePSI);
-                    car.BrakeSystem.BrakeLine1PressurePSI = MathHelper.Clamp(car.BrakeSystem.BrakeLine1PressurePSI, OneAtmospherePSI - MaxVacuumPipeLevelPSI, OneAtmospherePSI);
-                    train.Cars[0].BrakeSystem.BrakeLine1PressurePSI = MathHelper.Clamp(train.Cars[0].BrakeSystem.BrakeLine1PressurePSI, OneAtmospherePSI - MaxVacuumPipeLevelPSI, OneAtmospherePSI);
-                    // Prepare to move values along one car in the train
-                    car0 = car;
-                    p0 = car.BrakeSystem.BrakeLine1PressurePSI;
-                    Car0brakePipeVolumeM3 = CarbrakePipeVolumeM3;
-                    Car0brakeCylVolumeM3 = CarbrakeCylVolumeM3;
-                    Car0numBrakeCyl = CarnumBrakeCyl;
-                }
-                // Record the current number of cars in the train. This will allow comparison to determine if other cars are coupled to the train
-                train.PreviousCarCount = train.Cars.Count;
-            }
-
-            // Test to see if the brake pipe is intact or has been opened.
-            for (int i = 0; i < train.Cars.Count; i++)
-            {
-                if (train.Cars[i].BrakeSystem.CarBPIntact == false)
-                {
-                    train.TrainBPIntact = false;
-                    break;
-                }
-                else
-                {
-                    train.TrainBPIntact = true;
-                }
-            }
-
-            // **************  Engine Brake *************
-            // Propagate engine brake pipe (#3) data
-            
-            int first = -1;
-                int last = -1;
-
-                train.FindLeadLocomotives(ref first, ref last);
-                int continuousFromInclusive = 0;
-                int continuousToExclusive = train.Cars.Count;
-
-            for (int i = 0; i < train.Cars.Count; i++)
-            {
-
-                if (lead != null)
-                  {
-
-                // Next section forces wagons not condidered to be locomotives or tenders out of this calculation and thus their Brakeline3 values set to zero. This used above to identify which BC to change
-                BrakeSystem brakeSystem = train.Cars[i].BrakeSystem;
-                if (lead.EngineBrakeFitted)
-                {
-
-                    if (i < first && (!train.Cars[i + 1].BrakeSystem.FrontBrakeHoseConnected || !brakeSystem.AngleCockBOpen || !train.Cars[i + 1].BrakeSystem.AngleCockAOpen))
-                    {
-                        if (continuousFromInclusive < i + 1)
-                        {
-                            continuousFromInclusive = i + 1;
-                            brakeSystem.BrakeLine3PressurePSI = 0;
-                        }
-                        continue;
-                    }
-                    if (i > last && i > 0 && (!brakeSystem.FrontBrakeHoseConnected || !brakeSystem.AngleCockAOpen || !train.Cars[i - 1].BrakeSystem.AngleCockBOpen))
-                    {
-                        if (continuousToExclusive > i)
-                            continuousToExclusive = i;
-                        brakeSystem.BrakeLine3PressurePSI = 0;
-                        continue;
-                    }
-
-                    // Collect and propagate engine brake pipe (3) data
-                    // This appears to be calculating the engine brake cylinder pressure???
-                    if (i < first || i > last) // This loop rarely used as the above exclusion and inclusion process excludes non-locomotive cars
-                    {
-                        brakeSystem.BrakeLine3PressurePSI = 0;
-                    }
-                    else
-                    {
-
-                        // Engine Brake Controller is in Apply position - increase brake pipe pressure (decrease vacuum value) - PSI goes from approx 4.189 to 14.5 - applying brakes
-                        if (lead.EngineBrakeController.TrainBrakeControllerState == ControllerState.Apply)
-                        {
-                            brakeSystem.BrakeLine3PressurePSI += elapsedClockSeconds * lead.EngineBrakeController.ApplyRatePSIpS;
-                            if (brakeSystem.BrakeLine3PressurePSI > OneAtmospherePSI)
-                                brakeSystem.BrakeLine3PressurePSI = OneAtmospherePSI;
-                        }
-
-                        // Engine Brake Controller is in Apply position - increase brake pipe pressure (decrease vacuum value) - PSI goes from approx 4.189 to 14.5 - applying brakes
-                        if (lead.EngineBrakeController.TrainBrakeControllerState == ControllerState.Emergency)
-                        {
-                            brakeSystem.BrakeLine3PressurePSI += elapsedClockSeconds * lead.EngineBrakeController.EmergencyRatePSIpS;
-                            if (brakeSystem.BrakeLine3PressurePSI > OneAtmospherePSI)
-                                brakeSystem.BrakeLine3PressurePSI = OneAtmospherePSI;
-                        }
-
-                        // Engine Brake Controller is in Release position - decrease brake pipe value pressure - PSI goes from 14.5 to 4.189 - releasing brakes
-                        else if (lead.EngineBrakeController.TrainBrakeControllerState == ControllerState.Release)
-                        {
-                            float EnginePipePressureDiffPSI = elapsedClockSeconds * lead.EngineBrakeController.ReleaseRatePSIpS;
-                            brakeSystem.BrakeLine3PressurePSI -= EnginePipePressureDiffPSI;
-                            if (brakeSystem.BrakeLine3PressurePSI < OneAtmospherePSI - MaxVacuumPipeLevelPSI)
-                                brakeSystem.BrakeLine3PressurePSI = OneAtmospherePSI - MaxVacuumPipeLevelPSI;
-                        }
-
-                    }
-                }
-                else
-                {
-                    brakeSystem.BrakeLine3PressurePSI = 0; // Set engine brake line to zero if no engine brake fitted
-                }
-              }
-            }
-
-        }
-
-        public override float InternalPressure(float realPressure)
-        {
-            return Vac.ToPress(realPressure);
-        }
-
-        public override void SetHandbrakePercent(float percent)
-        {
-            if (!(Car as MSTSWagon).HandBrakePresent)
-            {
-                HandbrakePercent = 0;
-                return;
-            }
-            if (percent < 0) percent = 0;
-            if (percent > 100) percent = 100;
-            HandbrakePercent = percent;
-        }
-        public override void SetRetainer(RetainerSetting setting)
-        {
-        }
-
-        public override void AISetPercent(float percent)
-        {
-            if (percent < 0) percent = 0;
-            if (percent > 100) percent = 100;
-            Car.Train.EqualReservoirPressurePSIorInHg = Vac.FromPress(OneAtmospherePSI - MaxForcePressurePSI * (1 - percent / 100));
-        }
-
-        public override bool IsBraking()
-        {
-            if (CylPressurePSIA < MaxForcePressurePSI * 0.7)
-                return true;
-            return false;
-        }
-
-        public override void CorrectMaxCylPressurePSI(MSTSLocomotive loco)
-        {
-
-        }
-    }
-}
-=======
-﻿// COPYRIGHT 2009, 2010, 2011, 2012, 2013 by the Open Rails project.
-// 
-// This file is part of Open Rails.
-// 
-// Open Rails is free software: you can redistribute it and/or modify
-// it under the terms of the GNU General Public License as published by
-// the Free Software Foundation, either version 3 of the License, or
-// (at your option) any later version.
-// 
-// Open Rails is distributed in the hope that it will be useful,
-// but WITHOUT ANY WARRANTY; without even the implied warranty of
-// MERCHANTABILITY or FITNESS FOR A PARTICULAR PURPOSE.  See the
-// GNU General Public License for more details.
-// 
-// You should have received a copy of the GNU General Public License
-// along with Open Rails.  If not, see <http://www.gnu.org/licenses/>.
-
-// Debug for Vacuum operation - Train Pipe Leak
-//#define DEBUG_TRAIN_PIPE_LEAK
-
-using Microsoft.Xna.Framework;
-using Orts.Common;
-using Orts.Parsers.Msts;
-using Orts.Simulation.Physics;
-using ORTS.Common;
-using ORTS.Scripting.Api;
-using System;
-using System.Collections.Generic;
-using System.IO;
-using System.Diagnostics;
-
-namespace Orts.Simulation.RollingStocks.SubSystems.Brakes.MSTS
-{
-    public class VacuumSinglePipe : MSTSBrakeSystem
-    {
-        readonly static float OneAtmospherePSI = Bar.ToPSI(1);
-        float MaxForcePressurePSI = KPa.ToPSI(KPa.FromInHg(21));    // relative pressure difference for max brake force
-        TrainCar Car;
-        float HandbrakePercent;
-        float CylPressurePSIA;
-        float VacResPressurePSIA;  // vacuum reservior pressure with piston in released position
-        // defaults based on information in http://www.lmsca.org.uk/lms-coaches/LMSRAVB.pdf
-        public int NumBrakeCylinders = 2;
-        // brake cylinder volume with piston in applied position
-        float BrakeCylVolM3 = Me3.FromIn3((float)((18 / 2) * (18 / 2) * 4.5 * Math.PI));
-        // vacuum reservior volume with piston in released position
-        public float VacResVolM3 = Me3.FromIn3((float)((24 / 2) * (24 / 2) * 16 * Math.PI));
-        // volume units need to be consistent but otherwise don't matter, defaults are cubic inches
-        bool HasDirectAdmissionValue = false;
-        float DirectAdmissionValve = 0.0f;
-        float MaxReleaseRatePSIpS = 2.5f;
-        float MaxApplicationRatePSIpS = 2.5f;
-        bool TrainBrakePressureChanging = false;
-        bool BrakePipePressureChanging = false;
-        int SoundTriggerCounter = 0;
-        float prevCylPressurePSIA = 0f;
-        float prevBrakePipePressurePSI = 0f;
-
-
-        public VacuumSinglePipe(TrainCar car)
-        {
-            Car = car;
-            // taking into account very short (fake) cars to prevent NaNs in brake line pressures
-            base.BrakePipeVolumeM3 = (0.050f * 0.050f * (float)Math.PI / 4f) * Math.Max(5.0f, (1 + car.CarLengthM)); // Using (2") pipe
-        }
-
-        public override bool GetHandbrakeStatus()
-        {
-            return HandbrakePercent > 0;
-        }
-
-        public override void InitializeFromCopy(BrakeSystem copy)
-        {
-            VacuumSinglePipe thiscopy = (VacuumSinglePipe)copy;
-            MaxForcePressurePSI = thiscopy.MaxForcePressurePSI;
-            MaxReleaseRatePSIpS = thiscopy.MaxReleaseRatePSIpS;
-            MaxApplicationRatePSIpS = thiscopy.MaxApplicationRatePSIpS;
-            NumBrakeCylinders = thiscopy.NumBrakeCylinders;
-            BrakeCylVolM3 = thiscopy.BrakeCylVolM3;
-            BrakePipeVolumeM3 = thiscopy.BrakePipeVolumeM3;
-            VacResVolM3 = thiscopy.VacResVolM3;
-            HasDirectAdmissionValue = thiscopy.HasDirectAdmissionValue;
-        }
-         
-        // return vacuum reservior pressure adjusted for piston movement
-        float VacResPressureAdjPSIA()
-        {
-            if (VacResPressurePSIA >= CylPressurePSIA)
-                return VacResPressurePSIA;
-            float p = VacResPressurePSIA / (1 - BrakeCylVolM3 / VacResVolM3);
-            return p < CylPressurePSIA ? p : CylPressurePSIA;
-        }
-
-        public override string GetStatus(Dictionary<BrakeSystemComponent, PressureUnit> units) // Status for last car in Main HUD
-        {
-            return string.Format(" BP {0}", FormatStrings.FormatPressure(Vac.FromPress(BrakeLine1PressurePSI), PressureUnit.InHg, PressureUnit.InHg, false));
-        }
-
-        public override string GetFullStatus(BrakeSystem lastCarBrakeSystem, Dictionary<BrakeSystemComponent, PressureUnit> units)  // Status for Main HUD view (calls above as well)
-        {
-            string s;
-            // display depending upon whether an EQ reservoir fitted
-            if ( Car.Train.EQEquippedVacLoco)
-            {
-                s = string.Format(" EQ {0}", FormatStrings.FormatPressure(Vac.FromPress(Vac.ToPress(Car.Train.EqualReservoirPressurePSIorInHg)), PressureUnit.InHg, PressureUnit.InHg, true));
-                s += string.Format(" V {0}", FormatStrings.FormatPressure(Vac.FromPress(BrakeLine1PressurePSI), PressureUnit.InHg, PressureUnit.InHg, true));
-            }
-            else // No EQ reservoir by default
-            {
-                s = string.Format(" Lead BP {0}", FormatStrings.FormatPressure(Vac.FromPress(BrakeLine1PressurePSI), PressureUnit.InHg, PressureUnit.InHg, true));
-            }
-
-            //            string s = string.Format(" V {0}", FormatStrings.FormatPressure(Car.Train.EqualReservoirPressurePSIorInHg, PressureUnit.InHg, PressureUnit.InHg, true));
-            if (lastCarBrakeSystem != null && lastCarBrakeSystem != this)
-                s += " EOT " + lastCarBrakeSystem.GetStatus(units);
-            if (HandbrakePercent > 0)
-                s += string.Format(" Handbrake {0:F0}%", HandbrakePercent);
-            return s;
-        }
-
-        public override string[] GetDebugStatus(Dictionary<BrakeSystemComponent, PressureUnit> units)  // status for each car in the train
-        {
-            return new string[] {
-                "1V",
-                FormatStrings.FormatPressure(Vac.FromPress(CylPressurePSIA), PressureUnit.InHg, PressureUnit.InHg, true),
-                FormatStrings.FormatPressure(Vac.FromPress(BrakeLine1PressurePSI), PressureUnit.InHg, PressureUnit.InHg, true),
-                FormatStrings.FormatPressure(Vac.FromPress(VacResPressureAdjPSIA()), PressureUnit.InHg, PressureUnit.InHg, true),
-                //string.Empty,
-                HandbrakePercent > 0 ? string.Format("{0:F0}%", HandbrakePercent) : string.Empty,
-                FrontBrakeHoseConnected ? "I" : "T",
-                string.Format("A{0} B{1}", AngleCockAOpen ? "+" : "-", AngleCockBOpen ? "+" : "-"),
-            };
-        }
-
-        public override float GetCylPressurePSI()
-        {
-            return KPa.ToPSI(KPa.FromInHg(Vac.FromPress(CylPressurePSIA)));
-        }
-
-        public override float GetCylVolumeM3()
-        {
-            return BrakeCylVolM3;
-        }
-
-        public override float GetVacResVolume()
-        {
-            return VacResVolM3;
-        }
-
-        public override float GetVacBrakeCylNumber()
-        {
-            return NumBrakeCylinders;
-        }
-        
-
-        public override float GetVacResPressurePSI()
-        {
-            return VacResPressureAdjPSIA();
-        }
-
-        public override void Parse(string lowercasetoken, STFReader stf)
-        {
-            switch (lowercasetoken)
-            {
-                case "wagon(brakecylinderpressureformaxbrakebrakeforce": MaxForcePressurePSI = stf.ReadFloatBlock(STFReader.UNITS.PressureDefaultInHg, null); break;
-                case "wagon(maxreleaserate": MaxReleaseRatePSIpS = stf.ReadFloatBlock(STFReader.UNITS.PressureRateDefaultInHgpS, null); break;
-                case "wagon(maxapplicationrate": MaxApplicationRatePSIpS = stf.ReadFloatBlock(STFReader.UNITS.PressureRateDefaultInHgpS, null); break;
-                case "wagon(ortsdirectadmissionvalve": DirectAdmissionValve = stf.ReadFloatBlock(STFReader.UNITS.None, null);
-                    if(DirectAdmissionValve == 1.0f)
-                    {
-                        HasDirectAdmissionValue = true;
-                    }
-                    else
-                    {
-                        HasDirectAdmissionValue = false;
-                    }
-                    break;
-                // OpenRails specific parameters
-                case "wagon(brakepipevolume": BrakePipeVolumeM3 = Me3.FromFt3(stf.ReadFloatBlock(STFReader.UNITS.VolumeDefaultFT3, null)); break;
-                case "wagon(ortsauxilaryrescapacity": VacResVolM3 = Me3.FromFt3(stf.ReadFloatBlock(STFReader.UNITS.VolumeDefaultFT3, null)); break;
-                case "wagon(ortsbrakecylindersize": float BrakeCylSizeM = stf.ReadFloatBlock(STFReader.UNITS.Distance, null);
-                    BrakeCylVolM3 = Me3.FromIn3((float)((Me.ToIn(BrakeCylSizeM) / 2) * (Me.ToIn(BrakeCylSizeM) / 2) * 4.5 * Math.PI)); // Calculate brake cylinder volume based upon size of BC, 4.5" of piston travel
-                    break;
-                case "wagon(ortsnumberbrakecylinders": NumBrakeCylinders = stf.ReadIntBlock(null); break;
-            }
-        }
-
-        public override void Save(BinaryWriter outf)
-        {
-            outf.Write(BrakeLine1PressurePSI);
-            outf.Write(BrakeLine2PressurePSI);
-            outf.Write(BrakeLine3PressurePSI);
-            outf.Write(CylPressurePSIA);
-            outf.Write(VacResPressurePSIA);
-            outf.Write(FrontBrakeHoseConnected);
-            outf.Write(AngleCockAOpen);
-            outf.Write(AngleCockBOpen);
-            outf.Write(BleedOffValveOpen);
-        }
-
-        public override void Restore(BinaryReader inf)
-        {
-            BrakeLine1PressurePSI = inf.ReadSingle();
-            BrakeLine2PressurePSI = inf.ReadSingle();
-            BrakeLine3PressurePSI = inf.ReadSingle();
-            CylPressurePSIA = inf.ReadSingle();
-            VacResPressurePSIA = inf.ReadSingle();
-            FrontBrakeHoseConnected = inf.ReadBoolean();
-            AngleCockAOpen = inf.ReadBoolean();
-            AngleCockBOpen = inf.ReadBoolean();
-            BleedOffValveOpen = inf.ReadBoolean();
-        }
-
-        public override void Initialize(bool handbrakeOn, float maxVacuumInHg, float fullServVacuumInHg, bool immediateRelease)
-        {
-            CylPressurePSIA = BrakeLine1PressurePSI = Vac.ToPress(fullServVacuumInHg);
-            VacResPressurePSIA = Vac.ToPress(maxVacuumInHg);
-            HandbrakePercent = handbrakeOn & (Car as MSTSWagon).HandBrakePresent ? 100 : 0;
-            BrakeLine3PressurePSI = BrakeLine1PressurePSI;  // Initialise engine brake as same value on train
-            //CylVolumeM3 = MaxForcePressurePSI * MaxBrakeForceN * 0.00000059733491f; //an average volume (M3) of air used in brake cylinder for 1 N brake force.
-            Car.Train.PreviousCarCount = Car.Train.Cars.Count;
-        }
-
-        public override void InitializeMoving() // used when initial speed > 0
-        {
-
-            BrakeLine1PressurePSI = Vac.ToPress(Car.Train.EqualReservoirPressurePSIorInHg);
-            BrakeLine2PressurePSI = 0;
-//            BrakeLine3PressurePSI = V2P(Car.Train.EqualReservoirPressurePSIorInHg);
-/*            if (Car.Train.AITrainBrakePercent == 0)
-            {
-                CylPressurePSIA = 0;
-                Car.BrakeForceN = 0;
-            }
-            else */
-            CylPressurePSIA = Vac.ToPress(Car.Train.EqualReservoirPressurePSIorInHg);
-            VacResPressurePSIA = Vac.ToPress(Car.Train.EqualReservoirPressurePSIorInHg);
-            HandbrakePercent = 0;
-        }
-
-        public override void LocoInitializeMoving() // starting conditions when starting speed > 0
-        {
-            VacResPressurePSIA = Vac.ToPress(Car.Train.EqualReservoirPressurePSIorInHg);
-        }
-
-        public override void Update(float elapsedClockSeconds)
-        {
-            // Identify the lead locomotive as we don't want to change the BP pressure as this is catered for in the charging rates, etc
-            bool LeadLoco = false;
-            MSTSLocomotive lead = (MSTSLocomotive)Car.Train.LeadLocomotive;
-            if (lead != null)
-            {
-                LeadLoco = true;
-            }
-                       
-            // Brake information is updated for each vehicle
-
-            //            if (BrakeLine3PressurePSI > 3.0 && BrakeLine3PressurePSI < OneAtmospherePSI) // To be confirmed
-            if (BrakeLine3PressurePSI > 3.0 ) // To be confirmed
-                {
-                    CylPressurePSIA = BrakeLine3PressurePSI;
-                }
-            else
-                { 
-                if (BrakeLine1PressurePSI < VacResPressurePSIA)
-                {
-                    float dp = elapsedClockSeconds * MaxApplicationRatePSIpS * BrakeCylVolM3 / VacResVolM3;
-                    float vr = NumBrakeCylinders * VacResVolM3 / BrakePipeVolumeM3;
-                    if (VacResPressurePSIA - dp < BrakeLine1PressurePSI + dp * vr)
-                        dp = (VacResPressurePSIA - BrakeLine1PressurePSI) / (1 + vr);
-                    VacResPressurePSIA -= dp;
-
-                  if (LeadLoco == false)
-                    {
-                        BrakeLine1PressurePSI += dp * vr; // don't adjust the BP pressure if this is the lead locomotive
-                    }
-                    
-                    CylPressurePSIA = VacResPressurePSIA;
-                }
-                else if (BrakeLine1PressurePSI < CylPressurePSIA) // Increase BP pressure, hence vacuum brakes are being released
-                {
-                    float dp = elapsedClockSeconds * MaxReleaseRatePSIpS;
-                    float vr = NumBrakeCylinders * BrakeCylVolM3 / BrakePipeVolumeM3;
-                    if (CylPressurePSIA - dp < BrakeLine1PressurePSI + dp * vr)
-                        dp = (CylPressurePSIA - BrakeLine1PressurePSI) / (1 + vr);
-                    CylPressurePSIA -= dp;
-
-                    if (LeadLoco == false)
-                    {
-                        BrakeLine1PressurePSI += dp * vr;
-                    }
-                }
-                else if (BrakeLine1PressurePSI > CylPressurePSIA)  // Decrease BP pressure, hence vacuum brakes are being applied
-                {
-                    float dp = elapsedClockSeconds * MaxApplicationRatePSIpS;
-                    float vr = NumBrakeCylinders * BrakeCylVolM3 / BrakePipeVolumeM3;
-                    if (CylPressurePSIA + dp > BrakeLine1PressurePSI - dp * vr)
-                        dp = (BrakeLine1PressurePSI - CylPressurePSIA) / (1 + vr);
-                    CylPressurePSIA += dp;
-                    if (!HasDirectAdmissionValue)
-                        BrakeLine1PressurePSI -= dp * vr;
-                }
-            }
-
-            // Record HUD display values for brake cylidners depending upon whether they are wagons or locomotives/tenders (which are subject to their own engine brakes)   
-            if (Car.WagonType == MSTSWagon.WagonTypes.Engine || Car.WagonType == MSTSWagon.WagonTypes.Tender)
-            {
-                Car.Train.HUDLocomotiveBrakeCylinderPSI = CylPressurePSIA;
-            }
-            else
-            {
-                // Record the Brake Cylinder pressure in first wagon, as EOT is also captured elsewhere, and this will provide the two extremeties of the train
-                // Identifies the first wagon based upon the previously identified UiD 
-                if (Car.UiD == Car.Train.FirstCarUiD)
-                {
-                    Car.Train.HUDWagonBrakeCylinderPSI = CylPressurePSIA; // In Vacuum HUD BP is actually supposed to be dispalayed
-                }
-
-            }
-
-            // If wagons are not attached to the locomotive, then set wagon BC pressure to same as locomotive in the Train brake line
-            if (!Car.Train.WagonsAttached && (Car.WagonType == MSTSWagon.WagonTypes.Engine || Car.WagonType == MSTSWagon.WagonTypes.Tender))
-            {
-                Car.Train.HUDWagonBrakeCylinderPSI = CylPressurePSIA;
-            }
-
-
-            float vrp = VacResPressureAdjPSIA();
-            float f;
-            if (!Car.BrakesStuck)
-            {
-                f = CylPressurePSIA <= vrp ? 0 : Car.MaxBrakeForceN * Math.Min((CylPressurePSIA - vrp) / MaxForcePressurePSI, 1);
-                if (f < Car.MaxHandbrakeForceN * HandbrakePercent / 100)
-                    f = Car.MaxHandbrakeForceN * HandbrakePercent / 100;
-            }
-            else f = Math.Max(Car.MaxBrakeForceN, Car.MaxHandbrakeForceN / 2);
-            Car.BrakeRetardForceN = f * Car.BrakeShoeRetardCoefficientFrictionAdjFactor; // calculates value of force applied to wheel, independent of wheel skid
-            if (Car.BrakeSkid) // Test to see if wheels are skiding due to excessive brake force
-            {
-                Car.BrakeForceN = f * Car.SkidFriction;   // if excessive brakeforce, wheel skids, and loses adhesion
-            }
-            else
-            {
-                Car.BrakeForceN = f * Car.BrakeShoeCoefficientFrictionAdjFactor; // In advanced adhesion model brake shoe coefficient varies with speed, in simple model constant force applied as per value in WAG file, will vary with wheel skid.
-            }
-
-            // sound trigger checking runs every 4th update, to avoid the problems caused by the jumping BrakeLine1PressurePSI value, and also saves cpu time :)
-            if (SoundTriggerCounter >= 4)
-            {
-                SoundTriggerCounter = 0;
-                if (CylPressurePSIA != prevCylPressurePSIA)
-                {
-                    if (!TrainBrakePressureChanging)
-                    {
-                        if (CylPressurePSIA > prevCylPressurePSIA)
-                            Car.SignalEvent(Event.TrainBrakePressureIncrease);
-                        else
-                            Car.SignalEvent(Event.TrainBrakePressureDecrease);
-                        TrainBrakePressureChanging = !TrainBrakePressureChanging;
-                    }
-
-                }
-                else if (TrainBrakePressureChanging)
-                {
-                    TrainBrakePressureChanging = !TrainBrakePressureChanging;
-                    Car.SignalEvent(Event.TrainBrakePressureStoppedChanging);
-                }
-
-                if ( Math.Abs(BrakeLine1PressurePSI-prevBrakePipePressurePSI)> 0.05f /*BrakeLine1PressurePSI > prevBrakePipePressurePSI*/)
-                {
-                    if (!BrakePipePressureChanging)
-                    {
-                        if (BrakeLine1PressurePSI > prevBrakePipePressurePSI)
-                            Car.SignalEvent(Event.BrakePipePressureIncrease);
-                        else
-                            Car.SignalEvent(Event.BrakePipePressureDecrease);
-                        BrakePipePressureChanging = !BrakePipePressureChanging;
-                    }
-
-                }
-                else if (BrakePipePressureChanging)
-                {
-                    BrakePipePressureChanging = !BrakePipePressureChanging;
-                    Car.SignalEvent(Event.BrakePipePressureStoppedChanging);
-                }
-                prevCylPressurePSIA = CylPressurePSIA;
-                prevBrakePipePressurePSI = BrakeLine1PressurePSI;
-            }
-            SoundTriggerCounter++;
-        }
-
-        public override void PropagateBrakePressure(float elapsedClockSeconds)
-        {
-            PropagateBrakeLinePressures(elapsedClockSeconds, Car, TwoPipes);
-        }
-
-
-        protected static void PropagateBrakeLinePressures(float elapsedClockSeconds, TrainCar trainCar, bool twoPipes)
-        {
-            // Called by train update physics
-            // Brake pressures are calculated on the lead locomotive first, and then propogated along each vehicle in the consist.
-
-            var train = trainCar.Train;
-            var lead = trainCar as MSTSLocomotive;
-
-            var brakePipeTimeFactorS = lead == null ? 0.0015f : lead.BrakePipeTimeFactorS;
-
-            // train.BrakeLine1PressurePSI is really vacuum in inHg
-            // BP is charged and discharged between approx 4.185psi = 21 InHg (or 25InHg, as set by user) and 14.5 psi (atmospheric pressure)
-            // The resulting air pressures are then converted to a respective vacuum value where - 14.5psi (atmospheric pressure) = 0 InHg, and approx 4.185psi = 21 InHg.
-            // Brakes are applied when vaccum is destroyed, ie 0 InHg, Brakes released when vacuum established ie 21 or 25 InHg
-            float DesiredPipeVacuum = Vac.ToPress(train.EqualReservoirPressurePSIorInHg);
-            float SmallEjectorChargingRateInHgpS = lead == null ? 10.0f : (lead.SmallEjectorBrakePipeChargingRatePSIorInHgpS ); // Set value for small ejector to operate - fraction set in steam locomotive
-            float LargeEjectorChargingRateInHgpS = lead == null ? 10.0f : (lead.LargeEjectorBrakePipeChargingRatePSIorInHgpS); // Set value for large ejector to operate - fraction set in steam locomotive
-            float MaxVacuumPipeLevelPSI = lead == null ? Bar.ToPSI(Bar.FromInHg(21)) : lead.TrainBrakeController.MaxPressurePSI;
-            float TrainPipeLeakLossPSI = lead == null ? 0.0f : (lead.TrainBrakePipeLeakPSIorInHgpS);
-
-            float TempTrainPipePSI = lead == null ? 5.0f : lead.BrakeSystem.BrakeLine1PressurePSI;
-            float TempTotalTrainBrakePipeVolumeM3 = 0.0f; // initialise train brake pipe volume
-            float TempTotalTrainBrakeCylinderVolumeM3 = 0.0f;
-            float TempCurrentBrakeCylinderVolumeM3 = 0.0f;
-            float TempCurrentBrakePipeVolumeM3 = 0.0f;
-            float AdjbrakePipeTimeFactorS = 0.0f;
-            float AdjBrakePipeDischargeTimeFactor = 0.0f;
-
-            // Initialise parameters for calculating brake system adjustments
-            float AdjLargeEjectorChargingRateInHgpS = 0.0f;
-            float AdjSmallEjectorChargingRateInHgpS = 0.0f;
-            float AdjVacuumPumpChargingRateInHgpS = 0.0f;
-            float AdjHighSExhausterChargingRateInHgpS = 0.0f;
-            float AdjLowSExhausterChargingRateInHgpS = 0.0f;
-            float AdjBrakeServiceTimeFactorS = 0.0f;
-            float AdjBrakeEmergencyTimeFactorS = 0.0f;
-            float AdjTrainPipeLeakLossPSI = 0.0f;
-            float TempbrakePipeTimeMultFactor = 0.0f;
-            float RunningNetBPLossGainPSI = 0.0f;     // The net value of the losses and gains in the brake pipe for quick release position: eg Net = Lg Ejector + Sm Ejector + Vac Pump - BP Loss
-            float ReleaseNetBPLossGainPSI = 0.0f;   // The net value of the losses and gains in the brake pipe for release position: eg Net = Lg Ejector + Sm Ejector + Vac Pump - BP Loss
-            float QuickReleaseNetBPLossGainPSI = 0.0f;   // The net value of the losses and gains in the brake pipe for quick release position: eg Net = Lg Ejector + Sm Ejector + Vac Pump - BP Loss
-            float LapNetBPLossGainPSI = 0.0f;   // The net value of the losses and gains in the brake pipe for lap position: eg Net = Lg Ejector + Sm Ejector + Vac Pump - BP Loss
-            float EQReleaseNetBPLossGainPSI = 0.0f;   // The net value of the losses and gains in the brake pipe for EQ release position: eg Net = Lg Ejector + Sm Ejector + Vac Pump - BP Loss
-
-
-            // Test validity of MaxVacuumPipeLevelPSI, it should be less then 12.5 psi (approx 25 InHg)
-            if (MaxVacuumPipeLevelPSI > 12.5)
-            {
-                MaxVacuumPipeLevelPSI = Bar.ToPSI(Bar.FromInHg(21));
-            }
-
-            train.EQEquippedVacLoco = lead == null ? false : lead.VacuumBrakeEQFitted;
-
-           foreach (TrainCar car in train.Cars)
-            {
-
-                // Calculate train brake system volumes
-                TempTotalTrainBrakePipeVolumeM3 += car.BrakeSystem.BrakePipeVolumeM3; // Calculate total brake pipe volume of train
-
-                // If vehicle is not a vacuum piped vehicle then calculate both volume of train pipe and BC, otherwise for vacuum piped vehicles only calculate train pipe
-                if (car.CarBrakeSystemType != "vacuum_piped")
-                {
-                    TempTotalTrainBrakeCylinderVolumeM3 += car.BrakeSystem.GetVacBrakeCylNumber() * car.BrakeSystem.GetCylVolumeM3(); // Calculate total brake cylinder volume of train
-
-                    float BrakeCylFraction = 1.0f - (car.BrakeSystem.GetCylPressurePSI() / (MaxVacuumPipeLevelPSI));
-                    BrakeCylFraction = MathHelper.Clamp(BrakeCylFraction, 0.01f, 1.0f); // Keep fraction within bounds
-
-                    TempCurrentBrakeCylinderVolumeM3 += (car.BrakeSystem.GetVacBrakeCylNumber() * car.BrakeSystem.GetCylVolumeM3() * BrakeCylFraction);
-                }
-
-            }
-
-            float BrakePipeFraction = ((TempTrainPipePSI - (OneAtmospherePSI - MaxVacuumPipeLevelPSI)) / (MaxVacuumPipeLevelPSI));
-            BrakePipeFraction = MathHelper.Clamp(BrakePipeFraction, 0.01f, 1.0f); // Keep fraction within bounds
-
-            TempCurrentBrakePipeVolumeM3 = TempTotalTrainBrakePipeVolumeM3 * BrakePipeFraction; // Current Volume of air in train pipe
-            train.TotalTrainBrakePipeVolumeM3 = TempTotalTrainBrakePipeVolumeM3;
-            train.TotalTrainBrakeCylinderVolumeM3 = TempTotalTrainBrakeCylinderVolumeM3;
-            train.TotalTrainBrakeSystemVolumeM3 = TempTotalTrainBrakePipeVolumeM3 + TempTotalTrainBrakeCylinderVolumeM3;
-            train.TotalCurrentTrainBrakeSystemVolumeM3 = TempCurrentBrakeCylinderVolumeM3 + TempCurrentBrakePipeVolumeM3;
-
-            // This section sets up the nimber of iterative steps that the proagation process goes through. nSteps is tied to the volume ratio so that instability is not introduced
-            // If nSteps is small and BrakeServiceTimeFactorS is small then instability will be introduced, and BP will fluctuate to different values
-            int nSteps;
-            float nStepsFraction;
-            nStepsFraction = (Me3.FromFt3(200.0f) / train.TotalTrainBrakeSystemVolumeM3);
-            float nStepsWhole = (elapsedClockSeconds * nStepsFraction) / brakePipeTimeFactorS + 1;
-            nSteps = (int)( nStepsWhole);
-            float TrainPipeTimeVariationS = elapsedClockSeconds / nSteps;
-
-            // Calculate adjusted values based upon the train brake system volume
-            if (lead != null)
-            {
-
-                // Calculate brake system volume of the train, and then adjust accordingly the BP charging, discharging and propogation rates.
-                // The reference brake system is assumed to be 200ft^3, as ejector specifications suggest that a standard ejector can evacuate a brake system to 21InHg in about 60 seconds
-                // BrakePipeChargingRatePSIorInHgpS - trains of less then 200ft^3 will have higher charging rates, ie less time to charge BP
-                // BrakeServiceTimeFactorS / BrakeEmergencyTimeFactorS  - trains of less then 200ft^3 will have lower factors, ie less time to discharge BP
-                AdjLargeEjectorChargingRateInHgpS = (Me3.FromFt3(200.0f) / train.TotalTrainBrakeSystemVolumeM3) * LargeEjectorChargingRateInHgpS;
-                AdjSmallEjectorChargingRateInHgpS = (Me3.FromFt3(200.0f) / train.TotalTrainBrakeSystemVolumeM3) * SmallEjectorChargingRateInHgpS;
-                AdjVacuumPumpChargingRateInHgpS = (Me3.FromFt3(200.0f) / train.TotalTrainBrakeSystemVolumeM3) * lead.VacuumPumpChargingRateInHgpS;
-                AdjHighSExhausterChargingRateInHgpS = (Me3.FromFt3(200.0f) / train.TotalTrainBrakeSystemVolumeM3) * lead.ExhausterHighSBPChargingRatePSIorInHgpS;
-                AdjLowSExhausterChargingRateInHgpS = (Me3.FromFt3(200.0f) / train.TotalTrainBrakeSystemVolumeM3) * lead.ExhausterLowSBPChargingRatePSIorInHgpS;
-                AdjTrainPipeLeakLossPSI = (train.TotalTrainBrakeSystemVolumeM3 / Me3.FromFt3(200.0f)) * lead.TrainBrakePipeLeakPSIorInHgpS;
-                AdjBrakeServiceTimeFactorS = (train.TotalTrainBrakeSystemVolumeM3 / Me3.FromFt3(200.0f)) * lead.BrakeServiceTimeFactorS;
-                AdjBrakeEmergencyTimeFactorS = (train.TotalTrainBrakeSystemVolumeM3 / Me3.FromFt3(200.0f)) * lead.BrakeEmergencyTimeFactorS;
-                TempbrakePipeTimeMultFactor = train.TotalTrainBrakeSystemVolumeM3 / Me3.FromFt3(200.0f);
-                AdjbrakePipeTimeFactorS = TempbrakePipeTimeMultFactor * brakePipeTimeFactorS;
-                AdjBrakePipeDischargeTimeFactor = TempbrakePipeTimeMultFactor * lead.BrakePipeDischargeTimeFactor;
-
-                // This section determines whether small ejector or vacuum pump is going to counteract brake pipe leakage - only applies to steam locomotives
-
-                if (lead.EngineType == TrainCar.EngineTypes.Steam)
-                {
-                    if (!lead.SmallEjectorFitted)
-                    {
-                        AdjSmallEjectorChargingRateInHgpS = 0.0f; // If small ejector not fitted, then set input from ejector to zero
-                    }
-
-                    // Zero vacuum pump (turn off) if BP is at full vacuum, or if Vacuum drops below 3InHg from max operating vacuum
-                    if (lead.VacuumPumpFitted && (lead.BrakeSystem.BrakeLine1PressurePSI + (TrainPipeTimeVariationS * AdjVacuumPumpChargingRateInHgpS) > OneAtmospherePSI ||
-                        Vac.FromPress(lead.BrakeSystem.BrakeLine1PressurePSI) < Vac.FromPress(OneAtmospherePSI - (MaxVacuumPipeLevelPSI - KPa.ToPSI(KPa.FromInHg(3))))))
-                    {
-                        AdjVacuumPumpChargingRateInHgpS = 0.0f; // Set vacuum pump to zero, as vacuum is being maintained, ie pump is off
-                        lead.VacuumPumpOperating = false;
-                    }
-                    else if (lead.VacuumPumpFitted)
-                    {
-                        lead.VacuumPumpOperating = true;
-                    }
-                    else
-                    {
-                        AdjVacuumPumpChargingRateInHgpS = 0.0f; // Set vacuum pump to zero, as vacuum is not fitted
-                        lead.VacuumPumpOperating = false;
-                    }
-
-                    RunningNetBPLossGainPSI = (AdjTrainPipeLeakLossPSI - (AdjSmallEjectorChargingRateInHgpS + AdjVacuumPumpChargingRateInHgpS));
-                }
-
-                // Calculate the net loss/gain in terms of charging the BP - applies in regard to RELEASE type brake positions
-                // In release - for diesel and electric use low speed exhauster, for steam use Large ejector (small can be turned on individually by driver)
-                ReleaseNetBPLossGainPSI = (AdjLowSExhausterChargingRateInHgpS + AdjLargeEjectorChargingRateInHgpS + AdjSmallEjectorChargingRateInHgpS + AdjVacuumPumpChargingRateInHgpS) - AdjTrainPipeLeakLossPSI;
-
-                // Calculate the net loss/gain in terms of charging the BP - applies in regard to QUICK RELEASE type brake positions
-                // In release - for diesel and electric use low speed exhauster, for steam use Large ejector (small can be turned on individually by driver)
-                QuickReleaseNetBPLossGainPSI = (AdjHighSExhausterChargingRateInHgpS + AdjLargeEjectorChargingRateInHgpS + AdjSmallEjectorChargingRateInHgpS + AdjVacuumPumpChargingRateInHgpS) - AdjTrainPipeLeakLossPSI;
-
-
-                // Calculate the net loss/gain in terms of charging the BP - applies in regard to LAP type brake positions
-                // In lap - for diesel, steam and electric use BP leakage if included in ENG file
-                LapNetBPLossGainPSI = AdjTrainPipeLeakLossPSI;
-
-                // Calculate the net loss/gain in terms of charging the BP - applies in regard to EQ Release positions
-                // Assume that EQ reservoir only fitted to diesel or electric locomotives
-                if (lead.TrainBrakeController.TrainBrakeControllerState == ControllerState.FullQuickRelease)
-                {
-                    // Full Quick release - assumption that exhauster is in high speed mode
-                    EQReleaseNetBPLossGainPSI = (AdjHighSExhausterChargingRateInHgpS + AdjLargeEjectorChargingRateInHgpS + AdjSmallEjectorChargingRateInHgpS + AdjVacuumPumpChargingRateInHgpS) - AdjTrainPipeLeakLossPSI;
-                }
-                else
-                {
-                    // Release - assumption that exhauster is in low speed mode
-                    EQReleaseNetBPLossGainPSI = (AdjLowSExhausterChargingRateInHgpS + AdjLargeEjectorChargingRateInHgpS + AdjSmallEjectorChargingRateInHgpS + AdjVacuumPumpChargingRateInHgpS) - AdjTrainPipeLeakLossPSI;
-                }
-
-
-                // Provide a HUD view for comparison only in Steam Locomotive Information - shows all pluses and minuses
-                lead.HUDNetBPLossGainPSI = (lead.ExhausterHighSBPChargingRatePSIorInHgpS + LargeEjectorChargingRateInHgpS + SmallEjectorChargingRateInHgpS + lead.VacuumPumpChargingRateInHgpS) - lead.TrainBrakePipeLeakPSIorInHgpS;
-
-            }
-
-                // For each iterative step, calculate lead locomotive pressures, and propagate them along the train
-                // Train brake pipe volume will be calculated, and used to vary timing response parameters, thus simulating variations in train length
-                for (int i = 0; i < nSteps; i++)
-            {
-                // Calculate train pipe pressure at lead locomotive.
-                if (lead != null)
-                {
-
-                    // When brakeController put into Running position the RunningLock ensures that brake pipe matches the Equalising Reservoir (Desired Vacuum) before
-                    // locking the system into the Running position.
-                    if (lead.TrainBrakeController.TrainBrakeControllerState == ControllerState.Running && DesiredPipeVacuum == lead.BrakeSystem.BrakeLine1PressurePSI && !lead.BrakeSystem.ControllerRunningLock)
-                    {
-                      lead.BrakeSystem.ControllerRunningLock = true;
-                    }
-                    else if (lead.TrainBrakeController.TrainBrakeControllerState != ControllerState.Running) // Only reset lock when moved to another controller position
-                    {
-                    lead.BrakeSystem.ControllerRunningLock = false;
-                    }
-
-                 /*  // For testing purposes
-                       Trace.TraceInformation("Brake Test - Volume {0} Release Rate {1} Charging Rate {2}", train.TotalTrainBrakeSystemVolumeM3, ReleaseNetBPLossGainPSI, lead.BrakePipeChargingRatePSIorInHgpS);
-                       Trace.TraceInformation("Large Ejector Raw {0} Large Ejector (VB) {1} Ad Large Ejector {2}", lead.LargeEjectorBrakePipeChargingRatePSIorInHgpS, LargeEjectorChargingRateInHgpS, AdjLargeEjectorChargingRateInHgpS);
-                       Trace.TraceInformation("Small Ejector Raw {0} Small Ejector (VB) {1} Ad Small Ejector {2}", lead.SmallEjectorBrakePipeChargingRatePSIorInHgpS, SmallEjectorChargingRateInHgpS, AdjSmallEjectorChargingRateInHgpS);
-                       Trace.TraceInformation("Pipe Loss - Raw {0} Adj {1}", lead.TrainBrakePipeLeakPSIorInHgpS, AdjTrainPipeLeakLossPSI);
-                 */
-
-                    // Adjust brake pipe pressure according to various brake controls. Two modes are considered
-                    //  - EQ where brake system is fitted with EQ reservoir, and lead locomotive uses the equalising pressure to set brake pipe
-                    // - Non EQ, where no equalising reservoir is fitted, and brake controller must be held in release or application position until brake pipe reaches the desired vacuum
-                    if (lead.VacuumBrakeEQFitted) // Is an equalising reservoir fitted
-                    {
-                        // Vacuum Pipe is < Desired value - increase brake pipe pressure (decrease vacuum value) - PSI goes from approx 4.189 to 14.5 - applying brakes
-
-                        if (lead.TrainBrakeController.TrainBrakeControllerState == ControllerState.Emergency && lead.BrakeSystem.BrakeLine1PressurePSI < DesiredPipeVacuum)
-                        {
-                            // In emergency position brake pipe vacuum is reduced based upon the emergency time factor
-                            lead.BrakeSystem.BrakeLine1PressurePSI *= (1 + TrainPipeTimeVariationS / AdjBrakeEmergencyTimeFactorS);
-
-                            if (lead.BrakeSystem.BrakeLine1PressurePSI > OneAtmospherePSI)
-                                lead.BrakeSystem.BrakeLine1PressurePSI = OneAtmospherePSI;
-                        }
-
-                        else if (lead.BrakeSystem.BrakeLine1PressurePSI < DesiredPipeVacuum) 
-                        {
-                            // Vacuum Pipe is < Desired value - increase brake pipe pressure (decrease vacuum value) - PSI goes from approx 4.189 to 14.5 - applying brakes
-                            lead.BrakeSystem.BrakeLine1PressurePSI *= (1 + TrainPipeTimeVariationS / AdjBrakeServiceTimeFactorS);
-                            if (lead.BrakeSystem.BrakeLine1PressurePSI > DesiredPipeVacuum)
-                                lead.BrakeSystem.BrakeLine1PressurePSI = DesiredPipeVacuum;
-                        }
-
-                        else if (lead.BrakeSystem.BrakeLine1PressurePSI > DesiredPipeVacuum)
-                        {
-                            // Vacuum Pipe is < Desired value - decrease brake pipe value pressure - PSI goes from 14.5 to 4.189 - releasing brakes
-
-                            float TrainPipePressureDiffPSI = TrainPipeTimeVariationS * EQReleaseNetBPLossGainPSI; // Exhauster needs to be considered
-
-                            // If Diff is going to take BP vacuum below desired pipe vacuum value, then only do the difference between the two
-                            if (lead.BrakeSystem.BrakeLine1PressurePSI - TrainPipePressureDiffPSI < DesiredPipeVacuum)
-                            {
-                                TrainPipePressureDiffPSI = lead.BrakeSystem.BrakeLine1PressurePSI - DesiredPipeVacuum;
-                            }
-
-
-                            // If Diff is going to take BP vacuum below the value in the Main Reservoir, then only do the difference between the two (remember this is in PSIA)
-                            if (lead.BrakeSystem.BrakeLine1PressurePSI - TrainPipePressureDiffPSI < lead.VacuumMainResVacuumPSIAorInHg)
-                            {
-                                TrainPipePressureDiffPSI = lead.VacuumMainResVacuumPSIAorInHg - lead.BrakeSystem.BrakeLine1PressurePSI;
-                            }
-                                
-
-                            if (TrainPipePressureDiffPSI < 0 || lead.VacuumMainResVacuumPSIAorInHg > lead.BrakeSystem.BrakeLine1PressurePSI)
-                                TrainPipePressureDiffPSI = 0;
-
-                            // Adjust brake pipe pressure based upon pressure differential
-                                 // If pipe leakage and brake control valve is in LAP position then pipe is connected to main reservoir and maintained at equalising pressure from reservoir
-                                // All other brake states will have the brake pipe connected to the main reservoir, and therefore leakage will be compenstaed by air from main reservoir
-                                // Modern self lap brakes will maintain pipe pressure using air from main reservoir
-
-                           if (lead.TrainBrakeController.TrainBrakeControllerState != ControllerState.Lap)
-                            {
-                                    lead.BrakeSystem.BrakeLine1PressurePSI -= TrainPipePressureDiffPSI;  // Increase brake pipe pressure to cover loss
-                                float VolDiffM3 = (train.TotalTrainBrakeSystemVolumeM3 / lead.VacuumBrakesMainResVolumeM3);
-                                lead.VacuumMainResVacuumPSIAorInHg += TrainPipePressureDiffPSI * VolDiffM3;
-                                if (lead.VacuumMainResVacuumPSIAorInHg > OneAtmospherePSI)
-                                    lead.VacuumMainResVacuumPSIAorInHg = OneAtmospherePSI; // Ensure Main Res does not go negative
-                            }
-                                // else in LAP psoition brake pipe is isolated, and thus brake pipe pressure decreases, but reservoir remains at same pressure
-                            
-                        }
-                    }
-
-                    else  // No equalising reservoir fitted
-                    {
-
-                        if (lead.EngineType == TrainCar.EngineTypes.Steam && lead.TrainBrakePipeLeakPSIorInHgpS != 0 && (lead.BrakeSystem.BrakeLine1PressurePSI + (TrainPipeTimeVariationS * RunningNetBPLossGainPSI)) < OneAtmospherePSI && lead.TrainBrakeController.TrainBrakeControllerState == ControllerState.Running)
-                        {
-                            // Allow for leaking train brakepipe (value is determined for lead locomotive) 
-                            // For diesel and electric locomotives assume that the Vacuum pump is automatic, and therefore bp leakage has no discernable impact.
-                            lead.BrakeSystem.BrakeLine1PressurePSI += TrainPipeTimeVariationS * RunningNetBPLossGainPSI;
-                        }
-
-                        // Lap position for diesels and electric locomotives
-                        // In this position the BP is isolated from exhauster, and hence will suffer leakage
-                        else if (lead.TrainBrakeController.TrainBrakeControllerState == ControllerState.Lap && (lead.BrakeSystem.BrakeLine1PressurePSI + (TrainPipeTimeVariationS * AdjTrainPipeLeakLossPSI)) < OneAtmospherePSI)
-                        {
-                            lead.BrakeSystem.BrakeLine1PressurePSI += TrainPipeTimeVariationS * LapNetBPLossGainPSI;
-                        }
-
-                        // If no leakage, ie not in Running position, adjust the train pipe up and down as appropriate.
-                        // Brake Controller is in Emergency position - fast increase brake pipe pressure (decrease vacuum value) - PSI goes from approx 4.189 to 14.5 - applying brakes
-                        else if (lead.TrainBrakeController.TrainBrakeControllerState == ControllerState.Emergency)
-                            {
-                                lead.BrakeSystem.BrakeLine1PressurePSI *= (1 + TrainPipeTimeVariationS / AdjBrakeEmergencyTimeFactorS);
-
-                                if (lead.BrakeSystem.BrakeLine1PressurePSI > OneAtmospherePSI)
-                                    lead.BrakeSystem.BrakeLine1PressurePSI = OneAtmospherePSI;
-                            }
-
-
-                            // Brake Controller is in Apply position - increase brake pipe pressure (decrease vacuum value) - PSI goes from approx 4.189 to 14.5 - applying brakes
-                            else if (lead.TrainBrakeController.TrainBrakeControllerState == ControllerState.Apply)
-                            {
-                                    lead.BrakeSystem.BrakeLine1PressurePSI *= (1 + TrainPipeTimeVariationS / AdjBrakeServiceTimeFactorS);
-                                    if (lead.BrakeSystem.BrakeLine1PressurePSI > OneAtmospherePSI)
-                                        lead.BrakeSystem.BrakeLine1PressurePSI = OneAtmospherePSI;
-                            }
-
-                            // Brake Controller is in Release position - decrease brake pipe value pressure - PSI goes from 14.5 to 4.189 - releasing brakes
-                            else if (lead.TrainBrakeController.TrainBrakeControllerState == ControllerState.Release)
-                            {
-                            float TrainPipePressureDiffPSI = TrainPipeTimeVariationS * ReleaseNetBPLossGainPSI;
-                                lead.BrakeSystem.BrakeLine1PressurePSI -= TrainPipePressureDiffPSI;
-                            }
-
-                        // Brake Controller is in Fast Release position - decrease brake pipe value pressure - PSI goes from 14.5 to 4.189 - releasing brakes
-                        else if (lead.TrainBrakeController.TrainBrakeControllerState == ControllerState.FullQuickRelease)
-                        {
-                            float TrainPipePressureDiffPSI = TrainPipeTimeVariationS * QuickReleaseNetBPLossGainPSI;
-                            lead.BrakeSystem.BrakeLine1PressurePSI -= TrainPipePressureDiffPSI;
-                        }
-                        
-                        // Brake Controller is in Lap position - increase brake pipe pressure (decrease vacuum value) - PSI goes from approx 4.189 to 14.5 due to leakage - applying brakes
-                        else if (lead.TrainBrakePipeLeakPSIorInHgpS != 0 && (lead.BrakeSystem.BrakeLine1PressurePSI + (TrainPipeTimeVariationS * TrainPipeLeakLossPSI)) < OneAtmospherePSI && lead.TrainBrakeController.TrainBrakeControllerState == ControllerState.Lap)
-                            {
-                                lead.BrakeSystem.BrakeLine1PressurePSI += TrainPipeTimeVariationS * TrainPipeLeakLossPSI; // Pipe pressure will increase (ie vacuum is destroyed) due to leakage, no compensation as BP is isolated from everything
-                            }
-
-                            else if (lead.TrainBrakeController.TrainBrakeControllerState == ControllerState.VacContServ)
-                            {
-                            // Vac Cont Service allows the brake to be moved continuously between the ON and OFF position. Once stationary the brake will be held at the level set
-                            // Simulates turning steam onto the ejector, and adjusting the rate to get desired outcome out of ejector
-
-                                if (lead.BrakeSystem.BrakeLine1PressurePSI < DesiredPipeVacuum)
-                                {
-                                // Vacuum Pipe is < Desired value - increase brake pipe pressure (decrease vacuum value) - PSI goes from approx 4.189 to 14.5 - applying brakes
-                                  lead.BrakeSystem.BrakeLine1PressurePSI *= (1 + TrainPipeTimeVariationS / AdjBrakeServiceTimeFactorS);
-                                    if (lead.BrakeSystem.BrakeLine1PressurePSI > OneAtmospherePSI)
-                                        lead.BrakeSystem.BrakeLine1PressurePSI = OneAtmospherePSI;
-                                }
-                                else
-                                {
-                                    if (lead.BrakeSystem.BrakeLine1PressurePSI > DesiredPipeVacuum)
-                                    {
-                                        // Vacuum Pipe is > Desired value - decrease brake pipe value pressure - PSI goes from 14.5 to 4.189 - releasing brakes
-                                        float TrainPipePressureDiffPSI = TrainPipeTimeVariationS * ReleaseNetBPLossGainPSI;
-                                        if (lead.BrakeSystem.BrakeLine1PressurePSI - TrainPipePressureDiffPSI < DesiredPipeVacuum)
-                                            TrainPipePressureDiffPSI = lead.BrakeSystem.BrakeLine1PressurePSI - DesiredPipeVacuum;
-                                        lead.BrakeSystem.BrakeLine1PressurePSI -= TrainPipePressureDiffPSI;
-
-                                    }
-                                 }
-                            }
-                    }
-                    // Keep brake line within relevant limits - ie between 21 or 25 InHg and Atmospheric pressure.
-                    lead.BrakeSystem.BrakeLine1PressurePSI = MathHelper.Clamp(lead.BrakeSystem.BrakeLine1PressurePSI, OneAtmospherePSI - MaxVacuumPipeLevelPSI, OneAtmospherePSI);
-                }
-
-                // Propogate lead brake line pressure from lead locomotive along the train to each car
-                TrainCar car0 = train.Cars[0];
-
-                float  p0 = car0.BrakeSystem.BrakeLine1PressurePSI;
-                p0 = MathHelper.Clamp(p0, OneAtmospherePSI - MaxVacuumPipeLevelPSI, OneAtmospherePSI);
-                float Car0brakePipeVolumeM3 = car0.BrakeSystem.BrakePipeVolumeM3;
-                float Car0brakeCylVolumeM3 = car0.BrakeSystem.GetCylVolumeM3();
-                float Car0numBrakeCyl = car0.BrakeSystem.GetVacBrakeCylNumber();
-
-#if DEBUG_TRAIN_PIPE_LEAK
-
-                Trace.TraceInformation("======================================= Train Pipe Leak (VacuumSinglePipe) ===============================================");
-                Trace.TraceInformation("Charging Rate {0}  ServiceTimeFactor {1}", lead.BrakePipeChargingRatePSIorInHgpS, lead.BrakeServiceTimeFactorS);
-                Trace.TraceInformation("Before:  CarID {0}  TrainPipeLeak {1} Lead BrakePipe Pressure {2}", trainCar.CarID, lead.TrainBrakePipeLeakPSIorInHgpS, lead.BrakeSystem.BrakeLine1PressurePSI);
-                Trace.TraceInformation("Brake State {0}", lead.TrainBrakeController.TrainBrakeControllerState);
-                Trace.TraceInformation("Small Ejector {0} Large Ejector {1}", lead.SmallSteamEjectorIsOn, lead.LargeSteamEjectorIsOn);
-
-#endif
-
-                foreach (TrainCar car in train.Cars)
-                {
-                    float Car0BrakeSytemVolumeM30 = 0.0f;
-                    float CarBrakeSytemVolumeM3 = 0.0f;
-                    float CarnumBrakeCyl = car.BrakeSystem.GetVacBrakeCylNumber();
-                    float CarbrakeCylVolumeM3 = car.BrakeSystem.GetCylVolumeM3();
-                    float CarbrakePipeVolumeM3 = car.BrakeSystem.BrakePipeVolumeM3;
-
-                    // This section calculates the current brake system volumes on each vehicle
-                    // These volumes are converted to a fraction which then is used to proportion the change in vacuum to each car along the train
-                    // If the vehicle has a brake cylinder fitted then calculate the car brake system volume ( brake cylinder and BP). 
-                    //This value is used later to average the pressure during propogation along the train.
-
-                        Car0BrakeSytemVolumeM30 = Car0brakePipeVolumeM3 / (Car0brakePipeVolumeM3 + car.BrakeSystem.BrakePipeVolumeM3);
-
-                        CarBrakeSytemVolumeM3 = CarbrakePipeVolumeM3 / (Car0brakePipeVolumeM3 + car.BrakeSystem.BrakePipeVolumeM3);
-
-                    float p1 = car.BrakeSystem.BrakeLine1PressurePSI;
-                    p1 = MathHelper.Clamp(p1, OneAtmospherePSI - MaxVacuumPipeLevelPSI, OneAtmospherePSI);
-
-                    // This section is for normal train brake operation provided the TP is intact. Note if a valve along the train is closed, effectively creating a 
-                    // "closed section", then this section will be skipped and the pressure will remain the same.
-                    if (car == train.Cars[0] || car.BrakeSystem.FrontBrakeHoseConnected && car.BrakeSystem.AngleCockAOpen && car0.BrakeSystem.AngleCockBOpen)
-                    {
-
-                        // Check to see if extra cars have just been coupled to train, if so initialise brake pressures - assume brake pipe is at atmospheric pressure - ie brakes are on
-                        if (car.Train.Cars.Count > car.Train.PreviousCarCount && car.Train.PreviousCarCount != 0)
-                        {
-                            car0.BrakeSystem.BrakeLine1PressurePSI = OneAtmospherePSI;
-                            p0 = OneAtmospherePSI;
-                            car.BrakeSystem.BrakeLine1PressurePSI = OneAtmospherePSI;
-                            p1 = OneAtmospherePSI;
-                        }
-
-                        float TrainPipePressureDiffPropogationPSI;
-                        if (AdjbrakePipeTimeFactorS == 0) // Check to make sure that TrainPipePressureDiffPropogationPSI is calculated as a valid number, ie not NaN
-                        {
-                            TrainPipePressureDiffPropogationPSI = 0.0f;
-                        }
-                        else
-                        {
-                            TrainPipePressureDiffPropogationPSI = TrainPipeTimeVariationS * (p1 - p0) / AdjbrakePipeTimeFactorS;
-                        }
-
-                        // Check to see if BP Pipe Diff pressure is an invalid number, typically when coupling new cars
-                        if (float.IsNaN(TrainPipePressureDiffPropogationPSI))
-                        {
-                            if (car.Train.Cars.Count > car.Train.PreviousCarCount && car.Train.PreviousCarCount != 0)
-                            {
-                                TrainPipePressureDiffPropogationPSI = 0.0f;
-                            }
-                        }
-                        else
-                        {
-                            // The brake pipe is evacuated at a quicker rate then it is charged at - PressDiff increased to represent this
-                            if (TrainPipePressureDiffPropogationPSI < 0)
-                                TrainPipePressureDiffPropogationPSI *= AdjBrakePipeDischargeTimeFactor;
-                        }
-
-                        // The locomotive BP should not be changed during the propagation process, as it is calculated above, and acts as the reference. This ensures that the BP vacuum setting calculated
-                        // above for the locomotive remains as an accurate timing value
-                        // Two scenarios considered, one locomotive is lead vehicle, or locomotive is in the train consist somewhere
-                        if (train.Cars[0] == lead) // locomotive at head of train
-                        {
-                            if (car != lead) // Don't change BP pressure on the locomotive car in either direction if the locomotive is at the head of the train
-                            {
-                                // Start propagating pressure along train BP by averaging pressure across each car down the train
-                                if ((car0 == lead) && train.TrainBPIntact) // For the car after the locomotive, only decrease the car itself, and not the locomotive. 
-                                    // If previous car BP pressure is increased then the total proagation time is increased, as there is a "fight" between the lead BP pressure, 
-                                    // and the propagation BP pressure as it evens out along the train
-                                {
-                                    car.BrakeSystem.BrakeLine1PressurePSI -= TrainPipePressureDiffPropogationPSI * Car0BrakeSytemVolumeM30;
-                                    car.BrakeSystem.BrakeLine1PressurePSI = MathHelper.Clamp(car.BrakeSystem.BrakeLine1PressurePSI, OneAtmospherePSI - MaxVacuumPipeLevelPSI, OneAtmospherePSI);
-
-                                }
-                                else  // For all other "normal" cars
-                                {
-                                    car.BrakeSystem.BrakeLine1PressurePSI -= TrainPipePressureDiffPropogationPSI * Car0BrakeSytemVolumeM30;
-                                    car.BrakeSystem.BrakeLine1PressurePSI = MathHelper.Clamp(car.BrakeSystem.BrakeLine1PressurePSI, OneAtmospherePSI - MaxVacuumPipeLevelPSI, OneAtmospherePSI);
-                                    // These lines allow pressure propagation from the rear of the train twoards the front
-                                    car0.BrakeSystem.BrakeLine1PressurePSI += TrainPipePressureDiffPropogationPSI * CarBrakeSytemVolumeM3;
-                                    car0.BrakeSystem.BrakeLine1PressurePSI = MathHelper.Clamp(car0.BrakeSystem.BrakeLine1PressurePSI, OneAtmospherePSI - MaxVacuumPipeLevelPSI, OneAtmospherePSI);
-                                }
-                            }
-                        }
-                        else // if the locomotive is located elsewhere in train then we need to disable change to BP pressure on the locomotive car but maintain forward and rearwards pressure propagation on adjoining cars
-                        {
-                            // Start propagating pressure along train BP by averaging pressure across each car down the train
-                            if ((car0 == lead) && train.TrainBPIntact) // For the car after the locomotive, only decrease the car itself, and not the locomotive. 
-                                                                       // If previous car BP pressure is increased then the total proagation time is increased, 
-                                                                       // as there is a "fight" between the lead BP pressure, and the propagation BP pressure as it evens out along the train
-                            {
-                                car.BrakeSystem.BrakeLine1PressurePSI -= TrainPipePressureDiffPropogationPSI * Car0BrakeSytemVolumeM30;
-                                car.BrakeSystem.BrakeLine1PressurePSI = MathHelper.Clamp(car.BrakeSystem.BrakeLine1PressurePSI, OneAtmospherePSI - MaxVacuumPipeLevelPSI, OneAtmospherePSI);
-                            }
-
-                            else if ((car == lead) && train.TrainBPIntact) // For the locomotive, as it is not the lead car, it needs to change the pressure of the car in front of it.
-                            {
-                                // These lines allow pressure propagation from the rear of the train twoards the front
-                                car0.BrakeSystem.BrakeLine1PressurePSI += TrainPipePressureDiffPropogationPSI * CarBrakeSytemVolumeM3;
-                                car0.BrakeSystem.BrakeLine1PressurePSI = MathHelper.Clamp(car0.BrakeSystem.BrakeLine1PressurePSI, OneAtmospherePSI - MaxVacuumPipeLevelPSI, OneAtmospherePSI);
-
-                            }
-                            else  // For all other "normal" cars
-                            {
-                                car.BrakeSystem.BrakeLine1PressurePSI -= TrainPipePressureDiffPropogationPSI * Car0BrakeSytemVolumeM30;
-                                car.BrakeSystem.BrakeLine1PressurePSI = MathHelper.Clamp(car.BrakeSystem.BrakeLine1PressurePSI, OneAtmospherePSI - MaxVacuumPipeLevelPSI, OneAtmospherePSI);
-                                // These lines allow pressure propagation from the rear of the train twoards the front
-                                car0.BrakeSystem.BrakeLine1PressurePSI += TrainPipePressureDiffPropogationPSI * CarBrakeSytemVolumeM3;
-                                car0.BrakeSystem.BrakeLine1PressurePSI = MathHelper.Clamp(car0.BrakeSystem.BrakeLine1PressurePSI, OneAtmospherePSI - MaxVacuumPipeLevelPSI, OneAtmospherePSI);
-                            }
-                        }
-                    }
-
-                        // The following section adjusts the brake pipe pressure if the BP is disconnected or broken, eg when shunting, etc. 
-                        // If it has broken then brake pipe pressure will rise (vacuum goes to 0 InHg), and brakes will apply
-                   if (!car.BrakeSystem.FrontBrakeHoseConnected) // Brake pipe broken
-                    {
-                        if (car.BrakeSystem.AngleCockAOpen)  //  AND Front brake cock opened
-                        {
-
-                            // release vacuum pressure if train brake pipe is "open". Make sure that we stay within bound
-                            if ( (car.BrakeSystem.BrakeLine1PressurePSI + (TrainPipeTimeVariationS * (p1) / AdjbrakePipeTimeFactorS)) > OneAtmospherePSI)
-                            {
-                                car.BrakeSystem.BrakeLine1PressurePSI = OneAtmospherePSI;
-                            }
-                            else
-                            {
-                                car.BrakeSystem.BrakeLine1PressurePSI += TrainPipeTimeVariationS * (p1) / AdjbrakePipeTimeFactorS;
-                            }
-                        }
-
-                        if (car0.BrakeSystem.AngleCockBOpen && car != car0)  //  AND Rear cock of wagon opened, and car is not the previous wagon
-                            // appears to be the case when a locomotive (steam?) connects to the rear of the train.
-                        {
-
-                            // release vacuum pressure if train brake pipe is "open". Make sure that we stay within bound
-                            if ((car0.BrakeSystem.BrakeLine1PressurePSI + (TrainPipeTimeVariationS * (p0) / AdjbrakePipeTimeFactorS)) > OneAtmospherePSI)
-                            {
-                                car0.BrakeSystem.BrakeLine1PressurePSI = OneAtmospherePSI;
-                            }
-                            else
-                            {
-                                car0.BrakeSystem.BrakeLine1PressurePSI += TrainPipeTimeVariationS * (p0) / AdjbrakePipeTimeFactorS;
-                            }
-
-                            train.Cars[0].BrakeSystem.BrakeLine1PressurePSI = car0.BrakeSystem.BrakeLine1PressurePSI;
-                        }
-                        car.BrakeSystem.CarBPIntact = false;
-                    }
-                   else
-                    {
-                        car.BrakeSystem.CarBPIntact = true;
-                    }
-
-                    // Allows for locomotive to be uncouled, and brakes to apply, even though brake hose is not shown disconnected.
-                    // If positioned at front of train
-                    if (car0.BrakeSystem.AngleCockAOpen && car == train.Cars[0])
-                    {
-             //           Trace.TraceInformation("Front Car (A) - Carid {0} Car BP {1} Time Factor {2} Variation {3} p1 {4}", car.CarID, car.BrakeSystem.BrakeLine1PressurePSI, AdjbrakePipeTimeFactorS, TrainPipeTimeVariationS, p1);
-
-                        // release vacuum pressure if train brake pipe is "open". Make sure that we stay within bound
-                        if ((car0.BrakeSystem.BrakeLine1PressurePSI + (TrainPipeTimeVariationS * (p0) / AdjbrakePipeTimeFactorS)) > OneAtmospherePSI)
-                        {
-                            car0.BrakeSystem.BrakeLine1PressurePSI = OneAtmospherePSI;
-                        }
-                        else
-                        {
-                            car0.BrakeSystem.BrakeLine1PressurePSI += TrainPipeTimeVariationS * (p0) / AdjbrakePipeTimeFactorS;
-                        }
-
-                        car.BrakeSystem.CarBPIntact = false;
-                    }
-                    else
-                    {
-                        car.BrakeSystem.CarBPIntact = true;
-                    }
-
-
-                    // This monitors the last car in the train, and if the valve is open then BP pressure will be maintained at atmospheric (eg brakes in applied state)
-                    // When valve is closed then pressure will be able to drop, and return to normal
-                    if (car == train.Cars[train.Cars.Count - 1] && car.BrakeSystem.AngleCockBOpen)  
-                    {
-                        // Test to make sure that BP pressure stays within reasonable bounds
-                        if (AdjbrakePipeTimeFactorS == 0)
-                        {
-                            car.BrakeSystem.BrakeLine1PressurePSI = p1;
-                        }
-                         else if (  (car.BrakeSystem.BrakeLine1PressurePSI + (TrainPipeTimeVariationS * (p1) / AdjbrakePipeTimeFactorS)) > OneAtmospherePSI)
-                        {
-                            car.BrakeSystem.BrakeLine1PressurePSI = OneAtmospherePSI;
-                        }
-                        else
-                        {
-                            car.BrakeSystem.BrakeLine1PressurePSI += TrainPipeTimeVariationS * (p1) / AdjbrakePipeTimeFactorS;
-                        }
-
-                        car.BrakeSystem.CarBPIntact = false;
-                    }
-                    else
-                    {
-                        car.BrakeSystem.CarBPIntact = true;
-                    }
-
-                    // Keep relevant brake line within relevant limits - ie 21 or 25 InHg (approx 4.185 psi) and 0 InHg (Atmospheric pressure)
-                    car0.BrakeSystem.BrakeLine1PressurePSI = MathHelper.Clamp(car0.BrakeSystem.BrakeLine1PressurePSI, OneAtmospherePSI - MaxVacuumPipeLevelPSI, OneAtmospherePSI);
-                    car.BrakeSystem.BrakeLine1PressurePSI = MathHelper.Clamp(car.BrakeSystem.BrakeLine1PressurePSI, OneAtmospherePSI - MaxVacuumPipeLevelPSI, OneAtmospherePSI);
-                    train.Cars[0].BrakeSystem.BrakeLine1PressurePSI = MathHelper.Clamp(train.Cars[0].BrakeSystem.BrakeLine1PressurePSI, OneAtmospherePSI - MaxVacuumPipeLevelPSI, OneAtmospherePSI);
-                    // Prepare to move values along one car in the train
-                    car0 = car;
-                    p0 = car.BrakeSystem.BrakeLine1PressurePSI;
-                    Car0brakePipeVolumeM3 = CarbrakePipeVolumeM3;
-                    Car0brakeCylVolumeM3 = CarbrakeCylVolumeM3;
-                    Car0numBrakeCyl = CarnumBrakeCyl;
-                }
-                // Record the current number of cars in the train. This will allow comparison to determine if other cars are coupled to the train
-                train.PreviousCarCount = train.Cars.Count;
-            }
-
-            // Test to see if the brake pipe is intact or has been opened.
-            for (int i = 0; i < train.Cars.Count; i++)
-            {
-                if (train.Cars[i].BrakeSystem.CarBPIntact == false)
-                {
-                    train.TrainBPIntact = false;
-                    break;
-                }
-                else
-                {
-                    train.TrainBPIntact = true;
-                }
-            }
-
-            // **************  Engine Brake *************
-            // Propagate engine brake pipe (#3) data
-            
-            int first = -1;
-                int last = -1;
-
-                train.FindLeadLocomotives(ref first, ref last);
-                int continuousFromInclusive = 0;
-                int continuousToExclusive = train.Cars.Count;
-
-            for (int i = 0; i < train.Cars.Count; i++)
-            {
-
-                if (lead != null)
-                  {
-
-                // Next section forces wagons not condidered to be locomotives or tenders out of this calculation and thus their Brakeline3 values set to zero. This used above to identify which BC to change
-                BrakeSystem brakeSystem = train.Cars[i].BrakeSystem;
-                if (lead.EngineBrakeFitted)
-                {
-
-                    if (i < first && (!train.Cars[i + 1].BrakeSystem.FrontBrakeHoseConnected || !brakeSystem.AngleCockBOpen || !train.Cars[i + 1].BrakeSystem.AngleCockAOpen))
-                    {
-                        if (continuousFromInclusive < i + 1)
-                        {
-                            continuousFromInclusive = i + 1;
-                            brakeSystem.BrakeLine3PressurePSI = 0;
-                        }
-                        continue;
-                    }
-                    if (i > last && i > 0 && (!brakeSystem.FrontBrakeHoseConnected || !brakeSystem.AngleCockAOpen || !train.Cars[i - 1].BrakeSystem.AngleCockBOpen))
-                    {
-                        if (continuousToExclusive > i)
-                            continuousToExclusive = i;
-                        brakeSystem.BrakeLine3PressurePSI = 0;
-                        continue;
-                    }
-
-                    // Collect and propagate engine brake pipe (3) data
-                    // This appears to be calculating the engine brake cylinder pressure???
-                    if (i < first || i > last) // This loop rarely used as the above exclusion and inclusion process excludes non-locomotive cars
-                    {
-                        brakeSystem.BrakeLine3PressurePSI = 0;
-                    }
-                    else
-                    {
-
-                        // Engine Brake Controller is in Apply position - increase brake pipe pressure (decrease vacuum value) - PSI goes from approx 4.189 to 14.5 - applying brakes
-                        if (lead.EngineBrakeController.TrainBrakeControllerState == ControllerState.Apply)
-                        {
-                            brakeSystem.BrakeLine3PressurePSI += elapsedClockSeconds * lead.EngineBrakeController.ApplyRatePSIpS;
-                            if (brakeSystem.BrakeLine3PressurePSI > OneAtmospherePSI)
-                                brakeSystem.BrakeLine3PressurePSI = OneAtmospherePSI;
-                        }
-
-                        // Engine Brake Controller is in Apply position - increase brake pipe pressure (decrease vacuum value) - PSI goes from approx 4.189 to 14.5 - applying brakes
-                        if (lead.EngineBrakeController.TrainBrakeControllerState == ControllerState.Emergency)
-                        {
-                            brakeSystem.BrakeLine3PressurePSI += elapsedClockSeconds * lead.EngineBrakeController.EmergencyRatePSIpS;
-                            if (brakeSystem.BrakeLine3PressurePSI > OneAtmospherePSI)
-                                brakeSystem.BrakeLine3PressurePSI = OneAtmospherePSI;
-                        }
-
-                        // Engine Brake Controller is in Release position - decrease brake pipe value pressure - PSI goes from 14.5 to 4.189 - releasing brakes
-                        else if (lead.EngineBrakeController.TrainBrakeControllerState == ControllerState.Release)
-                        {
-                            float EnginePipePressureDiffPSI = elapsedClockSeconds * lead.EngineBrakeController.ReleaseRatePSIpS;
-                            brakeSystem.BrakeLine3PressurePSI -= EnginePipePressureDiffPSI;
-                            if (brakeSystem.BrakeLine3PressurePSI < OneAtmospherePSI - MaxVacuumPipeLevelPSI)
-                                brakeSystem.BrakeLine3PressurePSI = OneAtmospherePSI - MaxVacuumPipeLevelPSI;
-                        }
-
-                    }
-                }
-                else
-                {
-                    brakeSystem.BrakeLine3PressurePSI = 0; // Set engine brake line to zero if no engine brake fitted
-                }
-              }
-            }
-
-        }
-
-        public override float InternalPressure(float realPressure)
-        {
-            return Vac.ToPress(realPressure);
-        }
-
-        public override void SetHandbrakePercent(float percent)
-        {
-            if (!(Car as MSTSWagon).HandBrakePresent)
-            {
-                HandbrakePercent = 0;
-                return;
-            }
-            if (percent < 0) percent = 0;
-            if (percent > 100) percent = 100;
-            HandbrakePercent = percent;
-        }
-        public override void SetRetainer(RetainerSetting setting)
-        {
-        }
-
-        public override void AISetPercent(float percent)
-        {
-            if (percent < 0) percent = 0;
-            if (percent > 100) percent = 100;
-            Car.Train.EqualReservoirPressurePSIorInHg = Vac.FromPress(OneAtmospherePSI - MaxForcePressurePSI * (1 - percent / 100));
-        }
-
-        public override bool IsBraking()
-        {
-            if (CylPressurePSIA < MaxForcePressurePSI * 0.7)
-                return true;
-            return false;
-        }
-
-        public override void CorrectMaxCylPressurePSI(MSTSLocomotive loco)
-        {
-
-        }
-    }
-}
->>>>>>> 48d5f9d4
+﻿// COPYRIGHT 2009, 2010, 2011, 2012, 2013 by the Open Rails project.
+// 
+// This file is part of Open Rails.
+// 
+// Open Rails is free software: you can redistribute it and/or modify
+// it under the terms of the GNU General Public License as published by
+// the Free Software Foundation, either version 3 of the License, or
+// (at your option) any later version.
+// 
+// Open Rails is distributed in the hope that it will be useful,
+// but WITHOUT ANY WARRANTY; without even the implied warranty of
+// MERCHANTABILITY or FITNESS FOR A PARTICULAR PURPOSE.  See the
+// GNU General Public License for more details.
+// 
+// You should have received a copy of the GNU General Public License
+// along with Open Rails.  If not, see <http://www.gnu.org/licenses/>.
+
+// Debug for Vacuum operation - Train Pipe Leak
+//#define DEBUG_TRAIN_PIPE_LEAK
+
+using Microsoft.Xna.Framework;
+using Orts.Common;
+using Orts.Parsers.Msts;
+using Orts.Simulation.Physics;
+using ORTS.Common;
+using ORTS.Scripting.Api;
+using System;
+using System.Collections.Generic;
+using System.IO;
+using System.Diagnostics;
+
+namespace Orts.Simulation.RollingStocks.SubSystems.Brakes.MSTS
+{
+    public class VacuumSinglePipe : MSTSBrakeSystem
+    {
+        readonly static float OneAtmospherePSI = Bar.ToPSI(1);
+        float MaxForcePressurePSI = KPa.ToPSI(KPa.FromInHg(21));    // relative pressure difference for max brake force
+        TrainCar Car;
+        float HandbrakePercent;
+        float CylPressurePSIA;
+        float VacResPressurePSIA;  // vacuum reservior pressure with piston in released position
+        // defaults based on information in http://www.lmsca.org.uk/lms-coaches/LMSRAVB.pdf
+        public int NumBrakeCylinders = 2;
+        // brake cylinder volume with piston in applied position
+        float BrakeCylVolM3 = Me3.FromIn3((float)((18 / 2) * (18 / 2) * 4.5 * Math.PI));
+        // vacuum reservior volume with piston in released position
+        public float VacResVolM3 = Me3.FromIn3((float)((24 / 2) * (24 / 2) * 16 * Math.PI));
+        // volume units need to be consistent but otherwise don't matter, defaults are cubic inches
+        bool HasDirectAdmissionValue = false;
+        float DirectAdmissionValve = 0.0f;
+        float MaxReleaseRatePSIpS = 2.5f;
+        float MaxApplicationRatePSIpS = 2.5f;
+        bool TrainBrakePressureChanging = false;
+        bool BrakePipePressureChanging = false;
+        int SoundTriggerCounter = 0;
+        float prevCylPressurePSIA = 0f;
+        float prevBrakePipePressurePSI = 0f;
+
+
+        public VacuumSinglePipe(TrainCar car)
+        {
+            Car = car;
+            // taking into account very short (fake) cars to prevent NaNs in brake line pressures
+            base.BrakePipeVolumeM3 = (0.050f * 0.050f * (float)Math.PI / 4f) * Math.Max(5.0f, (1 + car.CarLengthM)); // Using (2") pipe
+        }
+
+        public override bool GetHandbrakeStatus()
+        {
+            return HandbrakePercent > 0;
+        }
+
+        public override void InitializeFromCopy(BrakeSystem copy)
+        {
+            VacuumSinglePipe thiscopy = (VacuumSinglePipe)copy;
+            MaxForcePressurePSI = thiscopy.MaxForcePressurePSI;
+            MaxReleaseRatePSIpS = thiscopy.MaxReleaseRatePSIpS;
+            MaxApplicationRatePSIpS = thiscopy.MaxApplicationRatePSIpS;
+            NumBrakeCylinders = thiscopy.NumBrakeCylinders;
+            BrakeCylVolM3 = thiscopy.BrakeCylVolM3;
+            BrakePipeVolumeM3 = thiscopy.BrakePipeVolumeM3;
+            VacResVolM3 = thiscopy.VacResVolM3;
+            HasDirectAdmissionValue = thiscopy.HasDirectAdmissionValue;
+        }
+         
+        // return vacuum reservior pressure adjusted for piston movement
+        float VacResPressureAdjPSIA()
+        {
+            if (VacResPressurePSIA >= CylPressurePSIA)
+                return VacResPressurePSIA;
+            float p = VacResPressurePSIA / (1 - BrakeCylVolM3 / VacResVolM3);
+            return p < CylPressurePSIA ? p : CylPressurePSIA;
+        }
+
+        public override string GetStatus(Dictionary<BrakeSystemComponent, PressureUnit> units) // Status for last car in Main HUD
+        {
+            return string.Format(" BP {0}", FormatStrings.FormatPressure(Vac.FromPress(BrakeLine1PressurePSI), PressureUnit.InHg, PressureUnit.InHg, false));
+        }
+
+        public override string GetFullStatus(BrakeSystem lastCarBrakeSystem, Dictionary<BrakeSystemComponent, PressureUnit> units)  // Status for Main HUD view (calls above as well)
+        {
+            string s;
+            // display depending upon whether an EQ reservoir fitted
+            if ( Car.Train.EQEquippedVacLoco)
+            {
+                s = string.Format(" EQ {0}", FormatStrings.FormatPressure(Vac.FromPress(Vac.ToPress(Car.Train.EqualReservoirPressurePSIorInHg)), PressureUnit.InHg, PressureUnit.InHg, true));
+                s += string.Format(" V {0}", FormatStrings.FormatPressure(Vac.FromPress(BrakeLine1PressurePSI), PressureUnit.InHg, PressureUnit.InHg, true));
+            }
+            else // No EQ reservoir by default
+            {
+                s = string.Format(" Lead BP {0}", FormatStrings.FormatPressure(Vac.FromPress(BrakeLine1PressurePSI), PressureUnit.InHg, PressureUnit.InHg, true));
+            }
+
+            //            string s = string.Format(" V {0}", FormatStrings.FormatPressure(Car.Train.EqualReservoirPressurePSIorInHg, PressureUnit.InHg, PressureUnit.InHg, true));
+            if (lastCarBrakeSystem != null && lastCarBrakeSystem != this)
+                s += " EOT " + lastCarBrakeSystem.GetStatus(units);
+            if (HandbrakePercent > 0)
+                s += string.Format(" Handbrake {0:F0}%", HandbrakePercent);
+            return s;
+        }
+
+        public override string[] GetDebugStatus(Dictionary<BrakeSystemComponent, PressureUnit> units)  // status for each car in the train
+        {
+            return new string[] {
+                "1V",
+                FormatStrings.FormatPressure(Vac.FromPress(CylPressurePSIA), PressureUnit.InHg, PressureUnit.InHg, true),
+                FormatStrings.FormatPressure(Vac.FromPress(BrakeLine1PressurePSI), PressureUnit.InHg, PressureUnit.InHg, true),
+                FormatStrings.FormatPressure(Vac.FromPress(VacResPressureAdjPSIA()), PressureUnit.InHg, PressureUnit.InHg, true),
+                //string.Empty,
+                HandbrakePercent > 0 ? string.Format("{0:F0}%", HandbrakePercent) : string.Empty,
+                FrontBrakeHoseConnected ? "I" : "T",
+                string.Format("A{0} B{1}", AngleCockAOpen ? "+" : "-", AngleCockBOpen ? "+" : "-"),
+            };
+        }
+
+        public override float GetCylPressurePSI()
+        {
+            return KPa.ToPSI(KPa.FromInHg(Vac.FromPress(CylPressurePSIA)));
+        }
+
+        public override float GetCylVolumeM3()
+        {
+            return BrakeCylVolM3;
+        }
+
+        public override float GetVacResVolume()
+        {
+            return VacResVolM3;
+        }
+
+        public override float GetVacBrakeCylNumber()
+        {
+            return NumBrakeCylinders;
+        }
+        
+
+        public override float GetVacResPressurePSI()
+        {
+            return VacResPressureAdjPSIA();
+        }
+
+        public override void Parse(string lowercasetoken, STFReader stf)
+        {
+            switch (lowercasetoken)
+            {
+                case "wagon(brakecylinderpressureformaxbrakebrakeforce": MaxForcePressurePSI = stf.ReadFloatBlock(STFReader.UNITS.PressureDefaultInHg, null); break;
+                case "wagon(maxreleaserate": MaxReleaseRatePSIpS = stf.ReadFloatBlock(STFReader.UNITS.PressureRateDefaultInHgpS, null); break;
+                case "wagon(maxapplicationrate": MaxApplicationRatePSIpS = stf.ReadFloatBlock(STFReader.UNITS.PressureRateDefaultInHgpS, null); break;
+                case "wagon(ortsdirectadmissionvalve": DirectAdmissionValve = stf.ReadFloatBlock(STFReader.UNITS.None, null);
+                    if(DirectAdmissionValve == 1.0f)
+                    {
+                        HasDirectAdmissionValue = true;
+                    }
+                    else
+                    {
+                        HasDirectAdmissionValue = false;
+                    }
+                    break;
+                // OpenRails specific parameters
+                case "wagon(brakepipevolume": BrakePipeVolumeM3 = Me3.FromFt3(stf.ReadFloatBlock(STFReader.UNITS.VolumeDefaultFT3, null)); break;
+                case "wagon(ortsauxilaryrescapacity": VacResVolM3 = Me3.FromFt3(stf.ReadFloatBlock(STFReader.UNITS.VolumeDefaultFT3, null)); break;
+                case "wagon(ortsbrakecylindersize": float BrakeCylSizeM = stf.ReadFloatBlock(STFReader.UNITS.Distance, null);
+                    BrakeCylVolM3 = Me3.FromIn3((float)((Me.ToIn(BrakeCylSizeM) / 2) * (Me.ToIn(BrakeCylSizeM) / 2) * 4.5 * Math.PI)); // Calculate brake cylinder volume based upon size of BC, 4.5" of piston travel
+                    break;
+                case "wagon(ortsnumberbrakecylinders": NumBrakeCylinders = stf.ReadIntBlock(null); break;
+            }
+        }
+
+        public override void Save(BinaryWriter outf)
+        {
+            outf.Write(BrakeLine1PressurePSI);
+            outf.Write(BrakeLine2PressurePSI);
+            outf.Write(BrakeLine3PressurePSI);
+            outf.Write(CylPressurePSIA);
+            outf.Write(VacResPressurePSIA);
+            outf.Write(FrontBrakeHoseConnected);
+            outf.Write(AngleCockAOpen);
+            outf.Write(AngleCockBOpen);
+            outf.Write(BleedOffValveOpen);
+        }
+
+        public override void Restore(BinaryReader inf)
+        {
+            BrakeLine1PressurePSI = inf.ReadSingle();
+            BrakeLine2PressurePSI = inf.ReadSingle();
+            BrakeLine3PressurePSI = inf.ReadSingle();
+            CylPressurePSIA = inf.ReadSingle();
+            VacResPressurePSIA = inf.ReadSingle();
+            FrontBrakeHoseConnected = inf.ReadBoolean();
+            AngleCockAOpen = inf.ReadBoolean();
+            AngleCockBOpen = inf.ReadBoolean();
+            BleedOffValveOpen = inf.ReadBoolean();
+        }
+
+        public override void Initialize(bool handbrakeOn, float maxVacuumInHg, float fullServVacuumInHg, bool immediateRelease)
+        {
+            CylPressurePSIA = BrakeLine1PressurePSI = Vac.ToPress(fullServVacuumInHg);
+            VacResPressurePSIA = Vac.ToPress(maxVacuumInHg);
+            HandbrakePercent = handbrakeOn & (Car as MSTSWagon).HandBrakePresent ? 100 : 0;
+            BrakeLine3PressurePSI = BrakeLine1PressurePSI;  // Initialise engine brake as same value on train
+            //CylVolumeM3 = MaxForcePressurePSI * MaxBrakeForceN * 0.00000059733491f; //an average volume (M3) of air used in brake cylinder for 1 N brake force.
+            Car.Train.PreviousCarCount = Car.Train.Cars.Count;
+        }
+
+        public override void InitializeMoving() // used when initial speed > 0
+        {
+
+            BrakeLine1PressurePSI = Vac.ToPress(Car.Train.EqualReservoirPressurePSIorInHg);
+            BrakeLine2PressurePSI = 0;
+//            BrakeLine3PressurePSI = V2P(Car.Train.EqualReservoirPressurePSIorInHg);
+/*            if (Car.Train.AITrainBrakePercent == 0)
+            {
+                CylPressurePSIA = 0;
+                Car.BrakeForceN = 0;
+            }
+            else */
+            CylPressurePSIA = Vac.ToPress(Car.Train.EqualReservoirPressurePSIorInHg);
+            VacResPressurePSIA = Vac.ToPress(Car.Train.EqualReservoirPressurePSIorInHg);
+            HandbrakePercent = 0;
+        }
+
+        public override void LocoInitializeMoving() // starting conditions when starting speed > 0
+        {
+            VacResPressurePSIA = Vac.ToPress(Car.Train.EqualReservoirPressurePSIorInHg);
+        }
+
+        public override void Update(float elapsedClockSeconds)
+        {
+            // Identify the lead locomotive as we don't want to change the BP pressure as this is catered for in the charging rates, etc
+            bool LeadLoco = false;
+            MSTSLocomotive lead = (MSTSLocomotive)Car.Train.LeadLocomotive;
+            if (lead != null)
+            {
+                LeadLoco = true;
+            }
+                       
+            // Brake information is updated for each vehicle
+
+            //            if (BrakeLine3PressurePSI > 3.0 && BrakeLine3PressurePSI < OneAtmospherePSI) // To be confirmed
+            if (BrakeLine3PressurePSI > 3.0 ) // To be confirmed
+                {
+                    CylPressurePSIA = BrakeLine3PressurePSI;
+                }
+            else
+                { 
+                if (BrakeLine1PressurePSI < VacResPressurePSIA)
+                {
+                    float dp = elapsedClockSeconds * MaxApplicationRatePSIpS * BrakeCylVolM3 / VacResVolM3;
+                    float vr = NumBrakeCylinders * VacResVolM3 / BrakePipeVolumeM3;
+                    if (VacResPressurePSIA - dp < BrakeLine1PressurePSI + dp * vr)
+                        dp = (VacResPressurePSIA - BrakeLine1PressurePSI) / (1 + vr);
+                    VacResPressurePSIA -= dp;
+
+                  if (LeadLoco == false)
+                    {
+                        BrakeLine1PressurePSI += dp * vr; // don't adjust the BP pressure if this is the lead locomotive
+                    }
+                    
+                    CylPressurePSIA = VacResPressurePSIA;
+                }
+                else if (BrakeLine1PressurePSI < CylPressurePSIA) // Increase BP pressure, hence vacuum brakes are being released
+                {
+                    float dp = elapsedClockSeconds * MaxReleaseRatePSIpS;
+                    float vr = NumBrakeCylinders * BrakeCylVolM3 / BrakePipeVolumeM3;
+                    if (CylPressurePSIA - dp < BrakeLine1PressurePSI + dp * vr)
+                        dp = (CylPressurePSIA - BrakeLine1PressurePSI) / (1 + vr);
+                    CylPressurePSIA -= dp;
+
+                    if (LeadLoco == false)
+                    {
+                        BrakeLine1PressurePSI += dp * vr;
+                    }
+                }
+                else if (BrakeLine1PressurePSI > CylPressurePSIA)  // Decrease BP pressure, hence vacuum brakes are being applied
+                {
+                    float dp = elapsedClockSeconds * MaxApplicationRatePSIpS;
+                    float vr = NumBrakeCylinders * BrakeCylVolM3 / BrakePipeVolumeM3;
+                    if (CylPressurePSIA + dp > BrakeLine1PressurePSI - dp * vr)
+                        dp = (BrakeLine1PressurePSI - CylPressurePSIA) / (1 + vr);
+                    CylPressurePSIA += dp;
+                    if (!HasDirectAdmissionValue)
+                        BrakeLine1PressurePSI -= dp * vr;
+                }
+            }
+
+            // Record HUD display values for brake cylidners depending upon whether they are wagons or locomotives/tenders (which are subject to their own engine brakes)   
+            if (Car.WagonType == MSTSWagon.WagonTypes.Engine || Car.WagonType == MSTSWagon.WagonTypes.Tender)
+            {
+                Car.Train.HUDLocomotiveBrakeCylinderPSI = CylPressurePSIA;
+            }
+            else
+            {
+                // Record the Brake Cylinder pressure in first wagon, as EOT is also captured elsewhere, and this will provide the two extremeties of the train
+                // Identifies the first wagon based upon the previously identified UiD 
+                if (Car.UiD == Car.Train.FirstCarUiD)
+                {
+                    Car.Train.HUDWagonBrakeCylinderPSI = CylPressurePSIA; // In Vacuum HUD BP is actually supposed to be dispalayed
+                }
+
+            }
+
+            // If wagons are not attached to the locomotive, then set wagon BC pressure to same as locomotive in the Train brake line
+            if (!Car.Train.WagonsAttached && (Car.WagonType == MSTSWagon.WagonTypes.Engine || Car.WagonType == MSTSWagon.WagonTypes.Tender))
+            {
+                Car.Train.HUDWagonBrakeCylinderPSI = CylPressurePSIA;
+            }
+
+
+            float vrp = VacResPressureAdjPSIA();
+            float f;
+            if (!Car.BrakesStuck)
+            {
+                f = CylPressurePSIA <= vrp ? 0 : Car.MaxBrakeForceN * Math.Min((CylPressurePSIA - vrp) / MaxForcePressurePSI, 1);
+                if (f < Car.MaxHandbrakeForceN * HandbrakePercent / 100)
+                    f = Car.MaxHandbrakeForceN * HandbrakePercent / 100;
+            }
+            else f = Math.Max(Car.MaxBrakeForceN, Car.MaxHandbrakeForceN / 2);
+            Car.BrakeRetardForceN = f * Car.BrakeShoeRetardCoefficientFrictionAdjFactor; // calculates value of force applied to wheel, independent of wheel skid
+            if (Car.BrakeSkid) // Test to see if wheels are skiding due to excessive brake force
+            {
+                Car.BrakeForceN = f * Car.SkidFriction;   // if excessive brakeforce, wheel skids, and loses adhesion
+            }
+            else
+            {
+                Car.BrakeForceN = f * Car.BrakeShoeCoefficientFrictionAdjFactor; // In advanced adhesion model brake shoe coefficient varies with speed, in simple model constant force applied as per value in WAG file, will vary with wheel skid.
+            }
+
+            // sound trigger checking runs every 4th update, to avoid the problems caused by the jumping BrakeLine1PressurePSI value, and also saves cpu time :)
+            if (SoundTriggerCounter >= 4)
+            {
+                SoundTriggerCounter = 0;
+                if (CylPressurePSIA != prevCylPressurePSIA)
+                {
+                    if (!TrainBrakePressureChanging)
+                    {
+                        if (CylPressurePSIA > prevCylPressurePSIA)
+                            Car.SignalEvent(Event.TrainBrakePressureIncrease);
+                        else
+                            Car.SignalEvent(Event.TrainBrakePressureDecrease);
+                        TrainBrakePressureChanging = !TrainBrakePressureChanging;
+                    }
+
+                }
+                else if (TrainBrakePressureChanging)
+                {
+                    TrainBrakePressureChanging = !TrainBrakePressureChanging;
+                    Car.SignalEvent(Event.TrainBrakePressureStoppedChanging);
+                }
+
+                if ( Math.Abs(BrakeLine1PressurePSI-prevBrakePipePressurePSI)> 0.05f /*BrakeLine1PressurePSI > prevBrakePipePressurePSI*/)
+                {
+                    if (!BrakePipePressureChanging)
+                    {
+                        if (BrakeLine1PressurePSI > prevBrakePipePressurePSI)
+                            Car.SignalEvent(Event.BrakePipePressureIncrease);
+                        else
+                            Car.SignalEvent(Event.BrakePipePressureDecrease);
+                        BrakePipePressureChanging = !BrakePipePressureChanging;
+                    }
+
+                }
+                else if (BrakePipePressureChanging)
+                {
+                    BrakePipePressureChanging = !BrakePipePressureChanging;
+                    Car.SignalEvent(Event.BrakePipePressureStoppedChanging);
+                }
+                prevCylPressurePSIA = CylPressurePSIA;
+                prevBrakePipePressurePSI = BrakeLine1PressurePSI;
+            }
+            SoundTriggerCounter++;
+        }
+
+        public override void PropagateBrakePressure(float elapsedClockSeconds)
+        {
+            PropagateBrakeLinePressures(elapsedClockSeconds, Car, TwoPipes);
+        }
+
+
+        protected static void PropagateBrakeLinePressures(float elapsedClockSeconds, TrainCar trainCar, bool twoPipes)
+        {
+            // Called by train update physics
+            // Brake pressures are calculated on the lead locomotive first, and then propogated along each vehicle in the consist.
+
+            var train = trainCar.Train;
+            var lead = trainCar as MSTSLocomotive;
+
+            var brakePipeTimeFactorS = lead == null ? 0.0015f : lead.BrakePipeTimeFactorS;
+
+            // train.BrakeLine1PressurePSI is really vacuum in inHg
+            // BP is charged and discharged between approx 4.185psi = 21 InHg (or 25InHg, as set by user) and 14.5 psi (atmospheric pressure)
+            // The resulting air pressures are then converted to a respective vacuum value where - 14.5psi (atmospheric pressure) = 0 InHg, and approx 4.185psi = 21 InHg.
+            // Brakes are applied when vaccum is destroyed, ie 0 InHg, Brakes released when vacuum established ie 21 or 25 InHg
+            float DesiredPipeVacuum = Vac.ToPress(train.EqualReservoirPressurePSIorInHg);
+            float SmallEjectorChargingRateInHgpS = lead == null ? 10.0f : (lead.SmallEjectorBrakePipeChargingRatePSIorInHgpS ); // Set value for small ejector to operate - fraction set in steam locomotive
+            float LargeEjectorChargingRateInHgpS = lead == null ? 10.0f : (lead.LargeEjectorBrakePipeChargingRatePSIorInHgpS); // Set value for large ejector to operate - fraction set in steam locomotive
+            float MaxVacuumPipeLevelPSI = lead == null ? Bar.ToPSI(Bar.FromInHg(21)) : lead.TrainBrakeController.MaxPressurePSI;
+            float TrainPipeLeakLossPSI = lead == null ? 0.0f : (lead.TrainBrakePipeLeakPSIorInHgpS);
+
+            float TempTrainPipePSI = lead == null ? 5.0f : lead.BrakeSystem.BrakeLine1PressurePSI;
+            float TempTotalTrainBrakePipeVolumeM3 = 0.0f; // initialise train brake pipe volume
+            float TempTotalTrainBrakeCylinderVolumeM3 = 0.0f;
+            float TempCurrentBrakeCylinderVolumeM3 = 0.0f;
+            float TempCurrentBrakePipeVolumeM3 = 0.0f;
+            float AdjbrakePipeTimeFactorS = 0.0f;
+            float AdjBrakePipeDischargeTimeFactor = 0.0f;
+
+            // Initialise parameters for calculating brake system adjustments
+            float AdjLargeEjectorChargingRateInHgpS = 0.0f;
+            float AdjSmallEjectorChargingRateInHgpS = 0.0f;
+            float AdjVacuumPumpChargingRateInHgpS = 0.0f;
+            float AdjHighSExhausterChargingRateInHgpS = 0.0f;
+            float AdjLowSExhausterChargingRateInHgpS = 0.0f;
+            float AdjBrakeServiceTimeFactorS = 0.0f;
+            float AdjBrakeEmergencyTimeFactorS = 0.0f;
+            float AdjTrainPipeLeakLossPSI = 0.0f;
+            float TempbrakePipeTimeMultFactor = 0.0f;
+            float RunningNetBPLossGainPSI = 0.0f;     // The net value of the losses and gains in the brake pipe for quick release position: eg Net = Lg Ejector + Sm Ejector + Vac Pump - BP Loss
+            float ReleaseNetBPLossGainPSI = 0.0f;   // The net value of the losses and gains in the brake pipe for release position: eg Net = Lg Ejector + Sm Ejector + Vac Pump - BP Loss
+            float QuickReleaseNetBPLossGainPSI = 0.0f;   // The net value of the losses and gains in the brake pipe for quick release position: eg Net = Lg Ejector + Sm Ejector + Vac Pump - BP Loss
+            float LapNetBPLossGainPSI = 0.0f;   // The net value of the losses and gains in the brake pipe for lap position: eg Net = Lg Ejector + Sm Ejector + Vac Pump - BP Loss
+            float EQReleaseNetBPLossGainPSI = 0.0f;   // The net value of the losses and gains in the brake pipe for EQ release position: eg Net = Lg Ejector + Sm Ejector + Vac Pump - BP Loss
+
+
+            // Test validity of MaxVacuumPipeLevelPSI, it should be less then 12.5 psi (approx 25 InHg)
+            if (MaxVacuumPipeLevelPSI > 12.5)
+            {
+                MaxVacuumPipeLevelPSI = Bar.ToPSI(Bar.FromInHg(21));
+            }
+
+            train.EQEquippedVacLoco = lead == null ? false : lead.VacuumBrakeEQFitted;
+
+           foreach (TrainCar car in train.Cars)
+            {
+
+                // Calculate train brake system volumes
+                TempTotalTrainBrakePipeVolumeM3 += car.BrakeSystem.BrakePipeVolumeM3; // Calculate total brake pipe volume of train
+
+                // If vehicle is not a vacuum piped vehicle then calculate both volume of train pipe and BC, otherwise for vacuum piped vehicles only calculate train pipe
+                if (car.CarBrakeSystemType != "vacuum_piped")
+                {
+                    TempTotalTrainBrakeCylinderVolumeM3 += car.BrakeSystem.GetVacBrakeCylNumber() * car.BrakeSystem.GetCylVolumeM3(); // Calculate total brake cylinder volume of train
+
+                    float BrakeCylFraction = 1.0f - (car.BrakeSystem.GetCylPressurePSI() / (MaxVacuumPipeLevelPSI));
+                    BrakeCylFraction = MathHelper.Clamp(BrakeCylFraction, 0.01f, 1.0f); // Keep fraction within bounds
+
+                    TempCurrentBrakeCylinderVolumeM3 += (car.BrakeSystem.GetVacBrakeCylNumber() * car.BrakeSystem.GetCylVolumeM3() * BrakeCylFraction);
+                }
+
+            }
+
+            float BrakePipeFraction = ((TempTrainPipePSI - (OneAtmospherePSI - MaxVacuumPipeLevelPSI)) / (MaxVacuumPipeLevelPSI));
+            BrakePipeFraction = MathHelper.Clamp(BrakePipeFraction, 0.01f, 1.0f); // Keep fraction within bounds
+
+            TempCurrentBrakePipeVolumeM3 = TempTotalTrainBrakePipeVolumeM3 * BrakePipeFraction; // Current Volume of air in train pipe
+            train.TotalTrainBrakePipeVolumeM3 = TempTotalTrainBrakePipeVolumeM3;
+            train.TotalTrainBrakeCylinderVolumeM3 = TempTotalTrainBrakeCylinderVolumeM3;
+            train.TotalTrainBrakeSystemVolumeM3 = TempTotalTrainBrakePipeVolumeM3 + TempTotalTrainBrakeCylinderVolumeM3;
+            train.TotalCurrentTrainBrakeSystemVolumeM3 = TempCurrentBrakeCylinderVolumeM3 + TempCurrentBrakePipeVolumeM3;
+
+            // This section sets up the nimber of iterative steps that the proagation process goes through. nSteps is tied to the volume ratio so that instability is not introduced
+            // If nSteps is small and BrakeServiceTimeFactorS is small then instability will be introduced, and BP will fluctuate to different values
+            int nSteps;
+            float nStepsFraction;
+            nStepsFraction = (Me3.FromFt3(200.0f) / train.TotalTrainBrakeSystemVolumeM3);
+            float nStepsWhole = (elapsedClockSeconds * nStepsFraction) / brakePipeTimeFactorS + 1;
+            nSteps = (int)( nStepsWhole);
+            float TrainPipeTimeVariationS = elapsedClockSeconds / nSteps;
+
+            // Calculate adjusted values based upon the train brake system volume
+            if (lead != null)
+            {
+
+                // Calculate brake system volume of the train, and then adjust accordingly the BP charging, discharging and propogation rates.
+                // The reference brake system is assumed to be 200ft^3, as ejector specifications suggest that a standard ejector can evacuate a brake system to 21InHg in about 60 seconds
+                // BrakePipeChargingRatePSIorInHgpS - trains of less then 200ft^3 will have higher charging rates, ie less time to charge BP
+                // BrakeServiceTimeFactorS / BrakeEmergencyTimeFactorS  - trains of less then 200ft^3 will have lower factors, ie less time to discharge BP
+                AdjLargeEjectorChargingRateInHgpS = (Me3.FromFt3(200.0f) / train.TotalTrainBrakeSystemVolumeM3) * LargeEjectorChargingRateInHgpS;
+                AdjSmallEjectorChargingRateInHgpS = (Me3.FromFt3(200.0f) / train.TotalTrainBrakeSystemVolumeM3) * SmallEjectorChargingRateInHgpS;
+                AdjVacuumPumpChargingRateInHgpS = (Me3.FromFt3(200.0f) / train.TotalTrainBrakeSystemVolumeM3) * lead.VacuumPumpChargingRateInHgpS;
+                AdjHighSExhausterChargingRateInHgpS = (Me3.FromFt3(200.0f) / train.TotalTrainBrakeSystemVolumeM3) * lead.ExhausterHighSBPChargingRatePSIorInHgpS;
+                AdjLowSExhausterChargingRateInHgpS = (Me3.FromFt3(200.0f) / train.TotalTrainBrakeSystemVolumeM3) * lead.ExhausterLowSBPChargingRatePSIorInHgpS;
+                AdjTrainPipeLeakLossPSI = (train.TotalTrainBrakeSystemVolumeM3 / Me3.FromFt3(200.0f)) * lead.TrainBrakePipeLeakPSIorInHgpS;
+                AdjBrakeServiceTimeFactorS = (train.TotalTrainBrakeSystemVolumeM3 / Me3.FromFt3(200.0f)) * lead.BrakeServiceTimeFactorS;
+                AdjBrakeEmergencyTimeFactorS = (train.TotalTrainBrakeSystemVolumeM3 / Me3.FromFt3(200.0f)) * lead.BrakeEmergencyTimeFactorS;
+                TempbrakePipeTimeMultFactor = train.TotalTrainBrakeSystemVolumeM3 / Me3.FromFt3(200.0f);
+                AdjbrakePipeTimeFactorS = TempbrakePipeTimeMultFactor * brakePipeTimeFactorS;
+                AdjBrakePipeDischargeTimeFactor = TempbrakePipeTimeMultFactor * lead.BrakePipeDischargeTimeFactor;
+
+                // This section determines whether small ejector or vacuum pump is going to counteract brake pipe leakage - only applies to steam locomotives
+
+                if (lead.EngineType == TrainCar.EngineTypes.Steam)
+                {
+                    if (!lead.SmallEjectorFitted)
+                    {
+                        AdjSmallEjectorChargingRateInHgpS = 0.0f; // If small ejector not fitted, then set input from ejector to zero
+                    }
+
+                    // Zero vacuum pump (turn off) if BP is at full vacuum, or if Vacuum drops below 3InHg from max operating vacuum
+                    if (lead.VacuumPumpFitted && (lead.BrakeSystem.BrakeLine1PressurePSI + (TrainPipeTimeVariationS * AdjVacuumPumpChargingRateInHgpS) > OneAtmospherePSI ||
+                        Vac.FromPress(lead.BrakeSystem.BrakeLine1PressurePSI) < Vac.FromPress(OneAtmospherePSI - (MaxVacuumPipeLevelPSI - KPa.ToPSI(KPa.FromInHg(3))))))
+                    {
+                        AdjVacuumPumpChargingRateInHgpS = 0.0f; // Set vacuum pump to zero, as vacuum is being maintained, ie pump is off
+                        lead.VacuumPumpOperating = false;
+                    }
+                    else if (lead.VacuumPumpFitted)
+                    {
+                        lead.VacuumPumpOperating = true;
+                    }
+                    else
+                    {
+                        AdjVacuumPumpChargingRateInHgpS = 0.0f; // Set vacuum pump to zero, as vacuum is not fitted
+                        lead.VacuumPumpOperating = false;
+                    }
+
+                    RunningNetBPLossGainPSI = (AdjTrainPipeLeakLossPSI - (AdjSmallEjectorChargingRateInHgpS + AdjVacuumPumpChargingRateInHgpS));
+                }
+
+                // Calculate the net loss/gain in terms of charging the BP - applies in regard to RELEASE type brake positions
+                // In release - for diesel and electric use low speed exhauster, for steam use Large ejector (small can be turned on individually by driver)
+                ReleaseNetBPLossGainPSI = (AdjLowSExhausterChargingRateInHgpS + AdjLargeEjectorChargingRateInHgpS + AdjSmallEjectorChargingRateInHgpS + AdjVacuumPumpChargingRateInHgpS) - AdjTrainPipeLeakLossPSI;
+
+                // Calculate the net loss/gain in terms of charging the BP - applies in regard to QUICK RELEASE type brake positions
+                // In release - for diesel and electric use low speed exhauster, for steam use Large ejector (small can be turned on individually by driver)
+                QuickReleaseNetBPLossGainPSI = (AdjHighSExhausterChargingRateInHgpS + AdjLargeEjectorChargingRateInHgpS + AdjSmallEjectorChargingRateInHgpS + AdjVacuumPumpChargingRateInHgpS) - AdjTrainPipeLeakLossPSI;
+
+
+                // Calculate the net loss/gain in terms of charging the BP - applies in regard to LAP type brake positions
+                // In lap - for diesel, steam and electric use BP leakage if included in ENG file
+                LapNetBPLossGainPSI = AdjTrainPipeLeakLossPSI;
+
+                // Calculate the net loss/gain in terms of charging the BP - applies in regard to EQ Release positions
+                // Assume that EQ reservoir only fitted to diesel or electric locomotives
+                if (lead.TrainBrakeController.TrainBrakeControllerState == ControllerState.FullQuickRelease)
+                {
+                    // Full Quick release - assumption that exhauster is in high speed mode
+                    EQReleaseNetBPLossGainPSI = (AdjHighSExhausterChargingRateInHgpS + AdjLargeEjectorChargingRateInHgpS + AdjSmallEjectorChargingRateInHgpS + AdjVacuumPumpChargingRateInHgpS) - AdjTrainPipeLeakLossPSI;
+                }
+                else
+                {
+                    // Release - assumption that exhauster is in low speed mode
+                    EQReleaseNetBPLossGainPSI = (AdjLowSExhausterChargingRateInHgpS + AdjLargeEjectorChargingRateInHgpS + AdjSmallEjectorChargingRateInHgpS + AdjVacuumPumpChargingRateInHgpS) - AdjTrainPipeLeakLossPSI;
+                }
+
+
+                // Provide a HUD view for comparison only in Steam Locomotive Information - shows all pluses and minuses
+                lead.HUDNetBPLossGainPSI = (lead.ExhausterHighSBPChargingRatePSIorInHgpS + LargeEjectorChargingRateInHgpS + SmallEjectorChargingRateInHgpS + lead.VacuumPumpChargingRateInHgpS) - lead.TrainBrakePipeLeakPSIorInHgpS;
+
+            }
+
+                // For each iterative step, calculate lead locomotive pressures, and propagate them along the train
+                // Train brake pipe volume will be calculated, and used to vary timing response parameters, thus simulating variations in train length
+                for (int i = 0; i < nSteps; i++)
+            {
+                // Calculate train pipe pressure at lead locomotive.
+                if (lead != null)
+                {
+
+                    // When brakeController put into Running position the RunningLock ensures that brake pipe matches the Equalising Reservoir (Desired Vacuum) before
+                    // locking the system into the Running position.
+                    if (lead.TrainBrakeController.TrainBrakeControllerState == ControllerState.Running && DesiredPipeVacuum == lead.BrakeSystem.BrakeLine1PressurePSI && !lead.BrakeSystem.ControllerRunningLock)
+                    {
+                      lead.BrakeSystem.ControllerRunningLock = true;
+                    }
+                    else if (lead.TrainBrakeController.TrainBrakeControllerState != ControllerState.Running) // Only reset lock when moved to another controller position
+                    {
+                    lead.BrakeSystem.ControllerRunningLock = false;
+                    }
+
+                 /*  // For testing purposes
+                       Trace.TraceInformation("Brake Test - Volume {0} Release Rate {1} Charging Rate {2}", train.TotalTrainBrakeSystemVolumeM3, ReleaseNetBPLossGainPSI, lead.BrakePipeChargingRatePSIorInHgpS);
+                       Trace.TraceInformation("Large Ejector Raw {0} Large Ejector (VB) {1} Ad Large Ejector {2}", lead.LargeEjectorBrakePipeChargingRatePSIorInHgpS, LargeEjectorChargingRateInHgpS, AdjLargeEjectorChargingRateInHgpS);
+                       Trace.TraceInformation("Small Ejector Raw {0} Small Ejector (VB) {1} Ad Small Ejector {2}", lead.SmallEjectorBrakePipeChargingRatePSIorInHgpS, SmallEjectorChargingRateInHgpS, AdjSmallEjectorChargingRateInHgpS);
+                       Trace.TraceInformation("Pipe Loss - Raw {0} Adj {1}", lead.TrainBrakePipeLeakPSIorInHgpS, AdjTrainPipeLeakLossPSI);
+                 */
+
+                    // Adjust brake pipe pressure according to various brake controls. Two modes are considered
+                    //  - EQ where brake system is fitted with EQ reservoir, and lead locomotive uses the equalising pressure to set brake pipe
+                    // - Non EQ, where no equalising reservoir is fitted, and brake controller must be held in release or application position until brake pipe reaches the desired vacuum
+                    if (lead.VacuumBrakeEQFitted) // Is an equalising reservoir fitted
+                    {
+                        // Vacuum Pipe is < Desired value - increase brake pipe pressure (decrease vacuum value) - PSI goes from approx 4.189 to 14.5 - applying brakes
+
+                        if (lead.TrainBrakeController.TrainBrakeControllerState == ControllerState.Emergency && lead.BrakeSystem.BrakeLine1PressurePSI < DesiredPipeVacuum)
+                        {
+                            // In emergency position brake pipe vacuum is reduced based upon the emergency time factor
+                            lead.BrakeSystem.BrakeLine1PressurePSI *= (1 + TrainPipeTimeVariationS / AdjBrakeEmergencyTimeFactorS);
+
+                            if (lead.BrakeSystem.BrakeLine1PressurePSI > OneAtmospherePSI)
+                                lead.BrakeSystem.BrakeLine1PressurePSI = OneAtmospherePSI;
+                        }
+
+                        else if (lead.BrakeSystem.BrakeLine1PressurePSI < DesiredPipeVacuum) 
+                        {
+                            // Vacuum Pipe is < Desired value - increase brake pipe pressure (decrease vacuum value) - PSI goes from approx 4.189 to 14.5 - applying brakes
+                            lead.BrakeSystem.BrakeLine1PressurePSI *= (1 + TrainPipeTimeVariationS / AdjBrakeServiceTimeFactorS);
+                            if (lead.BrakeSystem.BrakeLine1PressurePSI > DesiredPipeVacuum)
+                                lead.BrakeSystem.BrakeLine1PressurePSI = DesiredPipeVacuum;
+                        }
+
+                        else if (lead.BrakeSystem.BrakeLine1PressurePSI > DesiredPipeVacuum)
+                        {
+                            // Vacuum Pipe is < Desired value - decrease brake pipe value pressure - PSI goes from 14.5 to 4.189 - releasing brakes
+
+                            float TrainPipePressureDiffPSI = TrainPipeTimeVariationS * EQReleaseNetBPLossGainPSI; // Exhauster needs to be considered
+
+                            // If Diff is going to take BP vacuum below desired pipe vacuum value, then only do the difference between the two
+                            if (lead.BrakeSystem.BrakeLine1PressurePSI - TrainPipePressureDiffPSI < DesiredPipeVacuum)
+                            {
+                                TrainPipePressureDiffPSI = lead.BrakeSystem.BrakeLine1PressurePSI - DesiredPipeVacuum;
+                            }
+
+
+                            // If Diff is going to take BP vacuum below the value in the Main Reservoir, then only do the difference between the two (remember this is in PSIA)
+                            if (lead.BrakeSystem.BrakeLine1PressurePSI - TrainPipePressureDiffPSI < lead.VacuumMainResVacuumPSIAorInHg)
+                            {
+                                TrainPipePressureDiffPSI = lead.VacuumMainResVacuumPSIAorInHg - lead.BrakeSystem.BrakeLine1PressurePSI;
+                            }
+                                
+
+                            if (TrainPipePressureDiffPSI < 0 || lead.VacuumMainResVacuumPSIAorInHg > lead.BrakeSystem.BrakeLine1PressurePSI)
+                                TrainPipePressureDiffPSI = 0;
+
+                            // Adjust brake pipe pressure based upon pressure differential
+                                 // If pipe leakage and brake control valve is in LAP position then pipe is connected to main reservoir and maintained at equalising pressure from reservoir
+                                // All other brake states will have the brake pipe connected to the main reservoir, and therefore leakage will be compenstaed by air from main reservoir
+                                // Modern self lap brakes will maintain pipe pressure using air from main reservoir
+
+                           if (lead.TrainBrakeController.TrainBrakeControllerState != ControllerState.Lap)
+                            {
+                                    lead.BrakeSystem.BrakeLine1PressurePSI -= TrainPipePressureDiffPSI;  // Increase brake pipe pressure to cover loss
+                                float VolDiffM3 = (train.TotalTrainBrakeSystemVolumeM3 / lead.VacuumBrakesMainResVolumeM3);
+                                lead.VacuumMainResVacuumPSIAorInHg += TrainPipePressureDiffPSI * VolDiffM3;
+                                if (lead.VacuumMainResVacuumPSIAorInHg > OneAtmospherePSI)
+                                    lead.VacuumMainResVacuumPSIAorInHg = OneAtmospherePSI; // Ensure Main Res does not go negative
+                            }
+                                // else in LAP psoition brake pipe is isolated, and thus brake pipe pressure decreases, but reservoir remains at same pressure
+                            
+                        }
+                    }
+
+                    else  // No equalising reservoir fitted
+                    {
+
+                        if (lead.EngineType == TrainCar.EngineTypes.Steam && lead.TrainBrakePipeLeakPSIorInHgpS != 0 && (lead.BrakeSystem.BrakeLine1PressurePSI + (TrainPipeTimeVariationS * RunningNetBPLossGainPSI)) < OneAtmospherePSI && lead.TrainBrakeController.TrainBrakeControllerState == ControllerState.Running)
+                        {
+                            // Allow for leaking train brakepipe (value is determined for lead locomotive) 
+                            // For diesel and electric locomotives assume that the Vacuum pump is automatic, and therefore bp leakage has no discernable impact.
+                            lead.BrakeSystem.BrakeLine1PressurePSI += TrainPipeTimeVariationS * RunningNetBPLossGainPSI;
+                        }
+
+                        // Lap position for diesels and electric locomotives
+                        // In this position the BP is isolated from exhauster, and hence will suffer leakage
+                        else if (lead.TrainBrakeController.TrainBrakeControllerState == ControllerState.Lap && (lead.BrakeSystem.BrakeLine1PressurePSI + (TrainPipeTimeVariationS * AdjTrainPipeLeakLossPSI)) < OneAtmospherePSI)
+                        {
+                            lead.BrakeSystem.BrakeLine1PressurePSI += TrainPipeTimeVariationS * LapNetBPLossGainPSI;
+                        }
+
+                        // If no leakage, ie not in Running position, adjust the train pipe up and down as appropriate.
+                        // Brake Controller is in Emergency position - fast increase brake pipe pressure (decrease vacuum value) - PSI goes from approx 4.189 to 14.5 - applying brakes
+                        else if (lead.TrainBrakeController.TrainBrakeControllerState == ControllerState.Emergency)
+                            {
+                                lead.BrakeSystem.BrakeLine1PressurePSI *= (1 + TrainPipeTimeVariationS / AdjBrakeEmergencyTimeFactorS);
+
+                                if (lead.BrakeSystem.BrakeLine1PressurePSI > OneAtmospherePSI)
+                                    lead.BrakeSystem.BrakeLine1PressurePSI = OneAtmospherePSI;
+                            }
+
+
+                            // Brake Controller is in Apply position - increase brake pipe pressure (decrease vacuum value) - PSI goes from approx 4.189 to 14.5 - applying brakes
+                            else if (lead.TrainBrakeController.TrainBrakeControllerState == ControllerState.Apply)
+                            {
+                                    lead.BrakeSystem.BrakeLine1PressurePSI *= (1 + TrainPipeTimeVariationS / AdjBrakeServiceTimeFactorS);
+                                    if (lead.BrakeSystem.BrakeLine1PressurePSI > OneAtmospherePSI)
+                                        lead.BrakeSystem.BrakeLine1PressurePSI = OneAtmospherePSI;
+                            }
+
+                            // Brake Controller is in Release position - decrease brake pipe value pressure - PSI goes from 14.5 to 4.189 - releasing brakes
+                            else if (lead.TrainBrakeController.TrainBrakeControllerState == ControllerState.Release)
+                            {
+                            float TrainPipePressureDiffPSI = TrainPipeTimeVariationS * ReleaseNetBPLossGainPSI;
+                                lead.BrakeSystem.BrakeLine1PressurePSI -= TrainPipePressureDiffPSI;
+                            }
+
+                        // Brake Controller is in Fast Release position - decrease brake pipe value pressure - PSI goes from 14.5 to 4.189 - releasing brakes
+                        else if (lead.TrainBrakeController.TrainBrakeControllerState == ControllerState.FullQuickRelease)
+                        {
+                            float TrainPipePressureDiffPSI = TrainPipeTimeVariationS * QuickReleaseNetBPLossGainPSI;
+                            lead.BrakeSystem.BrakeLine1PressurePSI -= TrainPipePressureDiffPSI;
+                        }
+                        
+                        // Brake Controller is in Lap position - increase brake pipe pressure (decrease vacuum value) - PSI goes from approx 4.189 to 14.5 due to leakage - applying brakes
+                        else if (lead.TrainBrakePipeLeakPSIorInHgpS != 0 && (lead.BrakeSystem.BrakeLine1PressurePSI + (TrainPipeTimeVariationS * TrainPipeLeakLossPSI)) < OneAtmospherePSI && lead.TrainBrakeController.TrainBrakeControllerState == ControllerState.Lap)
+                            {
+                                lead.BrakeSystem.BrakeLine1PressurePSI += TrainPipeTimeVariationS * TrainPipeLeakLossPSI; // Pipe pressure will increase (ie vacuum is destroyed) due to leakage, no compensation as BP is isolated from everything
+                            }
+
+                            else if (lead.TrainBrakeController.TrainBrakeControllerState == ControllerState.VacContServ)
+                            {
+                            // Vac Cont Service allows the brake to be moved continuously between the ON and OFF position. Once stationary the brake will be held at the level set
+                            // Simulates turning steam onto the ejector, and adjusting the rate to get desired outcome out of ejector
+
+                                if (lead.BrakeSystem.BrakeLine1PressurePSI < DesiredPipeVacuum)
+                                {
+                                // Vacuum Pipe is < Desired value - increase brake pipe pressure (decrease vacuum value) - PSI goes from approx 4.189 to 14.5 - applying brakes
+                                  lead.BrakeSystem.BrakeLine1PressurePSI *= (1 + TrainPipeTimeVariationS / AdjBrakeServiceTimeFactorS);
+                                    if (lead.BrakeSystem.BrakeLine1PressurePSI > OneAtmospherePSI)
+                                        lead.BrakeSystem.BrakeLine1PressurePSI = OneAtmospherePSI;
+                                }
+                                else
+                                {
+                                    if (lead.BrakeSystem.BrakeLine1PressurePSI > DesiredPipeVacuum)
+                                    {
+                                        // Vacuum Pipe is > Desired value - decrease brake pipe value pressure - PSI goes from 14.5 to 4.189 - releasing brakes
+                                        float TrainPipePressureDiffPSI = TrainPipeTimeVariationS * ReleaseNetBPLossGainPSI;
+                                        if (lead.BrakeSystem.BrakeLine1PressurePSI - TrainPipePressureDiffPSI < DesiredPipeVacuum)
+                                            TrainPipePressureDiffPSI = lead.BrakeSystem.BrakeLine1PressurePSI - DesiredPipeVacuum;
+                                        lead.BrakeSystem.BrakeLine1PressurePSI -= TrainPipePressureDiffPSI;
+
+                                    }
+                                 }
+                            }
+                    }
+                    // Keep brake line within relevant limits - ie between 21 or 25 InHg and Atmospheric pressure.
+                    lead.BrakeSystem.BrakeLine1PressurePSI = MathHelper.Clamp(lead.BrakeSystem.BrakeLine1PressurePSI, OneAtmospherePSI - MaxVacuumPipeLevelPSI, OneAtmospherePSI);
+                }
+
+                // Propogate lead brake line pressure from lead locomotive along the train to each car
+                TrainCar car0 = train.Cars[0];
+
+                float  p0 = car0.BrakeSystem.BrakeLine1PressurePSI;
+                p0 = MathHelper.Clamp(p0, OneAtmospherePSI - MaxVacuumPipeLevelPSI, OneAtmospherePSI);
+                float Car0brakePipeVolumeM3 = car0.BrakeSystem.BrakePipeVolumeM3;
+                float Car0brakeCylVolumeM3 = car0.BrakeSystem.GetCylVolumeM3();
+                float Car0numBrakeCyl = car0.BrakeSystem.GetVacBrakeCylNumber();
+
+#if DEBUG_TRAIN_PIPE_LEAK
+
+                Trace.TraceInformation("======================================= Train Pipe Leak (VacuumSinglePipe) ===============================================");
+                Trace.TraceInformation("Charging Rate {0}  ServiceTimeFactor {1}", lead.BrakePipeChargingRatePSIorInHgpS, lead.BrakeServiceTimeFactorS);
+                Trace.TraceInformation("Before:  CarID {0}  TrainPipeLeak {1} Lead BrakePipe Pressure {2}", trainCar.CarID, lead.TrainBrakePipeLeakPSIorInHgpS, lead.BrakeSystem.BrakeLine1PressurePSI);
+                Trace.TraceInformation("Brake State {0}", lead.TrainBrakeController.TrainBrakeControllerState);
+                Trace.TraceInformation("Small Ejector {0} Large Ejector {1}", lead.SmallSteamEjectorIsOn, lead.LargeSteamEjectorIsOn);
+
+#endif
+
+                foreach (TrainCar car in train.Cars)
+                {
+                    float Car0BrakeSytemVolumeM30 = 0.0f;
+                    float CarBrakeSytemVolumeM3 = 0.0f;
+                    float CarnumBrakeCyl = car.BrakeSystem.GetVacBrakeCylNumber();
+                    float CarbrakeCylVolumeM3 = car.BrakeSystem.GetCylVolumeM3();
+                    float CarbrakePipeVolumeM3 = car.BrakeSystem.BrakePipeVolumeM3;
+
+                    // This section calculates the current brake system volumes on each vehicle
+                    // These volumes are converted to a fraction which then is used to proportion the change in vacuum to each car along the train
+                    // If the vehicle has a brake cylinder fitted then calculate the car brake system volume ( brake cylinder and BP). 
+                    //This value is used later to average the pressure during propogation along the train.
+
+                        Car0BrakeSytemVolumeM30 = Car0brakePipeVolumeM3 / (Car0brakePipeVolumeM3 + car.BrakeSystem.BrakePipeVolumeM3);
+
+                        CarBrakeSytemVolumeM3 = CarbrakePipeVolumeM3 / (Car0brakePipeVolumeM3 + car.BrakeSystem.BrakePipeVolumeM3);
+
+                    float p1 = car.BrakeSystem.BrakeLine1PressurePSI;
+                    p1 = MathHelper.Clamp(p1, OneAtmospherePSI - MaxVacuumPipeLevelPSI, OneAtmospherePSI);
+
+                    // This section is for normal train brake operation provided the TP is intact. Note if a valve along the train is closed, effectively creating a 
+                    // "closed section", then this section will be skipped and the pressure will remain the same.
+                    if (car == train.Cars[0] || car.BrakeSystem.FrontBrakeHoseConnected && car.BrakeSystem.AngleCockAOpen && car0.BrakeSystem.AngleCockBOpen)
+                    {
+
+                        // Check to see if extra cars have just been coupled to train, if so initialise brake pressures - assume brake pipe is at atmospheric pressure - ie brakes are on
+                        if (car.Train.Cars.Count > car.Train.PreviousCarCount && car.Train.PreviousCarCount != 0)
+                        {
+                            car0.BrakeSystem.BrakeLine1PressurePSI = OneAtmospherePSI;
+                            p0 = OneAtmospherePSI;
+                            car.BrakeSystem.BrakeLine1PressurePSI = OneAtmospherePSI;
+                            p1 = OneAtmospherePSI;
+                        }
+
+                        float TrainPipePressureDiffPropogationPSI;
+                        if (AdjbrakePipeTimeFactorS == 0) // Check to make sure that TrainPipePressureDiffPropogationPSI is calculated as a valid number, ie not NaN
+                        {
+                            TrainPipePressureDiffPropogationPSI = 0.0f;
+                        }
+                        else
+                        {
+                            TrainPipePressureDiffPropogationPSI = TrainPipeTimeVariationS * (p1 - p0) / AdjbrakePipeTimeFactorS;
+                        }
+
+                        // Check to see if BP Pipe Diff pressure is an invalid number, typically when coupling new cars
+                        if (float.IsNaN(TrainPipePressureDiffPropogationPSI))
+                        {
+                            if (car.Train.Cars.Count > car.Train.PreviousCarCount && car.Train.PreviousCarCount != 0)
+                            {
+                                TrainPipePressureDiffPropogationPSI = 0.0f;
+                            }
+                        }
+                        else
+                        {
+                            // The brake pipe is evacuated at a quicker rate then it is charged at - PressDiff increased to represent this
+                            if (TrainPipePressureDiffPropogationPSI < 0)
+                                TrainPipePressureDiffPropogationPSI *= AdjBrakePipeDischargeTimeFactor;
+                        }
+
+                        // The locomotive BP should not be changed during the propagation process, as it is calculated above, and acts as the reference. This ensures that the BP vacuum setting calculated
+                        // above for the locomotive remains as an accurate timing value
+                        // Two scenarios considered, one locomotive is lead vehicle, or locomotive is in the train consist somewhere
+                        if (train.Cars[0] == lead) // locomotive at head of train
+                        {
+                            if (car != lead) // Don't change BP pressure on the locomotive car in either direction if the locomotive is at the head of the train
+                            {
+                                // Start propagating pressure along train BP by averaging pressure across each car down the train
+                                if ((car0 == lead) && train.TrainBPIntact) // For the car after the locomotive, only decrease the car itself, and not the locomotive. 
+                                    // If previous car BP pressure is increased then the total proagation time is increased, as there is a "fight" between the lead BP pressure, 
+                                    // and the propagation BP pressure as it evens out along the train
+                                {
+                                    car.BrakeSystem.BrakeLine1PressurePSI -= TrainPipePressureDiffPropogationPSI * Car0BrakeSytemVolumeM30;
+                                    car.BrakeSystem.BrakeLine1PressurePSI = MathHelper.Clamp(car.BrakeSystem.BrakeLine1PressurePSI, OneAtmospherePSI - MaxVacuumPipeLevelPSI, OneAtmospherePSI);
+
+                                }
+                                else  // For all other "normal" cars
+                                {
+                                    car.BrakeSystem.BrakeLine1PressurePSI -= TrainPipePressureDiffPropogationPSI * Car0BrakeSytemVolumeM30;
+                                    car.BrakeSystem.BrakeLine1PressurePSI = MathHelper.Clamp(car.BrakeSystem.BrakeLine1PressurePSI, OneAtmospherePSI - MaxVacuumPipeLevelPSI, OneAtmospherePSI);
+                                    // These lines allow pressure propagation from the rear of the train twoards the front
+                                    car0.BrakeSystem.BrakeLine1PressurePSI += TrainPipePressureDiffPropogationPSI * CarBrakeSytemVolumeM3;
+                                    car0.BrakeSystem.BrakeLine1PressurePSI = MathHelper.Clamp(car0.BrakeSystem.BrakeLine1PressurePSI, OneAtmospherePSI - MaxVacuumPipeLevelPSI, OneAtmospherePSI);
+                                }
+                            }
+                        }
+                        else // if the locomotive is located elsewhere in train then we need to disable change to BP pressure on the locomotive car but maintain forward and rearwards pressure propagation on adjoining cars
+                        {
+                            // Start propagating pressure along train BP by averaging pressure across each car down the train
+                            if ((car0 == lead) && train.TrainBPIntact) // For the car after the locomotive, only decrease the car itself, and not the locomotive. 
+                                                                       // If previous car BP pressure is increased then the total proagation time is increased, 
+                                                                       // as there is a "fight" between the lead BP pressure, and the propagation BP pressure as it evens out along the train
+                            {
+                                car.BrakeSystem.BrakeLine1PressurePSI -= TrainPipePressureDiffPropogationPSI * Car0BrakeSytemVolumeM30;
+                                car.BrakeSystem.BrakeLine1PressurePSI = MathHelper.Clamp(car.BrakeSystem.BrakeLine1PressurePSI, OneAtmospherePSI - MaxVacuumPipeLevelPSI, OneAtmospherePSI);
+                            }
+
+                            else if ((car == lead) && train.TrainBPIntact) // For the locomotive, as it is not the lead car, it needs to change the pressure of the car in front of it.
+                            {
+                                // These lines allow pressure propagation from the rear of the train twoards the front
+                                car0.BrakeSystem.BrakeLine1PressurePSI += TrainPipePressureDiffPropogationPSI * CarBrakeSytemVolumeM3;
+                                car0.BrakeSystem.BrakeLine1PressurePSI = MathHelper.Clamp(car0.BrakeSystem.BrakeLine1PressurePSI, OneAtmospherePSI - MaxVacuumPipeLevelPSI, OneAtmospherePSI);
+
+                            }
+                            else  // For all other "normal" cars
+                            {
+                                car.BrakeSystem.BrakeLine1PressurePSI -= TrainPipePressureDiffPropogationPSI * Car0BrakeSytemVolumeM30;
+                                car.BrakeSystem.BrakeLine1PressurePSI = MathHelper.Clamp(car.BrakeSystem.BrakeLine1PressurePSI, OneAtmospherePSI - MaxVacuumPipeLevelPSI, OneAtmospherePSI);
+                                // These lines allow pressure propagation from the rear of the train twoards the front
+                                car0.BrakeSystem.BrakeLine1PressurePSI += TrainPipePressureDiffPropogationPSI * CarBrakeSytemVolumeM3;
+                                car0.BrakeSystem.BrakeLine1PressurePSI = MathHelper.Clamp(car0.BrakeSystem.BrakeLine1PressurePSI, OneAtmospherePSI - MaxVacuumPipeLevelPSI, OneAtmospherePSI);
+                            }
+                        }
+                    }
+
+                        // The following section adjusts the brake pipe pressure if the BP is disconnected or broken, eg when shunting, etc. 
+                        // If it has broken then brake pipe pressure will rise (vacuum goes to 0 InHg), and brakes will apply
+                   if (!car.BrakeSystem.FrontBrakeHoseConnected) // Brake pipe broken
+                    {
+                        if (car.BrakeSystem.AngleCockAOpen)  //  AND Front brake cock opened
+                        {
+
+                            // release vacuum pressure if train brake pipe is "open". Make sure that we stay within bound
+                            if ( (car.BrakeSystem.BrakeLine1PressurePSI + (TrainPipeTimeVariationS * (p1) / AdjbrakePipeTimeFactorS)) > OneAtmospherePSI)
+                            {
+                                car.BrakeSystem.BrakeLine1PressurePSI = OneAtmospherePSI;
+                            }
+                            else
+                            {
+                                car.BrakeSystem.BrakeLine1PressurePSI += TrainPipeTimeVariationS * (p1) / AdjbrakePipeTimeFactorS;
+                            }
+                        }
+
+                        if (car0.BrakeSystem.AngleCockBOpen && car != car0)  //  AND Rear cock of wagon opened, and car is not the previous wagon
+                            // appears to be the case when a locomotive (steam?) connects to the rear of the train.
+                        {
+
+                            // release vacuum pressure if train brake pipe is "open". Make sure that we stay within bound
+                            if ((car0.BrakeSystem.BrakeLine1PressurePSI + (TrainPipeTimeVariationS * (p0) / AdjbrakePipeTimeFactorS)) > OneAtmospherePSI)
+                            {
+                                car0.BrakeSystem.BrakeLine1PressurePSI = OneAtmospherePSI;
+                            }
+                            else
+                            {
+                                car0.BrakeSystem.BrakeLine1PressurePSI += TrainPipeTimeVariationS * (p0) / AdjbrakePipeTimeFactorS;
+                            }
+
+                            train.Cars[0].BrakeSystem.BrakeLine1PressurePSI = car0.BrakeSystem.BrakeLine1PressurePSI;
+                        }
+                        car.BrakeSystem.CarBPIntact = false;
+                    }
+                   else
+                    {
+                        car.BrakeSystem.CarBPIntact = true;
+                    }
+
+                    // Allows for locomotive to be uncouled, and brakes to apply, even though brake hose is not shown disconnected.
+                    // If positioned at front of train
+                    if (car0.BrakeSystem.AngleCockAOpen && car == train.Cars[0])
+                    {
+             //           Trace.TraceInformation("Front Car (A) - Carid {0} Car BP {1} Time Factor {2} Variation {3} p1 {4}", car.CarID, car.BrakeSystem.BrakeLine1PressurePSI, AdjbrakePipeTimeFactorS, TrainPipeTimeVariationS, p1);
+
+                        // release vacuum pressure if train brake pipe is "open". Make sure that we stay within bound
+                        if ((car0.BrakeSystem.BrakeLine1PressurePSI + (TrainPipeTimeVariationS * (p0) / AdjbrakePipeTimeFactorS)) > OneAtmospherePSI)
+                        {
+                            car0.BrakeSystem.BrakeLine1PressurePSI = OneAtmospherePSI;
+                        }
+                        else
+                        {
+                            car0.BrakeSystem.BrakeLine1PressurePSI += TrainPipeTimeVariationS * (p0) / AdjbrakePipeTimeFactorS;
+                        }
+
+                        car.BrakeSystem.CarBPIntact = false;
+                    }
+                    else
+                    {
+                        car.BrakeSystem.CarBPIntact = true;
+                    }
+
+
+                    // This monitors the last car in the train, and if the valve is open then BP pressure will be maintained at atmospheric (eg brakes in applied state)
+                    // When valve is closed then pressure will be able to drop, and return to normal
+                    if (car == train.Cars[train.Cars.Count - 1] && car.BrakeSystem.AngleCockBOpen)  
+                    {
+                        // Test to make sure that BP pressure stays within reasonable bounds
+                        if (AdjbrakePipeTimeFactorS == 0)
+                        {
+                            car.BrakeSystem.BrakeLine1PressurePSI = p1;
+                        }
+                         else if (  (car.BrakeSystem.BrakeLine1PressurePSI + (TrainPipeTimeVariationS * (p1) / AdjbrakePipeTimeFactorS)) > OneAtmospherePSI)
+                        {
+                            car.BrakeSystem.BrakeLine1PressurePSI = OneAtmospherePSI;
+                        }
+                        else
+                        {
+                            car.BrakeSystem.BrakeLine1PressurePSI += TrainPipeTimeVariationS * (p1) / AdjbrakePipeTimeFactorS;
+                        }
+
+                        car.BrakeSystem.CarBPIntact = false;
+                    }
+                    else
+                    {
+                        car.BrakeSystem.CarBPIntact = true;
+                    }
+
+                    // Keep relevant brake line within relevant limits - ie 21 or 25 InHg (approx 4.185 psi) and 0 InHg (Atmospheric pressure)
+                    car0.BrakeSystem.BrakeLine1PressurePSI = MathHelper.Clamp(car0.BrakeSystem.BrakeLine1PressurePSI, OneAtmospherePSI - MaxVacuumPipeLevelPSI, OneAtmospherePSI);
+                    car.BrakeSystem.BrakeLine1PressurePSI = MathHelper.Clamp(car.BrakeSystem.BrakeLine1PressurePSI, OneAtmospherePSI - MaxVacuumPipeLevelPSI, OneAtmospherePSI);
+                    train.Cars[0].BrakeSystem.BrakeLine1PressurePSI = MathHelper.Clamp(train.Cars[0].BrakeSystem.BrakeLine1PressurePSI, OneAtmospherePSI - MaxVacuumPipeLevelPSI, OneAtmospherePSI);
+                    // Prepare to move values along one car in the train
+                    car0 = car;
+                    p0 = car.BrakeSystem.BrakeLine1PressurePSI;
+                    Car0brakePipeVolumeM3 = CarbrakePipeVolumeM3;
+                    Car0brakeCylVolumeM3 = CarbrakeCylVolumeM3;
+                    Car0numBrakeCyl = CarnumBrakeCyl;
+                }
+                // Record the current number of cars in the train. This will allow comparison to determine if other cars are coupled to the train
+                train.PreviousCarCount = train.Cars.Count;
+            }
+
+            // Test to see if the brake pipe is intact or has been opened.
+            for (int i = 0; i < train.Cars.Count; i++)
+            {
+                if (train.Cars[i].BrakeSystem.CarBPIntact == false)
+                {
+                    train.TrainBPIntact = false;
+                    break;
+                }
+                else
+                {
+                    train.TrainBPIntact = true;
+                }
+            }
+
+            // **************  Engine Brake *************
+            // Propagate engine brake pipe (#3) data
+            
+            int first = -1;
+                int last = -1;
+
+                train.FindLeadLocomotives(ref first, ref last);
+                int continuousFromInclusive = 0;
+                int continuousToExclusive = train.Cars.Count;
+
+            for (int i = 0; i < train.Cars.Count; i++)
+            {
+
+                if (lead != null)
+                  {
+
+                // Next section forces wagons not condidered to be locomotives or tenders out of this calculation and thus their Brakeline3 values set to zero. This used above to identify which BC to change
+                BrakeSystem brakeSystem = train.Cars[i].BrakeSystem;
+                if (lead.EngineBrakeFitted)
+                {
+
+                    if (i < first && (!train.Cars[i + 1].BrakeSystem.FrontBrakeHoseConnected || !brakeSystem.AngleCockBOpen || !train.Cars[i + 1].BrakeSystem.AngleCockAOpen))
+                    {
+                        if (continuousFromInclusive < i + 1)
+                        {
+                            continuousFromInclusive = i + 1;
+                            brakeSystem.BrakeLine3PressurePSI = 0;
+                        }
+                        continue;
+                    }
+                    if (i > last && i > 0 && (!brakeSystem.FrontBrakeHoseConnected || !brakeSystem.AngleCockAOpen || !train.Cars[i - 1].BrakeSystem.AngleCockBOpen))
+                    {
+                        if (continuousToExclusive > i)
+                            continuousToExclusive = i;
+                        brakeSystem.BrakeLine3PressurePSI = 0;
+                        continue;
+                    }
+
+                    // Collect and propagate engine brake pipe (3) data
+                    // This appears to be calculating the engine brake cylinder pressure???
+                    if (i < first || i > last) // This loop rarely used as the above exclusion and inclusion process excludes non-locomotive cars
+                    {
+                        brakeSystem.BrakeLine3PressurePSI = 0;
+                    }
+                    else
+                    {
+
+                        // Engine Brake Controller is in Apply position - increase brake pipe pressure (decrease vacuum value) - PSI goes from approx 4.189 to 14.5 - applying brakes
+                        if (lead.EngineBrakeController.TrainBrakeControllerState == ControllerState.Apply)
+                        {
+                            brakeSystem.BrakeLine3PressurePSI += elapsedClockSeconds * lead.EngineBrakeController.ApplyRatePSIpS;
+                            if (brakeSystem.BrakeLine3PressurePSI > OneAtmospherePSI)
+                                brakeSystem.BrakeLine3PressurePSI = OneAtmospherePSI;
+                        }
+
+                        // Engine Brake Controller is in Apply position - increase brake pipe pressure (decrease vacuum value) - PSI goes from approx 4.189 to 14.5 - applying brakes
+                        if (lead.EngineBrakeController.TrainBrakeControllerState == ControllerState.Emergency)
+                        {
+                            brakeSystem.BrakeLine3PressurePSI += elapsedClockSeconds * lead.EngineBrakeController.EmergencyRatePSIpS;
+                            if (brakeSystem.BrakeLine3PressurePSI > OneAtmospherePSI)
+                                brakeSystem.BrakeLine3PressurePSI = OneAtmospherePSI;
+                        }
+
+                        // Engine Brake Controller is in Release position - decrease brake pipe value pressure - PSI goes from 14.5 to 4.189 - releasing brakes
+                        else if (lead.EngineBrakeController.TrainBrakeControllerState == ControllerState.Release)
+                        {
+                            float EnginePipePressureDiffPSI = elapsedClockSeconds * lead.EngineBrakeController.ReleaseRatePSIpS;
+                            brakeSystem.BrakeLine3PressurePSI -= EnginePipePressureDiffPSI;
+                            if (brakeSystem.BrakeLine3PressurePSI < OneAtmospherePSI - MaxVacuumPipeLevelPSI)
+                                brakeSystem.BrakeLine3PressurePSI = OneAtmospherePSI - MaxVacuumPipeLevelPSI;
+                        }
+
+                    }
+                }
+                else
+                {
+                    brakeSystem.BrakeLine3PressurePSI = 0; // Set engine brake line to zero if no engine brake fitted
+                }
+              }
+            }
+
+        }
+
+        public override float InternalPressure(float realPressure)
+        {
+            return Vac.ToPress(realPressure);
+        }
+
+        public override void SetHandbrakePercent(float percent)
+        {
+            if (!(Car as MSTSWagon).HandBrakePresent)
+            {
+                HandbrakePercent = 0;
+                return;
+            }
+            if (percent < 0) percent = 0;
+            if (percent > 100) percent = 100;
+            HandbrakePercent = percent;
+        }
+        public override void SetRetainer(RetainerSetting setting)
+        {
+        }
+
+        public override void AISetPercent(float percent)
+        {
+            if (percent < 0) percent = 0;
+            if (percent > 100) percent = 100;
+            Car.Train.EqualReservoirPressurePSIorInHg = Vac.FromPress(OneAtmospherePSI - MaxForcePressurePSI * (1 - percent / 100));
+        }
+
+        public override bool IsBraking()
+        {
+            if (CylPressurePSIA < MaxForcePressurePSI * 0.7)
+                return true;
+            return false;
+        }
+
+        public override void CorrectMaxCylPressurePSI(MSTSLocomotive loco)
+        {
+
+        }
+    }
+}