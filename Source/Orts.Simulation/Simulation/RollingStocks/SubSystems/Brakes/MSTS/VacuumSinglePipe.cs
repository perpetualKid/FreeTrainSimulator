--- conflicted
+++ resolved
@@ -772,33 +772,6 @@
                             // Brake valve control position is determined by DesiredPipeVacuum pressure, and the full pressure is used to determine a fraction. This fraction is then used to determine
                             // the size of the valve opening.
 
-<<<<<<< HEAD
-                            // This section uses a linear transition between the normal application rate (at 0% on control valve) and the emergency application rate (at 100% on control valve)
-                            // Thus as the valve is opened further then the rate at which the vacuum is destroyed increases
-                            float temppress = (OneAtmospherePSI - MaxVacuumPipeLevelPSI);
-                            // float BrakeValveOpeningFraction = DesiredPipeVacuum / OneAtmospherePSI;
-                            float BrakeValveOpeningFraction = (DesiredPipeVacuum - temppress) / MaxVacuumPipeLevelPSI;
-                            float ApplyDeclineGradient = AdjBrakeEmergencyTimeFactorS;
-                            float VacApplyServiceTimeFactorS = ApplyDeclineGradient * BrakeValveOpeningFraction;
-                            VacApplyServiceTimeFactorS = MathHelper.Clamp(VacApplyServiceTimeFactorS, 0, AdjBrakeEmergencyTimeFactorS);
-
-                            if (VacApplyServiceTimeFactorS != 0)
-                            {
-//                                Trace.TraceInformation("Brakepipe Pressure#1 {0}", lead.BrakeSystem.BrakeLine1PressurePSI);
-                                // Adjust brake pipe value as appropriate
-                             //   lead.BrakeSystem.BrakeLine1PressurePSI *= (1 + TrainPipeTimeVariationS / VacApplyServiceTimeFactorS);
-                                lead.BrakeSystem.BrakeLine1PressurePSI += TrainPipeTimeVariationS / VacApplyServiceTimeFactorS;
-//                                Trace.TraceInformation("Brakepipe Pressure#2 {0}", lead.BrakeSystem.BrakeLine1PressurePSI);
-                                if (lead.BrakeSystem.BrakeLine1PressurePSI > OneAtmospherePSI)
-                                    lead.BrakeSystem.BrakeLine1PressurePSI = OneAtmospherePSI;
-                            }
-//                            Trace.TraceInformation("GWR - CarID {0} Fraction {1}  Grad {2} VacApply {3} Desired {4} MaxPipe {5} Temppress {6} Variation {7} BP {8}", trainCar.CarID, BrakeValveOpeningFraction, ApplyDeclineGradient, VacApplyServiceTimeFactorS, DesiredPipeVacuum, MaxVacuumPipeLevelPSI, temppress, TrainPipeTimeVariationS, lead.BrakeSystem.BrakeLine1PressurePSI);
-                        }
-                    }
-                    // Keep brake line within relevant limits - ie between 21 or 25 InHg and Atmospheric pressure.
-                    lead.BrakeSystem.BrakeLine1PressurePSI = MathHelper.Clamp(lead.BrakeSystem.BrakeLine1PressurePSI, OneAtmospherePSI - MaxVacuumPipeLevelPSI, OneAtmospherePSI);
-                    
-=======
                             // This section uses a linear transition between the zero application rate (at 0% on control valve) and the emergency application rate (at 100% on control valve)
                             // Thus as the valve is opened further then the rate at which the vacuum is destroyed increases
                             float VacuumPressureDifference = (OneAtmospherePSI - MaxVacuumPipeLevelPSI);
@@ -818,7 +791,6 @@
                     }
                     // Keep brake line within relevant limits - ie between 21 or 25 InHg and Atmospheric pressure.
                     lead.BrakeSystem.BrakeLine1PressurePSI = MathHelper.Clamp(lead.BrakeSystem.BrakeLine1PressurePSI, OneAtmospherePSI - MaxVacuumPipeLevelPSI, OneAtmospherePSI);                 
->>>>>>> 80e0d438
                 }
 
                 // Propogate lead brake line pressure from lead locomotive along the train to each car
@@ -1146,7 +1118,6 @@
                             {
                                 // Vac Cont Service allows the brake to be moved continuously between the ON and OFF position. Once stationary the brake will be held at the level set
                                 // Simulates turning steam onto the ejector, and adjusting the rate to get desired outcome out of ejector
-<<<<<<< HEAD
 
                                 // Calculate desired brake pressure from engine brake valve setting
                                 float BrakeSettingValue = lead.EngineBrakeController.CurrentValue;
@@ -1176,37 +1147,6 @@
                                 }
                             }
 
-=======
-
-                                // Calculate desired brake pressure from engine brake valve setting
-                                float BrakeSettingValue = lead.EngineBrakeController.CurrentValue;
-                                float MaximumVacuumPressureValue = Vac.ToPress(lead.TrainBrakeController.MaxPressurePSI); // As model uses air pressure this equates to minimum vacuum pressure
-                                float MinimumVacuumPressureValue = Vac.ToPress(0); // As model uses air pressure this equates to maximum vacuum pressure
-                                float EngineDesiredPipeVacuum = (BrakeSettingValue * (MinimumVacuumPressureValue - MaximumVacuumPressureValue)) + MaximumVacuumPressureValue;
-
-                                if (lead.BrakeSystem.BrakeLine3PressurePSI < EngineDesiredPipeVacuum)
-                                {
-                                    // Vacuum Pipe is < Desired value - increase brake pipe pressure (decrease vacuum value) - PSI goes from approx 4.189 to 14.5 - applying brakes
-                                    brakeSystem.BrakeLine3PressurePSI += elapsedClockSeconds * lead.EngineBrakeController.ApplyRatePSIpS;
-                                    if (brakeSystem.BrakeLine3PressurePSI > OneAtmospherePSI)
-                                        brakeSystem.BrakeLine3PressurePSI = OneAtmospherePSI;
-                                }
-                                else if (lead.BrakeSystem.BrakeLine3PressurePSI > EngineDesiredPipeVacuum)
-                                {
-                                    // Vacuum Pipe is > Desired value - decrease brake pipe value pressure - PSI goes from 14.5 to 4.189 - releasing brakes
-                                    float EnginePipePressureDiffPSI = elapsedClockSeconds * lead.EngineBrakeController.ReleaseRatePSIpS;
-                                    if (brakeSystem.BrakeLine3PressurePSI - EnginePipePressureDiffPSI < EngineDesiredPipeVacuum)
-                                    {
-                                        EnginePipePressureDiffPSI = brakeSystem.BrakeLine3PressurePSI - EngineDesiredPipeVacuum;
-                                    }
-
-                                    brakeSystem.BrakeLine3PressurePSI -= EnginePipePressureDiffPSI;
-                                    if (brakeSystem.BrakeLine3PressurePSI < OneAtmospherePSI - MaxVacuumPipeLevelPSI)
-                                        brakeSystem.BrakeLine3PressurePSI = OneAtmospherePSI - MaxVacuumPipeLevelPSI;
-                                }
-                            }
-
->>>>>>> 80e0d438
                         }
                     }
                     else
