--- conflicted
+++ resolved
@@ -329,10 +329,7 @@
         public string GetStatus()
         {
             var result = new StringBuilder();
-<<<<<<< HEAD
-=======
-
->>>>>>> c74526ac
+
             //result.AppendFormat(Simulator.Catalog.GetString("Status"));
             foreach (var eng in DEList)
                 result.AppendFormat("\t{0}", Simulator.Catalog.GetString(GetStringAttribute.GetPrettyName(eng.EngineStatus)));
@@ -348,11 +345,7 @@
             foreach (var eng in DEList)
                 result.AppendFormat("\t{0:F0} {1}", eng.RealRPM, FormatStrings.rpm);
 
-<<<<<<< HEAD
-            //result.AppendFormat("\t{0}", Simulator.Catalog.GetString("00Flow"));
-=======
             //result.AppendFormat("\t{0}", Simulator.Catalog.GetString("Flow"));
->>>>>>> c74526ac
             foreach (var eng in DEList)
                 result.AppendFormat("\t{0}/{1}", FormatStrings.FormatFuelVolume(pS.TopH(eng.DieselFlowLps), Locomotive.IsMetric, Locomotive.IsUK), FormatStrings.h);
 
