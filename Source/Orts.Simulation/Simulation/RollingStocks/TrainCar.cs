<<<<<<< HEAD
﻿// COPYRIGHT 2009, 2010, 2011, 2012, 2013, 2014, 2015 by the Open Rails project.
// 
// This file is part of Open Rails.
// 
// Open Rails is free software: you can redistribute it and/or modify
// it under the terms of the GNU General Public License as published by
// the Free Software Foundation, either version 3 of the License, or
// (at your option) any later version.
// 
// Open Rails is distributed in the hope that it will be useful,
// but WITHOUT ANY WARRANTY; without even the implied warranty of
// MERCHANTABILITY or FITNESS FOR A PARTICULAR PURPOSE.  See the
// GNU General Public License for more details.
// 
// You should have received a copy of the GNU General Public License
// along with Open Rails.  If not, see <http://www.gnu.org/licenses/>.

// Define this to log the wheel configurations on cars as they are loaded.
//#define DEBUG_WHEELS

// Debug car heat losses
// #define DEBUG_CAR_HEATLOSS

// Debug curve speed
// #define DEBUG_CURVE_SPEED

//Debug Tunnel Resistance
//   #define DEBUG_TUNNEL_RESISTANCE

// Debug User SuperElevation
//#define DEBUG_USER_SUPERELEVATION

// Debug Brake Slide Calculations
//#define DEBUG_BRAKE_SLIDE

using Microsoft.Xna.Framework;
using Orts.Formats.Msts;
using Orts.Simulation.AIs;
using Orts.Simulation.Physics;
using Orts.Simulation.RollingStocks.SubSystems;
using Orts.Simulation.RollingStocks.SubSystems.Brakes;
using Orts.Simulation.Signalling;
using Orts.Simulation.Timetables;
using ORTS.Common;
using ORTS.Scripting.Api;
using ORTS.Settings;
using System;
using System.Collections.Generic;
using System.Diagnostics;
using System.IO;
using System.Linq;
using Event = Orts.Common.Event;

namespace Orts.Simulation.RollingStocks
{
    public class ViewPoint
    {
        public Vector3 Location;
        public Vector3 StartDirection;
        public Vector3 RotationLimit;

        public ViewPoint()
        {
        }

        public ViewPoint(Vector3 location)
        {
            Location = location;
        }

        public ViewPoint(ViewPoint copy, bool rotate)
        {
            Location = copy.Location;
            StartDirection = copy.StartDirection;
            RotationLimit = copy.RotationLimit;
            if (rotate)
            {
                Location.X *= -1;
                Location.Z *= -1;
                /*StartDirection.X += 180;
                StartDirection.Z += 180;*/
            }
        }
    }

    public class PassengerViewPoint : ViewPoint
    {
        // Remember direction of passenger camera and apply when user returns to it.
        public float RotationXRadians;
        public float RotationYRadians;
    }

    public abstract class TrainCar
    {
        public readonly Simulator Simulator;
        public readonly string WagFilePath;
        public string RealWagFilePath; //we are substituting missing remote cars in MP, so need to remember this

        public static int DbfEvalTravellingTooFast;//Debrief eval
        public static int DbfEvalTravellingTooFastSnappedBrakeHose;//Debrief eval
        public bool dbfEvalsnappedbrakehose = false;//Debrief eval
        public bool ldbfevalcurvespeed = false;//Debrief eval
        static float dbfmaxsafecurvespeedmps;//Debrief eval
        public static int DbfEvalTrainOverturned;//Debrief eval
        public bool ldbfevaltrainoverturned = false;
                                        
        // original consist of which car was part (used in timetable for couple/uncouple options)
        public string OrgConsist = string.Empty;

        // sound related variables
        public bool IsPartOfActiveTrain = true;
        public List<int> SoundSourceIDs = new List<int>();

        // some properties of this car
        public float CarWidthM = 2.5f;
        public float CarLengthM = 40;       // derived classes must overwrite these defaults
        public float CarHeightM = 4;        // derived classes must overwrite these defaults
        public float MassKG = 10000;        // Mass in KG at runtime; coincides with InitialMassKG if there is no load and no ORTS freight anim
        public float InitialMassKG = 10000;
        public bool IsDriveable;
        public bool HasFreightAnim = false;
        public bool HasPassengerCapacity = false;
        public bool HasInsideView = false;

        public float MaxHandbrakeForceN;
        public float MaxBrakeForceN = 89e3f;
        public float InitialMaxHandbrakeForceN;  // Initial force when agon initialised
        public float InitialMaxBrakeForceN = 89e3f;   // Initial force when agon initialised

        // Used to calculate Carriage Steam Heat Loss
        public float CarHeatLossWpT;      // Transmission loss for the wagon
        public float CarHeatVolumeM3;     // Volume of car for heating purposes
        public float CarHeatPipeAreaM2;  // Area of surface of car pipe

        // Used to calculate wheel sliding for locked brake
        public bool BrakeSkid = false;
        public bool HUDBrakeSkid = false;
        public float BrakeShoeCoefficientFriction = 1.0f; // Brake Shoe coefficient - for simple adhesion model set to 1
        public float BrakeShoeCoefficientFrictionAdjFactor = 1.0f; // Factor to adjust Brake force by - based upon changing friction coefficient with speed, will change when wheel goes into skid
        public float BrakeShoeRetardCoefficientFrictionAdjFactor = 1.0f; // Factor of adjust Retard Brake force by - independent of skid
        float DefaultBrakeShoeCoefficientFriction;  // A default value of brake shoe friction is no user settings are present.
        float BrakeWheelTreadForceN; // The retarding force apparent on the tread of the wheel
        float WagonBrakeAdhesiveForceN; // The adhesive force existing on the wheels of the wagon
        public float SkidFriction = 0.08f; // Friction if wheel starts skidding - based upon wheel dynamic friction of approx 0.08

        public float AuxTenderWaterMassKG;    // Water mass in auxiliary tender
        public string AuxWagonType;           // Store wagon type for use with auxilary tender calculations

        public LightCollection Lights;
        public FreightAnimations FreightAnimations;
        public int Headlight;

        // instance variables set by train physics when it creates the traincar
        public Train Train;  // the car is connected to this train
                             //        public bool IsPlayerTrain { get { return Train.TrainType == ORTS.Train.TRAINTYPE.PLAYER ? true : false; } set { } }
        public bool IsPlayerTrain { get { return Train.IsPlayerDriven; } set { } }
        public bool Flipped; // the car is reversed in the consist
        public int UiD;
        public string CarID = "AI"; //CarID = "0 - UID" if player train, "ActivityID - UID" if loose consist, "AI" if AI train

        // status of the traincar - set by the train physics after it calls TrainCar.Update()
        public WorldPosition WorldPosition = new WorldPosition();  // current position of the car
        public float DistanceM;  // running total of distance travelled - always positive, updated by train physics
        public float _SpeedMpS; // meters per second; updated by train physics, relative to direction of car  50mph = 22MpS
        public float _PrevSpeedMpS;
        public float AbsSpeedMpS; // Math.Abs(SpeedMps) expression is repeated many times in the subclasses, maybe this deserves a class variable
        public float CouplerSlackM;  // extra distance between cars (calculated based on relative speeds)
        public float CouplerDampingSpeedMpS; // Dampening applied to coupler
        public int HUDCouplerForceIndication = 0; // Flag to indicate whether coupler is 1 - pulling, 2 - pushing or 0 - neither
        public int HUDCouplerRigidIndication = 0; // flag to indicate whether coupler is rigid of flexible. False indicates that coupler is flexible
        public float CouplerSlack2M;  // slack calculated using draft gear force
        public bool IsAdvancedCoupler = false; // Flag to indicate that coupler is to be treated as an advanced coupler
        public bool WheelSlip;  // true if locomotive wheels slipping
        public bool WheelSlipWarning;
        public bool WheelSkid;  // True if wagon wheels lock up.
        public float _AccelerationMpSS;
        protected IIRFilter AccelerationFilter = new IIRFilter(IIRFilter.FilterTypes.Butterworth, 1, 1.0f, 0.1f);

        public bool AcceptMUSignals = true; //indicates if the car accepts multiple unit signals
        public bool IsMetric;
        public bool IsUK;
        public float prevElev = -100f;

        public float SpeedMpS
        {
            get
            {
                return _SpeedMpS;
            }
            set
            {
                _SpeedMpS = value;
            }
        }

        public float AccelerationMpSS
        {
            get { return _AccelerationMpSS; }
        }

        public float LocalThrottlePercent;
        // represents the MU line travelling through the train.  Uncontrolled locos respond to these commands.
        public float ThrottlePercent
        {
            get
            {
                if (AcceptMUSignals && Train != null)
                {
                    if (Train.LeadLocomotive != null && !((MSTSLocomotive)Train.LeadLocomotive).TrainControlSystem.TractionAuthorization && Train.MUThrottlePercent > 0)
                    {
                        return 0;
                    }
                    else
                    {
                        return Train.MUThrottlePercent;
                    }
                }
                else
                    return LocalThrottlePercent;
            }
            set
            {
                if (AcceptMUSignals && Train != null)
                    Train.MUThrottlePercent = value;
                else
                    LocalThrottlePercent = value;
            }
        }

        public int LocalGearboxGearIndex;
        public int GearboxGearIndex
        {
            get
            {
                if (AcceptMUSignals)
                    return Train.MUGearboxGearIndex;
                else
                    return LocalGearboxGearIndex;
            }
            set
            {
                if (AcceptMUSignals)
                    Train.MUGearboxGearIndex = value;
                else
                    LocalGearboxGearIndex = value;
            }
        }
        public float DynamicBrakePercent { get { return Train.MUDynamicBrakePercent; } set { Train.MUDynamicBrakePercent = value; } }
        public Direction Direction
        {
            //TODO: following code lines have been modified to flip trainset physics in order to get viewing direction coincident with loco direction when using rear cab.
            // To achieve the same result with other means, without flipping trainset physics, the code lines probably should be changed
            get
            {
                if (IsDriveable && Train.IsActualPlayerTrain)
                {
                    var loco = this as MSTSLocomotive;
                    return Flipped ^ loco.UsingRearCab ? DirectionControl.Flip(Train.MUDirection) : Train.MUDirection;
                }
                else
                {
                    return Flipped ? DirectionControl.Flip(Train.MUDirection) : Train.MUDirection;
                }
            }
            set
            {
                var loco = this as MSTSLocomotive;
                Train.MUDirection = Flipped ^ loco.UsingRearCab ? DirectionControl.Flip(value) : value;
            }
        }
        public BrakeSystem BrakeSystem;

        // TrainCar.Update() must set these variables
        public float MotiveForceN;   // ie motor power in Newtons  - signed relative to direction of car - 
        public SmoothedData MotiveForceSmoothedN = new SmoothedData(0.5f);
        public float PrevMotiveForceN;
        public float GravityForceN;  // Newtons  - signed relative to direction of car - 
        public float CurveForceN;   // Resistive force due to curve, in Newtons
        public float WindForceN;  // Resistive force due to wind

        //private float _prevCurveForceN=0f;

        // Derailment variables
        public float WagonVerticalDerailForceN; // Vertical force of wagon/car - essentially determined by the weight
        public float TotalWagonLateralDerailForceN;
        public float LateralWindForceN;
        public float WagonFrontCouplerAngleRad;
//        public float WagonVerticalForceN; // Vertical force of wagon/car - essentially determined by the weight

        public bool BuffForceExceeded;

        // filter curve force for audio to prevent rapid changes.
        //private IIRFilter CurveForceFilter = new IIRFilter(IIRFilter.FilterTypes.Butterworth, 1, 1.0f, 0.9f);
        protected SmoothedData CurveForceFilter = new SmoothedData(0.75f);
        public float CurveForceNFiltered;

        public float TunnelForceN;  // Resistive force due to tunnel, in Newtons
        public float FrictionForceN; // in Newtons ( kg.m/s^2 ) unsigned, includes effects of curvature
        public float BrakeForceN;    // brake force applied to slow train (Newtons) - will be impacted by wheel/rail friction
        public float BrakeRetardForceN;    // brake force applied to wheel by brakeshoe (Newtons) independent of friction wheel/rail friction
        public float TotalForceN; // sum of all the forces active on car relative train direction

        public string CarBrakeSystemType;

        public float CurrentElevationPercent;

        public bool CurveResistanceDependent;
        public bool CurveSpeedDependent;
        public bool TunnelResistanceDependent;


        protected float MaxDurableSafeCurveSpeedMpS;

        // temporary values used to compute coupler forces
        public float CouplerForceA; // left hand side value below diagonal
        public float CouplerForceB; // left hand side value on diagonal
        public float CouplerForceC; // left hand side value above diagonal
        public float CouplerForceG; // temporary value used by solver
        public float CouplerForceR; // right hand side value
        public float CouplerForceU; // result
        public bool CouplerExceedBreakLimit; //true when coupler force is higher then Break limit (set by 2nd parameter in Break statement)
        public bool CouplerOverloaded; //true when coupler force is higher then Proof limit, thus overloaded, but not necessarily broken (set by 1nd parameter in Break statement)
        public bool BrakesStuck; //true when brakes stuck

        // set when model is loaded
        public List<WheelAxle> WheelAxles = new List<WheelAxle>();
        public bool WheelAxlesLoaded;
        public List<TrainCarPart> Parts = new List<TrainCarPart>();

        // For use by cameras, initialized in MSTSWagon class and its derived classes
        public List<PassengerViewPoint> PassengerViewpoints = new List<PassengerViewPoint>();
        public List<PassengerViewPoint> CabViewpoints; //three dimensional cab view point
        public List<ViewPoint> HeadOutViewpoints = new List<ViewPoint>();

        // Used by Curve Speed Method
        protected float TrackGaugeM = 1.435f;  // Track gauge - read in MSTSWagon
        protected Vector3 InitialCentreOfGravityM = new Vector3(0, 1.8f, 0); // get centre of gravity - read in MSTSWagon
        protected Vector3 CentreOfGravityM = new Vector3(0, 1.8f, 0); // get centre of gravity after adjusted for freight animation
        protected float SuperelevationM; // Super elevation on the curve
        protected float UnbalancedSuperElevationM;  // Unbalanced superelevation, read from MSTS Wagon File
        protected float SuperElevationTotalM; // Total superelevation
        protected bool IsMaxSafeCurveSpeed = false; // Has equal loading speed around the curve been exceeded, ie are all the wheesl still on the track?
        public bool IsCriticalMaxSpeed = false; // Has the critical maximum speed around the curve been reached, is the wagon about to overturn?
        public bool IsCriticalMinSpeed = false; // Is the speed less then the minimum required for the wagon to travel around the curve
        protected float MaxCurveEqualLoadSpeedMps; // Max speed that rolling stock can do whist maintaining equal load on track
        protected float StartCurveResistanceFactor = 2.0f; // Set curve friction at Start = 200%
        protected float RouteSpeedMpS; // Max Route Speed Limit
        protected const float GravitationalAccelerationMpS2 = 9.80665f; // Acceleration due to gravity 9.80665 m/s2
        protected float WagonNumWheels; // Number of wheels on a wagon
        protected float LocoNumDrvWheels = 4; // Number of drive axles (wheels / 2) on locomotive
        public float DriverWheelRadiusM = 1.5f; // Drive wheel radius of locomotive wheels

        public enum SteamEngineTypes
        {
            Unknown,
            Simple,
            Geared,
            Compound,
        }

        public SteamEngineTypes SteamEngineType;

        public enum WagonTypes
        {
            Unknown,
            Engine,
            Tender,
            Passenger,
            Freight,
        }
        public WagonTypes WagonType;

        public enum EngineTypes
        {
            Steam,
            Diesel,
            Electric,
        }
        public EngineTypes EngineType;



        protected float CurveResistanceZeroSpeedFactor = 0.5f; // Based upon research (Russian experiments - 1960) the older formula might be about 2x actual value
        protected float RigidWheelBaseM;   // Vehicle rigid wheelbase, read from MSTS Wagon file
        protected float TrainCrossSectionAreaM2; // Cross sectional area of the train
        protected float DoubleTunnelCrossSectAreaM2;
        protected float SingleTunnelCrossSectAreaM2;
        protected float DoubleTunnelPerimeterM;
        protected float SingleTunnelPerimeterAreaM;
        protected float TunnelCrossSectionAreaM2 = 0.0f;
        protected float TunnelPerimeterM = 0.0f;

        // used by tunnel processing
        public struct CarTunnelInfoData
        {
            public float? FrontPositionBeyondStartOfTunnel;          // position of front of wagon wrt start of tunnel
            public float? LengthMOfTunnelAheadFront;                 // Length of tunnel remaining ahead of front of wagon (negative if front of wagon out of tunnel)
            public float? LengthMOfTunnelBehindRear;                 // Length of tunnel behind rear of wagon (negative if rear of wagon has not yet entered tunnel)
            public int numTunnelPaths;                               // Number of paths through tunnel
        }

        public CarTunnelInfoData CarTunnelData;

        public virtual void Initialize()
        {
            CurveResistanceDependent = Simulator.Settings.CurveResistanceDependent;
            CurveSpeedDependent = Simulator.Settings.CurveSpeedDependent;
            TunnelResistanceDependent = Simulator.Settings.TunnelResistanceDependent;
            
            //CurveForceFilter.Initialize();
            // Initialize tunnel resistance values

            DoubleTunnelCrossSectAreaM2 = (float)Simulator.TRK.Tr_RouteFile.DoubleTunnelAreaM2;
            SingleTunnelCrossSectAreaM2 = (float)Simulator.TRK.Tr_RouteFile.SingleTunnelAreaM2;
            DoubleTunnelPerimeterM = (float)Simulator.TRK.Tr_RouteFile.DoubleTunnelPerimeterM;
            SingleTunnelPerimeterAreaM = (float)Simulator.TRK.Tr_RouteFile.SingleTunnelPerimeterM;

            // get route speed limit
            RouteSpeedMpS = (float)Simulator.TRK.Tr_RouteFile.SpeedLimit;

            // if no values are in TRK file, calculate default values.
            // Single track Tunnels

            if (SingleTunnelCrossSectAreaM2 == 0)
            {

                if (RouteSpeedMpS >= 97.22) // if route speed greater then 350km/h
                {
                    SingleTunnelCrossSectAreaM2 = 70.0f;
                    SingleTunnelPerimeterAreaM = 32.0f;
                }
                else if (RouteSpeedMpS >= 69.4 && RouteSpeedMpS < 97.22) // Route speed greater then 250km/h and less then 350km/h
                {
                    SingleTunnelCrossSectAreaM2 = 70.0f;
                    SingleTunnelPerimeterAreaM = 32.0f;
                }
                else if (RouteSpeedMpS >= 55.5 && RouteSpeedMpS < 69.4) // Route speed greater then 200km/h and less then 250km/h
                {
                    SingleTunnelCrossSectAreaM2 = 58.0f;
                    SingleTunnelPerimeterAreaM = 28.0f;
                }
                else if (RouteSpeedMpS >= 44.4 && RouteSpeedMpS < 55.5) // Route speed greater then 160km/h and less then 200km/h
                {
                    SingleTunnelCrossSectAreaM2 = 50.0f;
                    SingleTunnelPerimeterAreaM = 25.5f;
                }
                else if (RouteSpeedMpS >= 33.3 && RouteSpeedMpS < 44.4) // Route speed greater then 120km/h and less then 160km/h
                {
                    SingleTunnelCrossSectAreaM2 = 42.0f;
                    SingleTunnelPerimeterAreaM = 22.5f;
                }
                else       // Route speed less then 120km/h
                {
                    SingleTunnelCrossSectAreaM2 = 21.0f;  // Typically older slower speed designed tunnels
                    SingleTunnelPerimeterAreaM = 17.8f;
                }
            }

            // Double track Tunnels

            if (DoubleTunnelCrossSectAreaM2 == 0)
            {

                if (RouteSpeedMpS >= 97.22) // if route speed greater then 350km/h
                {
                    DoubleTunnelCrossSectAreaM2 = 100.0f;
                    DoubleTunnelPerimeterM = 37.5f;
                }
                else if (RouteSpeedMpS >= 69.4 && RouteSpeedMpS < 97.22) // Route speed greater then 250km/h and less then 350km/h
                {
                    DoubleTunnelCrossSectAreaM2 = 100.0f;
                    DoubleTunnelPerimeterM = 37.5f;
                }
                else if (RouteSpeedMpS >= 55.5 && RouteSpeedMpS < 69.4) // Route speed greater then 200km/h and less then 250km/h
                {
                    DoubleTunnelCrossSectAreaM2 = 90.0f;
                    DoubleTunnelPerimeterM = 35.0f;
                }
                else if (RouteSpeedMpS >= 44.4 && RouteSpeedMpS < 55.5) // Route speed greater then 160km/h and less then 200km/h
                {
                    DoubleTunnelCrossSectAreaM2 = 80.0f;
                    DoubleTunnelPerimeterM = 34.5f;
                }
                else if (RouteSpeedMpS >= 33.3 && RouteSpeedMpS < 44.4) // Route speed greater then 120km/h and less then 160km/h
                {
                    DoubleTunnelCrossSectAreaM2 = 76.0f;
                    DoubleTunnelPerimeterM = 31.0f;
                }
                else       // Route speed less then 120km/h
                {
                    DoubleTunnelCrossSectAreaM2 = 41.8f;  // Typically older slower speed designed tunnels
                    DoubleTunnelPerimeterM = 25.01f;
                }
            }

#if DEBUG_TUNNEL_RESISTANCE
                Trace.TraceInformation("================================== TrainCar.cs - Tunnel Resistance Initialisation ==============================================================");
                Trace.TraceInformation("Tunnel 1 tr perimeter {0} Tunnel 1 tr area {1}", SingleTunnelPerimeterAreaM, SingleTunnelPerimeterAreaM);
                Trace.TraceInformation("Tunnel 2 tr perimeter {0} Tunnel 2 tr area {1}", DoubleTunnelPerimeterM, DoubleTunnelCrossSectAreaM2);
#endif

        }

        // called when it's time to update the MotiveForce and FrictionForce
        public virtual void Update(float elapsedClockSeconds)
        {
            // gravity force, M32 is up component of forward vector
            GravityForceN = MassKG * GravitationalAccelerationMpS2 * WorldPosition.XNAMatrix.M32;
            CurrentElevationPercent = 100f * WorldPosition.XNAMatrix.M32;
            AbsSpeedMpS = Math.Abs(_SpeedMpS);

            //TODO: next if block has been inserted to flip trainset physics in order to get viewing direction coincident with loco direction when using rear cab.
            // To achieve the same result with other means, without flipping trainset physics, the block should be deleted
            //      
            if (IsDriveable && Train != null & Train.IsPlayerDriven && (this as MSTSLocomotive).UsingRearCab)
            {
                GravityForceN = -GravityForceN;
                CurrentElevationPercent = -CurrentElevationPercent;
            }

            UpdateCurveSpeedLimit(); // call this first as it will provide inputs for the curve force.
            UpdateCurveForce(elapsedClockSeconds);
            UpdateTunnelForce();
            UpdateCarriageHeatLoss();
            UpdateBrakeSlideCalculation();
            UpdateTrainDerailmentRisk();

            // acceleration
            if (elapsedClockSeconds > 0.0f)
            {
                _AccelerationMpSS = (_SpeedMpS - _PrevSpeedMpS) / elapsedClockSeconds;

                if (Simulator.UseAdvancedAdhesion)
                    _AccelerationMpSS = AccelerationFilter.Filter(_AccelerationMpSS, elapsedClockSeconds);

                _PrevSpeedMpS = _SpeedMpS;
            }
        }

        #region Calculate Brake Skid

        /// <summary>
        /// This section calculates:
        /// i) Changing brake shoe friction coefficient due to changes in speed
        /// ii) force on the wheel due to braking, and whether sliding will occur.
        /// 
        /// </summary>

        public virtual void UpdateBrakeSlideCalculation()
        {

            // Only apply slide, and advanced brake friction, if advanced adhesion is selected, and it is a Player train
            if (Simulator.UseAdvancedAdhesion && IsPlayerTrain)
            {

                // Get user defined brake shoe coefficient if defined in WAG file
                float UserFriction = GetUserBrakeShoeFrictionFactor();
                float ZeroUserFriction = GetZeroUserBrakeShoeFrictionFactor();
                float AdhesionMultiplier = Simulator.Settings.AdhesionFactor / 100.0f; // User set adjustment factor - convert to a factor where 100% = no change to adhesion

                // This section calculates an adjustment factor for the brake force dependent upon the "base" (zero speed) friction value. 
                //For a user defined case the base value is the zero speed value from the curve entered by the user.
                // For a "default" case where no user data has been added to the WAG file, the base friction value has been assumed to be 0.2, thus maximum value of 20% applied.

                if (UserFriction != 0)  // User defined friction has been applied in WAG file - Assume MaxBrakeForce is correctly set in the WAG, so no adjustment required 
                {
                    BrakeShoeCoefficientFrictionAdjFactor = UserFriction / ZeroUserFriction * AdhesionMultiplier; // Factor calculated by normalising zero speed value on friction curve applied in WAG file
                    BrakeShoeRetardCoefficientFrictionAdjFactor = UserFriction / ZeroUserFriction * AdhesionMultiplier;
                    BrakeShoeCoefficientFriction = UserFriction * AdhesionMultiplier; // For display purposes on HUD
                }
                else
                // User defined friction NOT applied in WAG file - Assume MaxBrakeForce is incorrectly set in the WAG, so adjustment is required 
                {
                    DefaultBrakeShoeCoefficientFriction = (7.6f / (MpS.ToKpH(AbsSpeedMpS) + 17.5f) + 0.07f) * AdhesionMultiplier; // Base Curtius - Kniffler equation - u = 0.50, all other values are scaled off this formula
                    BrakeShoeCoefficientFrictionAdjFactor = DefaultBrakeShoeCoefficientFriction / 0.2f * AdhesionMultiplier;  // Assuming that current MaxBrakeForce has been set with an existing Friction Coff of 0.2f, an adjustment factor needs to be developed to reduce the MAxBrakeForce by a relative amount
                    BrakeShoeRetardCoefficientFrictionAdjFactor = DefaultBrakeShoeCoefficientFriction / 0.2f * AdhesionMultiplier;
                    BrakeShoeCoefficientFriction = DefaultBrakeShoeCoefficientFriction * AdhesionMultiplier;  // For display purposes on HUD
                }

                // Clamp adjustment factor to a value of 1.0 - i.e. the brakeforce can never exceed the Brake Force value defined in the WAG file
                BrakeShoeCoefficientFrictionAdjFactor = MathHelper.Clamp(BrakeShoeCoefficientFrictionAdjFactor, 0.01f, 1.0f);
                BrakeShoeRetardCoefficientFrictionAdjFactor = MathHelper.Clamp(BrakeShoeRetardCoefficientFrictionAdjFactor, 0.01f, 1.0f);


                // ************  Check if diesel or electric - assumed already be cover by advanced adhesion model *********

                if (this is MSTSDieselLocomotive || this is MSTSElectricLocomotive)
                {
                   if (WheelSlip && ThrottlePercent < 0.1f && BrakeRetardForceN > 25.0) // If advanced adhesion model indicates wheel slip, then check other conditiond (throttle and brake force) to determine whether it is a wheel slip or brake skid
                    {
                       BrakeSkid = true;  // set brake skid flag true
                    } 
                   else
                   {
                       BrakeSkid = false;
                   }
                }

                else if (!(this is MSTSDieselLocomotive) || !(this is MSTSElectricLocomotive))
                {

                    // Calculate tread force on wheel - use the retard force as this is related to brakeshoe coefficient, and doesn't vary with skid.
                    BrakeWheelTreadForceN = BrakeRetardForceN;


                    // Calculate adhesive force based upon whether in skid or not
                    if (BrakeSkid)
                    {
                        WagonBrakeAdhesiveForceN = MassKG * GravitationalAccelerationMpS2 * SkidFriction;  // Adhesive force if wheel skidding
                    }
                    else
                    {
                        WagonBrakeAdhesiveForceN = MassKG * GravitationalAccelerationMpS2 * Train.WagonCoefficientFriction; // Adhesive force wheel normal
                    }

                    // Test if wheel forces are high enough to induce a slip. Set slip flag if slip occuring 
                    if (!BrakeSkid && AbsSpeedMpS > 0.01)  // Train must be moving forward to experience skid
                    {
                        if (BrakeWheelTreadForceN > WagonBrakeAdhesiveForceN)
                        {
                            BrakeSkid = true; 	// wagon wheel is slipping
                            var message = "Car ID: " + CarID + " - experiencing braking force wheel skid.";
                            Simulator.Confirmer.Message(ConfirmLevel.Warning, message);
                        }
                    }
                    else if (BrakeSkid && AbsSpeedMpS > 0.01)
                    {
                        if (BrakeWheelTreadForceN < WagonBrakeAdhesiveForceN || BrakeForceN == 0.0f)
                        {
                            BrakeSkid = false; 	// wagon wheel is not slipping
                        }
                        
                    }
                    else
                    {
                        BrakeSkid = false; 	// wagon wheel is not slipping

                    }
                }
                else
                {
                    BrakeSkid = false; 	// wagon wheel is not slipping
                    BrakeShoeRetardCoefficientFrictionAdjFactor = 1.0f;
                }
            }
            else  // set default values if simple adhesion model, or if diesel or electric locomotive is used, which doesn't check for brake skid.
            {
                BrakeSkid = false; 	// wagon wheel is not slipping
                BrakeShoeCoefficientFrictionAdjFactor = 1.0f;  // Default value set to leave existing brakeforce constant regardless of changing speed
                BrakeShoeRetardCoefficientFrictionAdjFactor = 1.0f;
                BrakeShoeCoefficientFriction = 1.0f;  // Default value for display purposes

            }

#if DEBUG_BRAKE_SLIDE

            Trace.TraceInformation("================================== Brake Force Slide (TrainCar.cs) ===================================");
            Trace.TraceInformation("Brake Shoe Friction- Car: {0} Speed: {1} Brake Force: {2} Advanced Adhesion: {3}", CarID, MpS.ToMpH(SpeedMpS), BrakeForceN, Simulator.UseAdvancedAdhesion);
            Trace.TraceInformation("BrakeSkidCheck: {0}", BrakeSkidCheck);
            Trace.TraceInformation("Brake Shoe Friction- Coeff: {0} Adjust: {1}", BrakeShoeCoefficientFriction, BrakeShoeCoefficientFrictionAdjFactor);
            Trace.TraceInformation("Brake Shoe Force - Ret: {0} Adjust: {1} Skid {2} Adj {3}", BrakeRetardForceN, BrakeShoeRetardCoefficientFrictionAdjFactor, BrakeSkid, SkidFriction);
            Trace.TraceInformation("Tread: {0} Adhesive: {1}", BrakeWheelTreadForceN, WagonBrakeAdhesiveForceN);
            Trace.TraceInformation("Mass: {0} Rail Friction: {1}", MassKG, Train.WagonCoefficientFriction);
#endif

        }


        #endregion

        #region Calculate Heat loss for Passenger Cars

        /// <summary>
        /// This section calculates the heat loss in a carriage, and is used in conjunction with steam heating.
        /// Heat Loss is based upon the model for heat loss from a building - http://www.engineeringtoolbox.com/heat-loss-buildings-d_113.html
        /// Overall heat loss is made up of the following components - heat loss due to transmission through walls, windows, doors, floors and more (W) + heat loss caused by ventilation (W) + heat loss caused by infiltration (W) 
        /// </summary>

        public virtual void UpdateCarriageHeatLoss()
        {

            // +++++++++++++++++++++++++++

            if (WagonType == WagonTypes.Passenger && Train.CarSteamHeatOn) // only calculate heat loss on passenger cars
            {

                // Initialise car values for heating to zero
                CarHeatLossWpT = 0.0f;
                CarHeatPipeAreaM2 = 0.0f;
                CarHeatVolumeM3 = 0.0f;

                // Transmission heat loss = exposed area * heat transmission coeff (inside temp - outside temp)
                // Calculate the heat loss through the roof, wagon sides, and floor separately  

                float CarriageHeatTempC = Train.TrainCurrentCarriageHeatTempC;     // Get current Car Heat Temp (Calculated in MSTSSteamLocomotive )
                float CarOutsideTempC = Train.TrainOutsideTempC;  // Get Car Outside Temp from MSTSSteamLocomotive file

                // Calculate the heat loss through the carriage sides, per degree of temp change
                float HeatTransCoeffRoofWm2K = 1.7f; // 2 inch wood - uninsulated
                float HeatTransCoeffSidesWm2K = 1.7f; // 2 inch wood - uninsulated
                float HeatTransCoeffWindowsWm2K = 4.7f; // Single glazed glass window in wooden frame
                float HeatTransCoeffFloorWm2K = 2.5f; // uninsulated floor
                float WindowDeratingFactor = 0.33f;   // fraction of windows in carriage side - 33% of window space

                // Calculate volume in carriage - note height reduced by 1.06m to allow for bogies, etc
                float BogieHeightM = 1.06f;
                float CarCouplingPipeM = 1.2f;  // Allow for connection between cars (assume 2' each end) - no heat is contributed to carriages.

                // Calculate the heat loss through the roof, allow 15% additional heat loss through roof because of radiation to space
                float RoofHeatLossFactor = 1.15f;
                float HeatLossTransRoofWpT = RoofHeatLossFactor * (CarWidthM * (CarLengthM - CarCouplingPipeM)) * HeatTransCoeffRoofWm2K * (CarriageHeatTempC - CarOutsideTempC);

                // Each car will have 2 x sides + 2 x ends. Each side will be made up of solid walls, and windows. A factor has been assumed to determine the ratio of window area to wall area.
                float HeatLossTransWindowsWpT = (WindowDeratingFactor * (CarHeightM - BogieHeightM) * (CarLengthM - CarCouplingPipeM)) * HeatTransCoeffWindowsWm2K * (CarriageHeatTempC - CarOutsideTempC);
                float HeatLossTransSidesWpT = ((1.0f - WindowDeratingFactor) * (CarHeightM - BogieHeightM) * (CarLengthM - CarCouplingPipeM)) * HeatTransCoeffSidesWm2K * (CarriageHeatTempC - CarOutsideTempC);
                float HeatLossTransEndsWpT = ((CarHeightM - BogieHeightM) * (CarLengthM - CarCouplingPipeM)) * HeatTransCoeffSidesWm2K * (CarriageHeatTempC - CarOutsideTempC);

                // Total equals 2 x sides, ends, windows
                float HeatLossTransTotalSidesWpT = (2.0f * HeatLossTransWindowsWpT) + (2.0f * HeatLossTransSidesWpT) + (2.0f * HeatLossTransEndsWpT);

                // Calculate the heat loss through the floor
                float HeatLossTransFloorWpT = (CarWidthM * (CarLengthM - CarCouplingPipeM)) * HeatTransCoeffFloorWm2K * (CarriageHeatTempC - CarOutsideTempC);

                float HeatLossTransmissionWpT = HeatLossTransRoofWpT + HeatLossTransTotalSidesWpT + HeatLossTransFloorWpT;

               // Heat loss due to train movement and air flow, based upon convection heat transfer information - http://www.engineeringtoolbox.com/convective-heat-transfer-d_430.html
               // The formula on this page ( hc = 10.45 - v + 10v1/2), where v = m/s. This formula is used to develop a multiplication factor with train speed.
               // Curve is only valid from 2.5m/s

                float LowSpeedMpS = 2.0f;
                float ConvHeatTxfLowSpeed = 10.45f - LowSpeedMpS + (10.0f * (float)Math.Pow(LowSpeedMpS, 0.5));
                float ConvHeatTxSpeed = 10.45f - AbsSpeedMpS + (10.0f * (float)Math.Pow(AbsSpeedMpS, 0.5));
                float ConvFactor = ConvHeatTxSpeed / ConvHeatTxfLowSpeed;

                // TO DO - CHeck this out further - allow full range of values?
               // ConvFactor = MathHelper.Clamp(ConvFactor, 1.0f, 1.6f); // Keep Conv Factor ratio within bounds - should not exceed 1.6.

                ConvFactor = MathHelper.Clamp(ConvFactor, 1.0f, 1.0f); // Keep Conv Factor ratio within bounds - should not exceed 1.6.

               // Adjust transmission heat loss due to speed of train - loss increases as the apparent wind speed across carriages increases
                HeatLossTransmissionWpT *= ConvFactor;


                // ++++++++++++++++++++++++
                // Infiltration Heat loss, per degree of temp change
                float SpecificHeatCapacityJpKgpK = 1000.0f;   // a value of cp = 1.0 kJ/kg.K (equal to kJ/kg.oC) - is normally accurate enough
                float AirDensityKgpM3 = 1.2041f;   // Varies with temp and pressure
                float NumAirShiftspSec = pS.FrompH(0.5f);      // Rule of thumb 0.5 air shifts / hr

                CarHeatVolumeM3 = CarWidthM * (CarLengthM - CarCouplingPipeM) * (CarHeightM - BogieHeightM);
                float HeatLossInfiltrationWpT = SpecificHeatCapacityJpKgpK * AirDensityKgpM3 * NumAirShiftspSec * CarHeatVolumeM3 * (CarriageHeatTempC - CarOutsideTempC);

                CarHeatLossWpT = HeatLossTransmissionWpT + HeatLossInfiltrationWpT;
                
                // ++++++++++++++++++++++++
                // Calculate steam pipe surface area
                float CompartmentSteamPipeRadiusM = Me.FromIn(2.0f) / 2.0f;  // Assume the steam pipes in the compartments have diameter of 2" (50mm)
                float DoorSteamPipeRadiusM = Me.FromIn(1.75f) / 2.0f;        // Assume the steam pipes in the doors have diameter of 1.75" (50mm)

                // Assume door pipes are 3' 4" (ie 3.3') long, and that there are doors at both ends of the car, ie x 2
                float CarDoorLengthM = 2.0f * Me.FromFt(3.3f);
                float CarDoorVolumeM3 = CarWidthM * CarDoorLengthM * (CarHeightM - BogieHeightM);

                float CarDoorPipeAreaM2 = 2.0f * MathHelper.Pi * DoorSteamPipeRadiusM * CarDoorLengthM;

                // Use rule of thumb - 1" of 2" steam heat pipe for every 3.5 cu ft of volume in car compartment (second class)
                float CarCompartmentPipeLengthM = Me.FromIn((CarHeatVolumeM3 - CarDoorVolumeM3) / (Me3.FromFt3(3.5f)));
                float CarCompartmentPipeAreaM2 = 2.0f * MathHelper.Pi * CompartmentSteamPipeRadiusM * CarCompartmentPipeLengthM;

                CarHeatPipeAreaM2 = CarCompartmentPipeAreaM2 + CarDoorPipeAreaM2;

#if DEBUG_CAR_HEATLOSS

                Trace.TraceInformation("***************************************** DEBUG_HEATLOSS (TrainCar.cs) ***************************************************************");
                Trace.TraceInformation("Trans - Windows {0} Sides {1} Ends {2} Roof {3} Floor {4}", HeatLossTransWindowsWpT, HeatLossTransSidesWpT, HeatLossTransEndsWpT, HeatLossTransRoofWpT, HeatLossTransFloorWpT);
                Trace.TraceInformation("Car {0} Total CarHeat {1} CarHeatTrans {2} CarHeatInf {3} Car Volume {4}", CarID, CarHeatLossWpT, HeatLossTransmissionWpT, HeatLossInfiltrationWpT, CarHeatVolumeM3);
                Trace.TraceInformation("Comp Length {0} Door Length {1} Car Length {2}", CarCompartmentPipeLengthM, CarDoorLengthM, CarLengthM);
                Trace.TraceInformation("Car {0} Car Vol {1} Car Pipe Area {2}", CarID, CarHeatVolumeM3, CarHeatPipeAreaM2);
                Trace.TraceInformation("Car Temp {0} Car Outside Temp {1}", CarriageHeatTempC, CarOutsideTempC);
#endif
            }
            else
            {

                // If car is not a valid car for heating set values to zero
                CarHeatLossWpT = 0.0f;
                CarHeatPipeAreaM2 = 0.0f;
                CarHeatVolumeM3 = 0.0f;
            }
        }

        #endregion

        #region Calculate resistance due to tunnels
        /// <summary>
        /// Tunnel force (resistance calculations based upon formula presented in papaer titled "Reasonable compensation coefficient of maximum gradient in long railway tunnels"
        /// </summary>
        public virtual void UpdateTunnelForce()
        {
            if (Train.IsPlayerDriven)   // Only calculate tunnel resistance when it is the player train.
            {
                if (TunnelResistanceDependent)
                {
                    if (CarTunnelData.FrontPositionBeyondStartOfTunnel.HasValue)
                    {

                        float? TunnelStart;
                        float? TunnelAhead;
                        float? TunnelBehind;

                        TunnelStart = CarTunnelData.FrontPositionBeyondStartOfTunnel;      // position of front of wagon wrt start of tunnel
                        TunnelAhead = CarTunnelData.LengthMOfTunnelAheadFront;            // Length of tunnel remaining ahead of front of wagon (negative if front of wagon out of tunnel)
                        TunnelBehind = CarTunnelData.LengthMOfTunnelBehindRear;           // Length of tunnel behind rear of wagon (negative if rear of wagon has not yet entered tunnel)

                        // Calculate tunnel default effective cross-section area, and tunnel perimeter - based upon the designed speed limit of the railway (TRK File)

                        float TunnelLengthM = CarTunnelData.LengthMOfTunnelAheadFront.Value + CarTunnelData.LengthMOfTunnelBehindRear.Value;
                        float TrainLengthTunnelM = Train.Length;
                        float TrainMassTunnelKg = Train.MassKg;
                        float PrevTrainCrossSectionAreaM2 = TrainCrossSectionAreaM2;
                        TrainCrossSectionAreaM2 = CarWidthM * CarHeightM;
                        if (TrainCrossSectionAreaM2 < PrevTrainCrossSectionAreaM2)
                        {
                            TrainCrossSectionAreaM2 = PrevTrainCrossSectionAreaM2;  // Assume locomotive cross-sectional area is the largest, if not use new one.
                        }
                        const float DensityAirKgpM3 = 1.2f;

                        // Determine tunnel X-sect area and perimeter based upon number of tracks
                        if (CarTunnelData.numTunnelPaths >= 2)
                        {
                            TunnelCrossSectionAreaM2 = DoubleTunnelCrossSectAreaM2; // Set values for double track tunnels and above
                            TunnelPerimeterM = DoubleTunnelPerimeterM;
                        }
                        else
                        {
                            TunnelCrossSectionAreaM2 = SingleTunnelCrossSectAreaM2; // Set values for single track tunnels
                            TunnelPerimeterM = SingleTunnelPerimeterAreaM;
                        }

                        // 
                        // Calculate first tunnel factor

                        float TunnelAComponent = (0.00003318f * DensityAirKgpM3 * TunnelCrossSectionAreaM2) / ((1 - (TrainCrossSectionAreaM2 / TunnelCrossSectionAreaM2)) * (1 - (TrainCrossSectionAreaM2 / TunnelCrossSectionAreaM2)));
                        float TunnelBComponent = 174.419f * (1 - (TrainCrossSectionAreaM2 / TunnelCrossSectionAreaM2)) * (1 - (TrainCrossSectionAreaM2 / TunnelCrossSectionAreaM2));
                        float TunnelCComponent = (2.907f * (1 - (TrainCrossSectionAreaM2 / TunnelCrossSectionAreaM2)) * (1 - (TrainCrossSectionAreaM2 / TunnelCrossSectionAreaM2))) / (4.0f * (TunnelCrossSectionAreaM2 / TunnelPerimeterM));

                        float TempTunnel1 = (float)Math.Sqrt(TunnelBComponent + (TunnelCComponent * (TunnelLengthM - TrainLengthTunnelM) / TrainLengthTunnelM));
                        float TempTunnel2 = (1.0f - (1.0f / (1.0f + TempTunnel1))) * (1.0f - (1.0f / (1.0f + TempTunnel1)));

                        float UnitAerodynamicDrag = ((TunnelAComponent * TrainLengthTunnelM) / Kg.ToTonne(TrainMassTunnelKg)) * TempTunnel2;

                        TunnelForceN = UnitAerodynamicDrag * Kg.ToTonne(MassKG) * AbsSpeedMpS * AbsSpeedMpS;
                    }
                    else
                    {
                        TunnelForceN = 0.0f; // Reset tunnel force to zero when train is no longer in the tunnel
                    }
                }
            }
        }



        #endregion

        #region Calculate risk of train derailing

        //================================================================================================//
        /// <summary>
        /// Update Risk of train derailing
        /// <\summary>

        public void UpdateTrainDerailmentRisk()
        {
            // Train will derail if lateral forces on the train exceed the vertical forces holding the train on the railway track. 
            // Typically the train is most at risk when travelling around a curve

            // Based upon ??????

            // Calculate Lateral forces

            foreach (var w in WheelAxles)
            {
 //               Trace.TraceInformation("Car ID {0} Length {1} Bogie {2} Offset {3} MAtrix {4}", CarID, CarLengthM,  w.BogieIndex, w.OffsetM, w.BogieMatrix);

            }

            // Calculate the vertival force on the wheel of the car, to determine whether wagon derails or not
            WagonVerticalDerailForceN = MassKG * GravitationalAccelerationMpS2 * Train.WagonCoefficientFriction;

 

            // Calculate coupler angle when travelling around curve

            float OverhangCarIM = 2.545f; // Vehicle overhang - B
            float OverhangCarI1M = 2.545f;  // Vehicle overhang - B
            float CouplerDistanceM = 2.4f; // Coupler distance - D
            float BogieDistanceIM = 8.23f; // 0.5 * distance between bogie centres - A
            float BogieDistanceI1M = 8.23f;  // 0.5 * distance between bogie centres - A
            float CouplerAlphaAngleRad;
            float CouplerBetaAngleRad;
            float CouplerGammaAngleRad;


            float BogieCentresAdjVehiclesM = OverhangCarIM + OverhangCarI1M + CouplerDistanceM; // L value

            if (CurrentCurveRadius != 0)
            {
                CouplerAlphaAngleRad = BogieDistanceIM / CurrentCurveRadius;  // 
                CouplerBetaAngleRad = BogieDistanceI1M / CurrentCurveRadius;
                CouplerGammaAngleRad = BogieCentresAdjVehiclesM / (2.0f * CurrentCurveRadius);

                float AngleBetweenCarbodies = CouplerAlphaAngleRad + CouplerBetaAngleRad + 2.0f * CouplerGammaAngleRad;

                WagonFrontCouplerAngleRad = (BogieCentresAdjVehiclesM* (CouplerGammaAngleRad + CouplerAlphaAngleRad) - OverhangCarI1M* AngleBetweenCarbodies) / CouplerDistanceM;

          //      Trace.TraceInformation("Centre {0} Gamma {1} Alpha {2} Between {3} CouplerDist {4}", BogieCentresAdjVehiclesM, CouplerGammaAngleRad, CouplerAlphaAngleRad, AngleBetweenCarbodies, CouplerDistanceM);
            }
            else
            {
                WagonFrontCouplerAngleRad = 0.0f;
            }

            // Lateral Force = Coupler force x Sin (Coupler Angle)

            float CouplerLateralForceN = CouplerForceU * (float)Math.Sin(WagonFrontCouplerAngleRad);


            TotalWagonLateralDerailForceN = CouplerLateralForceN;

            if (TotalWagonLateralDerailForceN > WagonVerticalDerailForceN)
            {
                BuffForceExceeded = true;
            }
            else
            {
                BuffForceExceeded = false;
            }

        }

        #endregion



        #region Calculate permissible speeds around curves
        /// <summary>
        /// Reads current curve radius and computes the maximum recommended speed around the curve based upon the 
        /// superelevation of the track
        /// Based upon information extracted from - Critical Speed Analysis of Railcars and Wheelsets on Curved and Straight Track - https://scarab.bates.edu/cgi/viewcontent.cgi?article=1135&context=honorstheses
        /// </summary>
        public virtual void UpdateCurveSpeedLimit()
        {
            float s = AbsSpeedMpS; // speed of train
            var train = Simulator.PlayerLocomotive.Train;//Debrief Eval

            // get curve radius

            if (CurveSpeedDependent || CurveResistanceDependent)  // Function enabled by menu selection for either curve resistance or curve speed limit
            {


                if (CurrentCurveRadius > 0)  // only check curve speed if it is a curve
                {
                    float SpeedToleranceMpS =  Me.FromMi( pS.FrompH(2.5f));  // Set bandwidth tolerance for resetting notifications
                    
                    // If super elevation set in Route (TRK) file
                    if (Simulator.TRK.Tr_RouteFile.SuperElevationHgtpRadiusM != null)
                    {
                        SuperelevationM = Simulator.TRK.Tr_RouteFile.SuperElevationHgtpRadiusM[CurrentCurveRadius];

                    }
                    else
                    {
                        // Set to OR default values
                        if (CurrentCurveRadius > 2000)
                        {
                            if (RouteSpeedMpS > 55.0)   // If route speed limit is greater then 200km/h, assume high speed passenger route
                            {
                                // Calculate superelevation based upon the route speed limit and the curve radius
                                // SE = ((TrackGauge x Velocity^2 ) / Gravity x curve radius)

                                SuperelevationM = (TrackGaugeM * RouteSpeedMpS * RouteSpeedMpS) / (GravitationalAccelerationMpS2 * CurrentCurveRadius);

                            }
                            else
                            {
                                SuperelevationM = 0.0254f;  // Assume minimal superelevation if conventional mixed route
                            }

                        }
                        // Set Superelevation value - based upon standard figures
                        else if (CurrentCurveRadius <= 2000 & CurrentCurveRadius > 1600)
                        {
                            SuperelevationM = 0.0254f;  // Assume 1" (or 0.0254m)
                        }
                        else if (CurrentCurveRadius <= 1600 & CurrentCurveRadius > 1200)
                        {
                            SuperelevationM = 0.038100f;  // Assume 1.5" (or 0.038100m)
                        }
                        else if (CurrentCurveRadius <= 1200 & CurrentCurveRadius > 1000)
                        {
                            SuperelevationM = 0.050800f;  // Assume 2" (or 0.050800m)
                        }
                        else if (CurrentCurveRadius <= 1000 & CurrentCurveRadius > 800)
                        {
                            SuperelevationM = 0.063500f;  // Assume 2.5" (or 0.063500m)
                        }
                        else if (CurrentCurveRadius <= 800 & CurrentCurveRadius > 600)
                        {
                            SuperelevationM = 0.0889f;  // Assume 3.5" (or 0.0889m)
                        }
                        else if (CurrentCurveRadius <= 600 & CurrentCurveRadius > 500)
                        {
                            SuperelevationM = 0.1016f;  // Assume 4" (or 0.1016m)
                        }
                        // for tighter radius curves assume on branch lines and less superelevation
                        else if (CurrentCurveRadius <= 500 & CurrentCurveRadius > 280)
                        {
                            SuperelevationM = 0.0889f;  // Assume 3" (or 0.0762m)
                        }
                        else if (CurrentCurveRadius <= 280 & CurrentCurveRadius > 0)
                        {
                            SuperelevationM = 0.063500f;  // Assume 2.5" (or 0.063500m)
                        }
                    }

#if DEBUG_USER_SUPERELEVATION
                       Trace.TraceInformation(" ============================================= User SuperElevation (TrainCar.cs) ========================================");
                        Trace.TraceInformation("CarID {0} TrackSuperElevation {1} Curve Radius {2}",  CarID, SuperelevationM, CurrentCurveRadius);
#endif

                    // Calulate equal wheel loading speed for current curve and superelevation - this was considered the "safe" speed to travel around a curve . In this instance the load on the both railes is evenly distributed.
                    // max equal load speed = SQRT ( (superelevation x gravity x curve radius) / track gauge)
                    // SuperElevation is made up of two components = rail superelevation + the amount of sideways force that a passenger will be comfortable with. This is expressed as a figure similar to superelevation.

                    SuperelevationM = MathHelper.Clamp(SuperelevationM, 0.0001f, 0.150f); // If superelevation is greater then 6" (150mm) then limit to this value, having a value of zero causes problems with calculations

                    float SuperElevationAngleRad = (float)Math.Sinh(SuperelevationM); // Total superelevation includes both balanced and unbalanced superelevation

                    MaxCurveEqualLoadSpeedMps = (float)Math.Sqrt((SuperelevationM * GravitationalAccelerationMpS2 * CurrentCurveRadius) / TrackGaugeM); // Used for calculating curve resistance

                    // Railway companies often allow the vehicle to exceed the equal loading speed, provided that the passengers didn't feel uncomfortable, and that the car was not likely to excced the maximum critical speed
                    SuperElevationTotalM = SuperelevationM + UnbalancedSuperElevationM;

                    float SuperElevationTotalAngleRad = (float)Math.Sinh(SuperElevationTotalM); // Total superelevation includes both balanced and unbalanced superelevation

                    float MaxSafeCurveSpeedMps = (float)Math.Sqrt((SuperElevationTotalM * GravitationalAccelerationMpS2 * CurrentCurveRadius) / TrackGaugeM);

                    // Calculate critical speed - indicates the speed above which stock will overturn - sum of the moments of centrifrugal force and the vertical weight of the vehicle around the CoG
                    // critical speed = SQRT ( (centrifrugal force x gravity x curve radius) / Vehicle weight)
                    // centrifrugal force = Stock Weight x factor for movement of resultant force due to superelevation.

                    float SinTheta = (float)Math.Sin(SuperElevationAngleRad);
                    float CosTheta = (float)Math.Cos(SuperElevationAngleRad);
                    float HalfTrackGaugeM = TrackGaugeM / 2.0f;

                    float CriticalMaxSpeedMpS = (float)Math.Sqrt((CurrentCurveRadius * GravitationalAccelerationMpS2 * (CentreOfGravityM.Y * SinTheta + HalfTrackGaugeM * CosTheta)) / (CentreOfGravityM.Y * CosTheta - HalfTrackGaugeM * SinTheta));

                    float Sin2Theta = 0.5f * (1 - (float)Math.Cos(2.0 * SuperElevationAngleRad));
                    float CriticalMinSpeedMpS = (float)Math.Sqrt((GravitationalAccelerationMpS2 * CurrentCurveRadius * HalfTrackGaugeM * Sin2Theta) / (CosTheta * (CentreOfGravityM.Y * CosTheta + HalfTrackGaugeM * SinTheta)));

                    if (CurveSpeedDependent)
                    {
                        
                        // This section not required any more???????????
                        // This section tests for the durability value of the consist. Durability value will non-zero if read from consist files. 
                        // Timetable mode does not read consistent durability values for consists, and therefore value will be zero at this time. 
                        // Hence a large value of durability (10.0) is assumed, thus effectively disabling it in TT mode
                        //                        if (Simulator.CurveDurability != 0.0)
                        //                        {
                        //                            MaxDurableSafeCurveSpeedMpS = MaxSafeCurveSpeedMps * Simulator.CurveDurability;  // Finds user setting for durability
                        //                        }
                        //                        else
                        //                        {
                        //                            MaxDurableSafeCurveSpeedMpS = MaxSafeCurveSpeedMps * 10.0f;  // Value of durability has not been set, so set to a large value
                        //                        }

                        // Test current speed to see if greater then equal loading speed around the curve
                        if (s > MaxSafeCurveSpeedMps)
                        {
                            if (!IsMaxSafeCurveSpeed)
                            {
                                IsMaxSafeCurveSpeed = true; // set flag for IsMaxSafeCurveSpeed reached

                                if (Train.IsPlayerDriven && !Simulator.TimetableMode)    // Warning messages will only apply if this is player train and not running in TT mode
                                {
                                    if (Train.IsFreight)
                                    {
                                        Simulator.Confirmer.Message(ConfirmLevel.Warning, Simulator.Catalog.GetString("You are travelling too fast for this curve. Slow down, your freight car " + CarID + " may be damaged. The recommended speed for this curve is " + FormatStrings.FormatSpeedDisplay(MaxSafeCurveSpeedMps, IsMetric) ));
                                    }
                                    else
                                    {
                                        Simulator.Confirmer.Message(ConfirmLevel.Warning, Simulator.Catalog.GetString("You are travelling too fast for this curve. Slow down, your passengers in car " + CarID + " are feeling uncomfortable. The recommended speed for this curve is " + FormatStrings.FormatSpeedDisplay(MaxSafeCurveSpeedMps, IsMetric) ));
                                    }

                                    if (dbfmaxsafecurvespeedmps != MaxSafeCurveSpeedMps)//Debrief eval
                                    {
                                        dbfmaxsafecurvespeedmps = MaxSafeCurveSpeedMps;
                                        //ldbfevalcurvespeed = true;
                                        DbfEvalTravellingTooFast++;
                                        train.DbfEvalValueChanged = true;//Debrief eval
                                    }
                                }

                            }
                        }
                        else if ( s < MaxSafeCurveSpeedMps - SpeedToleranceMpS)  // Reset notification once spped drops
                        {
                            if (IsMaxSafeCurveSpeed)
                            {
                                IsMaxSafeCurveSpeed = false; // reset flag for IsMaxSafeCurveSpeed reached - if speed on curve decreases


                            }
                        }

                        // If speed exceeds the overturning speed, then indicated that an error condition has been reached.
                        if (s > CriticalMaxSpeedMpS && Train.GetType() != typeof(AITrain) && Train.GetType() != typeof(TTTrain)) // Breaking of brake hose will not apply to TT mode or AI trains)
                        {
                            if (!IsCriticalMaxSpeed)
                            {
                                IsCriticalMaxSpeed = true; // set flag for IsCriticalSpeed reached

                                if (Train.IsPlayerDriven && !Simulator.TimetableMode)  // Warning messages will only apply if this is player train and not running in TT mode
                                {
                                    BrakeSystem.FrontBrakeHoseConnected = false; // break the brake hose connection between cars if the speed is too fast
                                    Simulator.Confirmer.Message(ConfirmLevel.Warning, Simulator.Catalog.GetString("You were travelling too fast for this curve, and have snapped a brake hose on Car " + CarID + ". You will need to repair the hose and restart."));

                                    dbfEvalsnappedbrakehose = true;//Debrief eval

                                    if (!ldbfevaltrainoverturned)
                                    {
                                        ldbfevaltrainoverturned = true;
                                        DbfEvalTrainOverturned++;
                                        train.DbfEvalValueChanged = true;//Debrief eval
                                    }
                                }
                            }

                        }
                        else if ( s < CriticalMaxSpeedMpS - SpeedToleranceMpS) // Reset notification once speed drops
                        {
                            if (IsCriticalMaxSpeed)
                            {
                                IsCriticalMaxSpeed = false; // reset flag for IsCriticalSpeed reached - if speed on curve decreases
                                ldbfevaltrainoverturned = false;

                                if (dbfEvalsnappedbrakehose)
                                {
                                    DbfEvalTravellingTooFastSnappedBrakeHose++;//Debrief eval
                                    dbfEvalsnappedbrakehose = false;
                                    train.DbfEvalValueChanged = true;//Debrief eval
                                }

                            }
                        }


                        // This alarm indication comes up even in shunting yard situations where typically no superelevation would be present.
                        // Code is disabled until a bteer way is determined to work out whether track piees are superelevated or not.

                        // if speed doesn't reach minimum speed required around the curve then set notification
                       // Breaking of brake hose will not apply to TT mode or AI trains or if on a curve less then 150m to cover operation in shunting yards, where track would mostly have no superelevation
//                        if (s < CriticalMinSpeedMpS && Train.GetType() != typeof(AITrain) && Train.GetType() != typeof(TTTrain) && CurrentCurveRadius > 150 ) 
//                       {
//                            if (!IsCriticalMinSpeed)
//                            {
//                                IsCriticalMinSpeed = true; // set flag for IsCriticalSpeed not reached
//
//                                if (Train.IsPlayerDriven && !Simulator.TimetableMode)  // Warning messages will only apply if this is player train and not running in TT mode
//                                {
//                                      Simulator.Confirmer.Message(ConfirmLevel.Warning, Simulator.Catalog.GetString("You were travelling too slow for this curve, and Car " + CarID + "may topple over."));
//                                }
//                            }
//
//                        }
//                        else if (s > CriticalMinSpeedMpS + SpeedToleranceMpS) // Reset notification once speed increases
//                        {
//                            if (IsCriticalMinSpeed)
//                            {
//                                IsCriticalMinSpeed = false; // reset flag for IsCriticalSpeed reached - if speed on curve decreases
//                            }
//                        }

#if DEBUG_CURVE_SPEED
                   Trace.TraceInformation("================================== TrainCar.cs - DEBUG_CURVE_SPEED ==============================================================");
                   Trace.TraceInformation("CarID {0} Curve Radius {1} Super {2} Unbalanced {3} Durability {4}", CarID, CurrentCurveRadius, SuperelevationM, UnbalancedSuperElevationM, Simulator.CurveDurability);
                   Trace.TraceInformation("CoG {0}", CentreOfGravityM);
                   Trace.TraceInformation("Current Speed {0} Equal Load Speed {1} Max Safe Speed {2} Critical Max Speed {3} Critical Min Speed {4}", MpS.ToMpH(s), MpS.ToMpH(MaxCurveEqualLoadSpeedMps), MpS.ToMpH(MaxSafeCurveSpeedMps), MpS.ToMpH(CriticalMaxSpeedMpS), MpS.ToMpH(CriticalMinSpeedMpS));
                   Trace.TraceInformation("IsMaxSafeSpeed {0} IsCriticalSpeed {1}", IsMaxSafeCurveSpeed, IsCriticalSpeed);
#endif
                    }

                }
                else
                {
                    // reset flags if train is on a straight - in preparation for next curve
                    IsCriticalMaxSpeed = false;   // reset flag for IsCriticalMaxSpeed reached
                    IsCriticalMinSpeed = false;   // reset flag for IsCriticalMinSpeed reached
                    IsMaxSafeCurveSpeed = false; // reset flag for IsMaxEqualLoadSpeed reached
                }
            }
        }

        #endregion

    
        #region Calculate friction force in curves

        /// <summary>
        /// Reads current curve radius and computes the CurveForceN friction. Can be overriden by calling
        /// base.UpdateCurveForce();
        /// CurveForceN *= someCarSpecificCoef;     
        /// </summary>
        public virtual void UpdateCurveForce(float elapsedClockSeconds)
        {
            if (CurveResistanceDependent)
            {

                if (CurrentCurveRadius > 0)
                {

                    if (RigidWheelBaseM == 0)   // Calculate default values if no value in Wag File
                    {

                        
                        float Axles = WheelAxles.Count;
                        float Bogies = Parts.Count - 1;
                        float BogieSize = Axles / Bogies;

                        RigidWheelBaseM = 1.6764f;       // Set a default in case no option is found - assume a standard 4 wheel (2 axle) bogie - wheel base - 5' 6" (1.6764m)

                        //     Trace.TraceInformation("WagonWheels {0} DriveWheels {1} WheelRadius {2} Axles {3} Bogies {4}", WagonNumWheels, LocoNumDrvWheels, DriverWheelRadiusM, Axles, Bogies);

                        // Calculate the number of axles in a car

                        if (WagonType != WagonTypes.Engine)   // if car is not a locomotive then determine wheelbase
                        {

                            if (Bogies < 2)  // if less then two bogies assume that it is a fixed wheelbase wagon
                            {
                                if (Axles == 2)
                                {
                                    RigidWheelBaseM = 3.5052f;       // Assume a standard 4 wheel (2 axle) wagon - wheel base - 11' 6" (3.5052m)
                                }
                                else if (Axles == 3)
                                {
                                    RigidWheelBaseM = 3.6576f;       // Assume a standard 6 wheel (3 axle) wagon - wheel base - 12' 2" (3.6576m)
                                }
                            }
                            else if (Bogies == 2)
                            {
                                if (Axles == 2)
                                {
                                    if (WagonType == WagonTypes.Passenger)
                                    {

                                        RigidWheelBaseM = 2.4384f;       // Assume a standard 4 wheel passenger bogie (2 axle) wagon - wheel base - 8' (2.4384m)
                                    }
                                    else
                                    {
                                        RigidWheelBaseM = 1.6764f;       // Assume a standard 4 wheel freight bogie (2 axle) wagon - wheel base - 5' 6" (1.6764m)
                                    }
                                }
                                else if (Axles == 3)
                                {
                                    RigidWheelBaseM = 3.6576f;       // Assume a standard 6 wheel bogie (3 axle) wagon - wheel base - 12' 2" (3.6576m)
                                }
                            }

                        }
                        if (WagonType == WagonTypes.Engine)   // if car is a locomotive and either a diesel or electric then determine wheelbase
                        {
                            if (EngineType != EngineTypes.Steam)  // Assume that it is a diesel or electric locomotive
                            {
                                if (Axles == 2)
                                {
                                    RigidWheelBaseM = 1.6764f;       // Set a default in case no option is found - assume a standard 4 wheel (2 axle) bogie - wheel base - 5' 6" (1.6764m)
                                }
                                else if (Axles == 3)
                                {
                                    RigidWheelBaseM = 3.5052f;       // Assume a standard 6 wheel bogie (3 axle) locomotive - wheel base - 11' 6" (3.5052m)
                                }
                            }
                            else // assume steam locomotive
                            {

                                if (LocoNumDrvWheels >= Axles) // Test to see if ENG file value is too big (typically doubled)
                                {
                                    LocoNumDrvWheels = LocoNumDrvWheels / 2.0f;  // Appears this might be the number of wheels rather then the axles.
                                }

                                //    Approximation for calculating rigid wheelbase for steam locomotives
                                // Wheelbase = 1.25 x (Loco Drive Axles - 1.0) x Drive Wheel diameter

                                RigidWheelBaseM = 1.25f * (LocoNumDrvWheels - 1.0f) * (DriverWheelRadiusM * 2.0f);
                                //  Trace.TraceInformation("Drv {0} Radius {1}", LocoNumDrvWheels, DriverWheelRadiusM);

                            }

                        }


                    }

                    // Curve Resistance = (Vehicle mass x Coeff Friction) * (Track Gauge + Vehicle Fixed Wheelbase) / (2 * curve radius)
                    // Vehicle Fixed Wheel base is the distance between the wheels, ie bogie or fixed wheels

                    CurveForceN = MassKG * Train.WagonCoefficientFriction * (TrackGaugeM + RigidWheelBaseM) / (2.0f * CurrentCurveRadius);
                    float CurveResistanceSpeedFactor = Math.Abs((MaxCurveEqualLoadSpeedMps - AbsSpeedMpS) / MaxCurveEqualLoadSpeedMps) * StartCurveResistanceFactor;
                    CurveForceN *= CurveResistanceSpeedFactor * CurveResistanceZeroSpeedFactor;
                    CurveForceN *= GravitationalAccelerationMpS2; // to convert to Newtons
                }
                else
                {
                    CurveForceN = 0f;
                }
                //CurveForceNFiltered = CurveForceFilter.Filter(CurveForceN, elapsedClockSeconds);
                CurveForceFilter.Update(elapsedClockSeconds, CurveForceN);
                CurveForceNFiltered = CurveForceFilter.SmoothedValue;
            }
        }

        #endregion

        /// <summary>
        /// Signals an event from an external source (player, multi-player controller, etc.) for this car.
        /// </summary>
        /// <param name="evt"></param>
        public virtual void SignalEvent(Event evt) { }
        public virtual void SignalEvent(PowerSupplyEvent evt) { }
        public virtual void SignalEvent(PowerSupplyEvent evt, int id) { }

        public virtual string GetStatus() { return null; }
        public virtual string GetDebugStatus()
        {
            return String.Format("{0}\t{2}\t{1}\t{3}\t{4:F0}%\t{5}\t\t{6}\t{7}\t",
                CarID,
                Flipped ? Simulator.Catalog.GetString("Yes") : Simulator.Catalog.GetString("No"),
                FormatStrings.Catalog.GetParticularString("Reverser", Direction.GetDescription()),
                AcceptMUSignals ? Simulator.Catalog.GetString("Yes") : Simulator.Catalog.GetString("No"),
                ThrottlePercent,
                String.Format("{0}{1}", FormatStrings.FormatSpeedDisplay(SpeedMpS, IsMetric), WheelSlip ? "!!!" : ""),
                FormatStrings.FormatPower(MotiveForceN * SpeedMpS, IsMetric, false, false),
                String.Format("{0}{1}", FormatStrings.FormatForce(MotiveForceN, IsMetric), CouplerExceedBreakLimit ? "???" : ""));
        }
        public virtual string GetTrainBrakeStatus() { return null; }
        public virtual string GetEngineBrakeStatus() { return null; }
        public virtual string GetDynamicBrakeStatus() { return null; }
        public virtual bool GetSanderOn() { return false; }
        protected bool WheelHasBeenSet = false; //indicating that the car shape has been loaded, thus no need to reset the wheels

        public TrainCar()
        {
        }

        public TrainCar(Simulator simulator, string wagFile)
        {
            Simulator = simulator;
            WagFilePath = wagFile;
            RealWagFilePath = wagFile;
        }

        // Game save
        public virtual void Save(BinaryWriter outf)
        {
            outf.Write(Flipped);
            outf.Write(UiD);
            outf.Write(CarID);
            BrakeSystem.Save(outf);
            outf.Write(MotiveForceN);
            outf.Write(FrictionForceN);
            outf.Write(SpeedMpS);
            outf.Write(CouplerSlackM);
            outf.Write(Headlight);
            outf.Write(OrgConsist);
            outf.Write(PrevTiltingZRot);
            outf.Write(BrakesStuck);
        }

        // Game restore
        public virtual void Restore(BinaryReader inf)
        {
            Flipped = inf.ReadBoolean();
            UiD = inf.ReadInt32();
            CarID = inf.ReadString();
            BrakeSystem.Restore(inf);
            MotiveForceN = inf.ReadSingle();
            FrictionForceN = inf.ReadSingle();
            SpeedMpS = inf.ReadSingle();
            _PrevSpeedMpS = SpeedMpS;
            CouplerSlackM = inf.ReadSingle();
            Headlight = inf.ReadInt32();
            OrgConsist = inf.ReadString();
            PrevTiltingZRot = inf.ReadSingle();
            BrakesStuck = inf.ReadBoolean();
        }

        //================================================================================================//
        /// <summary>
        /// Set starting conditions for TrainCars when initial speed > 0 
        /// 

        public virtual void InitializeMoving()
        {
            BrakeSystem.InitializeMoving();
            //TODO: next if/else block has been inserted to flip trainset physics in order to get viewing direction coincident with loco direction when using rear cab.
            // To achieve the same result with other means, without flipping trainset physics, the if/else block should be deleted and replaced by following instruction:
            //            SpeedMpS = Flipped ? -Train.InitialSpeed : Train.InitialSpeed;
            if (IsDriveable && Train.TrainType == Train.TRAINTYPE.PLAYER)
            {
                var loco = this as MSTSLocomotive;
                SpeedMpS = Flipped ^ loco.UsingRearCab ? -Train.InitialSpeed : Train.InitialSpeed;
            }

            else SpeedMpS = Flipped ? -Train.InitialSpeed : Train.InitialSpeed;
            _PrevSpeedMpS = SpeedMpS;
        }

        public bool HasFrontCab
        {
            get
            {
                var loco = this as MSTSLocomotive;
                var i = (int)CabViewType.Front;
                if (loco == null || loco.CabViewList.Count <= i || loco.CabViewList[i].CabViewType != CabViewType.Front) return false;
                return (loco.CabViewList[i].ViewPointList.Count > 0);
            }
        }

        public bool HasRearCab
        {
            get
            {
                var loco = this as MSTSLocomotive;
                var i = (int)CabViewType.Rear;
                if (loco == null || loco.CabViewList.Count <= i) return false;
                return (loco.CabViewList[i].ViewPointList.Count > 0);
            }
        }

        public bool HasFront3DCab
        {
            get
            {
                var loco = this as MSTSLocomotive;
                var i = (int)CabViewType.Front;
                if (loco == null || loco.CabView3D == null) return false;
                return (loco.CabView3D.ViewPointList.Count > i);
            }
        }

        public bool HasRear3DCab
        {
            get
            {
                var loco = this as MSTSLocomotive;
                var i = (int)CabViewType.Rear;
                if (loco == null || loco.CabView3D == null) return false;
                return (loco.CabView3D.ViewPointList.Count > i);
            }
        }

        public virtual bool GetCabFlipped()
        {
            return false;
        }

        public virtual float GetCouplerZeroLengthM()
        {
            return 0;
        }

        public virtual float GetCouplerStiffnessNpM()
        {
            return 2e7f;
        }

        public virtual float GetCouplerStiffness1NpM()
        {
            return 1e7f;
        }

        public virtual float GetCouplerStiffness2NpM()
        {
            return 1e7f;
        }

        public virtual float GetCouplerDamping1NMpS()
        {
            return 1e7f;
        }

        public virtual float GetCouplerDamping2NMpS()
        {
            return 1e7f;
        }

        public virtual float GetCouplerSlackAM()
        {
            return 0;
        }

        public virtual float GetCouplerSlackBM()
        {
            return 0.1f;
        }

        public virtual int GetCouplerRigidIndication()
        {
            return 0;
        }

        public virtual float GetMaximumCouplerSlack0M()
        {
            return 0.005f;
        }

        public virtual float GetMaximumCouplerSlack1M()
        {
            return 0.012f;
        }
        
        public virtual float GetMaximumCouplerSlack2M()
        {
            return 0.12f;
        }

        public virtual float GetMaximumCouplerForceN()
        {
            return 1e10f;
        }

        public virtual void CopyCoupler(TrainCar other)
        {
            CouplerSlackM = other.CouplerSlackM;
            CouplerSlack2M = other.CouplerSlack2M;
        }

        public virtual bool GetAdvancedCouplerFlag()
        {
            return false;
        }

        public virtual void CopyControllerSettings(TrainCar other)
        {
            Headlight = other.Headlight;
        }

        public void AddWheelSet(float offset, int bogieID, int parentMatrix, string wheels, int bogie1Axles, int bogie2Axles)
        {
            if (WheelAxlesLoaded || WheelHasBeenSet)
                return;

            // Currently looking for rolling stock that has more than 3 axles on a bogie.  This is rare, but some models are like this.
            // In this scenario, bogie1 contains 2 sets of axles.  One of them for bogie2.  Both bogie2 axles must be removed.
            // For the time being, the only rail-car that was having issues had 4 axles on one bogie. The second set of axles had a bogie index of 2 and both had to be dropped for the rail-car to operate under OR.
            if (Parts.Count > 0 && bogie1Axles == 4 || bogie2Axles == 4) // 1 bogie will have a Parts.Count of 2.
            {
                if (Parts.Count == 2)
                    if (parentMatrix == Parts[1].iMatrix && wheels.Length == 8)
                        if (bogie1Axles == 4 && bogieID == 2) // This test is strictly testing for and leaving out axles meant for a Bogie2 assignment.
                            return;

                if (Parts.Count == 3)
                {
                    if (parentMatrix == Parts[1].iMatrix && wheels.Length == 8)
                        if (bogie1Axles == 4 && bogieID == 2) // This test is strictly testing for and leaving out axles meant for a Bogie2 assignment.
                            return;
                    if (parentMatrix == Parts[2].iMatrix && wheels.Length == 8)
                        if (bogie2Axles == 4 && bogieID == 1) // This test is strictly testing for and leaving out axles meant for a Bogie1 assignment.
                            return;
                }

            }

            //some old stocks have only two wheels, but defined to have four, two share the same offset, thus all computing of rotations will have problem
            //will check, if so, make the offset different a bit.
            foreach (var axles in WheelAxles)
                if (offset.AlmostEqual(axles.OffsetM, 0.05f)) { offset = axles.OffsetM + 0.7f; break; }

            // Came across a model where the axle offset that is part of a bogie would become 0 during the initial process.  This is something we must test for.
            if (wheels.Length == 8 && Parts.Count > 0)
            {
                if (wheels == "WHEELS11" || wheels == "WHEELS12" || wheels == "WHEELS13" || wheels == "WHEELS14")
                    WheelAxles.Add(new WheelAxle(offset, bogieID, parentMatrix));

                else if (wheels == "WHEELS21" || wheels == "WHEELS22" || wheels == "WHEELS23" || wheels == "WHEELS24")
                    WheelAxles.Add(new WheelAxle(offset, bogieID, parentMatrix));

                else if (wheels == "WHEELS31" || wheels == "WHEELS32" || wheels == "WHEELS33" || wheels == "WHEELS34")
                    WheelAxles.Add(new WheelAxle(offset, bogieID, parentMatrix));

                else if (wheels == "WHEELS41" || wheels == "WHEELS42" || wheels == "WHEELS43" || wheels == "WHEELS44")
                    WheelAxles.Add(new WheelAxle(offset, bogieID, parentMatrix));
                // This else will cover additional Wheels added following the proper naming convention.
                else
                    WheelAxles.Add(new WheelAxle(offset, bogieID, parentMatrix));
            }
            // The else will cover WHEELS spelling where the length is less than 8.
            else
                WheelAxles.Add(new WheelAxle(offset, bogieID, parentMatrix));

        } // end AddWheelSet()

        public void AddBogie(float offset, int matrix, int id, string bogie, int numBogie1, int numBogie2)
        {
            if (WheelAxlesLoaded || WheelHasBeenSet)
                return;
            foreach (var p in Parts) if (p.bogie && offset.AlmostEqual(p.OffsetM, 0.05f)) { offset = p.OffsetM + 0.1f; break; }
            if (bogie == "BOGIE1")
            {
                while (Parts.Count <= id)
                    Parts.Add(new TrainCarPart(0, 0));
                Parts[id].OffsetM = offset;
                Parts[id].iMatrix = matrix;
                Parts[id].bogie = true;//identify this is a bogie, will be used for hold rails on track
            }
            else if (bogie == "BOGIE2")
            {
                // This was the initial problem.  If the shape file contained only one entry that was labeled as BOGIE2(should be BOGIE1)
                // the process would assign 2 to id, causing it to create 2 Parts entries( or 2 bogies) when one was only needed.  It is possible that
                // this issue created many of the problems with articulated wagons later on in the process.
                // 2 would be assigned to id, not because there were 2 entries, but because 2 was in BOGIE2.
                if (numBogie2 == 1 && numBogie1 == 0)
                {
                    id -= 1;
                    while (Parts.Count <= id)
                        Parts.Add(new TrainCarPart(0, 0));
                    Parts[id].OffsetM = offset;
                    Parts[id].iMatrix = matrix;
                    Parts[id].bogie = true;//identify this is a bogie, will be used for hold rails on track
                }
                else
                {
                    while (Parts.Count <= id)
                        Parts.Add(new TrainCarPart(0, 0));
                    Parts[id].OffsetM = offset;
                    Parts[id].iMatrix = matrix;
                    Parts[id].bogie = true;//identify this is a bogie, will be used for hold rails on track
                }
            }
            else if (bogie == "BOGIE3")
            {
                while (Parts.Count <= id)
                    Parts.Add(new TrainCarPart(0, 0));
                Parts[id].OffsetM = offset;
                Parts[id].iMatrix = matrix;
                Parts[id].bogie = true;//identify this is a bogie, will be used for hold rails on track
            }
            else if (bogie == "BOGIE4")
            {
                while (Parts.Count <= id)
                    Parts.Add(new TrainCarPart(0, 0));
                Parts[id].OffsetM = offset;
                Parts[id].iMatrix = matrix;
                Parts[id].bogie = true;//identify this is a bogie, will be used for hold rails on track
            }
            else if (bogie == "BOGIE")
            {
                while (Parts.Count <= id)
                    Parts.Add(new TrainCarPart(0, 0));
                Parts[id].OffsetM = offset;
                Parts[id].iMatrix = matrix;
                Parts[id].bogie = true;//identify this is a bogie, will be used for hold rails on track
            }
            // The else will cover additions not covered above.
            else
            {
                while (Parts.Count <= id)
                    Parts.Add(new TrainCarPart(0, 0));
                Parts[id].OffsetM = offset;
                Parts[id].iMatrix = matrix;
                Parts[id].bogie = true;//identify this is a bogie, will be used for hold rails on track
            }

        } // end AddBogie()

        public void SetUpWheels()
        {

#if DEBUG_WHEELS
            Console.WriteLine(WagFilePath);
            Console.WriteLine("  length {0,10:F4}", LengthM);
            foreach (var w in WheelAxles)
                Console.WriteLine("  axle:  bogie  {1,5:F0}  offset {0,10:F4}", w.OffsetM, w.BogieIndex);
            foreach (var p in Parts)
                Console.WriteLine("  part:  matrix {1,5:F0}  offset {0,10:F4}  weight {2,5:F0}", p.OffsetM, p.iMatrix, p.SumWgt);
#endif
            WheelHasBeenSet = true;
            // No parts means no bogies (always?), so make sure we've got Parts[0] for the car itself.
            if (Parts.Count == 0)
                Parts.Add(new TrainCarPart(0, 0));
            // No axles but we have bogies.
            if (WheelAxles.Count == 0 && Parts.Count > 1)
            {
                // Fake the axles by pretending each has 1 axle.
                foreach (var part in Parts)
                    WheelAxles.Add(new WheelAxle(part.OffsetM, part.iMatrix, 0));
                Trace.TraceInformation("Wheel axle data faked based on {1} bogies for {0}", WagFilePath, Parts.Count - 1);
            }
            bool articFront = !WheelAxles.Any(a => a.OffsetM < 0);
            bool articRear = !WheelAxles.Any(a => a.OffsetM > 0);
            // Validate the axles' assigned bogies and count up the axles on each bogie.
            if (WheelAxles.Count > 0)
            {
                foreach (var w in WheelAxles)
                {
                    if (w.BogieIndex >= Parts.Count)
                        w.BogieIndex = 0;
                    if (w.BogieMatrix > 0)
                    {
                        for (var i = 0; i < Parts.Count; i++)
                            if (Parts[i].iMatrix == w.BogieMatrix)
                            {
                                w.BogieIndex = i;
                                break;
                            }
                    }
                    w.Part = Parts[w.BogieIndex];
                    w.Part.SumWgt++;
                }

                // Make sure the axles are sorted by OffsetM along the car.
                // Attempting to sort car w/o WheelAxles will resort to an error.
                WheelAxles.Sort(WheelAxles[0]);
            }

            //fix bogies with only one wheel set:
            // This process is to fix the bogies that did not pivot under the cab of steam locomotives as well as other locomotives that have this symptom.
            // The cause involved the bogie and axle being close by 0.05f or less on the ZAxis.
            // The ComputePosition() process was unable to work with this.
            // The fix involves first testing for how close they are then moving the bogie offset up.
            // The final fix involves adding an additional axle.  Without this, both bogie and axle would never track properly?
            // Note: Steam locomotive modelers are aware of this issue and are now making sure there is ample spacing between axle and bogie.
            for (var i = 1; i < Parts.Count; i++)
            {
                if (Parts[i].bogie == true && Parts[i].SumWgt < 1.5)
                {
                    foreach (var w in WheelAxles)
                    {
                        if (w.BogieMatrix == Parts[i].iMatrix)
                        {
                            if (w.OffsetM.AlmostEqual(Parts[i].OffsetM, 0.6f))
                            {
                                var w1 = new WheelAxle(w.OffsetM - 0.5f, w.BogieIndex, i);
                                w1.Part = Parts[w1.BogieIndex]; //create virtual wheel
                                w1.Part.SumWgt++;
                                WheelAxles.Add(w1);
                                w.OffsetM += 0.5f; //move the original bogie forward, so we have two bogies to make the future calculation happy
                                Trace.TraceInformation("A virtual wheel axle was added for bogie {1} of {0}", WagFilePath, i);
                                break;
                            }
                        }
                    }
                }
            }

            // Count up the number of bogies (parts) with at least 2 axles.
            for (var i = 1; i < Parts.Count; i++)
                if (Parts[i].SumWgt > 1.5)
                    Parts[0].SumWgt++;

            // This check is for the single axle/bogie issue.
            // Check SumWgt using Parts[0].SumWgt.
            // Certain locomotives do not test well when using Part.SumWgt versus Parts[0].SumWgt.
            // Make sure test using Parts[0] is performed after the above for loop.
            if (!articFront && !articRear && (Parts[0].SumWgt < 1.5))
            {
                foreach (var w in WheelAxles)
                {
                    if (w.BogieIndex >= Parts.Count - 1)
                    {
                        w.BogieIndex = 0;
                        w.Part = Parts[w.BogieIndex];

                    }
                }
            }
            // Using WheelAxles.Count test to control WheelAxlesLoaded flag.
            if (WheelAxles.Count > 2)
            {
                WheelAxles.Sort(WheelAxles[0]);
                WheelAxlesLoaded = true;
            }


#if DEBUG_WHEELS
            Console.WriteLine(WagFilePath);
            Console.WriteLine("  length {0,10:F4}", LengthM);
            Console.WriteLine("  articulated {0}/{1}", articulatedFront, articulatedRear);
            foreach (var w in WheelAxles)
                Console.WriteLine("  axle:  bogie  {1,5:F0}  offset {0,10:F4}", w.OffsetM, w.BogieIndex);
            foreach (var p in Parts)
                Console.WriteLine("  part:  matrix {1,5:F0}  offset {0,10:F4}  weight {2,5:F0}", p.OffsetM, p.iMatrix, p.SumWgt);
#endif
            // Decided to control what is sent to SetUpWheelsArticulation()by using
            // WheelAxlesLoaded as a flag.  This way, wagons that have to be processed are included
            // and the rest left out.
            bool articulatedFront = !WheelAxles.Any(a => a.OffsetM < 0);
            bool articulatedRear = !WheelAxles.Any(a => a.OffsetM > 0);
            var carIndex = Train.Cars.IndexOf(this);
            //Certain locomotives are testing as articulated wagons for some reason.
            if (WagonType != WagonTypes.Engine)
                if (WheelAxles.Count >= 2)
                    if (articulatedFront || articulatedRear)
                    {
                        WheelAxlesLoaded = true;
                        SetUpWheelsArticulation(carIndex);
                    }
        } // end SetUpWheels()

        protected void SetUpWheelsArticulation(int carIndex)
        {
            // If there are no forward wheels, this car is articulated (joined
            // to the car in front) at the front. Likewise for the rear.
            bool articulatedFront = !WheelAxles.Any(a => a.OffsetM < 0);
            bool articulatedRear = !WheelAxles.Any(a => a.OffsetM > 0);
            // Original process originally used caused too many issues.
            // The original process did include the below process of just using WheelAxles.Add
            //  if the initial test did not work.  Since the below process is working without issues the
            //  original process was stripped down to what is below
            if (articulatedFront || articulatedRear)
            {
                if (articulatedFront && WheelAxles.Count <= 3)
                    WheelAxles.Add(new WheelAxle(-CarLengthM / 2, 0, 0) { Part = Parts[0] });

                if (articulatedRear && WheelAxles.Count <= 3)
                    WheelAxles.Add(new WheelAxle(CarLengthM / 2, 0, 0) { Part = Parts[0] });

                WheelAxles.Sort(WheelAxles[0]);
            }


#if DEBUG_WHEELS
            Console.WriteLine(WagFilePath);
            Console.WriteLine("  length {0,10:F4}", LengthM);
            Console.WriteLine("  articulated {0}/{1}", articulatedFront, articulatedRear);
            foreach (var w in WheelAxles)
                Console.WriteLine("  axle:  bogie  {1,5:F0}  offset {0,10:F4}", w.OffsetM, w.BogieIndex);
            foreach (var p in Parts)
                Console.WriteLine("  part:  matrix {1,5:F0}  offset {0,10:F4}  weight {2,5:F0}", p.OffsetM, p.iMatrix, p.SumWgt);
#endif
        } // end SetUpWheelsArticulation()

        public void ComputePosition(Traveller traveler, bool backToFront, float elapsedTimeS, float distance, float speed)
        {
            for (var j = 0; j < Parts.Count; j++)
                Parts[j].InitLineFit();
            var tileX = traveler.TileX;
            var tileZ = traveler.TileZ;
            if (Flipped == backToFront)
            {
                var o = -CarLengthM / 2 - CentreOfGravityM.Z;
                for (var k = 0; k < WheelAxles.Count; k++)
                {
                    var d = WheelAxles[k].OffsetM - o;
                    o = WheelAxles[k].OffsetM;
                    traveler.Move(d);
                    var x = traveler.X + 2048 * (traveler.TileX - tileX);
                    var y = traveler.Y;
                    var z = traveler.Z + 2048 * (traveler.TileZ - tileZ);
                    WheelAxles[k].Part.AddWheelSetLocation(1, o, x, y, z, 0, traveler);
                }
                o = CarLengthM / 2 - CentreOfGravityM.Z - o;
                traveler.Move(o);
            }
            else
            {
                var o = CarLengthM / 2 - CentreOfGravityM.Z;
                for (var k = WheelAxles.Count - 1; k >= 0; k--)
                {
                    var d = o - WheelAxles[k].OffsetM;
                    o = WheelAxles[k].OffsetM;
                    traveler.Move(d);
                    var x = traveler.X + 2048 * (traveler.TileX - tileX);
                    var y = traveler.Y;
                    var z = traveler.Z + 2048 * (traveler.TileZ - tileZ);
                    WheelAxles[k].Part.AddWheelSetLocation(1, o, x, y, z, 0, traveler);
                }
                o = CarLengthM / 2 + CentreOfGravityM.Z + o;
                traveler.Move(o);
            }

            TrainCarPart p0 = Parts[0];
            for (int i = 1; i < Parts.Count; i++)
            {
                TrainCarPart p = Parts[i];
                p.FindCenterLine();
                if (p.SumWgt > 1.5)
                    p0.AddPartLocation(1, p);
            }
            p0.FindCenterLine();
            Vector3 fwd = new Vector3(p0.B[0], p0.B[1], -p0.B[2]);
            // Check if null vector - The Length() is fine also, but may be more time consuming - By GeorgeS
            if (fwd.X != 0 && fwd.Y != 0 && fwd.Z != 0)
                fwd.Normalize();
            Vector3 side = Vector3.Cross(Vector3.Up, fwd);
            // Check if null vector - The Length() is fine also, but may be more time consuming - By GeorgeS
            if (side.X != 0 && side.Y != 0 && side.Z != 0)
                side.Normalize();
            Vector3 up = Vector3.Cross(fwd, side);
            Matrix m = Matrix.Identity;
            m.M11 = side.X;
            m.M12 = side.Y;
            m.M13 = side.Z;
            m.M21 = up.X;
            m.M22 = up.Y;
            m.M23 = up.Z;
            m.M31 = fwd.X;
            m.M32 = fwd.Y;
            m.M33 = fwd.Z;
            m.M41 = p0.A[0];
            m.M42 = p0.A[1] + 0.275f;
            m.M43 = -p0.A[2];
            WorldPosition.XNAMatrix = m;
            WorldPosition.TileX = tileX;
            WorldPosition.TileZ = tileZ;
            
            UpdatedTraveler(traveler, elapsedTimeS, distance, speed);

            // calculate truck angles
            for (int i = 1; i < Parts.Count; i++)
            {
                TrainCarPart p = Parts[i];
                if (p.SumWgt < .5)
                    continue;
                if (p.SumWgt < 1.5)
                {   // single axle pony trunk
                    float d = p.OffsetM - p.SumOffset / p.SumWgt;
                    if (-.2 < d && d < .2)
                        continue;
                    p.AddWheelSetLocation(1, p.OffsetM, p0.A[0] + p.OffsetM * p0.B[0], p0.A[1] + p.OffsetM * p0.B[1], p0.A[2] + p.OffsetM * p0.B[2], 0, null);
                    p.FindCenterLine();
                }
                Vector3 fwd1 = new Vector3(p.B[0], p.B[1], -p.B[2]);
                if (fwd1.X == 0 && fwd1.Y == 0 && fwd1.Z == 0)
                {
                    p.Cos = 1;
                }
                else
                {
                    fwd1.Normalize();
                    p.Cos = Vector3.Dot(fwd, fwd1);
                }

                if (p.Cos >= .99999f)
                    p.Sin = 0;
                else
                {
                    p.Sin = (float)Math.Sqrt(1 - p.Cos * p.Cos);
                    if (fwd.X * fwd1.Z < fwd.Z * fwd1.X)
                        p.Sin = -p.Sin;
                }
            }
        }

        #region Traveller-based updates
        public float CurrentCurveRadius;

        internal void UpdatedTraveler(Traveller traveler, float elapsedTimeS, float distanceM, float speedMpS)
        {
            // We need to avoid introducing any unbounded effects, so cap the elapsed time to 0.25 seconds (4FPS).
            if (elapsedTimeS > 0.25f)
                return;

            CurrentCurveRadius = traveler.GetCurveRadius();
            UpdateVibrationAndTilting(traveler, elapsedTimeS, distanceM, speedMpS);
            UpdateSuperElevation(traveler, elapsedTimeS);
        }
        #endregion

        #region Super-elevation
        void UpdateSuperElevation(Traveller traveler,  float elapsedTimeS)
        {
            if (Simulator.Settings.UseSuperElevation == 0)
                return;
            if (prevElev < -30f) { prevElev += 40f; return; }//avoid the first two updates as they are not valid

            // Because the traveler is at the FRONT of the TrainCar, smooth the super-elevation out with the rear.
            var z = traveler.GetSuperElevation(-CarLengthM);
            if (Flipped)
                z *= -1;
            // TODO This is a hack until we fix the super-elevation code as described in http://www.elvastower.com/forums/index.php?/topic/28751-jerky-superelevation-effect/
            if (prevElev < -10f || prevElev > 10f) prevElev = z;//initial, will jump to the desired value
            else
            {
                z = prevElev + (z - prevElev) * Math.Min(elapsedTimeS, 1);//smooth rotation
                prevElev = z;
            }

            WorldPosition.XNAMatrix = Matrix.CreateRotationZ(z) * WorldPosition.XNAMatrix;
        }
        #endregion

        #region Vibration and tilting
        public Matrix VibrationInverseMatrix = Matrix.Identity;

        // https://en.wikipedia.org/wiki/Newton%27s_laws_of_motion#Newton.27s_2nd_Law
        //   Let F be the force in N
        //   Let m be the mass in kg
        //   Let a be the acceleration in m/s/s
        //   Then F = m * a
        // https://en.wikipedia.org/wiki/Hooke%27s_law
        //   Let F be the force in N
        //   Let k be the spring constant in N/m or kg/s/s
        //   Let x be the displacement in m
        //   Then F = k * x
        // If we assume that gravity is 9.8m/s/s, then the force needed to support the train car is:
        //   F = m * 9.8
        // If we assume that the train car suspension allows for 0.2m (20cm) of travel, then substitute Hooke's law:
        //   m * 9.8 = k * 0.2
        //   k = m * 9.8 / 0.2
        // Finally, we assume a mass (m) of 1kg to calculate a mass-independent value:
        //   k' = 9.8 / 0.2
        const float VibrationSpringConstantPrimepSpS = 9.8f / 0.2f; // 1/s/s

        // 
        const float VibratioDampingCoefficient = 0.01f;

        // This is multiplied by the CarVibratingLevel (which goes up to 3).
        const float VibrationIntroductionStrength = 0.03f;

        // The tightest curve we care about has a radius of 100m. This is used as the basis for the most violent vibrations.
        const float VibrationMaximumCurvaturepM = 1f / 100;

        const float VibrationFactorDistance = 1;
        const float VibrationFactorTrackVectorSection = 2;
        const float VibrationFactorTrackNode = 4;

        Vector3 VibrationOffsetM;
        Vector3 VibrationRotationRad;
        Vector3 VibrationRotationVelocityRadpS;
        Vector2 VibrationTranslationM;
        Vector2 VibrationTranslationVelocityMpS;

        int VibrationTrackNode;
        int VibrationTrackVectorSection;
        float VibrationTrackCurvaturepM;

        float PrevTiltingZRot; // previous tilting angle
        float TiltingZRot; // actual tilting angle

        internal void UpdateVibrationAndTilting(Traveller traveler, float elapsedTimeS, float distanceM, float speedMpS)
        {
            // NOTE: Traveller is at the FRONT of the TrainCar!

            // Don't add vibrations to train cars less than 2.5 meter in length; they're unsuitable for these calculations.
            if (CarLengthM < 2.5f) return;
            if (Simulator.Settings.CarVibratingLevel != 0)
            {

                //var elapsedTimeS = Math.Abs(speedMpS) > 0.001f ? distanceM / speedMpS : 0;
                if (VibrationOffsetM.X == 0)
                {
                    // Initialize three different offsets (0 - 1 meters) so that the different components of the vibration motion don't align.
                    VibrationOffsetM.X = (float)Simulator.Random.NextDouble();
                    VibrationOffsetM.Y = (float)Simulator.Random.NextDouble();
                    VibrationOffsetM.Z = (float)Simulator.Random.NextDouble();
                }

                if (VibrationTrackVectorSection == 0)
                    VibrationTrackVectorSection = traveler.TrackVectorSectionIndex;
                if (VibrationTrackNode == 0)
                    VibrationTrackNode = traveler.TrackNodeIndex;

                // Apply suspension/spring and damping.
                // https://en.wikipedia.org/wiki/Simple_harmonic_motion
                //   Let F be the force in N
                //   Let k be the spring constant in N/m or kg/s/s
                //   Let x be the displacement in m
                //   Then F = -k * x
                // Given F = m * a, solve for a:
                //   a = F / m
                // Substitute F:
                //   a = -k * x / m
                // Because our spring constant was never multiplied by m, we can cancel that out:
                //   a = -k' * x
                var rotationAccelerationRadpSpS = -VibrationSpringConstantPrimepSpS * VibrationRotationRad;
                var translationAccelerationMpSpS = -VibrationSpringConstantPrimepSpS * VibrationTranslationM;
                // https://en.wikipedia.org/wiki/Damping
                //   Let F be the force in N
                //   Let c be the damping coefficient in N*s/m
                //   Let v be the velocity in m/s
                //   Then F = -c * v
                // We apply the acceleration (let t be time in s, then dv/dt = a * t) and damping (-c * v) to the velocities:
                VibrationRotationVelocityRadpS += rotationAccelerationRadpSpS * elapsedTimeS - VibratioDampingCoefficient * VibrationRotationVelocityRadpS;
                VibrationTranslationVelocityMpS += translationAccelerationMpSpS * elapsedTimeS - VibratioDampingCoefficient * VibrationTranslationVelocityMpS;
                // Now apply the velocities (dx/dt = v * t):
                VibrationRotationRad += VibrationRotationVelocityRadpS * elapsedTimeS;
                VibrationTranslationM += VibrationTranslationVelocityMpS * elapsedTimeS;

                // Add new vibrations every CarLengthM in either direction.
                if (Math.Round((VibrationOffsetM.X + DistanceM) / CarLengthM) != Math.Round((VibrationOffsetM.X + DistanceM + distanceM) / CarLengthM))
                {
                    AddVibrations(VibrationFactorDistance);
                }

                // Add new vibrations every track vector section which changes the curve radius.
                if (VibrationTrackVectorSection != traveler.TrackVectorSectionIndex)
                {
                    var curvaturepM = MathHelper.Clamp(traveler.GetCurvature(), -VibrationMaximumCurvaturepM, VibrationMaximumCurvaturepM);
                    if (VibrationTrackCurvaturepM != curvaturepM)
                    {
                        // Use the difference in curvature to determine the strength of the vibration caused.
                        AddVibrations(VibrationFactorTrackVectorSection * Math.Abs(VibrationTrackCurvaturepM - curvaturepM) / VibrationMaximumCurvaturepM);
                        VibrationTrackCurvaturepM = curvaturepM;
                    }
                    VibrationTrackVectorSection = traveler.TrackVectorSectionIndex;
                }

                // Add new vibrations every track node.
                if (VibrationTrackNode != traveler.TrackNodeIndex)
                {
                    AddVibrations(VibrationFactorTrackNode);
                    VibrationTrackNode = traveler.TrackNodeIndex;
                }
            }
            if (Train != null && Train.IsTilting)
            {
                TiltingZRot = traveler.FindTiltedZ(speedMpS);//rotation if tilted, an indication of centrifugal force
                TiltingZRot = PrevTiltingZRot + (TiltingZRot - PrevTiltingZRot) * elapsedTimeS;//smooth rotation
                PrevTiltingZRot = TiltingZRot;
                if (this.Flipped) TiltingZRot *= -1f;
            }
            if (Simulator.Settings.CarVibratingLevel != 0 || Train.IsTilting)
            {
                var rotation = Matrix.CreateFromYawPitchRoll(VibrationRotationRad.Y, VibrationRotationRad.X, VibrationRotationRad.Z + TiltingZRot);
                var translation = Matrix.CreateTranslation(VibrationTranslationM.X, VibrationTranslationM.Y, 0);
                WorldPosition.XNAMatrix = rotation * translation * WorldPosition.XNAMatrix;
                VibrationInverseMatrix = Matrix.Invert(rotation * translation);
            }
        }

        private void AddVibrations(float factor)
        {
            // NOTE: For low angles (as our vibration rotations are), sin(angle) ~= angle, and since the displacement at the end of the car is sin(angle) = displacement/half-length, sin(displacement/half-length) * half-length ~= displacement.
            switch (Simulator.Random.Next(4))
            {
                case 0:
                    VibrationRotationVelocityRadpS.Y += factor * Simulator.Settings.CarVibratingLevel * VibrationIntroductionStrength * 2 / CarLengthM;
                    break;
                case 1:
                    VibrationRotationVelocityRadpS.Z += factor * Simulator.Settings.CarVibratingLevel * VibrationIntroductionStrength * 2 / CarLengthM;
                    break;
                case 2:
                    VibrationTranslationVelocityMpS.X += factor * Simulator.Settings.CarVibratingLevel * VibrationIntroductionStrength;
                    break;
                case 3:
                    VibrationTranslationVelocityMpS.Y += factor * Simulator.Settings.CarVibratingLevel * VibrationIntroductionStrength;
                    break;
            }
        }
        #endregion

        // TODO These three fields should be in the TrainCarViewer.
        public int TrackSoundType = 0;
        public WorldLocation TrackSoundLocation = WorldLocation.None;
        public float TrackSoundDistSquared = 0;


        /// <summary>
        /// Checks if traincar is over trough. Used to check if refill possible
        /// </summary>
        /// <returns> returns true if car is over trough</returns>

        public bool IsOverTrough()
        {
            var isOverTrough = false;
            // start at front of train
            int thisSectionIndex = Train.PresentPosition[0].TCSectionIndex;
            float thisSectionOffset = Train.PresentPosition[0].TCOffset;
            int thisSectionDirection = Train.PresentPosition[0].TCDirection;


            float usedCarLength = CarLengthM;
            float processedCarLength = 0;
            bool validSections = true;

            while (validSections)
            {
                TrackCircuitSection thisSection = Train.signalRef.TrackCircuitList[thisSectionIndex];
                isOverTrough = false;

                // car spans sections
                if ((CarLengthM - processedCarLength) > thisSectionOffset)
                {
                    usedCarLength = thisSectionOffset - processedCarLength;
                }

                // section has troughs
                if (thisSection.TroughInfo != null)
                {
                    foreach (TrackCircuitSection.troughInfoData[] thisTrough in thisSection.TroughInfo)
                    {
                        float troughStartOffset = thisTrough[thisSectionDirection].TroughStart;
                        float troughEndOffset = thisTrough[thisSectionDirection].TroughEnd;

                        if (troughStartOffset > 0 && troughStartOffset > thisSectionOffset)      // start of trough is in section beyond present position - cannot be over this trough nor any following
                        {
                            return isOverTrough;
                        }

                        if (troughEndOffset > 0 && troughEndOffset < (thisSectionOffset - usedCarLength)) // beyond end of trough, test next
                        {
                            continue;
                        }

                        if (troughStartOffset <= 0 || troughStartOffset < (thisSectionOffset - usedCarLength)) // start of trough is behind
                        {
                            isOverTrough = true;
                            return isOverTrough;
                        }
                    }
                }
                // tested this section, any need to go beyond?

                processedCarLength += usedCarLength;
                {
                    // go back one section
                    int thisSectionRouteIndex = Train.ValidRoute[0].GetRouteIndexBackward(thisSectionIndex, Train.PresentPosition[0].RouteListIndex);
                    if (thisSectionRouteIndex >= 0)
                    {
                        thisSectionIndex = thisSectionRouteIndex;
                        thisSection = Train.signalRef.TrackCircuitList[thisSectionIndex];
                        thisSectionOffset = thisSection.Length;  // always at end of next section
                        thisSectionDirection = Train.ValidRoute[0][thisSectionRouteIndex].Direction;
                    }
                    else // ran out of train
                    {
                        validSections = false;
                    }
                }
            }
            return isOverTrough;
        }

        public virtual void SwitchToPlayerControl()
        {
            return;
        }

        public virtual void SwitchToAutopilotControl()
        {
            return;
        }

        public virtual float GetFilledFraction(uint pickupType)
        {
            return 0f;
        }

        public virtual float GetUserBrakeShoeFrictionFactor()
        {
            return 0f;
        }

        public virtual float GetZeroUserBrakeShoeFrictionFactor()
        {
            return 0f;
        }

    }

    public class WheelAxle : IComparer<WheelAxle>
    {
        public float OffsetM;   // distance from center of model, positive forward
        public int BogieIndex;
        public int BogieMatrix;
        public TrainCarPart Part;
        public WheelAxle(float offset, int bogie, int parentMatrix)
        {
            OffsetM = offset;
            BogieIndex = bogie;
            BogieMatrix = parentMatrix;
        }
        public int Compare(WheelAxle a, WheelAxle b)
        {
            if (a.OffsetM > b.OffsetM) return 1;
            if (a.OffsetM < b.OffsetM) return -1;
            return 0;
        }
    }

    // data and methods used to align trucks and models to track
    public class TrainCarPart
    {
        public float OffsetM;   // distance from center of model, positive forward
        public int iMatrix;     // matrix in shape that needs to be moved
        public float Cos = 1;       // truck angle cosine
        public float Sin = 0;       // truck angle sin
        // line fitting variables
        public float SumWgt;
        public float SumOffset;
        public float SumOffsetSq;
        public float[] SumX = new float[4];
        public float[] SumXOffset = new float[4];
        public float[] A = new float[4];
        public float[] B = new float[4];
        public bool bogie;
        public TrainCarPart(float offset, int i)
        {
            OffsetM = offset;
            iMatrix = i;
        }
        public void InitLineFit()
        {
            SumWgt = SumOffset = SumOffsetSq = 0;
            for (int i = 0; i < 4; i++)
                SumX[i] = SumXOffset[i] = 0;
        }
        public void AddWheelSetLocation(float w, float o, float x, float y, float z, float t, Traveller traveler)
        {
            SumWgt += w;
            SumOffset += w * o;
            SumOffsetSq += w * o * o;
            SumX[0] += w * x;
            SumXOffset[0] += w * x * o;
            SumX[1] += w * y;
            SumXOffset[1] += w * y * o;
            SumX[2] += w * z;
            SumXOffset[2] += w * z * o;
            SumX[3] += w * t;
            SumXOffset[3] += w * t * o;
        }
        public void AddPartLocation(float w, TrainCarPart part)
        {
            SumWgt += w;
            SumOffset += w * part.OffsetM;
            SumOffsetSq += w * part.OffsetM * part.OffsetM;
            for (int i = 0; i < 4; i++)
            {
                float x = part.A[i] + part.OffsetM * part.B[i];
                SumX[i] += w * x;
                SumXOffset[i] += w * x * part.OffsetM;
            }
        }
        public void FindCenterLine()
        {
            float d = SumWgt * SumOffsetSq - SumOffset * SumOffset;
            if (d > 1e-20)
            {
                for (int i = 0; i < 4; i++)
                {
                    A[i] = (SumOffsetSq * SumX[i] - SumOffset * SumXOffset[i]) / d;
                    B[i] = (SumWgt * SumXOffset[i] - SumOffset * SumX[i]) / d;
                }
            }
            else
            {
                for (int i = 0; i < 4; i++)
                {
                    A[i] = SumX[i] / SumWgt;
                    B[i] = 0;
                }
            }
        }
    }
}
=======
﻿// COPYRIGHT 2009, 2010, 2011, 2012, 2013, 2014, 2015 by the Open Rails project.
// 
// This file is part of Open Rails.
// 
// Open Rails is free software: you can redistribute it and/or modify
// it under the terms of the GNU General Public License as published by
// the Free Software Foundation, either version 3 of the License, or
// (at your option) any later version.
// 
// Open Rails is distributed in the hope that it will be useful,
// but WITHOUT ANY WARRANTY; without even the implied warranty of
// MERCHANTABILITY or FITNESS FOR A PARTICULAR PURPOSE.  See the
// GNU General Public License for more details.
// 
// You should have received a copy of the GNU General Public License
// along with Open Rails.  If not, see <http://www.gnu.org/licenses/>.

// Define this to log the wheel configurations on cars as they are loaded.
//#define DEBUG_WHEELS

// Debug car heat losses
// #define DEBUG_CAR_HEATLOSS

// Debug curve speed
// #define DEBUG_CURVE_SPEED

//Debug Tunnel Resistance
//   #define DEBUG_TUNNEL_RESISTANCE

// Debug User SuperElevation
//#define DEBUG_USER_SUPERELEVATION

// Debug Brake Slide Calculations
//#define DEBUG_BRAKE_SLIDE

using Microsoft.Xna.Framework;
using Orts.Formats.Msts;
using Orts.Simulation.AIs;
using Orts.Simulation.Physics;
using Orts.Simulation.RollingStocks.SubSystems;
using Orts.Simulation.RollingStocks.SubSystems.Brakes;
using Orts.Simulation.Signalling;
using Orts.Simulation.Timetables;
using ORTS.Common;
using ORTS.Scripting.Api;
using ORTS.Settings;
using System;
using System.Collections.Generic;
using System.Diagnostics;
using System.IO;
using System.Linq;
using Event = Orts.Common.Event;

namespace Orts.Simulation.RollingStocks
{
    public class ViewPoint
    {
        public Vector3 Location;
        public Vector3 StartDirection;
        public Vector3 RotationLimit;

        public ViewPoint()
        {
        }

        public ViewPoint(Vector3 location)
        {
            Location = location;
        }

        public ViewPoint(ViewPoint copy, bool rotate)
        {
            Location = copy.Location;
            StartDirection = copy.StartDirection;
            RotationLimit = copy.RotationLimit;
            if (rotate)
            {
                Location.X *= -1;
                Location.Z *= -1;
                /*StartDirection.X += 180;
                StartDirection.Z += 180;*/
            }
        }
    }

    public class PassengerViewPoint : ViewPoint
    {
        // Remember direction of passenger camera and apply when user returns to it.
        public float RotationXRadians;
        public float RotationYRadians;
    }

    public abstract class TrainCar
    {
        public readonly Simulator Simulator;
        public readonly string WagFilePath;
        public string RealWagFilePath; //we are substituting missing remote cars in MP, so need to remember this

        public static int DbfEvalTravellingTooFast;//Debrief eval
        public static int DbfEvalTravellingTooFastSnappedBrakeHose;//Debrief eval
        public bool dbfEvalsnappedbrakehose = false;//Debrief eval
        public bool ldbfevalcurvespeed = false;//Debrief eval
        static float dbfmaxsafecurvespeedmps;//Debrief eval
        public static int DbfEvalTrainOverturned;//Debrief eval
        public bool ldbfevaltrainoverturned = false;
                                        
        // original consist of which car was part (used in timetable for couple/uncouple options)
        public string OrgConsist = string.Empty;

        // sound related variables
        public bool IsPartOfActiveTrain = true;
        public List<int> SoundSourceIDs = new List<int>();

        // some properties of this car
        public float CarWidthM = 2.5f;
        public float CarLengthM = 40;       // derived classes must overwrite these defaults
        public float CarHeightM = 4;        // derived classes must overwrite these defaults
        public float MassKG = 10000;        // Mass in KG at runtime; coincides with InitialMassKG if there is no load and no ORTS freight anim
        public float InitialMassKG = 10000;
        public bool IsDriveable;
        public bool HasFreightAnim = false;
        public bool HasPassengerCapacity = false;
        public bool HasInsideView = false;

        public float MaxHandbrakeForceN;
        public float MaxBrakeForceN = 89e3f;
        public float InitialMaxHandbrakeForceN;  // Initial force when agon initialised
        public float InitialMaxBrakeForceN = 89e3f;   // Initial force when agon initialised

        // Used to calculate Carriage Steam Heat Loss
        public float CarHeatLossWpT;      // Transmission loss for the wagon
        public float CarHeatVolumeM3;     // Volume of car for heating purposes
        public float CarHeatPipeAreaM2;  // Area of surface of car pipe

        // Used to calculate wheel sliding for locked brake
        public bool BrakeSkid = false;
        public bool HUDBrakeSkid = false;
        public float BrakeShoeCoefficientFriction = 1.0f; // Brake Shoe coefficient - for simple adhesion model set to 1
        public float BrakeShoeCoefficientFrictionAdjFactor = 1.0f; // Factor to adjust Brake force by - based upon changing friction coefficient with speed, will change when wheel goes into skid
        public float BrakeShoeRetardCoefficientFrictionAdjFactor = 1.0f; // Factor of adjust Retard Brake force by - independent of skid
        float DefaultBrakeShoeCoefficientFriction;  // A default value of brake shoe friction is no user settings are present.
        float BrakeWheelTreadForceN; // The retarding force apparent on the tread of the wheel
        float WagonBrakeAdhesiveForceN; // The adhesive force existing on the wheels of the wagon
        public float SkidFriction = 0.08f; // Friction if wheel starts skidding - based upon wheel dynamic friction of approx 0.08

        public float AuxTenderWaterMassKG;    // Water mass in auxiliary tender
        public string AuxWagonType;           // Store wagon type for use with auxilary tender calculations

        public LightCollection Lights;
        public FreightAnimations FreightAnimations;
        public int Headlight;

        // instance variables set by train physics when it creates the traincar
        public Train Train;  // the car is connected to this train
                             //        public bool IsPlayerTrain { get { return Train.TrainType == ORTS.Train.TRAINTYPE.PLAYER ? true : false; } set { } }
        public bool IsPlayerTrain { get { return Train.IsPlayerDriven; } set { } }
        public bool Flipped; // the car is reversed in the consist
        public int UiD;
        public string CarID = "AI"; //CarID = "0 - UID" if player train, "ActivityID - UID" if loose consist, "AI" if AI train

        // status of the traincar - set by the train physics after it calls TrainCar.Update()
        public WorldPosition WorldPosition = new WorldPosition();  // current position of the car
        public float DistanceM;  // running total of distance travelled - always positive, updated by train physics
        public float _SpeedMpS; // meters per second; updated by train physics, relative to direction of car  50mph = 22MpS
        public float _PrevSpeedMpS;
        public float AbsSpeedMpS; // Math.Abs(SpeedMps) expression is repeated many times in the subclasses, maybe this deserves a class variable
        public float CouplerSlackM;  // extra distance between cars (calculated based on relative speeds)
        public float CouplerDampingSpeedMpS; // Dampening applied to coupler
        public int HUDCouplerForceIndication = 0; // Flag to indicate whether coupler is 1 - pulling, 2 - pushing or 0 - neither
        public int HUDCouplerRigidIndication = 0; // flag to indicate whether coupler is rigid of flexible. False indicates that coupler is flexible
        public float CouplerSlack2M;  // slack calculated using draft gear force
        public bool IsAdvancedCoupler = false; // Flag to indicate that coupler is to be treated as an advanced coupler
        public bool WheelSlip;  // true if locomotive wheels slipping
        public bool WheelSlipWarning;
        public bool WheelSkid;  // True if wagon wheels lock up.
        public float _AccelerationMpSS;
        protected IIRFilter AccelerationFilter = new IIRFilter(IIRFilter.FilterTypes.Butterworth, 1, 1.0f, 0.1f);

        public bool AcceptMUSignals = true; //indicates if the car accepts multiple unit signals
        public bool IsMetric;
        public bool IsUK;
        public float prevElev = -100f;

        public float SpeedMpS
        {
            get
            {
                return _SpeedMpS;
            }
            set
            {
                _SpeedMpS = value;
            }
        }

        public float AccelerationMpSS
        {
            get { return _AccelerationMpSS; }
        }

        public float LocalThrottlePercent;
        // represents the MU line travelling through the train.  Uncontrolled locos respond to these commands.
        public float ThrottlePercent
        {
            get
            {
                if (AcceptMUSignals && Train != null)
                {
                    if (Train.LeadLocomotive != null && !((MSTSLocomotive)Train.LeadLocomotive).TrainControlSystem.TractionAuthorization && Train.MUThrottlePercent > 0)
                    {
                        return 0;
                    }
                    else
                    {
                        return Train.MUThrottlePercent;
                    }
                }
                else
                    return LocalThrottlePercent;
            }
            set
            {
                if (AcceptMUSignals && Train != null)
                    Train.MUThrottlePercent = value;
                else
                    LocalThrottlePercent = value;
            }
        }

        public int LocalGearboxGearIndex;
        public int GearboxGearIndex
        {
            get
            {
                if (AcceptMUSignals)
                    return Train.MUGearboxGearIndex;
                else
                    return LocalGearboxGearIndex;
            }
            set
            {
                if (AcceptMUSignals)
                    Train.MUGearboxGearIndex = value;
                else
                    LocalGearboxGearIndex = value;
            }
        }
        public float DynamicBrakePercent { get { return Train.MUDynamicBrakePercent; } set { Train.MUDynamicBrakePercent = value; } }
        public Direction Direction
        {
            //TODO: following code lines have been modified to flip trainset physics in order to get viewing direction coincident with loco direction when using rear cab.
            // To achieve the same result with other means, without flipping trainset physics, the code lines probably should be changed
            get
            {
                if (IsDriveable && Train.IsActualPlayerTrain)
                {
                    var loco = this as MSTSLocomotive;
                    return Flipped ^ loco.UsingRearCab ? DirectionControl.Flip(Train.MUDirection) : Train.MUDirection;
                }
                else
                {
                    return Flipped ? DirectionControl.Flip(Train.MUDirection) : Train.MUDirection;
                }
            }
            set
            {
                var loco = this as MSTSLocomotive;
                Train.MUDirection = Flipped ^ loco.UsingRearCab ? DirectionControl.Flip(value) : value;
            }
        }
        public BrakeSystem BrakeSystem;

        // TrainCar.Update() must set these variables
        public float MotiveForceN;   // ie motor power in Newtons  - signed relative to direction of car - 
        public SmoothedData MotiveForceSmoothedN = new SmoothedData(0.5f);
        public float PrevMotiveForceN;
        // Gravity forces have negative values on rising grade. 
        // This means they have the same sense as the motive forces and will push the train downhill.
        public float GravityForceN;  // Newtons  - signed relative to direction of car.
        public float CurveForceN;   // Resistive force due to curve, in Newtons
        public float WindForceN;  // Resistive force due to wind

        //private float _prevCurveForceN=0f;

        // Derailment variables
        public float WagonVerticalDerailForceN; // Vertical force of wagon/car - essentially determined by the weight
        public float TotalWagonLateralDerailForceN;
        public float LateralWindForceN;
        public float WagonFrontCouplerAngleRad;
//        public float WagonVerticalForceN; // Vertical force of wagon/car - essentially determined by the weight

        public bool BuffForceExceeded;

        // filter curve force for audio to prevent rapid changes.
        //private IIRFilter CurveForceFilter = new IIRFilter(IIRFilter.FilterTypes.Butterworth, 1, 1.0f, 0.9f);
        protected SmoothedData CurveForceFilter = new SmoothedData(0.75f);
        public float CurveForceNFiltered;

        public float TunnelForceN;  // Resistive force due to tunnel, in Newtons
        public float FrictionForceN; // in Newtons ( kg.m/s^2 ) unsigned, includes effects of curvature
        public float BrakeForceN;    // brake force applied to slow train (Newtons) - will be impacted by wheel/rail friction
        public float BrakeRetardForceN;    // brake force applied to wheel by brakeshoe (Newtons) independent of friction wheel/rail friction

        // Sum of all the forces acting on a Traincar in the direction of driving.
        // MotiveForceN and GravityForceN act to accelerate the train. The others act to brake the train.
        public float TotalForceN; // 

        public string CarBrakeSystemType;

        public float CurrentElevationPercent;

        public bool CurveResistanceDependent;
        public bool CurveSpeedDependent;
        public bool TunnelResistanceDependent;


        protected float MaxDurableSafeCurveSpeedMpS;

        // temporary values used to compute coupler forces
        public float CouplerForceA; // left hand side value below diagonal
        public float CouplerForceB; // left hand side value on diagonal
        public float CouplerForceC; // left hand side value above diagonal
        public float CouplerForceG; // temporary value used by solver
        public float CouplerForceR; // right hand side value
        public float CouplerForceU; // result
        public bool CouplerExceedBreakLimit; //true when coupler force is higher then Break limit (set by 2nd parameter in Break statement)
        public bool CouplerOverloaded; //true when coupler force is higher then Proof limit, thus overloaded, but not necessarily broken (set by 1nd parameter in Break statement)
        public bool BrakesStuck; //true when brakes stuck

        // set when model is loaded
        public List<WheelAxle> WheelAxles = new List<WheelAxle>();
        public bool WheelAxlesLoaded;
        public List<TrainCarPart> Parts = new List<TrainCarPart>();

        // For use by cameras, initialized in MSTSWagon class and its derived classes
        public List<PassengerViewPoint> PassengerViewpoints = new List<PassengerViewPoint>();
        public List<PassengerViewPoint> CabViewpoints; //three dimensional cab view point
        public List<ViewPoint> HeadOutViewpoints = new List<ViewPoint>();

        // Used by Curve Speed Method
        protected float TrackGaugeM = 1.435f;  // Track gauge - read in MSTSWagon
        protected Vector3 InitialCentreOfGravityM = new Vector3(0, 1.8f, 0); // get centre of gravity - read in MSTSWagon
        protected Vector3 CentreOfGravityM = new Vector3(0, 1.8f, 0); // get centre of gravity after adjusted for freight animation
        protected float SuperelevationM; // Super elevation on the curve
        protected float UnbalancedSuperElevationM;  // Unbalanced superelevation, read from MSTS Wagon File
        protected float SuperElevationTotalM; // Total superelevation
        protected bool IsMaxSafeCurveSpeed = false; // Has equal loading speed around the curve been exceeded, ie are all the wheesl still on the track?
        public bool IsCriticalMaxSpeed = false; // Has the critical maximum speed around the curve been reached, is the wagon about to overturn?
        public bool IsCriticalMinSpeed = false; // Is the speed less then the minimum required for the wagon to travel around the curve
        protected float MaxCurveEqualLoadSpeedMps; // Max speed that rolling stock can do whist maintaining equal load on track
        protected float StartCurveResistanceFactor = 2.0f; // Set curve friction at Start = 200%
        protected float RouteSpeedMpS; // Max Route Speed Limit
        protected const float GravitationalAccelerationMpS2 = 9.80665f; // Acceleration due to gravity 9.80665 m/s2
        protected float WagonNumWheels; // Number of wheels on a wagon
        protected float LocoNumDrvWheels = 4; // Number of drive axles (wheels / 2) on locomotive
        public float DriverWheelRadiusM = 1.5f; // Drive wheel radius of locomotive wheels

        public enum SteamEngineTypes
        {
            Unknown,
            Simple,
            Geared,
            Compound,
        }

        public SteamEngineTypes SteamEngineType;

        public enum WagonTypes
        {
            Unknown,
            Engine,
            Tender,
            Passenger,
            Freight,
        }
        public WagonTypes WagonType;

        public enum EngineTypes
        {
            Steam,
            Diesel,
            Electric,
        }
        public EngineTypes EngineType;



        protected float CurveResistanceZeroSpeedFactor = 0.5f; // Based upon research (Russian experiments - 1960) the older formula might be about 2x actual value
        protected float RigidWheelBaseM;   // Vehicle rigid wheelbase, read from MSTS Wagon file
        protected float TrainCrossSectionAreaM2; // Cross sectional area of the train
        protected float DoubleTunnelCrossSectAreaM2;
        protected float SingleTunnelCrossSectAreaM2;
        protected float DoubleTunnelPerimeterM;
        protected float SingleTunnelPerimeterAreaM;
        protected float TunnelCrossSectionAreaM2 = 0.0f;
        protected float TunnelPerimeterM = 0.0f;

        // used by tunnel processing
        public struct CarTunnelInfoData
        {
            public float? FrontPositionBeyondStartOfTunnel;          // position of front of wagon wrt start of tunnel
            public float? LengthMOfTunnelAheadFront;                 // Length of tunnel remaining ahead of front of wagon (negative if front of wagon out of tunnel)
            public float? LengthMOfTunnelBehindRear;                 // Length of tunnel behind rear of wagon (negative if rear of wagon has not yet entered tunnel)
            public int numTunnelPaths;                               // Number of paths through tunnel
        }

        public CarTunnelInfoData CarTunnelData;

        public virtual void Initialize()
        {
            CurveResistanceDependent = Simulator.Settings.CurveResistanceDependent;
            CurveSpeedDependent = Simulator.Settings.CurveSpeedDependent;
            TunnelResistanceDependent = Simulator.Settings.TunnelResistanceDependent;
            
            //CurveForceFilter.Initialize();
            // Initialize tunnel resistance values

            DoubleTunnelCrossSectAreaM2 = (float)Simulator.TRK.Tr_RouteFile.DoubleTunnelAreaM2;
            SingleTunnelCrossSectAreaM2 = (float)Simulator.TRK.Tr_RouteFile.SingleTunnelAreaM2;
            DoubleTunnelPerimeterM = (float)Simulator.TRK.Tr_RouteFile.DoubleTunnelPerimeterM;
            SingleTunnelPerimeterAreaM = (float)Simulator.TRK.Tr_RouteFile.SingleTunnelPerimeterM;

            // get route speed limit
            RouteSpeedMpS = (float)Simulator.TRK.Tr_RouteFile.SpeedLimit;

            // if no values are in TRK file, calculate default values.
            // Single track Tunnels

            if (SingleTunnelCrossSectAreaM2 == 0)
            {

                if (RouteSpeedMpS >= 97.22) // if route speed greater then 350km/h
                {
                    SingleTunnelCrossSectAreaM2 = 70.0f;
                    SingleTunnelPerimeterAreaM = 32.0f;
                }
                else if (RouteSpeedMpS >= 69.4 && RouteSpeedMpS < 97.22) // Route speed greater then 250km/h and less then 350km/h
                {
                    SingleTunnelCrossSectAreaM2 = 70.0f;
                    SingleTunnelPerimeterAreaM = 32.0f;
                }
                else if (RouteSpeedMpS >= 55.5 && RouteSpeedMpS < 69.4) // Route speed greater then 200km/h and less then 250km/h
                {
                    SingleTunnelCrossSectAreaM2 = 58.0f;
                    SingleTunnelPerimeterAreaM = 28.0f;
                }
                else if (RouteSpeedMpS >= 44.4 && RouteSpeedMpS < 55.5) // Route speed greater then 160km/h and less then 200km/h
                {
                    SingleTunnelCrossSectAreaM2 = 50.0f;
                    SingleTunnelPerimeterAreaM = 25.5f;
                }
                else if (RouteSpeedMpS >= 33.3 && RouteSpeedMpS < 44.4) // Route speed greater then 120km/h and less then 160km/h
                {
                    SingleTunnelCrossSectAreaM2 = 42.0f;
                    SingleTunnelPerimeterAreaM = 22.5f;
                }
                else       // Route speed less then 120km/h
                {
                    SingleTunnelCrossSectAreaM2 = 21.0f;  // Typically older slower speed designed tunnels
                    SingleTunnelPerimeterAreaM = 17.8f;
                }
            }

            // Double track Tunnels

            if (DoubleTunnelCrossSectAreaM2 == 0)
            {

                if (RouteSpeedMpS >= 97.22) // if route speed greater then 350km/h
                {
                    DoubleTunnelCrossSectAreaM2 = 100.0f;
                    DoubleTunnelPerimeterM = 37.5f;
                }
                else if (RouteSpeedMpS >= 69.4 && RouteSpeedMpS < 97.22) // Route speed greater then 250km/h and less then 350km/h
                {
                    DoubleTunnelCrossSectAreaM2 = 100.0f;
                    DoubleTunnelPerimeterM = 37.5f;
                }
                else if (RouteSpeedMpS >= 55.5 && RouteSpeedMpS < 69.4) // Route speed greater then 200km/h and less then 250km/h
                {
                    DoubleTunnelCrossSectAreaM2 = 90.0f;
                    DoubleTunnelPerimeterM = 35.0f;
                }
                else if (RouteSpeedMpS >= 44.4 && RouteSpeedMpS < 55.5) // Route speed greater then 160km/h and less then 200km/h
                {
                    DoubleTunnelCrossSectAreaM2 = 80.0f;
                    DoubleTunnelPerimeterM = 34.5f;
                }
                else if (RouteSpeedMpS >= 33.3 && RouteSpeedMpS < 44.4) // Route speed greater then 120km/h and less then 160km/h
                {
                    DoubleTunnelCrossSectAreaM2 = 76.0f;
                    DoubleTunnelPerimeterM = 31.0f;
                }
                else       // Route speed less then 120km/h
                {
                    DoubleTunnelCrossSectAreaM2 = 41.8f;  // Typically older slower speed designed tunnels
                    DoubleTunnelPerimeterM = 25.01f;
                }
            }

#if DEBUG_TUNNEL_RESISTANCE
                Trace.TraceInformation("================================== TrainCar.cs - Tunnel Resistance Initialisation ==============================================================");
                Trace.TraceInformation("Tunnel 1 tr perimeter {0} Tunnel 1 tr area {1}", SingleTunnelPerimeterAreaM, SingleTunnelPerimeterAreaM);
                Trace.TraceInformation("Tunnel 2 tr perimeter {0} Tunnel 2 tr area {1}", DoubleTunnelPerimeterM, DoubleTunnelCrossSectAreaM2);
#endif

        }

        // called when it's time to update the MotiveForce and FrictionForce
        public virtual void Update(float elapsedClockSeconds)
        {
            // gravity force, M32 is up component of forward vector
            GravityForceN = MassKG * GravitationalAccelerationMpS2 * WorldPosition.XNAMatrix.M32;
            CurrentElevationPercent = 100f * WorldPosition.XNAMatrix.M32;
            AbsSpeedMpS = Math.Abs(_SpeedMpS);

            //TODO: next if block has been inserted to flip trainset physics in order to get viewing direction coincident with loco direction when using rear cab.
            // To achieve the same result with other means, without flipping trainset physics, the block should be deleted
            //      
            if (IsDriveable && Train != null & Train.IsPlayerDriven && (this as MSTSLocomotive).UsingRearCab)
            {
                GravityForceN = -GravityForceN;
                CurrentElevationPercent = -CurrentElevationPercent;
            }

            UpdateCurveSpeedLimit(); // call this first as it will provide inputs for the curve force.
            UpdateCurveForce(elapsedClockSeconds);
            UpdateTunnelForce();
            UpdateCarriageHeatLoss();
            UpdateBrakeSlideCalculation();
            UpdateTrainDerailmentRisk();

            // acceleration
            if (elapsedClockSeconds > 0.0f)
            {
                _AccelerationMpSS = (_SpeedMpS - _PrevSpeedMpS) / elapsedClockSeconds;

                if (Simulator.UseAdvancedAdhesion)
                    _AccelerationMpSS = AccelerationFilter.Filter(_AccelerationMpSS, elapsedClockSeconds);

                _PrevSpeedMpS = _SpeedMpS;
            }
        }

        #region Calculate Brake Skid

        /// <summary>
        /// This section calculates:
        /// i) Changing brake shoe friction coefficient due to changes in speed
        /// ii) force on the wheel due to braking, and whether sliding will occur.
        /// 
        /// </summary>

        public virtual void UpdateBrakeSlideCalculation()
        {

            // Only apply slide, and advanced brake friction, if advanced adhesion is selected, and it is a Player train
            if (Simulator.UseAdvancedAdhesion && IsPlayerTrain)
            {

                // Get user defined brake shoe coefficient if defined in WAG file
                float UserFriction = GetUserBrakeShoeFrictionFactor();
                float ZeroUserFriction = GetZeroUserBrakeShoeFrictionFactor();
                float AdhesionMultiplier = Simulator.Settings.AdhesionFactor / 100.0f; // User set adjustment factor - convert to a factor where 100% = no change to adhesion

                // This section calculates an adjustment factor for the brake force dependent upon the "base" (zero speed) friction value. 
                //For a user defined case the base value is the zero speed value from the curve entered by the user.
                // For a "default" case where no user data has been added to the WAG file, the base friction value has been assumed to be 0.2, thus maximum value of 20% applied.

                if (UserFriction != 0)  // User defined friction has been applied in WAG file - Assume MaxBrakeForce is correctly set in the WAG, so no adjustment required 
                {
                    BrakeShoeCoefficientFrictionAdjFactor = UserFriction / ZeroUserFriction * AdhesionMultiplier; // Factor calculated by normalising zero speed value on friction curve applied in WAG file
                    BrakeShoeRetardCoefficientFrictionAdjFactor = UserFriction / ZeroUserFriction * AdhesionMultiplier;
                    BrakeShoeCoefficientFriction = UserFriction * AdhesionMultiplier; // For display purposes on HUD
                }
                else
                // User defined friction NOT applied in WAG file - Assume MaxBrakeForce is incorrectly set in the WAG, so adjustment is required 
                {
                    DefaultBrakeShoeCoefficientFriction = (7.6f / (MpS.ToKpH(AbsSpeedMpS) + 17.5f) + 0.07f) * AdhesionMultiplier; // Base Curtius - Kniffler equation - u = 0.50, all other values are scaled off this formula
                    BrakeShoeCoefficientFrictionAdjFactor = DefaultBrakeShoeCoefficientFriction / 0.2f * AdhesionMultiplier;  // Assuming that current MaxBrakeForce has been set with an existing Friction Coff of 0.2f, an adjustment factor needs to be developed to reduce the MAxBrakeForce by a relative amount
                    BrakeShoeRetardCoefficientFrictionAdjFactor = DefaultBrakeShoeCoefficientFriction / 0.2f * AdhesionMultiplier;
                    BrakeShoeCoefficientFriction = DefaultBrakeShoeCoefficientFriction * AdhesionMultiplier;  // For display purposes on HUD
                }

                // Clamp adjustment factor to a value of 1.0 - i.e. the brakeforce can never exceed the Brake Force value defined in the WAG file
                BrakeShoeCoefficientFrictionAdjFactor = MathHelper.Clamp(BrakeShoeCoefficientFrictionAdjFactor, 0.01f, 1.0f);
                BrakeShoeRetardCoefficientFrictionAdjFactor = MathHelper.Clamp(BrakeShoeRetardCoefficientFrictionAdjFactor, 0.01f, 1.0f);


                // ************  Check if diesel or electric - assumed already be cover by advanced adhesion model *********

                if (this is MSTSDieselLocomotive || this is MSTSElectricLocomotive)
                {
                   if (WheelSlip && ThrottlePercent < 0.1f && BrakeRetardForceN > 25.0) // If advanced adhesion model indicates wheel slip, then check other conditiond (throttle and brake force) to determine whether it is a wheel slip or brake skid
                    {
                       BrakeSkid = true;  // set brake skid flag true
                    } 
                   else
                   {
                       BrakeSkid = false;
                   }
                }

                else if (!(this is MSTSDieselLocomotive) || !(this is MSTSElectricLocomotive))
                {

                    // Calculate tread force on wheel - use the retard force as this is related to brakeshoe coefficient, and doesn't vary with skid.
                    BrakeWheelTreadForceN = BrakeRetardForceN;


                    // Calculate adhesive force based upon whether in skid or not
                    if (BrakeSkid)
                    {
                        WagonBrakeAdhesiveForceN = MassKG * GravitationalAccelerationMpS2 * SkidFriction;  // Adhesive force if wheel skidding
                    }
                    else
                    {
                        WagonBrakeAdhesiveForceN = MassKG * GravitationalAccelerationMpS2 * Train.WagonCoefficientFriction; // Adhesive force wheel normal
                    }

                    // Test if wheel forces are high enough to induce a slip. Set slip flag if slip occuring 
                    if (!BrakeSkid && AbsSpeedMpS > 0.01)  // Train must be moving forward to experience skid
                    {
                        if (BrakeWheelTreadForceN > WagonBrakeAdhesiveForceN)
                        {
                            BrakeSkid = true; 	// wagon wheel is slipping
                            var message = "Car ID: " + CarID + " - experiencing braking force wheel skid.";
                            Simulator.Confirmer.Message(ConfirmLevel.Warning, message);
                        }
                    }
                    else if (BrakeSkid && AbsSpeedMpS > 0.01)
                    {
                        if (BrakeWheelTreadForceN < WagonBrakeAdhesiveForceN || BrakeForceN == 0.0f)
                        {
                            BrakeSkid = false; 	// wagon wheel is not slipping
                        }
                        
                    }
                    else
                    {
                        BrakeSkid = false; 	// wagon wheel is not slipping

                    }
                }
                else
                {
                    BrakeSkid = false; 	// wagon wheel is not slipping
                    BrakeShoeRetardCoefficientFrictionAdjFactor = 1.0f;
                }
            }
            else  // set default values if simple adhesion model, or if diesel or electric locomotive is used, which doesn't check for brake skid.
            {
                BrakeSkid = false; 	// wagon wheel is not slipping
                BrakeShoeCoefficientFrictionAdjFactor = 1.0f;  // Default value set to leave existing brakeforce constant regardless of changing speed
                BrakeShoeRetardCoefficientFrictionAdjFactor = 1.0f;
                BrakeShoeCoefficientFriction = 1.0f;  // Default value for display purposes

            }

#if DEBUG_BRAKE_SLIDE

            Trace.TraceInformation("================================== Brake Force Slide (TrainCar.cs) ===================================");
            Trace.TraceInformation("Brake Shoe Friction- Car: {0} Speed: {1} Brake Force: {2} Advanced Adhesion: {3}", CarID, MpS.ToMpH(SpeedMpS), BrakeForceN, Simulator.UseAdvancedAdhesion);
            Trace.TraceInformation("BrakeSkidCheck: {0}", BrakeSkidCheck);
            Trace.TraceInformation("Brake Shoe Friction- Coeff: {0} Adjust: {1}", BrakeShoeCoefficientFriction, BrakeShoeCoefficientFrictionAdjFactor);
            Trace.TraceInformation("Brake Shoe Force - Ret: {0} Adjust: {1} Skid {2} Adj {3}", BrakeRetardForceN, BrakeShoeRetardCoefficientFrictionAdjFactor, BrakeSkid, SkidFriction);
            Trace.TraceInformation("Tread: {0} Adhesive: {1}", BrakeWheelTreadForceN, WagonBrakeAdhesiveForceN);
            Trace.TraceInformation("Mass: {0} Rail Friction: {1}", MassKG, Train.WagonCoefficientFriction);
#endif

        }


        #endregion

        #region Calculate Heat loss for Passenger Cars

        /// <summary>
        /// This section calculates the heat loss in a carriage, and is used in conjunction with steam heating.
        /// Heat Loss is based upon the model for heat loss from a building - http://www.engineeringtoolbox.com/heat-loss-buildings-d_113.html
        /// Overall heat loss is made up of the following components - heat loss due to transmission through walls, windows, doors, floors and more (W) + heat loss caused by ventilation (W) + heat loss caused by infiltration (W) 
        /// </summary>

        public virtual void UpdateCarriageHeatLoss()
        {

            // +++++++++++++++++++++++++++

            if (WagonType == WagonTypes.Passenger && Train.CarSteamHeatOn) // only calculate heat loss on passenger cars
            {

                // Initialise car values for heating to zero
                CarHeatLossWpT = 0.0f;
                CarHeatPipeAreaM2 = 0.0f;
                CarHeatVolumeM3 = 0.0f;

                // Transmission heat loss = exposed area * heat transmission coeff (inside temp - outside temp)
                // Calculate the heat loss through the roof, wagon sides, and floor separately  

                float CarriageHeatTempC = Train.TrainCurrentCarriageHeatTempC;     // Get current Car Heat Temp (Calculated in MSTSSteamLocomotive )
                float CarOutsideTempC = Train.TrainOutsideTempC;  // Get Car Outside Temp from MSTSSteamLocomotive file

                // Calculate the heat loss through the carriage sides, per degree of temp change
                float HeatTransCoeffRoofWm2K = 1.7f; // 2 inch wood - uninsulated
                float HeatTransCoeffSidesWm2K = 1.7f; // 2 inch wood - uninsulated
                float HeatTransCoeffWindowsWm2K = 4.7f; // Single glazed glass window in wooden frame
                float HeatTransCoeffFloorWm2K = 2.5f; // uninsulated floor
                float WindowDeratingFactor = 0.33f;   // fraction of windows in carriage side - 33% of window space

                // Calculate volume in carriage - note height reduced by 1.06m to allow for bogies, etc
                float BogieHeightM = 1.06f;
                float CarCouplingPipeM = 1.2f;  // Allow for connection between cars (assume 2' each end) - no heat is contributed to carriages.

                // Calculate the heat loss through the roof, allow 15% additional heat loss through roof because of radiation to space
                float RoofHeatLossFactor = 1.15f;
                float HeatLossTransRoofWpT = RoofHeatLossFactor * (CarWidthM * (CarLengthM - CarCouplingPipeM)) * HeatTransCoeffRoofWm2K * (CarriageHeatTempC - CarOutsideTempC);

                // Each car will have 2 x sides + 2 x ends. Each side will be made up of solid walls, and windows. A factor has been assumed to determine the ratio of window area to wall area.
                float HeatLossTransWindowsWpT = (WindowDeratingFactor * (CarHeightM - BogieHeightM) * (CarLengthM - CarCouplingPipeM)) * HeatTransCoeffWindowsWm2K * (CarriageHeatTempC - CarOutsideTempC);
                float HeatLossTransSidesWpT = ((1.0f - WindowDeratingFactor) * (CarHeightM - BogieHeightM) * (CarLengthM - CarCouplingPipeM)) * HeatTransCoeffSidesWm2K * (CarriageHeatTempC - CarOutsideTempC);
                float HeatLossTransEndsWpT = ((CarHeightM - BogieHeightM) * (CarLengthM - CarCouplingPipeM)) * HeatTransCoeffSidesWm2K * (CarriageHeatTempC - CarOutsideTempC);

                // Total equals 2 x sides, ends, windows
                float HeatLossTransTotalSidesWpT = (2.0f * HeatLossTransWindowsWpT) + (2.0f * HeatLossTransSidesWpT) + (2.0f * HeatLossTransEndsWpT);

                // Calculate the heat loss through the floor
                float HeatLossTransFloorWpT = (CarWidthM * (CarLengthM - CarCouplingPipeM)) * HeatTransCoeffFloorWm2K * (CarriageHeatTempC - CarOutsideTempC);

                float HeatLossTransmissionWpT = HeatLossTransRoofWpT + HeatLossTransTotalSidesWpT + HeatLossTransFloorWpT;

               // Heat loss due to train movement and air flow, based upon convection heat transfer information - http://www.engineeringtoolbox.com/convective-heat-transfer-d_430.html
               // The formula on this page ( hc = 10.45 - v + 10v1/2), where v = m/s. This formula is used to develop a multiplication factor with train speed.
               // Curve is only valid from 2.5m/s

                float LowSpeedMpS = 2.0f;
                float ConvHeatTxfLowSpeed = 10.45f - LowSpeedMpS + (10.0f * (float)Math.Pow(LowSpeedMpS, 0.5));
                float ConvHeatTxSpeed = 10.45f - AbsSpeedMpS + (10.0f * (float)Math.Pow(AbsSpeedMpS, 0.5));
                float ConvFactor = ConvHeatTxSpeed / ConvHeatTxfLowSpeed;

                // TO DO - CHeck this out further - allow full range of values?
               // ConvFactor = MathHelper.Clamp(ConvFactor, 1.0f, 1.6f); // Keep Conv Factor ratio within bounds - should not exceed 1.6.

                ConvFactor = MathHelper.Clamp(ConvFactor, 1.0f, 1.0f); // Keep Conv Factor ratio within bounds - should not exceed 1.6.

               // Adjust transmission heat loss due to speed of train - loss increases as the apparent wind speed across carriages increases
                HeatLossTransmissionWpT *= ConvFactor;


                // ++++++++++++++++++++++++
                // Infiltration Heat loss, per degree of temp change
                float SpecificHeatCapacityJpKgpK = 1000.0f;   // a value of cp = 1.0 kJ/kg.K (equal to kJ/kg.oC) - is normally accurate enough
                float AirDensityKgpM3 = 1.2041f;   // Varies with temp and pressure
                float NumAirShiftspSec = pS.FrompH(0.5f);      // Rule of thumb 0.5 air shifts / hr

                CarHeatVolumeM3 = CarWidthM * (CarLengthM - CarCouplingPipeM) * (CarHeightM - BogieHeightM);
                float HeatLossInfiltrationWpT = SpecificHeatCapacityJpKgpK * AirDensityKgpM3 * NumAirShiftspSec * CarHeatVolumeM3 * (CarriageHeatTempC - CarOutsideTempC);

                CarHeatLossWpT = HeatLossTransmissionWpT + HeatLossInfiltrationWpT;
                
                // ++++++++++++++++++++++++
                // Calculate steam pipe surface area
                float CompartmentSteamPipeRadiusM = Me.FromIn(2.0f) / 2.0f;  // Assume the steam pipes in the compartments have diameter of 2" (50mm)
                float DoorSteamPipeRadiusM = Me.FromIn(1.75f) / 2.0f;        // Assume the steam pipes in the doors have diameter of 1.75" (50mm)

                // Assume door pipes are 3' 4" (ie 3.3') long, and that there are doors at both ends of the car, ie x 2
                float CarDoorLengthM = 2.0f * Me.FromFt(3.3f);
                float CarDoorVolumeM3 = CarWidthM * CarDoorLengthM * (CarHeightM - BogieHeightM);

                float CarDoorPipeAreaM2 = 2.0f * MathHelper.Pi * DoorSteamPipeRadiusM * CarDoorLengthM;

                // Use rule of thumb - 1" of 2" steam heat pipe for every 3.5 cu ft of volume in car compartment (second class)
                float CarCompartmentPipeLengthM = Me.FromIn((CarHeatVolumeM3 - CarDoorVolumeM3) / (Me3.FromFt3(3.5f)));
                float CarCompartmentPipeAreaM2 = 2.0f * MathHelper.Pi * CompartmentSteamPipeRadiusM * CarCompartmentPipeLengthM;

                CarHeatPipeAreaM2 = CarCompartmentPipeAreaM2 + CarDoorPipeAreaM2;

#if DEBUG_CAR_HEATLOSS

                Trace.TraceInformation("***************************************** DEBUG_HEATLOSS (TrainCar.cs) ***************************************************************");
                Trace.TraceInformation("Trans - Windows {0} Sides {1} Ends {2} Roof {3} Floor {4}", HeatLossTransWindowsWpT, HeatLossTransSidesWpT, HeatLossTransEndsWpT, HeatLossTransRoofWpT, HeatLossTransFloorWpT);
                Trace.TraceInformation("Car {0} Total CarHeat {1} CarHeatTrans {2} CarHeatInf {3} Car Volume {4}", CarID, CarHeatLossWpT, HeatLossTransmissionWpT, HeatLossInfiltrationWpT, CarHeatVolumeM3);
                Trace.TraceInformation("Comp Length {0} Door Length {1} Car Length {2}", CarCompartmentPipeLengthM, CarDoorLengthM, CarLengthM);
                Trace.TraceInformation("Car {0} Car Vol {1} Car Pipe Area {2}", CarID, CarHeatVolumeM3, CarHeatPipeAreaM2);
                Trace.TraceInformation("Car Temp {0} Car Outside Temp {1}", CarriageHeatTempC, CarOutsideTempC);
#endif
            }
            else
            {

                // If car is not a valid car for heating set values to zero
                CarHeatLossWpT = 0.0f;
                CarHeatPipeAreaM2 = 0.0f;
                CarHeatVolumeM3 = 0.0f;
            }
        }

        #endregion

        #region Calculate resistance due to tunnels
        /// <summary>
        /// Tunnel force (resistance calculations based upon formula presented in papaer titled "Reasonable compensation coefficient of maximum gradient in long railway tunnels"
        /// </summary>
        public virtual void UpdateTunnelForce()
        {
            if (Train.IsPlayerDriven)   // Only calculate tunnel resistance when it is the player train.
            {
                if (TunnelResistanceDependent)
                {
                    if (CarTunnelData.FrontPositionBeyondStartOfTunnel.HasValue)
                    {

                        float? TunnelStart;
                        float? TunnelAhead;
                        float? TunnelBehind;

                        TunnelStart = CarTunnelData.FrontPositionBeyondStartOfTunnel;      // position of front of wagon wrt start of tunnel
                        TunnelAhead = CarTunnelData.LengthMOfTunnelAheadFront;            // Length of tunnel remaining ahead of front of wagon (negative if front of wagon out of tunnel)
                        TunnelBehind = CarTunnelData.LengthMOfTunnelBehindRear;           // Length of tunnel behind rear of wagon (negative if rear of wagon has not yet entered tunnel)

                        // Calculate tunnel default effective cross-section area, and tunnel perimeter - based upon the designed speed limit of the railway (TRK File)

                        float TunnelLengthM = CarTunnelData.LengthMOfTunnelAheadFront.Value + CarTunnelData.LengthMOfTunnelBehindRear.Value;
                        float TrainLengthTunnelM = Train.Length;
                        float TrainMassTunnelKg = Train.MassKg;
                        float PrevTrainCrossSectionAreaM2 = TrainCrossSectionAreaM2;
                        TrainCrossSectionAreaM2 = CarWidthM * CarHeightM;
                        if (TrainCrossSectionAreaM2 < PrevTrainCrossSectionAreaM2)
                        {
                            TrainCrossSectionAreaM2 = PrevTrainCrossSectionAreaM2;  // Assume locomotive cross-sectional area is the largest, if not use new one.
                        }
                        const float DensityAirKgpM3 = 1.2f;

                        // Determine tunnel X-sect area and perimeter based upon number of tracks
                        if (CarTunnelData.numTunnelPaths >= 2)
                        {
                            TunnelCrossSectionAreaM2 = DoubleTunnelCrossSectAreaM2; // Set values for double track tunnels and above
                            TunnelPerimeterM = DoubleTunnelPerimeterM;
                        }
                        else
                        {
                            TunnelCrossSectionAreaM2 = SingleTunnelCrossSectAreaM2; // Set values for single track tunnels
                            TunnelPerimeterM = SingleTunnelPerimeterAreaM;
                        }

                        // 
                        // Calculate first tunnel factor

                        float TunnelAComponent = (0.00003318f * DensityAirKgpM3 * TunnelCrossSectionAreaM2) / ((1 - (TrainCrossSectionAreaM2 / TunnelCrossSectionAreaM2)) * (1 - (TrainCrossSectionAreaM2 / TunnelCrossSectionAreaM2)));
                        float TunnelBComponent = 174.419f * (1 - (TrainCrossSectionAreaM2 / TunnelCrossSectionAreaM2)) * (1 - (TrainCrossSectionAreaM2 / TunnelCrossSectionAreaM2));
                        float TunnelCComponent = (2.907f * (1 - (TrainCrossSectionAreaM2 / TunnelCrossSectionAreaM2)) * (1 - (TrainCrossSectionAreaM2 / TunnelCrossSectionAreaM2))) / (4.0f * (TunnelCrossSectionAreaM2 / TunnelPerimeterM));

                        float TempTunnel1 = (float)Math.Sqrt(TunnelBComponent + (TunnelCComponent * (TunnelLengthM - TrainLengthTunnelM) / TrainLengthTunnelM));
                        float TempTunnel2 = (1.0f - (1.0f / (1.0f + TempTunnel1))) * (1.0f - (1.0f / (1.0f + TempTunnel1)));

                        float UnitAerodynamicDrag = ((TunnelAComponent * TrainLengthTunnelM) / Kg.ToTonne(TrainMassTunnelKg)) * TempTunnel2;

                        TunnelForceN = UnitAerodynamicDrag * Kg.ToTonne(MassKG) * AbsSpeedMpS * AbsSpeedMpS;
                    }
                    else
                    {
                        TunnelForceN = 0.0f; // Reset tunnel force to zero when train is no longer in the tunnel
                    }
                }
            }
        }



        #endregion

        #region Calculate risk of train derailing

        //================================================================================================//
        /// <summary>
        /// Update Risk of train derailing
        /// <\summary>

        public void UpdateTrainDerailmentRisk()
        {
            // Train will derail if lateral forces on the train exceed the vertical forces holding the train on the railway track. 
            // Typically the train is most at risk when travelling around a curve

            // Based upon ??????

            // Calculate Lateral forces

            foreach (var w in WheelAxles)
            {
 //               Trace.TraceInformation("Car ID {0} Length {1} Bogie {2} Offset {3} MAtrix {4}", CarID, CarLengthM,  w.BogieIndex, w.OffsetM, w.BogieMatrix);

            }

            // Calculate the vertival force on the wheel of the car, to determine whether wagon derails or not
            WagonVerticalDerailForceN = MassKG * GravitationalAccelerationMpS2 * Train.WagonCoefficientFriction;

 

            // Calculate coupler angle when travelling around curve

            float OverhangCarIM = 2.545f; // Vehicle overhang - B
            float OverhangCarI1M = 2.545f;  // Vehicle overhang - B
            float CouplerDistanceM = 2.4f; // Coupler distance - D
            float BogieDistanceIM = 8.23f; // 0.5 * distance between bogie centres - A
            float BogieDistanceI1M = 8.23f;  // 0.5 * distance between bogie centres - A
            float CouplerAlphaAngleRad;
            float CouplerBetaAngleRad;
            float CouplerGammaAngleRad;


            float BogieCentresAdjVehiclesM = OverhangCarIM + OverhangCarI1M + CouplerDistanceM; // L value

            if (CurrentCurveRadius != 0)
            {
                CouplerAlphaAngleRad = BogieDistanceIM / CurrentCurveRadius;  // 
                CouplerBetaAngleRad = BogieDistanceI1M / CurrentCurveRadius;
                CouplerGammaAngleRad = BogieCentresAdjVehiclesM / (2.0f * CurrentCurveRadius);

                float AngleBetweenCarbodies = CouplerAlphaAngleRad + CouplerBetaAngleRad + 2.0f * CouplerGammaAngleRad;

                WagonFrontCouplerAngleRad = (BogieCentresAdjVehiclesM* (CouplerGammaAngleRad + CouplerAlphaAngleRad) - OverhangCarI1M* AngleBetweenCarbodies) / CouplerDistanceM;

          //      Trace.TraceInformation("Centre {0} Gamma {1} Alpha {2} Between {3} CouplerDist {4}", BogieCentresAdjVehiclesM, CouplerGammaAngleRad, CouplerAlphaAngleRad, AngleBetweenCarbodies, CouplerDistanceM);
            }
            else
            {
                WagonFrontCouplerAngleRad = 0.0f;
            }

            // Lateral Force = Coupler force x Sin (Coupler Angle)

            float CouplerLateralForceN = CouplerForceU * (float)Math.Sin(WagonFrontCouplerAngleRad);


            TotalWagonLateralDerailForceN = CouplerLateralForceN;

            if (TotalWagonLateralDerailForceN > WagonVerticalDerailForceN)
            {
                BuffForceExceeded = true;
            }
            else
            {
                BuffForceExceeded = false;
            }

        }

        #endregion



        #region Calculate permissible speeds around curves
        /// <summary>
        /// Reads current curve radius and computes the maximum recommended speed around the curve based upon the 
        /// superelevation of the track
        /// Based upon information extracted from - Critical Speed Analysis of Railcars and Wheelsets on Curved and Straight Track - https://scarab.bates.edu/cgi/viewcontent.cgi?article=1135&context=honorstheses
        /// </summary>
        public virtual void UpdateCurveSpeedLimit()
        {
            float s = AbsSpeedMpS; // speed of train
            var train = Simulator.PlayerLocomotive.Train;//Debrief Eval

            // get curve radius

            if (CurveSpeedDependent || CurveResistanceDependent)  // Function enabled by menu selection for either curve resistance or curve speed limit
            {


                if (CurrentCurveRadius > 0)  // only check curve speed if it is a curve
                {
                    float SpeedToleranceMpS =  Me.FromMi( pS.FrompH(2.5f));  // Set bandwidth tolerance for resetting notifications
                    
                    // If super elevation set in Route (TRK) file
                    if (Simulator.TRK.Tr_RouteFile.SuperElevationHgtpRadiusM != null)
                    {
                        SuperelevationM = Simulator.TRK.Tr_RouteFile.SuperElevationHgtpRadiusM[CurrentCurveRadius];

                    }
                    else
                    {
                        // Set to OR default values
                        if (CurrentCurveRadius > 2000)
                        {
                            if (RouteSpeedMpS > 55.0)   // If route speed limit is greater then 200km/h, assume high speed passenger route
                            {
                                // Calculate superelevation based upon the route speed limit and the curve radius
                                // SE = ((TrackGauge x Velocity^2 ) / Gravity x curve radius)

                                SuperelevationM = (TrackGaugeM * RouteSpeedMpS * RouteSpeedMpS) / (GravitationalAccelerationMpS2 * CurrentCurveRadius);

                            }
                            else
                            {
                                SuperelevationM = 0.0254f;  // Assume minimal superelevation if conventional mixed route
                            }

                        }
                        // Set Superelevation value - based upon standard figures
                        else if (CurrentCurveRadius <= 2000 & CurrentCurveRadius > 1600)
                        {
                            SuperelevationM = 0.0254f;  // Assume 1" (or 0.0254m)
                        }
                        else if (CurrentCurveRadius <= 1600 & CurrentCurveRadius > 1200)
                        {
                            SuperelevationM = 0.038100f;  // Assume 1.5" (or 0.038100m)
                        }
                        else if (CurrentCurveRadius <= 1200 & CurrentCurveRadius > 1000)
                        {
                            SuperelevationM = 0.050800f;  // Assume 2" (or 0.050800m)
                        }
                        else if (CurrentCurveRadius <= 1000 & CurrentCurveRadius > 800)
                        {
                            SuperelevationM = 0.063500f;  // Assume 2.5" (or 0.063500m)
                        }
                        else if (CurrentCurveRadius <= 800 & CurrentCurveRadius > 600)
                        {
                            SuperelevationM = 0.0889f;  // Assume 3.5" (or 0.0889m)
                        }
                        else if (CurrentCurveRadius <= 600 & CurrentCurveRadius > 500)
                        {
                            SuperelevationM = 0.1016f;  // Assume 4" (or 0.1016m)
                        }
                        // for tighter radius curves assume on branch lines and less superelevation
                        else if (CurrentCurveRadius <= 500 & CurrentCurveRadius > 280)
                        {
                            SuperelevationM = 0.0889f;  // Assume 3" (or 0.0762m)
                        }
                        else if (CurrentCurveRadius <= 280 & CurrentCurveRadius > 0)
                        {
                            SuperelevationM = 0.063500f;  // Assume 2.5" (or 0.063500m)
                        }
                    }

#if DEBUG_USER_SUPERELEVATION
                       Trace.TraceInformation(" ============================================= User SuperElevation (TrainCar.cs) ========================================");
                        Trace.TraceInformation("CarID {0} TrackSuperElevation {1} Curve Radius {2}",  CarID, SuperelevationM, CurrentCurveRadius);
#endif

                    // Calulate equal wheel loading speed for current curve and superelevation - this was considered the "safe" speed to travel around a curve . In this instance the load on the both railes is evenly distributed.
                    // max equal load speed = SQRT ( (superelevation x gravity x curve radius) / track gauge)
                    // SuperElevation is made up of two components = rail superelevation + the amount of sideways force that a passenger will be comfortable with. This is expressed as a figure similar to superelevation.

                    SuperelevationM = MathHelper.Clamp(SuperelevationM, 0.0001f, 0.150f); // If superelevation is greater then 6" (150mm) then limit to this value, having a value of zero causes problems with calculations

                    float SuperElevationAngleRad = (float)Math.Sinh(SuperelevationM); // Total superelevation includes both balanced and unbalanced superelevation

                    MaxCurveEqualLoadSpeedMps = (float)Math.Sqrt((SuperelevationM * GravitationalAccelerationMpS2 * CurrentCurveRadius) / TrackGaugeM); // Used for calculating curve resistance

                    // Railway companies often allow the vehicle to exceed the equal loading speed, provided that the passengers didn't feel uncomfortable, and that the car was not likely to excced the maximum critical speed
                    SuperElevationTotalM = SuperelevationM + UnbalancedSuperElevationM;

                    float SuperElevationTotalAngleRad = (float)Math.Sinh(SuperElevationTotalM); // Total superelevation includes both balanced and unbalanced superelevation

                    float MaxSafeCurveSpeedMps = (float)Math.Sqrt((SuperElevationTotalM * GravitationalAccelerationMpS2 * CurrentCurveRadius) / TrackGaugeM);

                    // Calculate critical speed - indicates the speed above which stock will overturn - sum of the moments of centrifrugal force and the vertical weight of the vehicle around the CoG
                    // critical speed = SQRT ( (centrifrugal force x gravity x curve radius) / Vehicle weight)
                    // centrifrugal force = Stock Weight x factor for movement of resultant force due to superelevation.

                    float SinTheta = (float)Math.Sin(SuperElevationAngleRad);
                    float CosTheta = (float)Math.Cos(SuperElevationAngleRad);
                    float HalfTrackGaugeM = TrackGaugeM / 2.0f;

                    float CriticalMaxSpeedMpS = (float)Math.Sqrt((CurrentCurveRadius * GravitationalAccelerationMpS2 * (CentreOfGravityM.Y * SinTheta + HalfTrackGaugeM * CosTheta)) / (CentreOfGravityM.Y * CosTheta - HalfTrackGaugeM * SinTheta));

                    float Sin2Theta = 0.5f * (1 - (float)Math.Cos(2.0 * SuperElevationAngleRad));
                    float CriticalMinSpeedMpS = (float)Math.Sqrt((GravitationalAccelerationMpS2 * CurrentCurveRadius * HalfTrackGaugeM * Sin2Theta) / (CosTheta * (CentreOfGravityM.Y * CosTheta + HalfTrackGaugeM * SinTheta)));

                    if (CurveSpeedDependent)
                    {
                        
                        // This section not required any more???????????
                        // This section tests for the durability value of the consist. Durability value will non-zero if read from consist files. 
                        // Timetable mode does not read consistent durability values for consists, and therefore value will be zero at this time. 
                        // Hence a large value of durability (10.0) is assumed, thus effectively disabling it in TT mode
                        //                        if (Simulator.CurveDurability != 0.0)
                        //                        {
                        //                            MaxDurableSafeCurveSpeedMpS = MaxSafeCurveSpeedMps * Simulator.CurveDurability;  // Finds user setting for durability
                        //                        }
                        //                        else
                        //                        {
                        //                            MaxDurableSafeCurveSpeedMpS = MaxSafeCurveSpeedMps * 10.0f;  // Value of durability has not been set, so set to a large value
                        //                        }

                        // Test current speed to see if greater then equal loading speed around the curve
                        if (s > MaxSafeCurveSpeedMps)
                        {
                            if (!IsMaxSafeCurveSpeed)
                            {
                                IsMaxSafeCurveSpeed = true; // set flag for IsMaxSafeCurveSpeed reached

                                if (Train.IsPlayerDriven && !Simulator.TimetableMode)    // Warning messages will only apply if this is player train and not running in TT mode
                                {
                                    if (Train.IsFreight)
                                    {
                                        Simulator.Confirmer.Message(ConfirmLevel.Warning, Simulator.Catalog.GetString("You are travelling too fast for this curve. Slow down, your freight car " + CarID + " may be damaged. The recommended speed for this curve is " + FormatStrings.FormatSpeedDisplay(MaxSafeCurveSpeedMps, IsMetric) ));
                                    }
                                    else
                                    {
                                        Simulator.Confirmer.Message(ConfirmLevel.Warning, Simulator.Catalog.GetString("You are travelling too fast for this curve. Slow down, your passengers in car " + CarID + " are feeling uncomfortable. The recommended speed for this curve is " + FormatStrings.FormatSpeedDisplay(MaxSafeCurveSpeedMps, IsMetric) ));
                                    }

                                    if (dbfmaxsafecurvespeedmps != MaxSafeCurveSpeedMps)//Debrief eval
                                    {
                                        dbfmaxsafecurvespeedmps = MaxSafeCurveSpeedMps;
                                        //ldbfevalcurvespeed = true;
                                        DbfEvalTravellingTooFast++;
                                        train.DbfEvalValueChanged = true;//Debrief eval
                                    }
                                }

                            }
                        }
                        else if ( s < MaxSafeCurveSpeedMps - SpeedToleranceMpS)  // Reset notification once spped drops
                        {
                            if (IsMaxSafeCurveSpeed)
                            {
                                IsMaxSafeCurveSpeed = false; // reset flag for IsMaxSafeCurveSpeed reached - if speed on curve decreases


                            }
                        }

                        // If speed exceeds the overturning speed, then indicated that an error condition has been reached.
                        if (s > CriticalMaxSpeedMpS && Train.GetType() != typeof(AITrain) && Train.GetType() != typeof(TTTrain)) // Breaking of brake hose will not apply to TT mode or AI trains)
                        {
                            if (!IsCriticalMaxSpeed)
                            {
                                IsCriticalMaxSpeed = true; // set flag for IsCriticalSpeed reached

                                if (Train.IsPlayerDriven && !Simulator.TimetableMode)  // Warning messages will only apply if this is player train and not running in TT mode
                                {
                                    BrakeSystem.FrontBrakeHoseConnected = false; // break the brake hose connection between cars if the speed is too fast
                                    Simulator.Confirmer.Message(ConfirmLevel.Warning, Simulator.Catalog.GetString("You were travelling too fast for this curve, and have snapped a brake hose on Car " + CarID + ". You will need to repair the hose and restart."));

                                    dbfEvalsnappedbrakehose = true;//Debrief eval

                                    if (!ldbfevaltrainoverturned)
                                    {
                                        ldbfevaltrainoverturned = true;
                                        DbfEvalTrainOverturned++;
                                        train.DbfEvalValueChanged = true;//Debrief eval
                                    }
                                }
                            }

                        }
                        else if ( s < CriticalMaxSpeedMpS - SpeedToleranceMpS) // Reset notification once speed drops
                        {
                            if (IsCriticalMaxSpeed)
                            {
                                IsCriticalMaxSpeed = false; // reset flag for IsCriticalSpeed reached - if speed on curve decreases
                                ldbfevaltrainoverturned = false;

                                if (dbfEvalsnappedbrakehose)
                                {
                                    DbfEvalTravellingTooFastSnappedBrakeHose++;//Debrief eval
                                    dbfEvalsnappedbrakehose = false;
                                    train.DbfEvalValueChanged = true;//Debrief eval
                                }

                            }
                        }


                        // This alarm indication comes up even in shunting yard situations where typically no superelevation would be present.
                        // Code is disabled until a bteer way is determined to work out whether track piees are superelevated or not.

                        // if speed doesn't reach minimum speed required around the curve then set notification
                       // Breaking of brake hose will not apply to TT mode or AI trains or if on a curve less then 150m to cover operation in shunting yards, where track would mostly have no superelevation
//                        if (s < CriticalMinSpeedMpS && Train.GetType() != typeof(AITrain) && Train.GetType() != typeof(TTTrain) && CurrentCurveRadius > 150 ) 
//                       {
//                            if (!IsCriticalMinSpeed)
//                            {
//                                IsCriticalMinSpeed = true; // set flag for IsCriticalSpeed not reached
//
//                                if (Train.IsPlayerDriven && !Simulator.TimetableMode)  // Warning messages will only apply if this is player train and not running in TT mode
//                                {
//                                      Simulator.Confirmer.Message(ConfirmLevel.Warning, Simulator.Catalog.GetString("You were travelling too slow for this curve, and Car " + CarID + "may topple over."));
//                                }
//                            }
//
//                        }
//                        else if (s > CriticalMinSpeedMpS + SpeedToleranceMpS) // Reset notification once speed increases
//                        {
//                            if (IsCriticalMinSpeed)
//                            {
//                                IsCriticalMinSpeed = false; // reset flag for IsCriticalSpeed reached - if speed on curve decreases
//                            }
//                        }

#if DEBUG_CURVE_SPEED
                   Trace.TraceInformation("================================== TrainCar.cs - DEBUG_CURVE_SPEED ==============================================================");
                   Trace.TraceInformation("CarID {0} Curve Radius {1} Super {2} Unbalanced {3} Durability {4}", CarID, CurrentCurveRadius, SuperelevationM, UnbalancedSuperElevationM, Simulator.CurveDurability);
                   Trace.TraceInformation("CoG {0}", CentreOfGravityM);
                   Trace.TraceInformation("Current Speed {0} Equal Load Speed {1} Max Safe Speed {2} Critical Max Speed {3} Critical Min Speed {4}", MpS.ToMpH(s), MpS.ToMpH(MaxCurveEqualLoadSpeedMps), MpS.ToMpH(MaxSafeCurveSpeedMps), MpS.ToMpH(CriticalMaxSpeedMpS), MpS.ToMpH(CriticalMinSpeedMpS));
                   Trace.TraceInformation("IsMaxSafeSpeed {0} IsCriticalSpeed {1}", IsMaxSafeCurveSpeed, IsCriticalSpeed);
#endif
                    }

                }
                else
                {
                    // reset flags if train is on a straight - in preparation for next curve
                    IsCriticalMaxSpeed = false;   // reset flag for IsCriticalMaxSpeed reached
                    IsCriticalMinSpeed = false;   // reset flag for IsCriticalMinSpeed reached
                    IsMaxSafeCurveSpeed = false; // reset flag for IsMaxEqualLoadSpeed reached
                }
            }
        }

        #endregion

    
        #region Calculate friction force in curves

        /// <summary>
        /// Reads current curve radius and computes the CurveForceN friction. Can be overriden by calling
        /// base.UpdateCurveForce();
        /// CurveForceN *= someCarSpecificCoef;     
        /// </summary>
        public virtual void UpdateCurveForce(float elapsedClockSeconds)
        {
            if (CurveResistanceDependent)
            {

                if (CurrentCurveRadius > 0)
                {

                    if (RigidWheelBaseM == 0)   // Calculate default values if no value in Wag File
                    {

                        
                        float Axles = WheelAxles.Count;
                        float Bogies = Parts.Count - 1;
                        float BogieSize = Axles / Bogies;

                        RigidWheelBaseM = 1.6764f;       // Set a default in case no option is found - assume a standard 4 wheel (2 axle) bogie - wheel base - 5' 6" (1.6764m)

                        //     Trace.TraceInformation("WagonWheels {0} DriveWheels {1} WheelRadius {2} Axles {3} Bogies {4}", WagonNumWheels, LocoNumDrvWheels, DriverWheelRadiusM, Axles, Bogies);

                        // Calculate the number of axles in a car

                        if (WagonType != WagonTypes.Engine)   // if car is not a locomotive then determine wheelbase
                        {

                            if (Bogies < 2)  // if less then two bogies assume that it is a fixed wheelbase wagon
                            {
                                if (Axles == 2)
                                {
                                    RigidWheelBaseM = 3.5052f;       // Assume a standard 4 wheel (2 axle) wagon - wheel base - 11' 6" (3.5052m)
                                }
                                else if (Axles == 3)
                                {
                                    RigidWheelBaseM = 3.6576f;       // Assume a standard 6 wheel (3 axle) wagon - wheel base - 12' 2" (3.6576m)
                                }
                            }
                            else if (Bogies == 2)
                            {
                                if (Axles == 2)
                                {
                                    if (WagonType == WagonTypes.Passenger)
                                    {

                                        RigidWheelBaseM = 2.4384f;       // Assume a standard 4 wheel passenger bogie (2 axle) wagon - wheel base - 8' (2.4384m)
                                    }
                                    else
                                    {
                                        RigidWheelBaseM = 1.6764f;       // Assume a standard 4 wheel freight bogie (2 axle) wagon - wheel base - 5' 6" (1.6764m)
                                    }
                                }
                                else if (Axles == 3)
                                {
                                    RigidWheelBaseM = 3.6576f;       // Assume a standard 6 wheel bogie (3 axle) wagon - wheel base - 12' 2" (3.6576m)
                                }
                            }

                        }
                        if (WagonType == WagonTypes.Engine)   // if car is a locomotive and either a diesel or electric then determine wheelbase
                        {
                            if (EngineType != EngineTypes.Steam)  // Assume that it is a diesel or electric locomotive
                            {
                                if (Axles == 2)
                                {
                                    RigidWheelBaseM = 1.6764f;       // Set a default in case no option is found - assume a standard 4 wheel (2 axle) bogie - wheel base - 5' 6" (1.6764m)
                                }
                                else if (Axles == 3)
                                {
                                    RigidWheelBaseM = 3.5052f;       // Assume a standard 6 wheel bogie (3 axle) locomotive - wheel base - 11' 6" (3.5052m)
                                }
                            }
                            else // assume steam locomotive
                            {

                                if (LocoNumDrvWheels >= Axles) // Test to see if ENG file value is too big (typically doubled)
                                {
                                    LocoNumDrvWheels = LocoNumDrvWheels / 2.0f;  // Appears this might be the number of wheels rather then the axles.
                                }

                                //    Approximation for calculating rigid wheelbase for steam locomotives
                                // Wheelbase = 1.25 x (Loco Drive Axles - 1.0) x Drive Wheel diameter

                                RigidWheelBaseM = 1.25f * (LocoNumDrvWheels - 1.0f) * (DriverWheelRadiusM * 2.0f);
                                //  Trace.TraceInformation("Drv {0} Radius {1}", LocoNumDrvWheels, DriverWheelRadiusM);

                            }

                        }


                    }

                    // Curve Resistance = (Vehicle mass x Coeff Friction) * (Track Gauge + Vehicle Fixed Wheelbase) / (2 * curve radius)
                    // Vehicle Fixed Wheel base is the distance between the wheels, ie bogie or fixed wheels

                    CurveForceN = MassKG * Train.WagonCoefficientFriction * (TrackGaugeM + RigidWheelBaseM) / (2.0f * CurrentCurveRadius);
                    float CurveResistanceSpeedFactor = Math.Abs((MaxCurveEqualLoadSpeedMps - AbsSpeedMpS) / MaxCurveEqualLoadSpeedMps) * StartCurveResistanceFactor;
                    CurveForceN *= CurveResistanceSpeedFactor * CurveResistanceZeroSpeedFactor;
                    CurveForceN *= GravitationalAccelerationMpS2; // to convert to Newtons
                }
                else
                {
                    CurveForceN = 0f;
                }
                //CurveForceNFiltered = CurveForceFilter.Filter(CurveForceN, elapsedClockSeconds);
                CurveForceFilter.Update(elapsedClockSeconds, CurveForceN);
                CurveForceNFiltered = CurveForceFilter.SmoothedValue;
            }
        }

        #endregion

        /// <summary>
        /// Signals an event from an external source (player, multi-player controller, etc.) for this car.
        /// </summary>
        /// <param name="evt"></param>
        public virtual void SignalEvent(Event evt) { }
        public virtual void SignalEvent(PowerSupplyEvent evt) { }
        public virtual void SignalEvent(PowerSupplyEvent evt, int id) { }

        public virtual string GetStatus() { return null; }
        public virtual string GetDebugStatus()
        {
            return String.Format("{0}\t{2}\t{1}\t{3}\t{4:F0}%\t{5}\t\t{6}\t{7}\t",
                CarID,
                Flipped ? Simulator.Catalog.GetString("Yes") : Simulator.Catalog.GetString("No"),
                FormatStrings.Catalog.GetParticularString("Reverser", GetStringAttribute.GetPrettyName(Direction)),
                AcceptMUSignals ? Simulator.Catalog.GetString("Yes") : Simulator.Catalog.GetString("No"),
                ThrottlePercent,
                String.Format("{0}{1}", FormatStrings.FormatSpeedDisplay(SpeedMpS, IsMetric), WheelSlip ? "!!!" : ""),
                FormatStrings.FormatPower(MotiveForceN * SpeedMpS, IsMetric, false, false),
                String.Format("{0}{1}", FormatStrings.FormatForce(MotiveForceN, IsMetric), CouplerExceedBreakLimit ? "???" : ""));
        }
        public virtual string GetTrainBrakeStatus() { return null; }
        public virtual string GetEngineBrakeStatus() { return null; }
        public virtual string GetDynamicBrakeStatus() { return null; }
        public virtual bool GetSanderOn() { return false; }
        protected bool WheelHasBeenSet = false; //indicating that the car shape has been loaded, thus no need to reset the wheels

        public TrainCar()
        {
        }

        public TrainCar(Simulator simulator, string wagFile)
        {
            Simulator = simulator;
            WagFilePath = wagFile;
            RealWagFilePath = wagFile;
        }

        // Game save
        public virtual void Save(BinaryWriter outf)
        {
            outf.Write(Flipped);
            outf.Write(UiD);
            outf.Write(CarID);
            BrakeSystem.Save(outf);
            outf.Write(MotiveForceN);
            outf.Write(FrictionForceN);
            outf.Write(SpeedMpS);
            outf.Write(CouplerSlackM);
            outf.Write(Headlight);
            outf.Write(OrgConsist);
            outf.Write(PrevTiltingZRot);
            outf.Write(BrakesStuck);
        }

        // Game restore
        public virtual void Restore(BinaryReader inf)
        {
            Flipped = inf.ReadBoolean();
            UiD = inf.ReadInt32();
            CarID = inf.ReadString();
            BrakeSystem.Restore(inf);
            MotiveForceN = inf.ReadSingle();
            FrictionForceN = inf.ReadSingle();
            SpeedMpS = inf.ReadSingle();
            _PrevSpeedMpS = SpeedMpS;
            CouplerSlackM = inf.ReadSingle();
            Headlight = inf.ReadInt32();
            OrgConsist = inf.ReadString();
            PrevTiltingZRot = inf.ReadSingle();
            BrakesStuck = inf.ReadBoolean();
        }

        //================================================================================================//
        /// <summary>
        /// Set starting conditions for TrainCars when initial speed > 0 
        /// 

        public virtual void InitializeMoving()
        {
            BrakeSystem.InitializeMoving();
            //TODO: next if/else block has been inserted to flip trainset physics in order to get viewing direction coincident with loco direction when using rear cab.
            // To achieve the same result with other means, without flipping trainset physics, the if/else block should be deleted and replaced by following instruction:
            //            SpeedMpS = Flipped ? -Train.InitialSpeed : Train.InitialSpeed;
            if (IsDriveable && Train.TrainType == Train.TRAINTYPE.PLAYER)
            {
                var loco = this as MSTSLocomotive;
                SpeedMpS = Flipped ^ loco.UsingRearCab ? -Train.InitialSpeed : Train.InitialSpeed;
            }

            else SpeedMpS = Flipped ? -Train.InitialSpeed : Train.InitialSpeed;
            _PrevSpeedMpS = SpeedMpS;
        }

        public bool HasFrontCab
        {
            get
            {
                var loco = this as MSTSLocomotive;
                var i = (int)CabViewType.Front;
                if (loco == null || loco.CabViewList.Count <= i || loco.CabViewList[i].CabViewType != CabViewType.Front) return false;
                return (loco.CabViewList[i].ViewPointList.Count > 0);
            }
        }

        public bool HasRearCab
        {
            get
            {
                var loco = this as MSTSLocomotive;
                var i = (int)CabViewType.Rear;
                if (loco == null || loco.CabViewList.Count <= i) return false;
                return (loco.CabViewList[i].ViewPointList.Count > 0);
            }
        }

        public bool HasFront3DCab
        {
            get
            {
                var loco = this as MSTSLocomotive;
                var i = (int)CabViewType.Front;
                if (loco == null || loco.CabView3D == null) return false;
                return (loco.CabView3D.ViewPointList.Count > i);
            }
        }

        public bool HasRear3DCab
        {
            get
            {
                var loco = this as MSTSLocomotive;
                var i = (int)CabViewType.Rear;
                if (loco == null || loco.CabView3D == null) return false;
                return (loco.CabView3D.ViewPointList.Count > i);
            }
        }

        public virtual bool GetCabFlipped()
        {
            return false;
        }

        public virtual float GetCouplerZeroLengthM()
        {
            return 0;
        }

        public virtual float GetCouplerStiffnessNpM()
        {
            return 2e7f;
        }

        public virtual float GetCouplerStiffness1NpM()
        {
            return 1e7f;
        }

        public virtual float GetCouplerStiffness2NpM()
        {
            return 1e7f;
        }

        public virtual float GetCouplerDamping1NMpS()
        {
            return 1e7f;
        }

        public virtual float GetCouplerDamping2NMpS()
        {
            return 1e7f;
        }

        public virtual float GetCouplerSlackAM()
        {
            return 0;
        }

        public virtual float GetCouplerSlackBM()
        {
            return 0.1f;
        }

        public virtual int GetCouplerRigidIndication()
        {
            return 0;
        }

        public virtual float GetMaximumCouplerSlack0M()
        {
            return 0.005f;
        }

        public virtual float GetMaximumCouplerSlack1M()
        {
            return 0.012f;
        }
        
        public virtual float GetMaximumCouplerSlack2M()
        {
            return 0.12f;
        }

        public virtual float GetMaximumCouplerForceN()
        {
            return 1e10f;
        }

        public virtual void CopyCoupler(TrainCar other)
        {
            CouplerSlackM = other.CouplerSlackM;
            CouplerSlack2M = other.CouplerSlack2M;
        }

        public virtual bool GetAdvancedCouplerFlag()
        {
            return false;
        }

        public virtual void CopyControllerSettings(TrainCar other)
        {
            Headlight = other.Headlight;
        }

        public void AddWheelSet(float offset, int bogieID, int parentMatrix, string wheels, int bogie1Axles, int bogie2Axles)
        {
            if (WheelAxlesLoaded || WheelHasBeenSet)
                return;

            // Currently looking for rolling stock that has more than 3 axles on a bogie.  This is rare, but some models are like this.
            // In this scenario, bogie1 contains 2 sets of axles.  One of them for bogie2.  Both bogie2 axles must be removed.
            // For the time being, the only rail-car that was having issues had 4 axles on one bogie. The second set of axles had a bogie index of 2 and both had to be dropped for the rail-car to operate under OR.
            if (Parts.Count > 0 && bogie1Axles == 4 || bogie2Axles == 4) // 1 bogie will have a Parts.Count of 2.
            {
                if (Parts.Count == 2)
                    if (parentMatrix == Parts[1].iMatrix && wheels.Length == 8)
                        if (bogie1Axles == 4 && bogieID == 2) // This test is strictly testing for and leaving out axles meant for a Bogie2 assignment.
                            return;

                if (Parts.Count == 3)
                {
                    if (parentMatrix == Parts[1].iMatrix && wheels.Length == 8)
                        if (bogie1Axles == 4 && bogieID == 2) // This test is strictly testing for and leaving out axles meant for a Bogie2 assignment.
                            return;
                    if (parentMatrix == Parts[2].iMatrix && wheels.Length == 8)
                        if (bogie2Axles == 4 && bogieID == 1) // This test is strictly testing for and leaving out axles meant for a Bogie1 assignment.
                            return;
                }

            }

            //some old stocks have only two wheels, but defined to have four, two share the same offset, thus all computing of rotations will have problem
            //will check, if so, make the offset different a bit.
            foreach (var axles in WheelAxles)
                if (offset.AlmostEqual(axles.OffsetM, 0.05f)) { offset = axles.OffsetM + 0.7f; break; }

            // Came across a model where the axle offset that is part of a bogie would become 0 during the initial process.  This is something we must test for.
            if (wheels.Length == 8 && Parts.Count > 0)
            {
                if (wheels == "WHEELS11" || wheels == "WHEELS12" || wheels == "WHEELS13" || wheels == "WHEELS14")
                    WheelAxles.Add(new WheelAxle(offset, bogieID, parentMatrix));

                else if (wheels == "WHEELS21" || wheels == "WHEELS22" || wheels == "WHEELS23" || wheels == "WHEELS24")
                    WheelAxles.Add(new WheelAxle(offset, bogieID, parentMatrix));

                else if (wheels == "WHEELS31" || wheels == "WHEELS32" || wheels == "WHEELS33" || wheels == "WHEELS34")
                    WheelAxles.Add(new WheelAxle(offset, bogieID, parentMatrix));

                else if (wheels == "WHEELS41" || wheels == "WHEELS42" || wheels == "WHEELS43" || wheels == "WHEELS44")
                    WheelAxles.Add(new WheelAxle(offset, bogieID, parentMatrix));
                // This else will cover additional Wheels added following the proper naming convention.
                else
                    WheelAxles.Add(new WheelAxle(offset, bogieID, parentMatrix));
            }
            // The else will cover WHEELS spelling where the length is less than 8.
            else
                WheelAxles.Add(new WheelAxle(offset, bogieID, parentMatrix));

        } // end AddWheelSet()

        public void AddBogie(float offset, int matrix, int id, string bogie, int numBogie1, int numBogie2)
        {
            if (WheelAxlesLoaded || WheelHasBeenSet)
                return;
            foreach (var p in Parts) if (p.bogie && offset.AlmostEqual(p.OffsetM, 0.05f)) { offset = p.OffsetM + 0.1f; break; }
            if (bogie == "BOGIE1")
            {
                while (Parts.Count <= id)
                    Parts.Add(new TrainCarPart(0, 0));
                Parts[id].OffsetM = offset;
                Parts[id].iMatrix = matrix;
                Parts[id].bogie = true;//identify this is a bogie, will be used for hold rails on track
            }
            else if (bogie == "BOGIE2")
            {
                // This was the initial problem.  If the shape file contained only one entry that was labeled as BOGIE2(should be BOGIE1)
                // the process would assign 2 to id, causing it to create 2 Parts entries( or 2 bogies) when one was only needed.  It is possible that
                // this issue created many of the problems with articulated wagons later on in the process.
                // 2 would be assigned to id, not because there were 2 entries, but because 2 was in BOGIE2.
                if (numBogie2 == 1 && numBogie1 == 0)
                {
                    id -= 1;
                    while (Parts.Count <= id)
                        Parts.Add(new TrainCarPart(0, 0));
                    Parts[id].OffsetM = offset;
                    Parts[id].iMatrix = matrix;
                    Parts[id].bogie = true;//identify this is a bogie, will be used for hold rails on track
                }
                else
                {
                    while (Parts.Count <= id)
                        Parts.Add(new TrainCarPart(0, 0));
                    Parts[id].OffsetM = offset;
                    Parts[id].iMatrix = matrix;
                    Parts[id].bogie = true;//identify this is a bogie, will be used for hold rails on track
                }
            }
            else if (bogie == "BOGIE3")
            {
                while (Parts.Count <= id)
                    Parts.Add(new TrainCarPart(0, 0));
                Parts[id].OffsetM = offset;
                Parts[id].iMatrix = matrix;
                Parts[id].bogie = true;//identify this is a bogie, will be used for hold rails on track
            }
            else if (bogie == "BOGIE4")
            {
                while (Parts.Count <= id)
                    Parts.Add(new TrainCarPart(0, 0));
                Parts[id].OffsetM = offset;
                Parts[id].iMatrix = matrix;
                Parts[id].bogie = true;//identify this is a bogie, will be used for hold rails on track
            }
            else if (bogie == "BOGIE")
            {
                while (Parts.Count <= id)
                    Parts.Add(new TrainCarPart(0, 0));
                Parts[id].OffsetM = offset;
                Parts[id].iMatrix = matrix;
                Parts[id].bogie = true;//identify this is a bogie, will be used for hold rails on track
            }
            // The else will cover additions not covered above.
            else
            {
                while (Parts.Count <= id)
                    Parts.Add(new TrainCarPart(0, 0));
                Parts[id].OffsetM = offset;
                Parts[id].iMatrix = matrix;
                Parts[id].bogie = true;//identify this is a bogie, will be used for hold rails on track
            }

        } // end AddBogie()

        public void SetUpWheels()
        {

#if DEBUG_WHEELS
            Console.WriteLine(WagFilePath);
            Console.WriteLine("  length {0,10:F4}", LengthM);
            foreach (var w in WheelAxles)
                Console.WriteLine("  axle:  bogie  {1,5:F0}  offset {0,10:F4}", w.OffsetM, w.BogieIndex);
            foreach (var p in Parts)
                Console.WriteLine("  part:  matrix {1,5:F0}  offset {0,10:F4}  weight {2,5:F0}", p.OffsetM, p.iMatrix, p.SumWgt);
#endif
            WheelHasBeenSet = true;
            // No parts means no bogies (always?), so make sure we've got Parts[0] for the car itself.
            if (Parts.Count == 0)
                Parts.Add(new TrainCarPart(0, 0));
            // No axles but we have bogies.
            if (WheelAxles.Count == 0 && Parts.Count > 1)
            {
                // Fake the axles by pretending each has 1 axle.
                foreach (var part in Parts)
                    WheelAxles.Add(new WheelAxle(part.OffsetM, part.iMatrix, 0));
                Trace.TraceInformation("Wheel axle data faked based on {1} bogies for {0}", WagFilePath, Parts.Count - 1);
            }
            bool articFront = !WheelAxles.Any(a => a.OffsetM < 0);
            bool articRear = !WheelAxles.Any(a => a.OffsetM > 0);
            // Validate the axles' assigned bogies and count up the axles on each bogie.
            if (WheelAxles.Count > 0)
            {
                foreach (var w in WheelAxles)
                {
                    if (w.BogieIndex >= Parts.Count)
                        w.BogieIndex = 0;
                    if (w.BogieMatrix > 0)
                    {
                        for (var i = 0; i < Parts.Count; i++)
                            if (Parts[i].iMatrix == w.BogieMatrix)
                            {
                                w.BogieIndex = i;
                                break;
                            }
                    }
                    w.Part = Parts[w.BogieIndex];
                    w.Part.SumWgt++;
                }

                // Make sure the axles are sorted by OffsetM along the car.
                // Attempting to sort car w/o WheelAxles will resort to an error.
                WheelAxles.Sort(WheelAxles[0]);
            }

            //fix bogies with only one wheel set:
            // This process is to fix the bogies that did not pivot under the cab of steam locomotives as well as other locomotives that have this symptom.
            // The cause involved the bogie and axle being close by 0.05f or less on the ZAxis.
            // The ComputePosition() process was unable to work with this.
            // The fix involves first testing for how close they are then moving the bogie offset up.
            // The final fix involves adding an additional axle.  Without this, both bogie and axle would never track properly?
            // Note: Steam locomotive modelers are aware of this issue and are now making sure there is ample spacing between axle and bogie.
            for (var i = 1; i < Parts.Count; i++)
            {
                if (Parts[i].bogie == true && Parts[i].SumWgt < 1.5)
                {
                    foreach (var w in WheelAxles)
                    {
                        if (w.BogieMatrix == Parts[i].iMatrix)
                        {
                            if (w.OffsetM.AlmostEqual(Parts[i].OffsetM, 0.6f))
                            {
                                var w1 = new WheelAxle(w.OffsetM - 0.5f, w.BogieIndex, i);
                                w1.Part = Parts[w1.BogieIndex]; //create virtual wheel
                                w1.Part.SumWgt++;
                                WheelAxles.Add(w1);
                                w.OffsetM += 0.5f; //move the original bogie forward, so we have two bogies to make the future calculation happy
                                Trace.TraceInformation("A virtual wheel axle was added for bogie {1} of {0}", WagFilePath, i);
                                break;
                            }
                        }
                    }
                }
            }

            // Count up the number of bogies (parts) with at least 2 axles.
            for (var i = 1; i < Parts.Count; i++)
                if (Parts[i].SumWgt > 1.5)
                    Parts[0].SumWgt++;

            // This check is for the single axle/bogie issue.
            // Check SumWgt using Parts[0].SumWgt.
            // Certain locomotives do not test well when using Part.SumWgt versus Parts[0].SumWgt.
            // Make sure test using Parts[0] is performed after the above for loop.
            if (!articFront && !articRear && (Parts[0].SumWgt < 1.5))
            {
                foreach (var w in WheelAxles)
                {
                    if (w.BogieIndex >= Parts.Count - 1)
                    {
                        w.BogieIndex = 0;
                        w.Part = Parts[w.BogieIndex];

                    }
                }
            }
            // Using WheelAxles.Count test to control WheelAxlesLoaded flag.
            if (WheelAxles.Count > 2)
            {
                WheelAxles.Sort(WheelAxles[0]);
                WheelAxlesLoaded = true;
            }


#if DEBUG_WHEELS
            Console.WriteLine(WagFilePath);
            Console.WriteLine("  length {0,10:F4}", LengthM);
            Console.WriteLine("  articulated {0}/{1}", articulatedFront, articulatedRear);
            foreach (var w in WheelAxles)
                Console.WriteLine("  axle:  bogie  {1,5:F0}  offset {0,10:F4}", w.OffsetM, w.BogieIndex);
            foreach (var p in Parts)
                Console.WriteLine("  part:  matrix {1,5:F0}  offset {0,10:F4}  weight {2,5:F0}", p.OffsetM, p.iMatrix, p.SumWgt);
#endif
            // Decided to control what is sent to SetUpWheelsArticulation()by using
            // WheelAxlesLoaded as a flag.  This way, wagons that have to be processed are included
            // and the rest left out.
            bool articulatedFront = !WheelAxles.Any(a => a.OffsetM < 0);
            bool articulatedRear = !WheelAxles.Any(a => a.OffsetM > 0);
            var carIndex = Train.Cars.IndexOf(this);
            //Certain locomotives are testing as articulated wagons for some reason.
            if (WagonType != WagonTypes.Engine)
                if (WheelAxles.Count >= 2)
                    if (articulatedFront || articulatedRear)
                    {
                        WheelAxlesLoaded = true;
                        SetUpWheelsArticulation(carIndex);
                    }
        } // end SetUpWheels()

        protected void SetUpWheelsArticulation(int carIndex)
        {
            // If there are no forward wheels, this car is articulated (joined
            // to the car in front) at the front. Likewise for the rear.
            bool articulatedFront = !WheelAxles.Any(a => a.OffsetM < 0);
            bool articulatedRear = !WheelAxles.Any(a => a.OffsetM > 0);
            // Original process originally used caused too many issues.
            // The original process did include the below process of just using WheelAxles.Add
            //  if the initial test did not work.  Since the below process is working without issues the
            //  original process was stripped down to what is below
            if (articulatedFront || articulatedRear)
            {
                if (articulatedFront && WheelAxles.Count <= 3)
                    WheelAxles.Add(new WheelAxle(-CarLengthM / 2, 0, 0) { Part = Parts[0] });

                if (articulatedRear && WheelAxles.Count <= 3)
                    WheelAxles.Add(new WheelAxle(CarLengthM / 2, 0, 0) { Part = Parts[0] });

                WheelAxles.Sort(WheelAxles[0]);
            }


#if DEBUG_WHEELS
            Console.WriteLine(WagFilePath);
            Console.WriteLine("  length {0,10:F4}", LengthM);
            Console.WriteLine("  articulated {0}/{1}", articulatedFront, articulatedRear);
            foreach (var w in WheelAxles)
                Console.WriteLine("  axle:  bogie  {1,5:F0}  offset {0,10:F4}", w.OffsetM, w.BogieIndex);
            foreach (var p in Parts)
                Console.WriteLine("  part:  matrix {1,5:F0}  offset {0,10:F4}  weight {2,5:F0}", p.OffsetM, p.iMatrix, p.SumWgt);
#endif
        } // end SetUpWheelsArticulation()

        public void ComputePosition(Traveller traveler, bool backToFront, float elapsedTimeS, float distance, float speed)
        {
            for (var j = 0; j < Parts.Count; j++)
                Parts[j].InitLineFit();
            var tileX = traveler.TileX;
            var tileZ = traveler.TileZ;
            if (Flipped == backToFront)
            {
                var o = -CarLengthM / 2 - CentreOfGravityM.Z;
                for (var k = 0; k < WheelAxles.Count; k++)
                {
                    var d = WheelAxles[k].OffsetM - o;
                    o = WheelAxles[k].OffsetM;
                    traveler.Move(d);
                    var x = traveler.X + 2048 * (traveler.TileX - tileX);
                    var y = traveler.Y;
                    var z = traveler.Z + 2048 * (traveler.TileZ - tileZ);
                    WheelAxles[k].Part.AddWheelSetLocation(1, o, x, y, z, 0, traveler);
                }
                o = CarLengthM / 2 - CentreOfGravityM.Z - o;
                traveler.Move(o);
            }
            else
            {
                var o = CarLengthM / 2 - CentreOfGravityM.Z;
                for (var k = WheelAxles.Count - 1; k >= 0; k--)
                {
                    var d = o - WheelAxles[k].OffsetM;
                    o = WheelAxles[k].OffsetM;
                    traveler.Move(d);
                    var x = traveler.X + 2048 * (traveler.TileX - tileX);
                    var y = traveler.Y;
                    var z = traveler.Z + 2048 * (traveler.TileZ - tileZ);
                    WheelAxles[k].Part.AddWheelSetLocation(1, o, x, y, z, 0, traveler);
                }
                o = CarLengthM / 2 + CentreOfGravityM.Z + o;
                traveler.Move(o);
            }

            TrainCarPart p0 = Parts[0];
            for (int i = 1; i < Parts.Count; i++)
            {
                TrainCarPart p = Parts[i];
                p.FindCenterLine();
                if (p.SumWgt > 1.5)
                    p0.AddPartLocation(1, p);
            }
            p0.FindCenterLine();
            Vector3 fwd = new Vector3(p0.B[0], p0.B[1], -p0.B[2]);
            // Check if null vector - The Length() is fine also, but may be more time consuming - By GeorgeS
            if (fwd.X != 0 && fwd.Y != 0 && fwd.Z != 0)
                fwd.Normalize();
            Vector3 side = Vector3.Cross(Vector3.Up, fwd);
            // Check if null vector - The Length() is fine also, but may be more time consuming - By GeorgeS
            if (side.X != 0 && side.Y != 0 && side.Z != 0)
                side.Normalize();
            Vector3 up = Vector3.Cross(fwd, side);
            Matrix m = Matrix.Identity;
            m.M11 = side.X;
            m.M12 = side.Y;
            m.M13 = side.Z;
            m.M21 = up.X;
            m.M22 = up.Y;
            m.M23 = up.Z;
            m.M31 = fwd.X;
            m.M32 = fwd.Y;
            m.M33 = fwd.Z;
            m.M41 = p0.A[0];
            m.M42 = p0.A[1] + 0.275f;
            m.M43 = -p0.A[2];
            WorldPosition.XNAMatrix = m;
            WorldPosition.TileX = tileX;
            WorldPosition.TileZ = tileZ;
            
            UpdatedTraveler(traveler, elapsedTimeS, distance, speed);

            // calculate truck angles
            for (int i = 1; i < Parts.Count; i++)
            {
                TrainCarPart p = Parts[i];
                if (p.SumWgt < .5)
                    continue;
                if (p.SumWgt < 1.5)
                {   // single axle pony trunk
                    float d = p.OffsetM - p.SumOffset / p.SumWgt;
                    if (-.2 < d && d < .2)
                        continue;
                    p.AddWheelSetLocation(1, p.OffsetM, p0.A[0] + p.OffsetM * p0.B[0], p0.A[1] + p.OffsetM * p0.B[1], p0.A[2] + p.OffsetM * p0.B[2], 0, null);
                    p.FindCenterLine();
                }
                Vector3 fwd1 = new Vector3(p.B[0], p.B[1], -p.B[2]);
                if (fwd1.X == 0 && fwd1.Y == 0 && fwd1.Z == 0)
                {
                    p.Cos = 1;
                }
                else
                {
                    fwd1.Normalize();
                    p.Cos = Vector3.Dot(fwd, fwd1);
                }

                if (p.Cos >= .99999f)
                    p.Sin = 0;
                else
                {
                    p.Sin = (float)Math.Sqrt(1 - p.Cos * p.Cos);
                    if (fwd.X * fwd1.Z < fwd.Z * fwd1.X)
                        p.Sin = -p.Sin;
                }
            }
        }

        #region Traveller-based updates
        public float CurrentCurveRadius;

        internal void UpdatedTraveler(Traveller traveler, float elapsedTimeS, float distanceM, float speedMpS)
        {
            // We need to avoid introducing any unbounded effects, so cap the elapsed time to 0.25 seconds (4FPS).
            if (elapsedTimeS > 0.25f)
                return;

            CurrentCurveRadius = traveler.GetCurveRadius();
            UpdateVibrationAndTilting(traveler, elapsedTimeS, distanceM, speedMpS);
            UpdateSuperElevation(traveler, elapsedTimeS);
        }
        #endregion

        #region Super-elevation
        void UpdateSuperElevation(Traveller traveler,  float elapsedTimeS)
        {
            if (Simulator.Settings.UseSuperElevation == 0)
                return;
            if (prevElev < -30f) { prevElev += 40f; return; }//avoid the first two updates as they are not valid

            // Because the traveler is at the FRONT of the TrainCar, smooth the super-elevation out with the rear.
            var z = traveler.GetSuperElevation(-CarLengthM);
            if (Flipped)
                z *= -1;
            // TODO This is a hack until we fix the super-elevation code as described in http://www.elvastower.com/forums/index.php?/topic/28751-jerky-superelevation-effect/
            if (prevElev < -10f || prevElev > 10f) prevElev = z;//initial, will jump to the desired value
            else
            {
                z = prevElev + (z - prevElev) * Math.Min(elapsedTimeS, 1);//smooth rotation
                prevElev = z;
            }

            WorldPosition.XNAMatrix = Matrix.CreateRotationZ(z) * WorldPosition.XNAMatrix;
        }
        #endregion

        #region Vibration and tilting
        public Matrix VibrationInverseMatrix = Matrix.Identity;

        // https://en.wikipedia.org/wiki/Newton%27s_laws_of_motion#Newton.27s_2nd_Law
        //   Let F be the force in N
        //   Let m be the mass in kg
        //   Let a be the acceleration in m/s/s
        //   Then F = m * a
        // https://en.wikipedia.org/wiki/Hooke%27s_law
        //   Let F be the force in N
        //   Let k be the spring constant in N/m or kg/s/s
        //   Let x be the displacement in m
        //   Then F = k * x
        // If we assume that gravity is 9.8m/s/s, then the force needed to support the train car is:
        //   F = m * 9.8
        // If we assume that the train car suspension allows for 0.2m (20cm) of travel, then substitute Hooke's law:
        //   m * 9.8 = k * 0.2
        //   k = m * 9.8 / 0.2
        // Finally, we assume a mass (m) of 1kg to calculate a mass-independent value:
        //   k' = 9.8 / 0.2
        const float VibrationSpringConstantPrimepSpS = 9.8f / 0.2f; // 1/s/s

        // 
        const float VibratioDampingCoefficient = 0.01f;

        // This is multiplied by the CarVibratingLevel (which goes up to 3).
        const float VibrationIntroductionStrength = 0.03f;

        // The tightest curve we care about has a radius of 100m. This is used as the basis for the most violent vibrations.
        const float VibrationMaximumCurvaturepM = 1f / 100;

        const float VibrationFactorDistance = 1;
        const float VibrationFactorTrackVectorSection = 2;
        const float VibrationFactorTrackNode = 4;

        Vector3 VibrationOffsetM;
        Vector3 VibrationRotationRad;
        Vector3 VibrationRotationVelocityRadpS;
        Vector2 VibrationTranslationM;
        Vector2 VibrationTranslationVelocityMpS;

        int VibrationTrackNode;
        int VibrationTrackVectorSection;
        float VibrationTrackCurvaturepM;

        float PrevTiltingZRot; // previous tilting angle
        float TiltingZRot; // actual tilting angle

        internal void UpdateVibrationAndTilting(Traveller traveler, float elapsedTimeS, float distanceM, float speedMpS)
        {
            // NOTE: Traveller is at the FRONT of the TrainCar!

            // Don't add vibrations to train cars less than 2.5 meter in length; they're unsuitable for these calculations.
            if (CarLengthM < 2.5f) return;
            if (Simulator.Settings.CarVibratingLevel != 0)
            {

                //var elapsedTimeS = Math.Abs(speedMpS) > 0.001f ? distanceM / speedMpS : 0;
                if (VibrationOffsetM.X == 0)
                {
                    // Initialize three different offsets (0 - 1 meters) so that the different components of the vibration motion don't align.
                    VibrationOffsetM.X = (float)Simulator.Random.NextDouble();
                    VibrationOffsetM.Y = (float)Simulator.Random.NextDouble();
                    VibrationOffsetM.Z = (float)Simulator.Random.NextDouble();
                }

                if (VibrationTrackVectorSection == 0)
                    VibrationTrackVectorSection = traveler.TrackVectorSectionIndex;
                if (VibrationTrackNode == 0)
                    VibrationTrackNode = traveler.TrackNodeIndex;

                // Apply suspension/spring and damping.
                // https://en.wikipedia.org/wiki/Simple_harmonic_motion
                //   Let F be the force in N
                //   Let k be the spring constant in N/m or kg/s/s
                //   Let x be the displacement in m
                //   Then F = -k * x
                // Given F = m * a, solve for a:
                //   a = F / m
                // Substitute F:
                //   a = -k * x / m
                // Because our spring constant was never multiplied by m, we can cancel that out:
                //   a = -k' * x
                var rotationAccelerationRadpSpS = -VibrationSpringConstantPrimepSpS * VibrationRotationRad;
                var translationAccelerationMpSpS = -VibrationSpringConstantPrimepSpS * VibrationTranslationM;
                // https://en.wikipedia.org/wiki/Damping
                //   Let F be the force in N
                //   Let c be the damping coefficient in N*s/m
                //   Let v be the velocity in m/s
                //   Then F = -c * v
                // We apply the acceleration (let t be time in s, then dv/dt = a * t) and damping (-c * v) to the velocities:
                VibrationRotationVelocityRadpS += rotationAccelerationRadpSpS * elapsedTimeS - VibratioDampingCoefficient * VibrationRotationVelocityRadpS;
                VibrationTranslationVelocityMpS += translationAccelerationMpSpS * elapsedTimeS - VibratioDampingCoefficient * VibrationTranslationVelocityMpS;
                // Now apply the velocities (dx/dt = v * t):
                VibrationRotationRad += VibrationRotationVelocityRadpS * elapsedTimeS;
                VibrationTranslationM += VibrationTranslationVelocityMpS * elapsedTimeS;

                // Add new vibrations every CarLengthM in either direction.
                if (Math.Round((VibrationOffsetM.X + DistanceM) / CarLengthM) != Math.Round((VibrationOffsetM.X + DistanceM + distanceM) / CarLengthM))
                {
                    AddVibrations(VibrationFactorDistance);
                }

                // Add new vibrations every track vector section which changes the curve radius.
                if (VibrationTrackVectorSection != traveler.TrackVectorSectionIndex)
                {
                    var curvaturepM = MathHelper.Clamp(traveler.GetCurvature(), -VibrationMaximumCurvaturepM, VibrationMaximumCurvaturepM);
                    if (VibrationTrackCurvaturepM != curvaturepM)
                    {
                        // Use the difference in curvature to determine the strength of the vibration caused.
                        AddVibrations(VibrationFactorTrackVectorSection * Math.Abs(VibrationTrackCurvaturepM - curvaturepM) / VibrationMaximumCurvaturepM);
                        VibrationTrackCurvaturepM = curvaturepM;
                    }
                    VibrationTrackVectorSection = traveler.TrackVectorSectionIndex;
                }

                // Add new vibrations every track node.
                if (VibrationTrackNode != traveler.TrackNodeIndex)
                {
                    AddVibrations(VibrationFactorTrackNode);
                    VibrationTrackNode = traveler.TrackNodeIndex;
                }
            }
            if (Train != null && Train.IsTilting)
            {
                TiltingZRot = traveler.FindTiltedZ(speedMpS);//rotation if tilted, an indication of centrifugal force
                TiltingZRot = PrevTiltingZRot + (TiltingZRot - PrevTiltingZRot) * elapsedTimeS;//smooth rotation
                PrevTiltingZRot = TiltingZRot;
                if (this.Flipped) TiltingZRot *= -1f;
            }
            if (Simulator.Settings.CarVibratingLevel != 0 || Train.IsTilting)
            {
                var rotation = Matrix.CreateFromYawPitchRoll(VibrationRotationRad.Y, VibrationRotationRad.X, VibrationRotationRad.Z + TiltingZRot);
                var translation = Matrix.CreateTranslation(VibrationTranslationM.X, VibrationTranslationM.Y, 0);
                WorldPosition.XNAMatrix = rotation * translation * WorldPosition.XNAMatrix;
                VibrationInverseMatrix = Matrix.Invert(rotation * translation);
            }
        }

        private void AddVibrations(float factor)
        {
            // NOTE: For low angles (as our vibration rotations are), sin(angle) ~= angle, and since the displacement at the end of the car is sin(angle) = displacement/half-length, sin(displacement/half-length) * half-length ~= displacement.
            switch (Simulator.Random.Next(4))
            {
                case 0:
                    VibrationRotationVelocityRadpS.Y += factor * Simulator.Settings.CarVibratingLevel * VibrationIntroductionStrength * 2 / CarLengthM;
                    break;
                case 1:
                    VibrationRotationVelocityRadpS.Z += factor * Simulator.Settings.CarVibratingLevel * VibrationIntroductionStrength * 2 / CarLengthM;
                    break;
                case 2:
                    VibrationTranslationVelocityMpS.X += factor * Simulator.Settings.CarVibratingLevel * VibrationIntroductionStrength;
                    break;
                case 3:
                    VibrationTranslationVelocityMpS.Y += factor * Simulator.Settings.CarVibratingLevel * VibrationIntroductionStrength;
                    break;
            }
        }
        #endregion

        // TODO These three fields should be in the TrainCarViewer.
        public int TrackSoundType = 0;
        public WorldLocation TrackSoundLocation = WorldLocation.None;
        public float TrackSoundDistSquared = 0;


        /// <summary>
        /// Checks if traincar is over trough. Used to check if refill possible
        /// </summary>
        /// <returns> returns true if car is over trough</returns>

        public bool IsOverTrough()
        {
            var isOverTrough = false;
            // start at front of train
            int thisSectionIndex = Train.PresentPosition[0].TCSectionIndex;
            float thisSectionOffset = Train.PresentPosition[0].TCOffset;
            int thisSectionDirection = Train.PresentPosition[0].TCDirection;


            float usedCarLength = CarLengthM;
            float processedCarLength = 0;
            bool validSections = true;

            while (validSections)
            {
                TrackCircuitSection thisSection = Train.signalRef.TrackCircuitList[thisSectionIndex];
                isOverTrough = false;

                // car spans sections
                if ((CarLengthM - processedCarLength) > thisSectionOffset)
                {
                    usedCarLength = thisSectionOffset - processedCarLength;
                }

                // section has troughs
                if (thisSection.TroughInfo != null)
                {
                    foreach (TrackCircuitSection.troughInfoData[] thisTrough in thisSection.TroughInfo)
                    {
                        float troughStartOffset = thisTrough[thisSectionDirection].TroughStart;
                        float troughEndOffset = thisTrough[thisSectionDirection].TroughEnd;

                        if (troughStartOffset > 0 && troughStartOffset > thisSectionOffset)      // start of trough is in section beyond present position - cannot be over this trough nor any following
                        {
                            return isOverTrough;
                        }

                        if (troughEndOffset > 0 && troughEndOffset < (thisSectionOffset - usedCarLength)) // beyond end of trough, test next
                        {
                            continue;
                        }

                        if (troughStartOffset <= 0 || troughStartOffset < (thisSectionOffset - usedCarLength)) // start of trough is behind
                        {
                            isOverTrough = true;
                            return isOverTrough;
                        }
                    }
                }
                // tested this section, any need to go beyond?

                processedCarLength += usedCarLength;
                {
                    // go back one section
                    int thisSectionRouteIndex = Train.ValidRoute[0].GetRouteIndexBackward(thisSectionIndex, Train.PresentPosition[0].RouteListIndex);
                    if (thisSectionRouteIndex >= 0)
                    {
                        thisSectionIndex = thisSectionRouteIndex;
                        thisSection = Train.signalRef.TrackCircuitList[thisSectionIndex];
                        thisSectionOffset = thisSection.Length;  // always at end of next section
                        thisSectionDirection = Train.ValidRoute[0][thisSectionRouteIndex].Direction;
                    }
                    else // ran out of train
                    {
                        validSections = false;
                    }
                }
            }
            return isOverTrough;
        }

        public virtual void SwitchToPlayerControl()
        {
            return;
        }

        public virtual void SwitchToAutopilotControl()
        {
            return;
        }

        public virtual float GetFilledFraction(uint pickupType)
        {
            return 0f;
        }

        public virtual float GetUserBrakeShoeFrictionFactor()
        {
            return 0f;
        }

        public virtual float GetZeroUserBrakeShoeFrictionFactor()
        {
            return 0f;
        }

    }

    public class WheelAxle : IComparer<WheelAxle>
    {
        public float OffsetM;   // distance from center of model, positive forward
        public int BogieIndex;
        public int BogieMatrix;
        public TrainCarPart Part;
        public WheelAxle(float offset, int bogie, int parentMatrix)
        {
            OffsetM = offset;
            BogieIndex = bogie;
            BogieMatrix = parentMatrix;
        }
        public int Compare(WheelAxle a, WheelAxle b)
        {
            if (a.OffsetM > b.OffsetM) return 1;
            if (a.OffsetM < b.OffsetM) return -1;
            return 0;
        }
    }

    // data and methods used to align trucks and models to track
    public class TrainCarPart
    {
        public float OffsetM;   // distance from center of model, positive forward
        public int iMatrix;     // matrix in shape that needs to be moved
        public float Cos = 1;       // truck angle cosine
        public float Sin = 0;       // truck angle sin
        // line fitting variables
        public float SumWgt;
        public float SumOffset;
        public float SumOffsetSq;
        public float[] SumX = new float[4];
        public float[] SumXOffset = new float[4];
        public float[] A = new float[4];
        public float[] B = new float[4];
        public bool bogie;
        public TrainCarPart(float offset, int i)
        {
            OffsetM = offset;
            iMatrix = i;
        }
        public void InitLineFit()
        {
            SumWgt = SumOffset = SumOffsetSq = 0;
            for (int i = 0; i < 4; i++)
                SumX[i] = SumXOffset[i] = 0;
        }
        public void AddWheelSetLocation(float w, float o, float x, float y, float z, float t, Traveller traveler)
        {
            SumWgt += w;
            SumOffset += w * o;
            SumOffsetSq += w * o * o;
            SumX[0] += w * x;
            SumXOffset[0] += w * x * o;
            SumX[1] += w * y;
            SumXOffset[1] += w * y * o;
            SumX[2] += w * z;
            SumXOffset[2] += w * z * o;
            SumX[3] += w * t;
            SumXOffset[3] += w * t * o;
        }
        public void AddPartLocation(float w, TrainCarPart part)
        {
            SumWgt += w;
            SumOffset += w * part.OffsetM;
            SumOffsetSq += w * part.OffsetM * part.OffsetM;
            for (int i = 0; i < 4; i++)
            {
                float x = part.A[i] + part.OffsetM * part.B[i];
                SumX[i] += w * x;
                SumXOffset[i] += w * x * part.OffsetM;
            }
        }
        public void FindCenterLine()
        {
            float d = SumWgt * SumOffsetSq - SumOffset * SumOffset;
            if (d > 1e-20)
            {
                for (int i = 0; i < 4; i++)
                {
                    A[i] = (SumOffsetSq * SumX[i] - SumOffset * SumXOffset[i]) / d;
                    B[i] = (SumWgt * SumXOffset[i] - SumOffset * SumX[i]) / d;
                }
            }
            else
            {
                for (int i = 0; i < 4; i++)
                {
                    A[i] = SumX[i] / SumWgt;
                    B[i] = 0;
                }
            }
        }
    }
}
>>>>>>> 6b2cf1ad
<|MERGE_RESOLUTION|>--- conflicted
+++ resolved
@@ -1,4728 +1,2365 @@
-<<<<<<< HEAD
-﻿// COPYRIGHT 2009, 2010, 2011, 2012, 2013, 2014, 2015 by the Open Rails project.
-// 
-// This file is part of Open Rails.
-// 
-// Open Rails is free software: you can redistribute it and/or modify
-// it under the terms of the GNU General Public License as published by
-// the Free Software Foundation, either version 3 of the License, or
-// (at your option) any later version.
-// 
-// Open Rails is distributed in the hope that it will be useful,
-// but WITHOUT ANY WARRANTY; without even the implied warranty of
-// MERCHANTABILITY or FITNESS FOR A PARTICULAR PURPOSE.  See the
-// GNU General Public License for more details.
-// 
-// You should have received a copy of the GNU General Public License
-// along with Open Rails.  If not, see <http://www.gnu.org/licenses/>.
-
-// Define this to log the wheel configurations on cars as they are loaded.
-//#define DEBUG_WHEELS
-
-// Debug car heat losses
-// #define DEBUG_CAR_HEATLOSS
-
-// Debug curve speed
-// #define DEBUG_CURVE_SPEED
-
-//Debug Tunnel Resistance
-//   #define DEBUG_TUNNEL_RESISTANCE
-
-// Debug User SuperElevation
-//#define DEBUG_USER_SUPERELEVATION
-
-// Debug Brake Slide Calculations
-//#define DEBUG_BRAKE_SLIDE
-
-using Microsoft.Xna.Framework;
-using Orts.Formats.Msts;
-using Orts.Simulation.AIs;
-using Orts.Simulation.Physics;
-using Orts.Simulation.RollingStocks.SubSystems;
-using Orts.Simulation.RollingStocks.SubSystems.Brakes;
-using Orts.Simulation.Signalling;
-using Orts.Simulation.Timetables;
-using ORTS.Common;
-using ORTS.Scripting.Api;
-using ORTS.Settings;
-using System;
-using System.Collections.Generic;
-using System.Diagnostics;
-using System.IO;
-using System.Linq;
-using Event = Orts.Common.Event;
-
-namespace Orts.Simulation.RollingStocks
-{
-    public class ViewPoint
-    {
-        public Vector3 Location;
-        public Vector3 StartDirection;
-        public Vector3 RotationLimit;
-
-        public ViewPoint()
-        {
-        }
-
-        public ViewPoint(Vector3 location)
-        {
-            Location = location;
-        }
-
-        public ViewPoint(ViewPoint copy, bool rotate)
-        {
-            Location = copy.Location;
-            StartDirection = copy.StartDirection;
-            RotationLimit = copy.RotationLimit;
-            if (rotate)
-            {
-                Location.X *= -1;
-                Location.Z *= -1;
-                /*StartDirection.X += 180;
-                StartDirection.Z += 180;*/
-            }
-        }
-    }
-
-    public class PassengerViewPoint : ViewPoint
-    {
-        // Remember direction of passenger camera and apply when user returns to it.
-        public float RotationXRadians;
-        public float RotationYRadians;
-    }
-
-    public abstract class TrainCar
-    {
-        public readonly Simulator Simulator;
-        public readonly string WagFilePath;
-        public string RealWagFilePath; //we are substituting missing remote cars in MP, so need to remember this
-
-        public static int DbfEvalTravellingTooFast;//Debrief eval
-        public static int DbfEvalTravellingTooFastSnappedBrakeHose;//Debrief eval
-        public bool dbfEvalsnappedbrakehose = false;//Debrief eval
-        public bool ldbfevalcurvespeed = false;//Debrief eval
-        static float dbfmaxsafecurvespeedmps;//Debrief eval
-        public static int DbfEvalTrainOverturned;//Debrief eval
-        public bool ldbfevaltrainoverturned = false;
-                                        
-        // original consist of which car was part (used in timetable for couple/uncouple options)
-        public string OrgConsist = string.Empty;
-
-        // sound related variables
-        public bool IsPartOfActiveTrain = true;
-        public List<int> SoundSourceIDs = new List<int>();
-
-        // some properties of this car
-        public float CarWidthM = 2.5f;
-        public float CarLengthM = 40;       // derived classes must overwrite these defaults
-        public float CarHeightM = 4;        // derived classes must overwrite these defaults
-        public float MassKG = 10000;        // Mass in KG at runtime; coincides with InitialMassKG if there is no load and no ORTS freight anim
-        public float InitialMassKG = 10000;
-        public bool IsDriveable;
-        public bool HasFreightAnim = false;
-        public bool HasPassengerCapacity = false;
-        public bool HasInsideView = false;
-
-        public float MaxHandbrakeForceN;
-        public float MaxBrakeForceN = 89e3f;
-        public float InitialMaxHandbrakeForceN;  // Initial force when agon initialised
-        public float InitialMaxBrakeForceN = 89e3f;   // Initial force when agon initialised
-
-        // Used to calculate Carriage Steam Heat Loss
-        public float CarHeatLossWpT;      // Transmission loss for the wagon
-        public float CarHeatVolumeM3;     // Volume of car for heating purposes
-        public float CarHeatPipeAreaM2;  // Area of surface of car pipe
-
-        // Used to calculate wheel sliding for locked brake
-        public bool BrakeSkid = false;
-        public bool HUDBrakeSkid = false;
-        public float BrakeShoeCoefficientFriction = 1.0f; // Brake Shoe coefficient - for simple adhesion model set to 1
-        public float BrakeShoeCoefficientFrictionAdjFactor = 1.0f; // Factor to adjust Brake force by - based upon changing friction coefficient with speed, will change when wheel goes into skid
-        public float BrakeShoeRetardCoefficientFrictionAdjFactor = 1.0f; // Factor of adjust Retard Brake force by - independent of skid
-        float DefaultBrakeShoeCoefficientFriction;  // A default value of brake shoe friction is no user settings are present.
-        float BrakeWheelTreadForceN; // The retarding force apparent on the tread of the wheel
-        float WagonBrakeAdhesiveForceN; // The adhesive force existing on the wheels of the wagon
-        public float SkidFriction = 0.08f; // Friction if wheel starts skidding - based upon wheel dynamic friction of approx 0.08
-
-        public float AuxTenderWaterMassKG;    // Water mass in auxiliary tender
-        public string AuxWagonType;           // Store wagon type for use with auxilary tender calculations
-
-        public LightCollection Lights;
-        public FreightAnimations FreightAnimations;
-        public int Headlight;
-
-        // instance variables set by train physics when it creates the traincar
-        public Train Train;  // the car is connected to this train
-                             //        public bool IsPlayerTrain { get { return Train.TrainType == ORTS.Train.TRAINTYPE.PLAYER ? true : false; } set { } }
-        public bool IsPlayerTrain { get { return Train.IsPlayerDriven; } set { } }
-        public bool Flipped; // the car is reversed in the consist
-        public int UiD;
-        public string CarID = "AI"; //CarID = "0 - UID" if player train, "ActivityID - UID" if loose consist, "AI" if AI train
-
-        // status of the traincar - set by the train physics after it calls TrainCar.Update()
-        public WorldPosition WorldPosition = new WorldPosition();  // current position of the car
-        public float DistanceM;  // running total of distance travelled - always positive, updated by train physics
-        public float _SpeedMpS; // meters per second; updated by train physics, relative to direction of car  50mph = 22MpS
-        public float _PrevSpeedMpS;
-        public float AbsSpeedMpS; // Math.Abs(SpeedMps) expression is repeated many times in the subclasses, maybe this deserves a class variable
-        public float CouplerSlackM;  // extra distance between cars (calculated based on relative speeds)
-        public float CouplerDampingSpeedMpS; // Dampening applied to coupler
-        public int HUDCouplerForceIndication = 0; // Flag to indicate whether coupler is 1 - pulling, 2 - pushing or 0 - neither
-        public int HUDCouplerRigidIndication = 0; // flag to indicate whether coupler is rigid of flexible. False indicates that coupler is flexible
-        public float CouplerSlack2M;  // slack calculated using draft gear force
-        public bool IsAdvancedCoupler = false; // Flag to indicate that coupler is to be treated as an advanced coupler
-        public bool WheelSlip;  // true if locomotive wheels slipping
-        public bool WheelSlipWarning;
-        public bool WheelSkid;  // True if wagon wheels lock up.
-        public float _AccelerationMpSS;
-        protected IIRFilter AccelerationFilter = new IIRFilter(IIRFilter.FilterTypes.Butterworth, 1, 1.0f, 0.1f);
-
-        public bool AcceptMUSignals = true; //indicates if the car accepts multiple unit signals
-        public bool IsMetric;
-        public bool IsUK;
-        public float prevElev = -100f;
-
-        public float SpeedMpS
-        {
-            get
-            {
-                return _SpeedMpS;
-            }
-            set
-            {
-                _SpeedMpS = value;
-            }
-        }
-
-        public float AccelerationMpSS
-        {
-            get { return _AccelerationMpSS; }
-        }
-
-        public float LocalThrottlePercent;
-        // represents the MU line travelling through the train.  Uncontrolled locos respond to these commands.
-        public float ThrottlePercent
-        {
-            get
-            {
-                if (AcceptMUSignals && Train != null)
-                {
-                    if (Train.LeadLocomotive != null && !((MSTSLocomotive)Train.LeadLocomotive).TrainControlSystem.TractionAuthorization && Train.MUThrottlePercent > 0)
-                    {
-                        return 0;
-                    }
-                    else
-                    {
-                        return Train.MUThrottlePercent;
-                    }
-                }
-                else
-                    return LocalThrottlePercent;
-            }
-            set
-            {
-                if (AcceptMUSignals && Train != null)
-                    Train.MUThrottlePercent = value;
-                else
-                    LocalThrottlePercent = value;
-            }
-        }
-
-        public int LocalGearboxGearIndex;
-        public int GearboxGearIndex
-        {
-            get
-            {
-                if (AcceptMUSignals)
-                    return Train.MUGearboxGearIndex;
-                else
-                    return LocalGearboxGearIndex;
-            }
-            set
-            {
-                if (AcceptMUSignals)
-                    Train.MUGearboxGearIndex = value;
-                else
-                    LocalGearboxGearIndex = value;
-            }
-        }
-        public float DynamicBrakePercent { get { return Train.MUDynamicBrakePercent; } set { Train.MUDynamicBrakePercent = value; } }
-        public Direction Direction
-        {
-            //TODO: following code lines have been modified to flip trainset physics in order to get viewing direction coincident with loco direction when using rear cab.
-            // To achieve the same result with other means, without flipping trainset physics, the code lines probably should be changed
-            get
-            {
-                if (IsDriveable && Train.IsActualPlayerTrain)
-                {
-                    var loco = this as MSTSLocomotive;
-                    return Flipped ^ loco.UsingRearCab ? DirectionControl.Flip(Train.MUDirection) : Train.MUDirection;
-                }
-                else
-                {
-                    return Flipped ? DirectionControl.Flip(Train.MUDirection) : Train.MUDirection;
-                }
-            }
-            set
-            {
-                var loco = this as MSTSLocomotive;
-                Train.MUDirection = Flipped ^ loco.UsingRearCab ? DirectionControl.Flip(value) : value;
-            }
-        }
-        public BrakeSystem BrakeSystem;
-
-        // TrainCar.Update() must set these variables
-        public float MotiveForceN;   // ie motor power in Newtons  - signed relative to direction of car - 
-        public SmoothedData MotiveForceSmoothedN = new SmoothedData(0.5f);
-        public float PrevMotiveForceN;
-        public float GravityForceN;  // Newtons  - signed relative to direction of car - 
-        public float CurveForceN;   // Resistive force due to curve, in Newtons
-        public float WindForceN;  // Resistive force due to wind
-
-        //private float _prevCurveForceN=0f;
-
-        // Derailment variables
-        public float WagonVerticalDerailForceN; // Vertical force of wagon/car - essentially determined by the weight
-        public float TotalWagonLateralDerailForceN;
-        public float LateralWindForceN;
-        public float WagonFrontCouplerAngleRad;
-//        public float WagonVerticalForceN; // Vertical force of wagon/car - essentially determined by the weight
-
-        public bool BuffForceExceeded;
-
-        // filter curve force for audio to prevent rapid changes.
-        //private IIRFilter CurveForceFilter = new IIRFilter(IIRFilter.FilterTypes.Butterworth, 1, 1.0f, 0.9f);
-        protected SmoothedData CurveForceFilter = new SmoothedData(0.75f);
-        public float CurveForceNFiltered;
-
-        public float TunnelForceN;  // Resistive force due to tunnel, in Newtons
-        public float FrictionForceN; // in Newtons ( kg.m/s^2 ) unsigned, includes effects of curvature
-        public float BrakeForceN;    // brake force applied to slow train (Newtons) - will be impacted by wheel/rail friction
-        public float BrakeRetardForceN;    // brake force applied to wheel by brakeshoe (Newtons) independent of friction wheel/rail friction
-        public float TotalForceN; // sum of all the forces active on car relative train direction
-
-        public string CarBrakeSystemType;
-
-        public float CurrentElevationPercent;
-
-        public bool CurveResistanceDependent;
-        public bool CurveSpeedDependent;
-        public bool TunnelResistanceDependent;
-
-
-        protected float MaxDurableSafeCurveSpeedMpS;
-
-        // temporary values used to compute coupler forces
-        public float CouplerForceA; // left hand side value below diagonal
-        public float CouplerForceB; // left hand side value on diagonal
-        public float CouplerForceC; // left hand side value above diagonal
-        public float CouplerForceG; // temporary value used by solver
-        public float CouplerForceR; // right hand side value
-        public float CouplerForceU; // result
-        public bool CouplerExceedBreakLimit; //true when coupler force is higher then Break limit (set by 2nd parameter in Break statement)
-        public bool CouplerOverloaded; //true when coupler force is higher then Proof limit, thus overloaded, but not necessarily broken (set by 1nd parameter in Break statement)
-        public bool BrakesStuck; //true when brakes stuck
-
-        // set when model is loaded
-        public List<WheelAxle> WheelAxles = new List<WheelAxle>();
-        public bool WheelAxlesLoaded;
-        public List<TrainCarPart> Parts = new List<TrainCarPart>();
-
-        // For use by cameras, initialized in MSTSWagon class and its derived classes
-        public List<PassengerViewPoint> PassengerViewpoints = new List<PassengerViewPoint>();
-        public List<PassengerViewPoint> CabViewpoints; //three dimensional cab view point
-        public List<ViewPoint> HeadOutViewpoints = new List<ViewPoint>();
-
-        // Used by Curve Speed Method
-        protected float TrackGaugeM = 1.435f;  // Track gauge - read in MSTSWagon
-        protected Vector3 InitialCentreOfGravityM = new Vector3(0, 1.8f, 0); // get centre of gravity - read in MSTSWagon
-        protected Vector3 CentreOfGravityM = new Vector3(0, 1.8f, 0); // get centre of gravity after adjusted for freight animation
-        protected float SuperelevationM; // Super elevation on the curve
-        protected float UnbalancedSuperElevationM;  // Unbalanced superelevation, read from MSTS Wagon File
-        protected float SuperElevationTotalM; // Total superelevation
-        protected bool IsMaxSafeCurveSpeed = false; // Has equal loading speed around the curve been exceeded, ie are all the wheesl still on the track?
-        public bool IsCriticalMaxSpeed = false; // Has the critical maximum speed around the curve been reached, is the wagon about to overturn?
-        public bool IsCriticalMinSpeed = false; // Is the speed less then the minimum required for the wagon to travel around the curve
-        protected float MaxCurveEqualLoadSpeedMps; // Max speed that rolling stock can do whist maintaining equal load on track
-        protected float StartCurveResistanceFactor = 2.0f; // Set curve friction at Start = 200%
-        protected float RouteSpeedMpS; // Max Route Speed Limit
-        protected const float GravitationalAccelerationMpS2 = 9.80665f; // Acceleration due to gravity 9.80665 m/s2
-        protected float WagonNumWheels; // Number of wheels on a wagon
-        protected float LocoNumDrvWheels = 4; // Number of drive axles (wheels / 2) on locomotive
-        public float DriverWheelRadiusM = 1.5f; // Drive wheel radius of locomotive wheels
-
-        public enum SteamEngineTypes
-        {
-            Unknown,
-            Simple,
-            Geared,
-            Compound,
-        }
-
-        public SteamEngineTypes SteamEngineType;
-
-        public enum WagonTypes
-        {
-            Unknown,
-            Engine,
-            Tender,
-            Passenger,
-            Freight,
-        }
-        public WagonTypes WagonType;
-
-        public enum EngineTypes
-        {
-            Steam,
-            Diesel,
-            Electric,
-        }
-        public EngineTypes EngineType;
-
-
-
-        protected float CurveResistanceZeroSpeedFactor = 0.5f; // Based upon research (Russian experiments - 1960) the older formula might be about 2x actual value
-        protected float RigidWheelBaseM;   // Vehicle rigid wheelbase, read from MSTS Wagon file
-        protected float TrainCrossSectionAreaM2; // Cross sectional area of the train
-        protected float DoubleTunnelCrossSectAreaM2;
-        protected float SingleTunnelCrossSectAreaM2;
-        protected float DoubleTunnelPerimeterM;
-        protected float SingleTunnelPerimeterAreaM;
-        protected float TunnelCrossSectionAreaM2 = 0.0f;
-        protected float TunnelPerimeterM = 0.0f;
-
-        // used by tunnel processing
-        public struct CarTunnelInfoData
-        {
-            public float? FrontPositionBeyondStartOfTunnel;          // position of front of wagon wrt start of tunnel
-            public float? LengthMOfTunnelAheadFront;                 // Length of tunnel remaining ahead of front of wagon (negative if front of wagon out of tunnel)
-            public float? LengthMOfTunnelBehindRear;                 // Length of tunnel behind rear of wagon (negative if rear of wagon has not yet entered tunnel)
-            public int numTunnelPaths;                               // Number of paths through tunnel
-        }
-
-        public CarTunnelInfoData CarTunnelData;
-
-        public virtual void Initialize()
-        {
-            CurveResistanceDependent = Simulator.Settings.CurveResistanceDependent;
-            CurveSpeedDependent = Simulator.Settings.CurveSpeedDependent;
-            TunnelResistanceDependent = Simulator.Settings.TunnelResistanceDependent;
-            
-            //CurveForceFilter.Initialize();
-            // Initialize tunnel resistance values
-
-            DoubleTunnelCrossSectAreaM2 = (float)Simulator.TRK.Tr_RouteFile.DoubleTunnelAreaM2;
-            SingleTunnelCrossSectAreaM2 = (float)Simulator.TRK.Tr_RouteFile.SingleTunnelAreaM2;
-            DoubleTunnelPerimeterM = (float)Simulator.TRK.Tr_RouteFile.DoubleTunnelPerimeterM;
-            SingleTunnelPerimeterAreaM = (float)Simulator.TRK.Tr_RouteFile.SingleTunnelPerimeterM;
-
-            // get route speed limit
-            RouteSpeedMpS = (float)Simulator.TRK.Tr_RouteFile.SpeedLimit;
-
-            // if no values are in TRK file, calculate default values.
-            // Single track Tunnels
-
-            if (SingleTunnelCrossSectAreaM2 == 0)
-            {
-
-                if (RouteSpeedMpS >= 97.22) // if route speed greater then 350km/h
-                {
-                    SingleTunnelCrossSectAreaM2 = 70.0f;
-                    SingleTunnelPerimeterAreaM = 32.0f;
-                }
-                else if (RouteSpeedMpS >= 69.4 && RouteSpeedMpS < 97.22) // Route speed greater then 250km/h and less then 350km/h
-                {
-                    SingleTunnelCrossSectAreaM2 = 70.0f;
-                    SingleTunnelPerimeterAreaM = 32.0f;
-                }
-                else if (RouteSpeedMpS >= 55.5 && RouteSpeedMpS < 69.4) // Route speed greater then 200km/h and less then 250km/h
-                {
-                    SingleTunnelCrossSectAreaM2 = 58.0f;
-                    SingleTunnelPerimeterAreaM = 28.0f;
-                }
-                else if (RouteSpeedMpS >= 44.4 && RouteSpeedMpS < 55.5) // Route speed greater then 160km/h and less then 200km/h
-                {
-                    SingleTunnelCrossSectAreaM2 = 50.0f;
-                    SingleTunnelPerimeterAreaM = 25.5f;
-                }
-                else if (RouteSpeedMpS >= 33.3 && RouteSpeedMpS < 44.4) // Route speed greater then 120km/h and less then 160km/h
-                {
-                    SingleTunnelCrossSectAreaM2 = 42.0f;
-                    SingleTunnelPerimeterAreaM = 22.5f;
-                }
-                else       // Route speed less then 120km/h
-                {
-                    SingleTunnelCrossSectAreaM2 = 21.0f;  // Typically older slower speed designed tunnels
-                    SingleTunnelPerimeterAreaM = 17.8f;
-                }
-            }
-
-            // Double track Tunnels
-
-            if (DoubleTunnelCrossSectAreaM2 == 0)
-            {
-
-                if (RouteSpeedMpS >= 97.22) // if route speed greater then 350km/h
-                {
-                    DoubleTunnelCrossSectAreaM2 = 100.0f;
-                    DoubleTunnelPerimeterM = 37.5f;
-                }
-                else if (RouteSpeedMpS >= 69.4 && RouteSpeedMpS < 97.22) // Route speed greater then 250km/h and less then 350km/h
-                {
-                    DoubleTunnelCrossSectAreaM2 = 100.0f;
-                    DoubleTunnelPerimeterM = 37.5f;
-                }
-                else if (RouteSpeedMpS >= 55.5 && RouteSpeedMpS < 69.4) // Route speed greater then 200km/h and less then 250km/h
-                {
-                    DoubleTunnelCrossSectAreaM2 = 90.0f;
-                    DoubleTunnelPerimeterM = 35.0f;
-                }
-                else if (RouteSpeedMpS >= 44.4 && RouteSpeedMpS < 55.5) // Route speed greater then 160km/h and less then 200km/h
-                {
-                    DoubleTunnelCrossSectAreaM2 = 80.0f;
-                    DoubleTunnelPerimeterM = 34.5f;
-                }
-                else if (RouteSpeedMpS >= 33.3 && RouteSpeedMpS < 44.4) // Route speed greater then 120km/h and less then 160km/h
-                {
-                    DoubleTunnelCrossSectAreaM2 = 76.0f;
-                    DoubleTunnelPerimeterM = 31.0f;
-                }
-                else       // Route speed less then 120km/h
-                {
-                    DoubleTunnelCrossSectAreaM2 = 41.8f;  // Typically older slower speed designed tunnels
-                    DoubleTunnelPerimeterM = 25.01f;
-                }
-            }
-
-#if DEBUG_TUNNEL_RESISTANCE
-                Trace.TraceInformation("================================== TrainCar.cs - Tunnel Resistance Initialisation ==============================================================");
-                Trace.TraceInformation("Tunnel 1 tr perimeter {0} Tunnel 1 tr area {1}", SingleTunnelPerimeterAreaM, SingleTunnelPerimeterAreaM);
-                Trace.TraceInformation("Tunnel 2 tr perimeter {0} Tunnel 2 tr area {1}", DoubleTunnelPerimeterM, DoubleTunnelCrossSectAreaM2);
-#endif
-
-        }
-
-        // called when it's time to update the MotiveForce and FrictionForce
-        public virtual void Update(float elapsedClockSeconds)
-        {
-            // gravity force, M32 is up component of forward vector
-            GravityForceN = MassKG * GravitationalAccelerationMpS2 * WorldPosition.XNAMatrix.M32;
-            CurrentElevationPercent = 100f * WorldPosition.XNAMatrix.M32;
-            AbsSpeedMpS = Math.Abs(_SpeedMpS);
-
-            //TODO: next if block has been inserted to flip trainset physics in order to get viewing direction coincident with loco direction when using rear cab.
-            // To achieve the same result with other means, without flipping trainset physics, the block should be deleted
-            //      
-            if (IsDriveable && Train != null & Train.IsPlayerDriven && (this as MSTSLocomotive).UsingRearCab)
-            {
-                GravityForceN = -GravityForceN;
-                CurrentElevationPercent = -CurrentElevationPercent;
-            }
-
-            UpdateCurveSpeedLimit(); // call this first as it will provide inputs for the curve force.
-            UpdateCurveForce(elapsedClockSeconds);
-            UpdateTunnelForce();
-            UpdateCarriageHeatLoss();
-            UpdateBrakeSlideCalculation();
-            UpdateTrainDerailmentRisk();
-
-            // acceleration
-            if (elapsedClockSeconds > 0.0f)
-            {
-                _AccelerationMpSS = (_SpeedMpS - _PrevSpeedMpS) / elapsedClockSeconds;
-
-                if (Simulator.UseAdvancedAdhesion)
-                    _AccelerationMpSS = AccelerationFilter.Filter(_AccelerationMpSS, elapsedClockSeconds);
-
-                _PrevSpeedMpS = _SpeedMpS;
-            }
-        }
-
-        #region Calculate Brake Skid
-
-        /// <summary>
-        /// This section calculates:
-        /// i) Changing brake shoe friction coefficient due to changes in speed
-        /// ii) force on the wheel due to braking, and whether sliding will occur.
-        /// 
-        /// </summary>
-
-        public virtual void UpdateBrakeSlideCalculation()
-        {
-
-            // Only apply slide, and advanced brake friction, if advanced adhesion is selected, and it is a Player train
-            if (Simulator.UseAdvancedAdhesion && IsPlayerTrain)
-            {
-
-                // Get user defined brake shoe coefficient if defined in WAG file
-                float UserFriction = GetUserBrakeShoeFrictionFactor();
-                float ZeroUserFriction = GetZeroUserBrakeShoeFrictionFactor();
-                float AdhesionMultiplier = Simulator.Settings.AdhesionFactor / 100.0f; // User set adjustment factor - convert to a factor where 100% = no change to adhesion
-
-                // This section calculates an adjustment factor for the brake force dependent upon the "base" (zero speed) friction value. 
-                //For a user defined case the base value is the zero speed value from the curve entered by the user.
-                // For a "default" case where no user data has been added to the WAG file, the base friction value has been assumed to be 0.2, thus maximum value of 20% applied.
-
-                if (UserFriction != 0)  // User defined friction has been applied in WAG file - Assume MaxBrakeForce is correctly set in the WAG, so no adjustment required 
-                {
-                    BrakeShoeCoefficientFrictionAdjFactor = UserFriction / ZeroUserFriction * AdhesionMultiplier; // Factor calculated by normalising zero speed value on friction curve applied in WAG file
-                    BrakeShoeRetardCoefficientFrictionAdjFactor = UserFriction / ZeroUserFriction * AdhesionMultiplier;
-                    BrakeShoeCoefficientFriction = UserFriction * AdhesionMultiplier; // For display purposes on HUD
-                }
-                else
-                // User defined friction NOT applied in WAG file - Assume MaxBrakeForce is incorrectly set in the WAG, so adjustment is required 
-                {
-                    DefaultBrakeShoeCoefficientFriction = (7.6f / (MpS.ToKpH(AbsSpeedMpS) + 17.5f) + 0.07f) * AdhesionMultiplier; // Base Curtius - Kniffler equation - u = 0.50, all other values are scaled off this formula
-                    BrakeShoeCoefficientFrictionAdjFactor = DefaultBrakeShoeCoefficientFriction / 0.2f * AdhesionMultiplier;  // Assuming that current MaxBrakeForce has been set with an existing Friction Coff of 0.2f, an adjustment factor needs to be developed to reduce the MAxBrakeForce by a relative amount
-                    BrakeShoeRetardCoefficientFrictionAdjFactor = DefaultBrakeShoeCoefficientFriction / 0.2f * AdhesionMultiplier;
-                    BrakeShoeCoefficientFriction = DefaultBrakeShoeCoefficientFriction * AdhesionMultiplier;  // For display purposes on HUD
-                }
-
-                // Clamp adjustment factor to a value of 1.0 - i.e. the brakeforce can never exceed the Brake Force value defined in the WAG file
-                BrakeShoeCoefficientFrictionAdjFactor = MathHelper.Clamp(BrakeShoeCoefficientFrictionAdjFactor, 0.01f, 1.0f);
-                BrakeShoeRetardCoefficientFrictionAdjFactor = MathHelper.Clamp(BrakeShoeRetardCoefficientFrictionAdjFactor, 0.01f, 1.0f);
-
-
-                // ************  Check if diesel or electric - assumed already be cover by advanced adhesion model *********
-
-                if (this is MSTSDieselLocomotive || this is MSTSElectricLocomotive)
-                {
-                   if (WheelSlip && ThrottlePercent < 0.1f && BrakeRetardForceN > 25.0) // If advanced adhesion model indicates wheel slip, then check other conditiond (throttle and brake force) to determine whether it is a wheel slip or brake skid
-                    {
-                       BrakeSkid = true;  // set brake skid flag true
-                    } 
-                   else
-                   {
-                       BrakeSkid = false;
-                   }
-                }
-
-                else if (!(this is MSTSDieselLocomotive) || !(this is MSTSElectricLocomotive))
-                {
-
-                    // Calculate tread force on wheel - use the retard force as this is related to brakeshoe coefficient, and doesn't vary with skid.
-                    BrakeWheelTreadForceN = BrakeRetardForceN;
-
-
-                    // Calculate adhesive force based upon whether in skid or not
-                    if (BrakeSkid)
-                    {
-                        WagonBrakeAdhesiveForceN = MassKG * GravitationalAccelerationMpS2 * SkidFriction;  // Adhesive force if wheel skidding
-                    }
-                    else
-                    {
-                        WagonBrakeAdhesiveForceN = MassKG * GravitationalAccelerationMpS2 * Train.WagonCoefficientFriction; // Adhesive force wheel normal
-                    }
-
-                    // Test if wheel forces are high enough to induce a slip. Set slip flag if slip occuring 
-                    if (!BrakeSkid && AbsSpeedMpS > 0.01)  // Train must be moving forward to experience skid
-                    {
-                        if (BrakeWheelTreadForceN > WagonBrakeAdhesiveForceN)
-                        {
-                            BrakeSkid = true; 	// wagon wheel is slipping
-                            var message = "Car ID: " + CarID + " - experiencing braking force wheel skid.";
-                            Simulator.Confirmer.Message(ConfirmLevel.Warning, message);
-                        }
-                    }
-                    else if (BrakeSkid && AbsSpeedMpS > 0.01)
-                    {
-                        if (BrakeWheelTreadForceN < WagonBrakeAdhesiveForceN || BrakeForceN == 0.0f)
-                        {
-                            BrakeSkid = false; 	// wagon wheel is not slipping
-                        }
-                        
-                    }
-                    else
-                    {
-                        BrakeSkid = false; 	// wagon wheel is not slipping
-
-                    }
-                }
-                else
-                {
-                    BrakeSkid = false; 	// wagon wheel is not slipping
-                    BrakeShoeRetardCoefficientFrictionAdjFactor = 1.0f;
-                }
-            }
-            else  // set default values if simple adhesion model, or if diesel or electric locomotive is used, which doesn't check for brake skid.
-            {
-                BrakeSkid = false; 	// wagon wheel is not slipping
-                BrakeShoeCoefficientFrictionAdjFactor = 1.0f;  // Default value set to leave existing brakeforce constant regardless of changing speed
-                BrakeShoeRetardCoefficientFrictionAdjFactor = 1.0f;
-                BrakeShoeCoefficientFriction = 1.0f;  // Default value for display purposes
-
-            }
-
-#if DEBUG_BRAKE_SLIDE
-
-            Trace.TraceInformation("================================== Brake Force Slide (TrainCar.cs) ===================================");
-            Trace.TraceInformation("Brake Shoe Friction- Car: {0} Speed: {1} Brake Force: {2} Advanced Adhesion: {3}", CarID, MpS.ToMpH(SpeedMpS), BrakeForceN, Simulator.UseAdvancedAdhesion);
-            Trace.TraceInformation("BrakeSkidCheck: {0}", BrakeSkidCheck);
-            Trace.TraceInformation("Brake Shoe Friction- Coeff: {0} Adjust: {1}", BrakeShoeCoefficientFriction, BrakeShoeCoefficientFrictionAdjFactor);
-            Trace.TraceInformation("Brake Shoe Force - Ret: {0} Adjust: {1} Skid {2} Adj {3}", BrakeRetardForceN, BrakeShoeRetardCoefficientFrictionAdjFactor, BrakeSkid, SkidFriction);
-            Trace.TraceInformation("Tread: {0} Adhesive: {1}", BrakeWheelTreadForceN, WagonBrakeAdhesiveForceN);
-            Trace.TraceInformation("Mass: {0} Rail Friction: {1}", MassKG, Train.WagonCoefficientFriction);
-#endif
-
-        }
-
-
-        #endregion
-
-        #region Calculate Heat loss for Passenger Cars
-
-        /// <summary>
-        /// This section calculates the heat loss in a carriage, and is used in conjunction with steam heating.
-        /// Heat Loss is based upon the model for heat loss from a building - http://www.engineeringtoolbox.com/heat-loss-buildings-d_113.html
-        /// Overall heat loss is made up of the following components - heat loss due to transmission through walls, windows, doors, floors and more (W) + heat loss caused by ventilation (W) + heat loss caused by infiltration (W) 
-        /// </summary>
-
-        public virtual void UpdateCarriageHeatLoss()
-        {
-
-            // +++++++++++++++++++++++++++
-
-            if (WagonType == WagonTypes.Passenger && Train.CarSteamHeatOn) // only calculate heat loss on passenger cars
-            {
-
-                // Initialise car values for heating to zero
-                CarHeatLossWpT = 0.0f;
-                CarHeatPipeAreaM2 = 0.0f;
-                CarHeatVolumeM3 = 0.0f;
-
-                // Transmission heat loss = exposed area * heat transmission coeff (inside temp - outside temp)
-                // Calculate the heat loss through the roof, wagon sides, and floor separately  
-
-                float CarriageHeatTempC = Train.TrainCurrentCarriageHeatTempC;     // Get current Car Heat Temp (Calculated in MSTSSteamLocomotive )
-                float CarOutsideTempC = Train.TrainOutsideTempC;  // Get Car Outside Temp from MSTSSteamLocomotive file
-
-                // Calculate the heat loss through the carriage sides, per degree of temp change
-                float HeatTransCoeffRoofWm2K = 1.7f; // 2 inch wood - uninsulated
-                float HeatTransCoeffSidesWm2K = 1.7f; // 2 inch wood - uninsulated
-                float HeatTransCoeffWindowsWm2K = 4.7f; // Single glazed glass window in wooden frame
-                float HeatTransCoeffFloorWm2K = 2.5f; // uninsulated floor
-                float WindowDeratingFactor = 0.33f;   // fraction of windows in carriage side - 33% of window space
-
-                // Calculate volume in carriage - note height reduced by 1.06m to allow for bogies, etc
-                float BogieHeightM = 1.06f;
-                float CarCouplingPipeM = 1.2f;  // Allow for connection between cars (assume 2' each end) - no heat is contributed to carriages.
-
-                // Calculate the heat loss through the roof, allow 15% additional heat loss through roof because of radiation to space
-                float RoofHeatLossFactor = 1.15f;
-                float HeatLossTransRoofWpT = RoofHeatLossFactor * (CarWidthM * (CarLengthM - CarCouplingPipeM)) * HeatTransCoeffRoofWm2K * (CarriageHeatTempC - CarOutsideTempC);
-
-                // Each car will have 2 x sides + 2 x ends. Each side will be made up of solid walls, and windows. A factor has been assumed to determine the ratio of window area to wall area.
-                float HeatLossTransWindowsWpT = (WindowDeratingFactor * (CarHeightM - BogieHeightM) * (CarLengthM - CarCouplingPipeM)) * HeatTransCoeffWindowsWm2K * (CarriageHeatTempC - CarOutsideTempC);
-                float HeatLossTransSidesWpT = ((1.0f - WindowDeratingFactor) * (CarHeightM - BogieHeightM) * (CarLengthM - CarCouplingPipeM)) * HeatTransCoeffSidesWm2K * (CarriageHeatTempC - CarOutsideTempC);
-                float HeatLossTransEndsWpT = ((CarHeightM - BogieHeightM) * (CarLengthM - CarCouplingPipeM)) * HeatTransCoeffSidesWm2K * (CarriageHeatTempC - CarOutsideTempC);
-
-                // Total equals 2 x sides, ends, windows
-                float HeatLossTransTotalSidesWpT = (2.0f * HeatLossTransWindowsWpT) + (2.0f * HeatLossTransSidesWpT) + (2.0f * HeatLossTransEndsWpT);
-
-                // Calculate the heat loss through the floor
-                float HeatLossTransFloorWpT = (CarWidthM * (CarLengthM - CarCouplingPipeM)) * HeatTransCoeffFloorWm2K * (CarriageHeatTempC - CarOutsideTempC);
-
-                float HeatLossTransmissionWpT = HeatLossTransRoofWpT + HeatLossTransTotalSidesWpT + HeatLossTransFloorWpT;
-
-               // Heat loss due to train movement and air flow, based upon convection heat transfer information - http://www.engineeringtoolbox.com/convective-heat-transfer-d_430.html
-               // The formula on this page ( hc = 10.45 - v + 10v1/2), where v = m/s. This formula is used to develop a multiplication factor with train speed.
-               // Curve is only valid from 2.5m/s
-
-                float LowSpeedMpS = 2.0f;
-                float ConvHeatTxfLowSpeed = 10.45f - LowSpeedMpS + (10.0f * (float)Math.Pow(LowSpeedMpS, 0.5));
-                float ConvHeatTxSpeed = 10.45f - AbsSpeedMpS + (10.0f * (float)Math.Pow(AbsSpeedMpS, 0.5));
-                float ConvFactor = ConvHeatTxSpeed / ConvHeatTxfLowSpeed;
-
-                // TO DO - CHeck this out further - allow full range of values?
-               // ConvFactor = MathHelper.Clamp(ConvFactor, 1.0f, 1.6f); // Keep Conv Factor ratio within bounds - should not exceed 1.6.
-
-                ConvFactor = MathHelper.Clamp(ConvFactor, 1.0f, 1.0f); // Keep Conv Factor ratio within bounds - should not exceed 1.6.
-
-               // Adjust transmission heat loss due to speed of train - loss increases as the apparent wind speed across carriages increases
-                HeatLossTransmissionWpT *= ConvFactor;
-
-
-                // ++++++++++++++++++++++++
-                // Infiltration Heat loss, per degree of temp change
-                float SpecificHeatCapacityJpKgpK = 1000.0f;   // a value of cp = 1.0 kJ/kg.K (equal to kJ/kg.oC) - is normally accurate enough
-                float AirDensityKgpM3 = 1.2041f;   // Varies with temp and pressure
-                float NumAirShiftspSec = pS.FrompH(0.5f);      // Rule of thumb 0.5 air shifts / hr
-
-                CarHeatVolumeM3 = CarWidthM * (CarLengthM - CarCouplingPipeM) * (CarHeightM - BogieHeightM);
-                float HeatLossInfiltrationWpT = SpecificHeatCapacityJpKgpK * AirDensityKgpM3 * NumAirShiftspSec * CarHeatVolumeM3 * (CarriageHeatTempC - CarOutsideTempC);
-
-                CarHeatLossWpT = HeatLossTransmissionWpT + HeatLossInfiltrationWpT;
-                
-                // ++++++++++++++++++++++++
-                // Calculate steam pipe surface area
-                float CompartmentSteamPipeRadiusM = Me.FromIn(2.0f) / 2.0f;  // Assume the steam pipes in the compartments have diameter of 2" (50mm)
-                float DoorSteamPipeRadiusM = Me.FromIn(1.75f) / 2.0f;        // Assume the steam pipes in the doors have diameter of 1.75" (50mm)
-
-                // Assume door pipes are 3' 4" (ie 3.3') long, and that there are doors at both ends of the car, ie x 2
-                float CarDoorLengthM = 2.0f * Me.FromFt(3.3f);
-                float CarDoorVolumeM3 = CarWidthM * CarDoorLengthM * (CarHeightM - BogieHeightM);
-
-                float CarDoorPipeAreaM2 = 2.0f * MathHelper.Pi * DoorSteamPipeRadiusM * CarDoorLengthM;
-
-                // Use rule of thumb - 1" of 2" steam heat pipe for every 3.5 cu ft of volume in car compartment (second class)
-                float CarCompartmentPipeLengthM = Me.FromIn((CarHeatVolumeM3 - CarDoorVolumeM3) / (Me3.FromFt3(3.5f)));
-                float CarCompartmentPipeAreaM2 = 2.0f * MathHelper.Pi * CompartmentSteamPipeRadiusM * CarCompartmentPipeLengthM;
-
-                CarHeatPipeAreaM2 = CarCompartmentPipeAreaM2 + CarDoorPipeAreaM2;
-
-#if DEBUG_CAR_HEATLOSS
-
-                Trace.TraceInformation("***************************************** DEBUG_HEATLOSS (TrainCar.cs) ***************************************************************");
-                Trace.TraceInformation("Trans - Windows {0} Sides {1} Ends {2} Roof {3} Floor {4}", HeatLossTransWindowsWpT, HeatLossTransSidesWpT, HeatLossTransEndsWpT, HeatLossTransRoofWpT, HeatLossTransFloorWpT);
-                Trace.TraceInformation("Car {0} Total CarHeat {1} CarHeatTrans {2} CarHeatInf {3} Car Volume {4}", CarID, CarHeatLossWpT, HeatLossTransmissionWpT, HeatLossInfiltrationWpT, CarHeatVolumeM3);
-                Trace.TraceInformation("Comp Length {0} Door Length {1} Car Length {2}", CarCompartmentPipeLengthM, CarDoorLengthM, CarLengthM);
-                Trace.TraceInformation("Car {0} Car Vol {1} Car Pipe Area {2}", CarID, CarHeatVolumeM3, CarHeatPipeAreaM2);
-                Trace.TraceInformation("Car Temp {0} Car Outside Temp {1}", CarriageHeatTempC, CarOutsideTempC);
-#endif
-            }
-            else
-            {
-
-                // If car is not a valid car for heating set values to zero
-                CarHeatLossWpT = 0.0f;
-                CarHeatPipeAreaM2 = 0.0f;
-                CarHeatVolumeM3 = 0.0f;
-            }
-        }
-
-        #endregion
-
-        #region Calculate resistance due to tunnels
-        /// <summary>
-        /// Tunnel force (resistance calculations based upon formula presented in papaer titled "Reasonable compensation coefficient of maximum gradient in long railway tunnels"
-        /// </summary>
-        public virtual void UpdateTunnelForce()
-        {
-            if (Train.IsPlayerDriven)   // Only calculate tunnel resistance when it is the player train.
-            {
-                if (TunnelResistanceDependent)
-                {
-                    if (CarTunnelData.FrontPositionBeyondStartOfTunnel.HasValue)
-                    {
-
-                        float? TunnelStart;
-                        float? TunnelAhead;
-                        float? TunnelBehind;
-
-                        TunnelStart = CarTunnelData.FrontPositionBeyondStartOfTunnel;      // position of front of wagon wrt start of tunnel
-                        TunnelAhead = CarTunnelData.LengthMOfTunnelAheadFront;            // Length of tunnel remaining ahead of front of wagon (negative if front of wagon out of tunnel)
-                        TunnelBehind = CarTunnelData.LengthMOfTunnelBehindRear;           // Length of tunnel behind rear of wagon (negative if rear of wagon has not yet entered tunnel)
-
-                        // Calculate tunnel default effective cross-section area, and tunnel perimeter - based upon the designed speed limit of the railway (TRK File)
-
-                        float TunnelLengthM = CarTunnelData.LengthMOfTunnelAheadFront.Value + CarTunnelData.LengthMOfTunnelBehindRear.Value;
-                        float TrainLengthTunnelM = Train.Length;
-                        float TrainMassTunnelKg = Train.MassKg;
-                        float PrevTrainCrossSectionAreaM2 = TrainCrossSectionAreaM2;
-                        TrainCrossSectionAreaM2 = CarWidthM * CarHeightM;
-                        if (TrainCrossSectionAreaM2 < PrevTrainCrossSectionAreaM2)
-                        {
-                            TrainCrossSectionAreaM2 = PrevTrainCrossSectionAreaM2;  // Assume locomotive cross-sectional area is the largest, if not use new one.
-                        }
-                        const float DensityAirKgpM3 = 1.2f;
-
-                        // Determine tunnel X-sect area and perimeter based upon number of tracks
-                        if (CarTunnelData.numTunnelPaths >= 2)
-                        {
-                            TunnelCrossSectionAreaM2 = DoubleTunnelCrossSectAreaM2; // Set values for double track tunnels and above
-                            TunnelPerimeterM = DoubleTunnelPerimeterM;
-                        }
-                        else
-                        {
-                            TunnelCrossSectionAreaM2 = SingleTunnelCrossSectAreaM2; // Set values for single track tunnels
-                            TunnelPerimeterM = SingleTunnelPerimeterAreaM;
-                        }
-
-                        // 
-                        // Calculate first tunnel factor
-
-                        float TunnelAComponent = (0.00003318f * DensityAirKgpM3 * TunnelCrossSectionAreaM2) / ((1 - (TrainCrossSectionAreaM2 / TunnelCrossSectionAreaM2)) * (1 - (TrainCrossSectionAreaM2 / TunnelCrossSectionAreaM2)));
-                        float TunnelBComponent = 174.419f * (1 - (TrainCrossSectionAreaM2 / TunnelCrossSectionAreaM2)) * (1 - (TrainCrossSectionAreaM2 / TunnelCrossSectionAreaM2));
-                        float TunnelCComponent = (2.907f * (1 - (TrainCrossSectionAreaM2 / TunnelCrossSectionAreaM2)) * (1 - (TrainCrossSectionAreaM2 / TunnelCrossSectionAreaM2))) / (4.0f * (TunnelCrossSectionAreaM2 / TunnelPerimeterM));
-
-                        float TempTunnel1 = (float)Math.Sqrt(TunnelBComponent + (TunnelCComponent * (TunnelLengthM - TrainLengthTunnelM) / TrainLengthTunnelM));
-                        float TempTunnel2 = (1.0f - (1.0f / (1.0f + TempTunnel1))) * (1.0f - (1.0f / (1.0f + TempTunnel1)));
-
-                        float UnitAerodynamicDrag = ((TunnelAComponent * TrainLengthTunnelM) / Kg.ToTonne(TrainMassTunnelKg)) * TempTunnel2;
-
-                        TunnelForceN = UnitAerodynamicDrag * Kg.ToTonne(MassKG) * AbsSpeedMpS * AbsSpeedMpS;
-                    }
-                    else
-                    {
-                        TunnelForceN = 0.0f; // Reset tunnel force to zero when train is no longer in the tunnel
-                    }
-                }
-            }
-        }
-
-
-
-        #endregion
-
-        #region Calculate risk of train derailing
-
-        //================================================================================================//
-        /// <summary>
-        /// Update Risk of train derailing
-        /// <\summary>
-
-        public void UpdateTrainDerailmentRisk()
-        {
-            // Train will derail if lateral forces on the train exceed the vertical forces holding the train on the railway track. 
-            // Typically the train is most at risk when travelling around a curve
-
-            // Based upon ??????
-
-            // Calculate Lateral forces
-
-            foreach (var w in WheelAxles)
-            {
- //               Trace.TraceInformation("Car ID {0} Length {1} Bogie {2} Offset {3} MAtrix {4}", CarID, CarLengthM,  w.BogieIndex, w.OffsetM, w.BogieMatrix);
-
-            }
-
-            // Calculate the vertival force on the wheel of the car, to determine whether wagon derails or not
-            WagonVerticalDerailForceN = MassKG * GravitationalAccelerationMpS2 * Train.WagonCoefficientFriction;
-
- 
-
-            // Calculate coupler angle when travelling around curve
-
-            float OverhangCarIM = 2.545f; // Vehicle overhang - B
-            float OverhangCarI1M = 2.545f;  // Vehicle overhang - B
-            float CouplerDistanceM = 2.4f; // Coupler distance - D
-            float BogieDistanceIM = 8.23f; // 0.5 * distance between bogie centres - A
-            float BogieDistanceI1M = 8.23f;  // 0.5 * distance between bogie centres - A
-            float CouplerAlphaAngleRad;
-            float CouplerBetaAngleRad;
-            float CouplerGammaAngleRad;
-
-
-            float BogieCentresAdjVehiclesM = OverhangCarIM + OverhangCarI1M + CouplerDistanceM; // L value
-
-            if (CurrentCurveRadius != 0)
-            {
-                CouplerAlphaAngleRad = BogieDistanceIM / CurrentCurveRadius;  // 
-                CouplerBetaAngleRad = BogieDistanceI1M / CurrentCurveRadius;
-                CouplerGammaAngleRad = BogieCentresAdjVehiclesM / (2.0f * CurrentCurveRadius);
-
-                float AngleBetweenCarbodies = CouplerAlphaAngleRad + CouplerBetaAngleRad + 2.0f * CouplerGammaAngleRad;
-
-                WagonFrontCouplerAngleRad = (BogieCentresAdjVehiclesM* (CouplerGammaAngleRad + CouplerAlphaAngleRad) - OverhangCarI1M* AngleBetweenCarbodies) / CouplerDistanceM;
-
-          //      Trace.TraceInformation("Centre {0} Gamma {1} Alpha {2} Between {3} CouplerDist {4}", BogieCentresAdjVehiclesM, CouplerGammaAngleRad, CouplerAlphaAngleRad, AngleBetweenCarbodies, CouplerDistanceM);
-            }
-            else
-            {
-                WagonFrontCouplerAngleRad = 0.0f;
-            }
-
-            // Lateral Force = Coupler force x Sin (Coupler Angle)
-
-            float CouplerLateralForceN = CouplerForceU * (float)Math.Sin(WagonFrontCouplerAngleRad);
-
-
-            TotalWagonLateralDerailForceN = CouplerLateralForceN;
-
-            if (TotalWagonLateralDerailForceN > WagonVerticalDerailForceN)
-            {
-                BuffForceExceeded = true;
-            }
-            else
-            {
-                BuffForceExceeded = false;
-            }
-
-        }
-
-        #endregion
-
-
-
-        #region Calculate permissible speeds around curves
-        /// <summary>
-        /// Reads current curve radius and computes the maximum recommended speed around the curve based upon the 
-        /// superelevation of the track
-        /// Based upon information extracted from - Critical Speed Analysis of Railcars and Wheelsets on Curved and Straight Track - https://scarab.bates.edu/cgi/viewcontent.cgi?article=1135&context=honorstheses
-        /// </summary>
-        public virtual void UpdateCurveSpeedLimit()
-        {
-            float s = AbsSpeedMpS; // speed of train
-            var train = Simulator.PlayerLocomotive.Train;//Debrief Eval
-
-            // get curve radius
-
-            if (CurveSpeedDependent || CurveResistanceDependent)  // Function enabled by menu selection for either curve resistance or curve speed limit
-            {
-
-
-                if (CurrentCurveRadius > 0)  // only check curve speed if it is a curve
-                {
-                    float SpeedToleranceMpS =  Me.FromMi( pS.FrompH(2.5f));  // Set bandwidth tolerance for resetting notifications
-                    
-                    // If super elevation set in Route (TRK) file
-                    if (Simulator.TRK.Tr_RouteFile.SuperElevationHgtpRadiusM != null)
-                    {
-                        SuperelevationM = Simulator.TRK.Tr_RouteFile.SuperElevationHgtpRadiusM[CurrentCurveRadius];
-
-                    }
-                    else
-                    {
-                        // Set to OR default values
-                        if (CurrentCurveRadius > 2000)
-                        {
-                            if (RouteSpeedMpS > 55.0)   // If route speed limit is greater then 200km/h, assume high speed passenger route
-                            {
-                                // Calculate superelevation based upon the route speed limit and the curve radius
-                                // SE = ((TrackGauge x Velocity^2 ) / Gravity x curve radius)
-
-                                SuperelevationM = (TrackGaugeM * RouteSpeedMpS * RouteSpeedMpS) / (GravitationalAccelerationMpS2 * CurrentCurveRadius);
-
-                            }
-                            else
-                            {
-                                SuperelevationM = 0.0254f;  // Assume minimal superelevation if conventional mixed route
-                            }
-
-                        }
-                        // Set Superelevation value - based upon standard figures
-                        else if (CurrentCurveRadius <= 2000 & CurrentCurveRadius > 1600)
-                        {
-                            SuperelevationM = 0.0254f;  // Assume 1" (or 0.0254m)
-                        }
-                        else if (CurrentCurveRadius <= 1600 & CurrentCurveRadius > 1200)
-                        {
-                            SuperelevationM = 0.038100f;  // Assume 1.5" (or 0.038100m)
-                        }
-                        else if (CurrentCurveRadius <= 1200 & CurrentCurveRadius > 1000)
-                        {
-                            SuperelevationM = 0.050800f;  // Assume 2" (or 0.050800m)
-                        }
-                        else if (CurrentCurveRadius <= 1000 & CurrentCurveRadius > 800)
-                        {
-                            SuperelevationM = 0.063500f;  // Assume 2.5" (or 0.063500m)
-                        }
-                        else if (CurrentCurveRadius <= 800 & CurrentCurveRadius > 600)
-                        {
-                            SuperelevationM = 0.0889f;  // Assume 3.5" (or 0.0889m)
-                        }
-                        else if (CurrentCurveRadius <= 600 & CurrentCurveRadius > 500)
-                        {
-                            SuperelevationM = 0.1016f;  // Assume 4" (or 0.1016m)
-                        }
-                        // for tighter radius curves assume on branch lines and less superelevation
-                        else if (CurrentCurveRadius <= 500 & CurrentCurveRadius > 280)
-                        {
-                            SuperelevationM = 0.0889f;  // Assume 3" (or 0.0762m)
-                        }
-                        else if (CurrentCurveRadius <= 280 & CurrentCurveRadius > 0)
-                        {
-                            SuperelevationM = 0.063500f;  // Assume 2.5" (or 0.063500m)
-                        }
-                    }
-
-#if DEBUG_USER_SUPERELEVATION
-                       Trace.TraceInformation(" ============================================= User SuperElevation (TrainCar.cs) ========================================");
-                        Trace.TraceInformation("CarID {0} TrackSuperElevation {1} Curve Radius {2}",  CarID, SuperelevationM, CurrentCurveRadius);
-#endif
-
-                    // Calulate equal wheel loading speed for current curve and superelevation - this was considered the "safe" speed to travel around a curve . In this instance the load on the both railes is evenly distributed.
-                    // max equal load speed = SQRT ( (superelevation x gravity x curve radius) / track gauge)
-                    // SuperElevation is made up of two components = rail superelevation + the amount of sideways force that a passenger will be comfortable with. This is expressed as a figure similar to superelevation.
-
-                    SuperelevationM = MathHelper.Clamp(SuperelevationM, 0.0001f, 0.150f); // If superelevation is greater then 6" (150mm) then limit to this value, having a value of zero causes problems with calculations
-
-                    float SuperElevationAngleRad = (float)Math.Sinh(SuperelevationM); // Total superelevation includes both balanced and unbalanced superelevation
-
-                    MaxCurveEqualLoadSpeedMps = (float)Math.Sqrt((SuperelevationM * GravitationalAccelerationMpS2 * CurrentCurveRadius) / TrackGaugeM); // Used for calculating curve resistance
-
-                    // Railway companies often allow the vehicle to exceed the equal loading speed, provided that the passengers didn't feel uncomfortable, and that the car was not likely to excced the maximum critical speed
-                    SuperElevationTotalM = SuperelevationM + UnbalancedSuperElevationM;
-
-                    float SuperElevationTotalAngleRad = (float)Math.Sinh(SuperElevationTotalM); // Total superelevation includes both balanced and unbalanced superelevation
-
-                    float MaxSafeCurveSpeedMps = (float)Math.Sqrt((SuperElevationTotalM * GravitationalAccelerationMpS2 * CurrentCurveRadius) / TrackGaugeM);
-
-                    // Calculate critical speed - indicates the speed above which stock will overturn - sum of the moments of centrifrugal force and the vertical weight of the vehicle around the CoG
-                    // critical speed = SQRT ( (centrifrugal force x gravity x curve radius) / Vehicle weight)
-                    // centrifrugal force = Stock Weight x factor for movement of resultant force due to superelevation.
-
-                    float SinTheta = (float)Math.Sin(SuperElevationAngleRad);
-                    float CosTheta = (float)Math.Cos(SuperElevationAngleRad);
-                    float HalfTrackGaugeM = TrackGaugeM / 2.0f;
-
-                    float CriticalMaxSpeedMpS = (float)Math.Sqrt((CurrentCurveRadius * GravitationalAccelerationMpS2 * (CentreOfGravityM.Y * SinTheta + HalfTrackGaugeM * CosTheta)) / (CentreOfGravityM.Y * CosTheta - HalfTrackGaugeM * SinTheta));
-
-                    float Sin2Theta = 0.5f * (1 - (float)Math.Cos(2.0 * SuperElevationAngleRad));
-                    float CriticalMinSpeedMpS = (float)Math.Sqrt((GravitationalAccelerationMpS2 * CurrentCurveRadius * HalfTrackGaugeM * Sin2Theta) / (CosTheta * (CentreOfGravityM.Y * CosTheta + HalfTrackGaugeM * SinTheta)));
-
-                    if (CurveSpeedDependent)
-                    {
-                        
-                        // This section not required any more???????????
-                        // This section tests for the durability value of the consist. Durability value will non-zero if read from consist files. 
-                        // Timetable mode does not read consistent durability values for consists, and therefore value will be zero at this time. 
-                        // Hence a large value of durability (10.0) is assumed, thus effectively disabling it in TT mode
-                        //                        if (Simulator.CurveDurability != 0.0)
-                        //                        {
-                        //                            MaxDurableSafeCurveSpeedMpS = MaxSafeCurveSpeedMps * Simulator.CurveDurability;  // Finds user setting for durability
-                        //                        }
-                        //                        else
-                        //                        {
-                        //                            MaxDurableSafeCurveSpeedMpS = MaxSafeCurveSpeedMps * 10.0f;  // Value of durability has not been set, so set to a large value
-                        //                        }
-
-                        // Test current speed to see if greater then equal loading speed around the curve
-                        if (s > MaxSafeCurveSpeedMps)
-                        {
-                            if (!IsMaxSafeCurveSpeed)
-                            {
-                                IsMaxSafeCurveSpeed = true; // set flag for IsMaxSafeCurveSpeed reached
-
-                                if (Train.IsPlayerDriven && !Simulator.TimetableMode)    // Warning messages will only apply if this is player train and not running in TT mode
-                                {
-                                    if (Train.IsFreight)
-                                    {
-                                        Simulator.Confirmer.Message(ConfirmLevel.Warning, Simulator.Catalog.GetString("You are travelling too fast for this curve. Slow down, your freight car " + CarID + " may be damaged. The recommended speed for this curve is " + FormatStrings.FormatSpeedDisplay(MaxSafeCurveSpeedMps, IsMetric) ));
-                                    }
-                                    else
-                                    {
-                                        Simulator.Confirmer.Message(ConfirmLevel.Warning, Simulator.Catalog.GetString("You are travelling too fast for this curve. Slow down, your passengers in car " + CarID + " are feeling uncomfortable. The recommended speed for this curve is " + FormatStrings.FormatSpeedDisplay(MaxSafeCurveSpeedMps, IsMetric) ));
-                                    }
-
-                                    if (dbfmaxsafecurvespeedmps != MaxSafeCurveSpeedMps)//Debrief eval
-                                    {
-                                        dbfmaxsafecurvespeedmps = MaxSafeCurveSpeedMps;
-                                        //ldbfevalcurvespeed = true;
-                                        DbfEvalTravellingTooFast++;
-                                        train.DbfEvalValueChanged = true;//Debrief eval
-                                    }
-                                }
-
-                            }
-                        }
-                        else if ( s < MaxSafeCurveSpeedMps - SpeedToleranceMpS)  // Reset notification once spped drops
-                        {
-                            if (IsMaxSafeCurveSpeed)
-                            {
-                                IsMaxSafeCurveSpeed = false; // reset flag for IsMaxSafeCurveSpeed reached - if speed on curve decreases
-
-
-                            }
-                        }
-
-                        // If speed exceeds the overturning speed, then indicated that an error condition has been reached.
-                        if (s > CriticalMaxSpeedMpS && Train.GetType() != typeof(AITrain) && Train.GetType() != typeof(TTTrain)) // Breaking of brake hose will not apply to TT mode or AI trains)
-                        {
-                            if (!IsCriticalMaxSpeed)
-                            {
-                                IsCriticalMaxSpeed = true; // set flag for IsCriticalSpeed reached
-
-                                if (Train.IsPlayerDriven && !Simulator.TimetableMode)  // Warning messages will only apply if this is player train and not running in TT mode
-                                {
-                                    BrakeSystem.FrontBrakeHoseConnected = false; // break the brake hose connection between cars if the speed is too fast
-                                    Simulator.Confirmer.Message(ConfirmLevel.Warning, Simulator.Catalog.GetString("You were travelling too fast for this curve, and have snapped a brake hose on Car " + CarID + ". You will need to repair the hose and restart."));
-
-                                    dbfEvalsnappedbrakehose = true;//Debrief eval
-
-                                    if (!ldbfevaltrainoverturned)
-                                    {
-                                        ldbfevaltrainoverturned = true;
-                                        DbfEvalTrainOverturned++;
-                                        train.DbfEvalValueChanged = true;//Debrief eval
-                                    }
-                                }
-                            }
-
-                        }
-                        else if ( s < CriticalMaxSpeedMpS - SpeedToleranceMpS) // Reset notification once speed drops
-                        {
-                            if (IsCriticalMaxSpeed)
-                            {
-                                IsCriticalMaxSpeed = false; // reset flag for IsCriticalSpeed reached - if speed on curve decreases
-                                ldbfevaltrainoverturned = false;
-
-                                if (dbfEvalsnappedbrakehose)
-                                {
-                                    DbfEvalTravellingTooFastSnappedBrakeHose++;//Debrief eval
-                                    dbfEvalsnappedbrakehose = false;
-                                    train.DbfEvalValueChanged = true;//Debrief eval
-                                }
-
-                            }
-                        }
-
-
-                        // This alarm indication comes up even in shunting yard situations where typically no superelevation would be present.
-                        // Code is disabled until a bteer way is determined to work out whether track piees are superelevated or not.
-
-                        // if speed doesn't reach minimum speed required around the curve then set notification
-                       // Breaking of brake hose will not apply to TT mode or AI trains or if on a curve less then 150m to cover operation in shunting yards, where track would mostly have no superelevation
-//                        if (s < CriticalMinSpeedMpS && Train.GetType() != typeof(AITrain) && Train.GetType() != typeof(TTTrain) && CurrentCurveRadius > 150 ) 
-//                       {
-//                            if (!IsCriticalMinSpeed)
-//                            {
-//                                IsCriticalMinSpeed = true; // set flag for IsCriticalSpeed not reached
-//
-//                                if (Train.IsPlayerDriven && !Simulator.TimetableMode)  // Warning messages will only apply if this is player train and not running in TT mode
-//                                {
-//                                      Simulator.Confirmer.Message(ConfirmLevel.Warning, Simulator.Catalog.GetString("You were travelling too slow for this curve, and Car " + CarID + "may topple over."));
-//                                }
-//                            }
-//
-//                        }
-//                        else if (s > CriticalMinSpeedMpS + SpeedToleranceMpS) // Reset notification once speed increases
-//                        {
-//                            if (IsCriticalMinSpeed)
-//                            {
-//                                IsCriticalMinSpeed = false; // reset flag for IsCriticalSpeed reached - if speed on curve decreases
-//                            }
-//                        }
-
-#if DEBUG_CURVE_SPEED
-                   Trace.TraceInformation("================================== TrainCar.cs - DEBUG_CURVE_SPEED ==============================================================");
-                   Trace.TraceInformation("CarID {0} Curve Radius {1} Super {2} Unbalanced {3} Durability {4}", CarID, CurrentCurveRadius, SuperelevationM, UnbalancedSuperElevationM, Simulator.CurveDurability);
-                   Trace.TraceInformation("CoG {0}", CentreOfGravityM);
-                   Trace.TraceInformation("Current Speed {0} Equal Load Speed {1} Max Safe Speed {2} Critical Max Speed {3} Critical Min Speed {4}", MpS.ToMpH(s), MpS.ToMpH(MaxCurveEqualLoadSpeedMps), MpS.ToMpH(MaxSafeCurveSpeedMps), MpS.ToMpH(CriticalMaxSpeedMpS), MpS.ToMpH(CriticalMinSpeedMpS));
-                   Trace.TraceInformation("IsMaxSafeSpeed {0} IsCriticalSpeed {1}", IsMaxSafeCurveSpeed, IsCriticalSpeed);
-#endif
-                    }
-
-                }
-                else
-                {
-                    // reset flags if train is on a straight - in preparation for next curve
-                    IsCriticalMaxSpeed = false;   // reset flag for IsCriticalMaxSpeed reached
-                    IsCriticalMinSpeed = false;   // reset flag for IsCriticalMinSpeed reached
-                    IsMaxSafeCurveSpeed = false; // reset flag for IsMaxEqualLoadSpeed reached
-                }
-            }
-        }
-
-        #endregion
-
-    
-        #region Calculate friction force in curves
-
-        /// <summary>
-        /// Reads current curve radius and computes the CurveForceN friction. Can be overriden by calling
-        /// base.UpdateCurveForce();
-        /// CurveForceN *= someCarSpecificCoef;     
-        /// </summary>
-        public virtual void UpdateCurveForce(float elapsedClockSeconds)
-        {
-            if (CurveResistanceDependent)
-            {
-
-                if (CurrentCurveRadius > 0)
-                {
-
-                    if (RigidWheelBaseM == 0)   // Calculate default values if no value in Wag File
-                    {
-
-                        
-                        float Axles = WheelAxles.Count;
-                        float Bogies = Parts.Count - 1;
-                        float BogieSize = Axles / Bogies;
-
-                        RigidWheelBaseM = 1.6764f;       // Set a default in case no option is found - assume a standard 4 wheel (2 axle) bogie - wheel base - 5' 6" (1.6764m)
-
-                        //     Trace.TraceInformation("WagonWheels {0} DriveWheels {1} WheelRadius {2} Axles {3} Bogies {4}", WagonNumWheels, LocoNumDrvWheels, DriverWheelRadiusM, Axles, Bogies);
-
-                        // Calculate the number of axles in a car
-
-                        if (WagonType != WagonTypes.Engine)   // if car is not a locomotive then determine wheelbase
-                        {
-
-                            if (Bogies < 2)  // if less then two bogies assume that it is a fixed wheelbase wagon
-                            {
-                                if (Axles == 2)
-                                {
-                                    RigidWheelBaseM = 3.5052f;       // Assume a standard 4 wheel (2 axle) wagon - wheel base - 11' 6" (3.5052m)
-                                }
-                                else if (Axles == 3)
-                                {
-                                    RigidWheelBaseM = 3.6576f;       // Assume a standard 6 wheel (3 axle) wagon - wheel base - 12' 2" (3.6576m)
-                                }
-                            }
-                            else if (Bogies == 2)
-                            {
-                                if (Axles == 2)
-                                {
-                                    if (WagonType == WagonTypes.Passenger)
-                                    {
-
-                                        RigidWheelBaseM = 2.4384f;       // Assume a standard 4 wheel passenger bogie (2 axle) wagon - wheel base - 8' (2.4384m)
-                                    }
-                                    else
-                                    {
-                                        RigidWheelBaseM = 1.6764f;       // Assume a standard 4 wheel freight bogie (2 axle) wagon - wheel base - 5' 6" (1.6764m)
-                                    }
-                                }
-                                else if (Axles == 3)
-                                {
-                                    RigidWheelBaseM = 3.6576f;       // Assume a standard 6 wheel bogie (3 axle) wagon - wheel base - 12' 2" (3.6576m)
-                                }
-                            }
-
-                        }
-                        if (WagonType == WagonTypes.Engine)   // if car is a locomotive and either a diesel or electric then determine wheelbase
-                        {
-                            if (EngineType != EngineTypes.Steam)  // Assume that it is a diesel or electric locomotive
-                            {
-                                if (Axles == 2)
-                                {
-                                    RigidWheelBaseM = 1.6764f;       // Set a default in case no option is found - assume a standard 4 wheel (2 axle) bogie - wheel base - 5' 6" (1.6764m)
-                                }
-                                else if (Axles == 3)
-                                {
-                                    RigidWheelBaseM = 3.5052f;       // Assume a standard 6 wheel bogie (3 axle) locomotive - wheel base - 11' 6" (3.5052m)
-                                }
-                            }
-                            else // assume steam locomotive
-                            {
-
-                                if (LocoNumDrvWheels >= Axles) // Test to see if ENG file value is too big (typically doubled)
-                                {
-                                    LocoNumDrvWheels = LocoNumDrvWheels / 2.0f;  // Appears this might be the number of wheels rather then the axles.
-                                }
-
-                                //    Approximation for calculating rigid wheelbase for steam locomotives
-                                // Wheelbase = 1.25 x (Loco Drive Axles - 1.0) x Drive Wheel diameter
-
-                                RigidWheelBaseM = 1.25f * (LocoNumDrvWheels - 1.0f) * (DriverWheelRadiusM * 2.0f);
-                                //  Trace.TraceInformation("Drv {0} Radius {1}", LocoNumDrvWheels, DriverWheelRadiusM);
-
-                            }
-
-                        }
-
-
-                    }
-
-                    // Curve Resistance = (Vehicle mass x Coeff Friction) * (Track Gauge + Vehicle Fixed Wheelbase) / (2 * curve radius)
-                    // Vehicle Fixed Wheel base is the distance between the wheels, ie bogie or fixed wheels
-
-                    CurveForceN = MassKG * Train.WagonCoefficientFriction * (TrackGaugeM + RigidWheelBaseM) / (2.0f * CurrentCurveRadius);
-                    float CurveResistanceSpeedFactor = Math.Abs((MaxCurveEqualLoadSpeedMps - AbsSpeedMpS) / MaxCurveEqualLoadSpeedMps) * StartCurveResistanceFactor;
-                    CurveForceN *= CurveResistanceSpeedFactor * CurveResistanceZeroSpeedFactor;
-                    CurveForceN *= GravitationalAccelerationMpS2; // to convert to Newtons
-                }
-                else
-                {
-                    CurveForceN = 0f;
-                }
-                //CurveForceNFiltered = CurveForceFilter.Filter(CurveForceN, elapsedClockSeconds);
-                CurveForceFilter.Update(elapsedClockSeconds, CurveForceN);
-                CurveForceNFiltered = CurveForceFilter.SmoothedValue;
-            }
-        }
-
-        #endregion
-
-        /// <summary>
-        /// Signals an event from an external source (player, multi-player controller, etc.) for this car.
-        /// </summary>
-        /// <param name="evt"></param>
-        public virtual void SignalEvent(Event evt) { }
-        public virtual void SignalEvent(PowerSupplyEvent evt) { }
-        public virtual void SignalEvent(PowerSupplyEvent evt, int id) { }
-
-        public virtual string GetStatus() { return null; }
-        public virtual string GetDebugStatus()
-        {
-            return String.Format("{0}\t{2}\t{1}\t{3}\t{4:F0}%\t{5}\t\t{6}\t{7}\t",
-                CarID,
-                Flipped ? Simulator.Catalog.GetString("Yes") : Simulator.Catalog.GetString("No"),
-                FormatStrings.Catalog.GetParticularString("Reverser", Direction.GetDescription()),
-                AcceptMUSignals ? Simulator.Catalog.GetString("Yes") : Simulator.Catalog.GetString("No"),
-                ThrottlePercent,
-                String.Format("{0}{1}", FormatStrings.FormatSpeedDisplay(SpeedMpS, IsMetric), WheelSlip ? "!!!" : ""),
-                FormatStrings.FormatPower(MotiveForceN * SpeedMpS, IsMetric, false, false),
-                String.Format("{0}{1}", FormatStrings.FormatForce(MotiveForceN, IsMetric), CouplerExceedBreakLimit ? "???" : ""));
-        }
-        public virtual string GetTrainBrakeStatus() { return null; }
-        public virtual string GetEngineBrakeStatus() { return null; }
-        public virtual string GetDynamicBrakeStatus() { return null; }
-        public virtual bool GetSanderOn() { return false; }
-        protected bool WheelHasBeenSet = false; //indicating that the car shape has been loaded, thus no need to reset the wheels
-
-        public TrainCar()
-        {
-        }
-
-        public TrainCar(Simulator simulator, string wagFile)
-        {
-            Simulator = simulator;
-            WagFilePath = wagFile;
-            RealWagFilePath = wagFile;
-        }
-
-        // Game save
-        public virtual void Save(BinaryWriter outf)
-        {
-            outf.Write(Flipped);
-            outf.Write(UiD);
-            outf.Write(CarID);
-            BrakeSystem.Save(outf);
-            outf.Write(MotiveForceN);
-            outf.Write(FrictionForceN);
-            outf.Write(SpeedMpS);
-            outf.Write(CouplerSlackM);
-            outf.Write(Headlight);
-            outf.Write(OrgConsist);
-            outf.Write(PrevTiltingZRot);
-            outf.Write(BrakesStuck);
-        }
-
-        // Game restore
-        public virtual void Restore(BinaryReader inf)
-        {
-            Flipped = inf.ReadBoolean();
-            UiD = inf.ReadInt32();
-            CarID = inf.ReadString();
-            BrakeSystem.Restore(inf);
-            MotiveForceN = inf.ReadSingle();
-            FrictionForceN = inf.ReadSingle();
-            SpeedMpS = inf.ReadSingle();
-            _PrevSpeedMpS = SpeedMpS;
-            CouplerSlackM = inf.ReadSingle();
-            Headlight = inf.ReadInt32();
-            OrgConsist = inf.ReadString();
-            PrevTiltingZRot = inf.ReadSingle();
-            BrakesStuck = inf.ReadBoolean();
-        }
-
-        //================================================================================================//
-        /// <summary>
-        /// Set starting conditions for TrainCars when initial speed > 0 
-        /// 
-
-        public virtual void InitializeMoving()
-        {
-            BrakeSystem.InitializeMoving();
-            //TODO: next if/else block has been inserted to flip trainset physics in order to get viewing direction coincident with loco direction when using rear cab.
-            // To achieve the same result with other means, without flipping trainset physics, the if/else block should be deleted and replaced by following instruction:
-            //            SpeedMpS = Flipped ? -Train.InitialSpeed : Train.InitialSpeed;
-            if (IsDriveable && Train.TrainType == Train.TRAINTYPE.PLAYER)
-            {
-                var loco = this as MSTSLocomotive;
-                SpeedMpS = Flipped ^ loco.UsingRearCab ? -Train.InitialSpeed : Train.InitialSpeed;
-            }
-
-            else SpeedMpS = Flipped ? -Train.InitialSpeed : Train.InitialSpeed;
-            _PrevSpeedMpS = SpeedMpS;
-        }
-
-        public bool HasFrontCab
-        {
-            get
-            {
-                var loco = this as MSTSLocomotive;
-                var i = (int)CabViewType.Front;
-                if (loco == null || loco.CabViewList.Count <= i || loco.CabViewList[i].CabViewType != CabViewType.Front) return false;
-                return (loco.CabViewList[i].ViewPointList.Count > 0);
-            }
-        }
-
-        public bool HasRearCab
-        {
-            get
-            {
-                var loco = this as MSTSLocomotive;
-                var i = (int)CabViewType.Rear;
-                if (loco == null || loco.CabViewList.Count <= i) return false;
-                return (loco.CabViewList[i].ViewPointList.Count > 0);
-            }
-        }
-
-        public bool HasFront3DCab
-        {
-            get
-            {
-                var loco = this as MSTSLocomotive;
-                var i = (int)CabViewType.Front;
-                if (loco == null || loco.CabView3D == null) return false;
-                return (loco.CabView3D.ViewPointList.Count > i);
-            }
-        }
-
-        public bool HasRear3DCab
-        {
-            get
-            {
-                var loco = this as MSTSLocomotive;
-                var i = (int)CabViewType.Rear;
-                if (loco == null || loco.CabView3D == null) return false;
-                return (loco.CabView3D.ViewPointList.Count > i);
-            }
-        }
-
-        public virtual bool GetCabFlipped()
-        {
-            return false;
-        }
-
-        public virtual float GetCouplerZeroLengthM()
-        {
-            return 0;
-        }
-
-        public virtual float GetCouplerStiffnessNpM()
-        {
-            return 2e7f;
-        }
-
-        public virtual float GetCouplerStiffness1NpM()
-        {
-            return 1e7f;
-        }
-
-        public virtual float GetCouplerStiffness2NpM()
-        {
-            return 1e7f;
-        }
-
-        public virtual float GetCouplerDamping1NMpS()
-        {
-            return 1e7f;
-        }
-
-        public virtual float GetCouplerDamping2NMpS()
-        {
-            return 1e7f;
-        }
-
-        public virtual float GetCouplerSlackAM()
-        {
-            return 0;
-        }
-
-        public virtual float GetCouplerSlackBM()
-        {
-            return 0.1f;
-        }
-
-        public virtual int GetCouplerRigidIndication()
-        {
-            return 0;
-        }
-
-        public virtual float GetMaximumCouplerSlack0M()
-        {
-            return 0.005f;
-        }
-
-        public virtual float GetMaximumCouplerSlack1M()
-        {
-            return 0.012f;
-        }
-        
-        public virtual float GetMaximumCouplerSlack2M()
-        {
-            return 0.12f;
-        }
-
-        public virtual float GetMaximumCouplerForceN()
-        {
-            return 1e10f;
-        }
-
-        public virtual void CopyCoupler(TrainCar other)
-        {
-            CouplerSlackM = other.CouplerSlackM;
-            CouplerSlack2M = other.CouplerSlack2M;
-        }
-
-        public virtual bool GetAdvancedCouplerFlag()
-        {
-            return false;
-        }
-
-        public virtual void CopyControllerSettings(TrainCar other)
-        {
-            Headlight = other.Headlight;
-        }
-
-        public void AddWheelSet(float offset, int bogieID, int parentMatrix, string wheels, int bogie1Axles, int bogie2Axles)
-        {
-            if (WheelAxlesLoaded || WheelHasBeenSet)
-                return;
-
-            // Currently looking for rolling stock that has more than 3 axles on a bogie.  This is rare, but some models are like this.
-            // In this scenario, bogie1 contains 2 sets of axles.  One of them for bogie2.  Both bogie2 axles must be removed.
-            // For the time being, the only rail-car that was having issues had 4 axles on one bogie. The second set of axles had a bogie index of 2 and both had to be dropped for the rail-car to operate under OR.
-            if (Parts.Count > 0 && bogie1Axles == 4 || bogie2Axles == 4) // 1 bogie will have a Parts.Count of 2.
-            {
-                if (Parts.Count == 2)
-                    if (parentMatrix == Parts[1].iMatrix && wheels.Length == 8)
-                        if (bogie1Axles == 4 && bogieID == 2) // This test is strictly testing for and leaving out axles meant for a Bogie2 assignment.
-                            return;
-
-                if (Parts.Count == 3)
-                {
-                    if (parentMatrix == Parts[1].iMatrix && wheels.Length == 8)
-                        if (bogie1Axles == 4 && bogieID == 2) // This test is strictly testing for and leaving out axles meant for a Bogie2 assignment.
-                            return;
-                    if (parentMatrix == Parts[2].iMatrix && wheels.Length == 8)
-                        if (bogie2Axles == 4 && bogieID == 1) // This test is strictly testing for and leaving out axles meant for a Bogie1 assignment.
-                            return;
-                }
-
-            }
-
-            //some old stocks have only two wheels, but defined to have four, two share the same offset, thus all computing of rotations will have problem
-            //will check, if so, make the offset different a bit.
-            foreach (var axles in WheelAxles)
-                if (offset.AlmostEqual(axles.OffsetM, 0.05f)) { offset = axles.OffsetM + 0.7f; break; }
-
-            // Came across a model where the axle offset that is part of a bogie would become 0 during the initial process.  This is something we must test for.
-            if (wheels.Length == 8 && Parts.Count > 0)
-            {
-                if (wheels == "WHEELS11" || wheels == "WHEELS12" || wheels == "WHEELS13" || wheels == "WHEELS14")
-                    WheelAxles.Add(new WheelAxle(offset, bogieID, parentMatrix));
-
-                else if (wheels == "WHEELS21" || wheels == "WHEELS22" || wheels == "WHEELS23" || wheels == "WHEELS24")
-                    WheelAxles.Add(new WheelAxle(offset, bogieID, parentMatrix));
-
-                else if (wheels == "WHEELS31" || wheels == "WHEELS32" || wheels == "WHEELS33" || wheels == "WHEELS34")
-                    WheelAxles.Add(new WheelAxle(offset, bogieID, parentMatrix));
-
-                else if (wheels == "WHEELS41" || wheels == "WHEELS42" || wheels == "WHEELS43" || wheels == "WHEELS44")
-                    WheelAxles.Add(new WheelAxle(offset, bogieID, parentMatrix));
-                // This else will cover additional Wheels added following the proper naming convention.
-                else
-                    WheelAxles.Add(new WheelAxle(offset, bogieID, parentMatrix));
-            }
-            // The else will cover WHEELS spelling where the length is less than 8.
-            else
-                WheelAxles.Add(new WheelAxle(offset, bogieID, parentMatrix));
-
-        } // end AddWheelSet()
-
-        public void AddBogie(float offset, int matrix, int id, string bogie, int numBogie1, int numBogie2)
-        {
-            if (WheelAxlesLoaded || WheelHasBeenSet)
-                return;
-            foreach (var p in Parts) if (p.bogie && offset.AlmostEqual(p.OffsetM, 0.05f)) { offset = p.OffsetM + 0.1f; break; }
-            if (bogie == "BOGIE1")
-            {
-                while (Parts.Count <= id)
-                    Parts.Add(new TrainCarPart(0, 0));
-                Parts[id].OffsetM = offset;
-                Parts[id].iMatrix = matrix;
-                Parts[id].bogie = true;//identify this is a bogie, will be used for hold rails on track
-            }
-            else if (bogie == "BOGIE2")
-            {
-                // This was the initial problem.  If the shape file contained only one entry that was labeled as BOGIE2(should be BOGIE1)
-                // the process would assign 2 to id, causing it to create 2 Parts entries( or 2 bogies) when one was only needed.  It is possible that
-                // this issue created many of the problems with articulated wagons later on in the process.
-                // 2 would be assigned to id, not because there were 2 entries, but because 2 was in BOGIE2.
-                if (numBogie2 == 1 && numBogie1 == 0)
-                {
-                    id -= 1;
-                    while (Parts.Count <= id)
-                        Parts.Add(new TrainCarPart(0, 0));
-                    Parts[id].OffsetM = offset;
-                    Parts[id].iMatrix = matrix;
-                    Parts[id].bogie = true;//identify this is a bogie, will be used for hold rails on track
-                }
-                else
-                {
-                    while (Parts.Count <= id)
-                        Parts.Add(new TrainCarPart(0, 0));
-                    Parts[id].OffsetM = offset;
-                    Parts[id].iMatrix = matrix;
-                    Parts[id].bogie = true;//identify this is a bogie, will be used for hold rails on track
-                }
-            }
-            else if (bogie == "BOGIE3")
-            {
-                while (Parts.Count <= id)
-                    Parts.Add(new TrainCarPart(0, 0));
-                Parts[id].OffsetM = offset;
-                Parts[id].iMatrix = matrix;
-                Parts[id].bogie = true;//identify this is a bogie, will be used for hold rails on track
-            }
-            else if (bogie == "BOGIE4")
-            {
-                while (Parts.Count <= id)
-                    Parts.Add(new TrainCarPart(0, 0));
-                Parts[id].OffsetM = offset;
-                Parts[id].iMatrix = matrix;
-                Parts[id].bogie = true;//identify this is a bogie, will be used for hold rails on track
-            }
-            else if (bogie == "BOGIE")
-            {
-                while (Parts.Count <= id)
-                    Parts.Add(new TrainCarPart(0, 0));
-                Parts[id].OffsetM = offset;
-                Parts[id].iMatrix = matrix;
-                Parts[id].bogie = true;//identify this is a bogie, will be used for hold rails on track
-            }
-            // The else will cover additions not covered above.
-            else
-            {
-                while (Parts.Count <= id)
-                    Parts.Add(new TrainCarPart(0, 0));
-                Parts[id].OffsetM = offset;
-                Parts[id].iMatrix = matrix;
-                Parts[id].bogie = true;//identify this is a bogie, will be used for hold rails on track
-            }
-
-        } // end AddBogie()
-
-        public void SetUpWheels()
-        {
-
-#if DEBUG_WHEELS
-            Console.WriteLine(WagFilePath);
-            Console.WriteLine("  length {0,10:F4}", LengthM);
-            foreach (var w in WheelAxles)
-                Console.WriteLine("  axle:  bogie  {1,5:F0}  offset {0,10:F4}", w.OffsetM, w.BogieIndex);
-            foreach (var p in Parts)
-                Console.WriteLine("  part:  matrix {1,5:F0}  offset {0,10:F4}  weight {2,5:F0}", p.OffsetM, p.iMatrix, p.SumWgt);
-#endif
-            WheelHasBeenSet = true;
-            // No parts means no bogies (always?), so make sure we've got Parts[0] for the car itself.
-            if (Parts.Count == 0)
-                Parts.Add(new TrainCarPart(0, 0));
-            // No axles but we have bogies.
-            if (WheelAxles.Count == 0 && Parts.Count > 1)
-            {
-                // Fake the axles by pretending each has 1 axle.
-                foreach (var part in Parts)
-                    WheelAxles.Add(new WheelAxle(part.OffsetM, part.iMatrix, 0));
-                Trace.TraceInformation("Wheel axle data faked based on {1} bogies for {0}", WagFilePath, Parts.Count - 1);
-            }
-            bool articFront = !WheelAxles.Any(a => a.OffsetM < 0);
-            bool articRear = !WheelAxles.Any(a => a.OffsetM > 0);
-            // Validate the axles' assigned bogies and count up the axles on each bogie.
-            if (WheelAxles.Count > 0)
-            {
-                foreach (var w in WheelAxles)
-                {
-                    if (w.BogieIndex >= Parts.Count)
-                        w.BogieIndex = 0;
-                    if (w.BogieMatrix > 0)
-                    {
-                        for (var i = 0; i < Parts.Count; i++)
-                            if (Parts[i].iMatrix == w.BogieMatrix)
-                            {
-                                w.BogieIndex = i;
-                                break;
-                            }
-                    }
-                    w.Part = Parts[w.BogieIndex];
-                    w.Part.SumWgt++;
-                }
-
-                // Make sure the axles are sorted by OffsetM along the car.
-                // Attempting to sort car w/o WheelAxles will resort to an error.
-                WheelAxles.Sort(WheelAxles[0]);
-            }
-
-            //fix bogies with only one wheel set:
-            // This process is to fix the bogies that did not pivot under the cab of steam locomotives as well as other locomotives that have this symptom.
-            // The cause involved the bogie and axle being close by 0.05f or less on the ZAxis.
-            // The ComputePosition() process was unable to work with this.
-            // The fix involves first testing for how close they are then moving the bogie offset up.
-            // The final fix involves adding an additional axle.  Without this, both bogie and axle would never track properly?
-            // Note: Steam locomotive modelers are aware of this issue and are now making sure there is ample spacing between axle and bogie.
-            for (var i = 1; i < Parts.Count; i++)
-            {
-                if (Parts[i].bogie == true && Parts[i].SumWgt < 1.5)
-                {
-                    foreach (var w in WheelAxles)
-                    {
-                        if (w.BogieMatrix == Parts[i].iMatrix)
-                        {
-                            if (w.OffsetM.AlmostEqual(Parts[i].OffsetM, 0.6f))
-                            {
-                                var w1 = new WheelAxle(w.OffsetM - 0.5f, w.BogieIndex, i);
-                                w1.Part = Parts[w1.BogieIndex]; //create virtual wheel
-                                w1.Part.SumWgt++;
-                                WheelAxles.Add(w1);
-                                w.OffsetM += 0.5f; //move the original bogie forward, so we have two bogies to make the future calculation happy
-                                Trace.TraceInformation("A virtual wheel axle was added for bogie {1} of {0}", WagFilePath, i);
-                                break;
-                            }
-                        }
-                    }
-                }
-            }
-
-            // Count up the number of bogies (parts) with at least 2 axles.
-            for (var i = 1; i < Parts.Count; i++)
-                if (Parts[i].SumWgt > 1.5)
-                    Parts[0].SumWgt++;
-
-            // This check is for the single axle/bogie issue.
-            // Check SumWgt using Parts[0].SumWgt.
-            // Certain locomotives do not test well when using Part.SumWgt versus Parts[0].SumWgt.
-            // Make sure test using Parts[0] is performed after the above for loop.
-            if (!articFront && !articRear && (Parts[0].SumWgt < 1.5))
-            {
-                foreach (var w in WheelAxles)
-                {
-                    if (w.BogieIndex >= Parts.Count - 1)
-                    {
-                        w.BogieIndex = 0;
-                        w.Part = Parts[w.BogieIndex];
-
-                    }
-                }
-            }
-            // Using WheelAxles.Count test to control WheelAxlesLoaded flag.
-            if (WheelAxles.Count > 2)
-            {
-                WheelAxles.Sort(WheelAxles[0]);
-                WheelAxlesLoaded = true;
-            }
-
-
-#if DEBUG_WHEELS
-            Console.WriteLine(WagFilePath);
-            Console.WriteLine("  length {0,10:F4}", LengthM);
-            Console.WriteLine("  articulated {0}/{1}", articulatedFront, articulatedRear);
-            foreach (var w in WheelAxles)
-                Console.WriteLine("  axle:  bogie  {1,5:F0}  offset {0,10:F4}", w.OffsetM, w.BogieIndex);
-            foreach (var p in Parts)
-                Console.WriteLine("  part:  matrix {1,5:F0}  offset {0,10:F4}  weight {2,5:F0}", p.OffsetM, p.iMatrix, p.SumWgt);
-#endif
-            // Decided to control what is sent to SetUpWheelsArticulation()by using
-            // WheelAxlesLoaded as a flag.  This way, wagons that have to be processed are included
-            // and the rest left out.
-            bool articulatedFront = !WheelAxles.Any(a => a.OffsetM < 0);
-            bool articulatedRear = !WheelAxles.Any(a => a.OffsetM > 0);
-            var carIndex = Train.Cars.IndexOf(this);
-            //Certain locomotives are testing as articulated wagons for some reason.
-            if (WagonType != WagonTypes.Engine)
-                if (WheelAxles.Count >= 2)
-                    if (articulatedFront || articulatedRear)
-                    {
-                        WheelAxlesLoaded = true;
-                        SetUpWheelsArticulation(carIndex);
-                    }
-        } // end SetUpWheels()
-
-        protected void SetUpWheelsArticulation(int carIndex)
-        {
-            // If there are no forward wheels, this car is articulated (joined
-            // to the car in front) at the front. Likewise for the rear.
-            bool articulatedFront = !WheelAxles.Any(a => a.OffsetM < 0);
-            bool articulatedRear = !WheelAxles.Any(a => a.OffsetM > 0);
-            // Original process originally used caused too many issues.
-            // The original process did include the below process of just using WheelAxles.Add
-            //  if the initial test did not work.  Since the below process is working without issues the
-            //  original process was stripped down to what is below
-            if (articulatedFront || articulatedRear)
-            {
-                if (articulatedFront && WheelAxles.Count <= 3)
-                    WheelAxles.Add(new WheelAxle(-CarLengthM / 2, 0, 0) { Part = Parts[0] });
-
-                if (articulatedRear && WheelAxles.Count <= 3)
-                    WheelAxles.Add(new WheelAxle(CarLengthM / 2, 0, 0) { Part = Parts[0] });
-
-                WheelAxles.Sort(WheelAxles[0]);
-            }
-
-
-#if DEBUG_WHEELS
-            Console.WriteLine(WagFilePath);
-            Console.WriteLine("  length {0,10:F4}", LengthM);
-            Console.WriteLine("  articulated {0}/{1}", articulatedFront, articulatedRear);
-            foreach (var w in WheelAxles)
-                Console.WriteLine("  axle:  bogie  {1,5:F0}  offset {0,10:F4}", w.OffsetM, w.BogieIndex);
-            foreach (var p in Parts)
-                Console.WriteLine("  part:  matrix {1,5:F0}  offset {0,10:F4}  weight {2,5:F0}", p.OffsetM, p.iMatrix, p.SumWgt);
-#endif
-        } // end SetUpWheelsArticulation()
-
-        public void ComputePosition(Traveller traveler, bool backToFront, float elapsedTimeS, float distance, float speed)
-        {
-            for (var j = 0; j < Parts.Count; j++)
-                Parts[j].InitLineFit();
-            var tileX = traveler.TileX;
-            var tileZ = traveler.TileZ;
-            if (Flipped == backToFront)
-            {
-                var o = -CarLengthM / 2 - CentreOfGravityM.Z;
-                for (var k = 0; k < WheelAxles.Count; k++)
-                {
-                    var d = WheelAxles[k].OffsetM - o;
-                    o = WheelAxles[k].OffsetM;
-                    traveler.Move(d);
-                    var x = traveler.X + 2048 * (traveler.TileX - tileX);
-                    var y = traveler.Y;
-                    var z = traveler.Z + 2048 * (traveler.TileZ - tileZ);
-                    WheelAxles[k].Part.AddWheelSetLocation(1, o, x, y, z, 0, traveler);
-                }
-                o = CarLengthM / 2 - CentreOfGravityM.Z - o;
-                traveler.Move(o);
-            }
-            else
-            {
-                var o = CarLengthM / 2 - CentreOfGravityM.Z;
-                for (var k = WheelAxles.Count - 1; k >= 0; k--)
-                {
-                    var d = o - WheelAxles[k].OffsetM;
-                    o = WheelAxles[k].OffsetM;
-                    traveler.Move(d);
-                    var x = traveler.X + 2048 * (traveler.TileX - tileX);
-                    var y = traveler.Y;
-                    var z = traveler.Z + 2048 * (traveler.TileZ - tileZ);
-                    WheelAxles[k].Part.AddWheelSetLocation(1, o, x, y, z, 0, traveler);
-                }
-                o = CarLengthM / 2 + CentreOfGravityM.Z + o;
-                traveler.Move(o);
-            }
-
-            TrainCarPart p0 = Parts[0];
-            for (int i = 1; i < Parts.Count; i++)
-            {
-                TrainCarPart p = Parts[i];
-                p.FindCenterLine();
-                if (p.SumWgt > 1.5)
-                    p0.AddPartLocation(1, p);
-            }
-            p0.FindCenterLine();
-            Vector3 fwd = new Vector3(p0.B[0], p0.B[1], -p0.B[2]);
-            // Check if null vector - The Length() is fine also, but may be more time consuming - By GeorgeS
-            if (fwd.X != 0 && fwd.Y != 0 && fwd.Z != 0)
-                fwd.Normalize();
-            Vector3 side = Vector3.Cross(Vector3.Up, fwd);
-            // Check if null vector - The Length() is fine also, but may be more time consuming - By GeorgeS
-            if (side.X != 0 && side.Y != 0 && side.Z != 0)
-                side.Normalize();
-            Vector3 up = Vector3.Cross(fwd, side);
-            Matrix m = Matrix.Identity;
-            m.M11 = side.X;
-            m.M12 = side.Y;
-            m.M13 = side.Z;
-            m.M21 = up.X;
-            m.M22 = up.Y;
-            m.M23 = up.Z;
-            m.M31 = fwd.X;
-            m.M32 = fwd.Y;
-            m.M33 = fwd.Z;
-            m.M41 = p0.A[0];
-            m.M42 = p0.A[1] + 0.275f;
-            m.M43 = -p0.A[2];
-            WorldPosition.XNAMatrix = m;
-            WorldPosition.TileX = tileX;
-            WorldPosition.TileZ = tileZ;
-            
-            UpdatedTraveler(traveler, elapsedTimeS, distance, speed);
-
-            // calculate truck angles
-            for (int i = 1; i < Parts.Count; i++)
-            {
-                TrainCarPart p = Parts[i];
-                if (p.SumWgt < .5)
-                    continue;
-                if (p.SumWgt < 1.5)
-                {   // single axle pony trunk
-                    float d = p.OffsetM - p.SumOffset / p.SumWgt;
-                    if (-.2 < d && d < .2)
-                        continue;
-                    p.AddWheelSetLocation(1, p.OffsetM, p0.A[0] + p.OffsetM * p0.B[0], p0.A[1] + p.OffsetM * p0.B[1], p0.A[2] + p.OffsetM * p0.B[2], 0, null);
-                    p.FindCenterLine();
-                }
-                Vector3 fwd1 = new Vector3(p.B[0], p.B[1], -p.B[2]);
-                if (fwd1.X == 0 && fwd1.Y == 0 && fwd1.Z == 0)
-                {
-                    p.Cos = 1;
-                }
-                else
-                {
-                    fwd1.Normalize();
-                    p.Cos = Vector3.Dot(fwd, fwd1);
-                }
-
-                if (p.Cos >= .99999f)
-                    p.Sin = 0;
-                else
-                {
-                    p.Sin = (float)Math.Sqrt(1 - p.Cos * p.Cos);
-                    if (fwd.X * fwd1.Z < fwd.Z * fwd1.X)
-                        p.Sin = -p.Sin;
-                }
-            }
-        }
-
-        #region Traveller-based updates
-        public float CurrentCurveRadius;
-
-        internal void UpdatedTraveler(Traveller traveler, float elapsedTimeS, float distanceM, float speedMpS)
-        {
-            // We need to avoid introducing any unbounded effects, so cap the elapsed time to 0.25 seconds (4FPS).
-            if (elapsedTimeS > 0.25f)
-                return;
-
-            CurrentCurveRadius = traveler.GetCurveRadius();
-            UpdateVibrationAndTilting(traveler, elapsedTimeS, distanceM, speedMpS);
-            UpdateSuperElevation(traveler, elapsedTimeS);
-        }
-        #endregion
-
-        #region Super-elevation
-        void UpdateSuperElevation(Traveller traveler,  float elapsedTimeS)
-        {
-            if (Simulator.Settings.UseSuperElevation == 0)
-                return;
-            if (prevElev < -30f) { prevElev += 40f; return; }//avoid the first two updates as they are not valid
-
-            // Because the traveler is at the FRONT of the TrainCar, smooth the super-elevation out with the rear.
-            var z = traveler.GetSuperElevation(-CarLengthM);
-            if (Flipped)
-                z *= -1;
-            // TODO This is a hack until we fix the super-elevation code as described in http://www.elvastower.com/forums/index.php?/topic/28751-jerky-superelevation-effect/
-            if (prevElev < -10f || prevElev > 10f) prevElev = z;//initial, will jump to the desired value
-            else
-            {
-                z = prevElev + (z - prevElev) * Math.Min(elapsedTimeS, 1);//smooth rotation
-                prevElev = z;
-            }
-
-            WorldPosition.XNAMatrix = Matrix.CreateRotationZ(z) * WorldPosition.XNAMatrix;
-        }
-        #endregion
-
-        #region Vibration and tilting
-        public Matrix VibrationInverseMatrix = Matrix.Identity;
-
-        // https://en.wikipedia.org/wiki/Newton%27s_laws_of_motion#Newton.27s_2nd_Law
-        //   Let F be the force in N
-        //   Let m be the mass in kg
-        //   Let a be the acceleration in m/s/s
-        //   Then F = m * a
-        // https://en.wikipedia.org/wiki/Hooke%27s_law
-        //   Let F be the force in N
-        //   Let k be the spring constant in N/m or kg/s/s
-        //   Let x be the displacement in m
-        //   Then F = k * x
-        // If we assume that gravity is 9.8m/s/s, then the force needed to support the train car is:
-        //   F = m * 9.8
-        // If we assume that the train car suspension allows for 0.2m (20cm) of travel, then substitute Hooke's law:
-        //   m * 9.8 = k * 0.2
-        //   k = m * 9.8 / 0.2
-        // Finally, we assume a mass (m) of 1kg to calculate a mass-independent value:
-        //   k' = 9.8 / 0.2
-        const float VibrationSpringConstantPrimepSpS = 9.8f / 0.2f; // 1/s/s
-
-        // 
-        const float VibratioDampingCoefficient = 0.01f;
-
-        // This is multiplied by the CarVibratingLevel (which goes up to 3).
-        const float VibrationIntroductionStrength = 0.03f;
-
-        // The tightest curve we care about has a radius of 100m. This is used as the basis for the most violent vibrations.
-        const float VibrationMaximumCurvaturepM = 1f / 100;
-
-        const float VibrationFactorDistance = 1;
-        const float VibrationFactorTrackVectorSection = 2;
-        const float VibrationFactorTrackNode = 4;
-
-        Vector3 VibrationOffsetM;
-        Vector3 VibrationRotationRad;
-        Vector3 VibrationRotationVelocityRadpS;
-        Vector2 VibrationTranslationM;
-        Vector2 VibrationTranslationVelocityMpS;
-
-        int VibrationTrackNode;
-        int VibrationTrackVectorSection;
-        float VibrationTrackCurvaturepM;
-
-        float PrevTiltingZRot; // previous tilting angle
-        float TiltingZRot; // actual tilting angle
-
-        internal void UpdateVibrationAndTilting(Traveller traveler, float elapsedTimeS, float distanceM, float speedMpS)
-        {
-            // NOTE: Traveller is at the FRONT of the TrainCar!
-
-            // Don't add vibrations to train cars less than 2.5 meter in length; they're unsuitable for these calculations.
-            if (CarLengthM < 2.5f) return;
-            if (Simulator.Settings.CarVibratingLevel != 0)
-            {
-
-                //var elapsedTimeS = Math.Abs(speedMpS) > 0.001f ? distanceM / speedMpS : 0;
-                if (VibrationOffsetM.X == 0)
-                {
-                    // Initialize three different offsets (0 - 1 meters) so that the different components of the vibration motion don't align.
-                    VibrationOffsetM.X = (float)Simulator.Random.NextDouble();
-                    VibrationOffsetM.Y = (float)Simulator.Random.NextDouble();
-                    VibrationOffsetM.Z = (float)Simulator.Random.NextDouble();
-                }
-
-                if (VibrationTrackVectorSection == 0)
-                    VibrationTrackVectorSection = traveler.TrackVectorSectionIndex;
-                if (VibrationTrackNode == 0)
-                    VibrationTrackNode = traveler.TrackNodeIndex;
-
-                // Apply suspension/spring and damping.
-                // https://en.wikipedia.org/wiki/Simple_harmonic_motion
-                //   Let F be the force in N
-                //   Let k be the spring constant in N/m or kg/s/s
-                //   Let x be the displacement in m
-                //   Then F = -k * x
-                // Given F = m * a, solve for a:
-                //   a = F / m
-                // Substitute F:
-                //   a = -k * x / m
-                // Because our spring constant was never multiplied by m, we can cancel that out:
-                //   a = -k' * x
-                var rotationAccelerationRadpSpS = -VibrationSpringConstantPrimepSpS * VibrationRotationRad;
-                var translationAccelerationMpSpS = -VibrationSpringConstantPrimepSpS * VibrationTranslationM;
-                // https://en.wikipedia.org/wiki/Damping
-                //   Let F be the force in N
-                //   Let c be the damping coefficient in N*s/m
-                //   Let v be the velocity in m/s
-                //   Then F = -c * v
-                // We apply the acceleration (let t be time in s, then dv/dt = a * t) and damping (-c * v) to the velocities:
-                VibrationRotationVelocityRadpS += rotationAccelerationRadpSpS * elapsedTimeS - VibratioDampingCoefficient * VibrationRotationVelocityRadpS;
-                VibrationTranslationVelocityMpS += translationAccelerationMpSpS * elapsedTimeS - VibratioDampingCoefficient * VibrationTranslationVelocityMpS;
-                // Now apply the velocities (dx/dt = v * t):
-                VibrationRotationRad += VibrationRotationVelocityRadpS * elapsedTimeS;
-                VibrationTranslationM += VibrationTranslationVelocityMpS * elapsedTimeS;
-
-                // Add new vibrations every CarLengthM in either direction.
-                if (Math.Round((VibrationOffsetM.X + DistanceM) / CarLengthM) != Math.Round((VibrationOffsetM.X + DistanceM + distanceM) / CarLengthM))
-                {
-                    AddVibrations(VibrationFactorDistance);
-                }
-
-                // Add new vibrations every track vector section which changes the curve radius.
-                if (VibrationTrackVectorSection != traveler.TrackVectorSectionIndex)
-                {
-                    var curvaturepM = MathHelper.Clamp(traveler.GetCurvature(), -VibrationMaximumCurvaturepM, VibrationMaximumCurvaturepM);
-                    if (VibrationTrackCurvaturepM != curvaturepM)
-                    {
-                        // Use the difference in curvature to determine the strength of the vibration caused.
-                        AddVibrations(VibrationFactorTrackVectorSection * Math.Abs(VibrationTrackCurvaturepM - curvaturepM) / VibrationMaximumCurvaturepM);
-                        VibrationTrackCurvaturepM = curvaturepM;
-                    }
-                    VibrationTrackVectorSection = traveler.TrackVectorSectionIndex;
-                }
-
-                // Add new vibrations every track node.
-                if (VibrationTrackNode != traveler.TrackNodeIndex)
-                {
-                    AddVibrations(VibrationFactorTrackNode);
-                    VibrationTrackNode = traveler.TrackNodeIndex;
-                }
-            }
-            if (Train != null && Train.IsTilting)
-            {
-                TiltingZRot = traveler.FindTiltedZ(speedMpS);//rotation if tilted, an indication of centrifugal force
-                TiltingZRot = PrevTiltingZRot + (TiltingZRot - PrevTiltingZRot) * elapsedTimeS;//smooth rotation
-                PrevTiltingZRot = TiltingZRot;
-                if (this.Flipped) TiltingZRot *= -1f;
-            }
-            if (Simulator.Settings.CarVibratingLevel != 0 || Train.IsTilting)
-            {
-                var rotation = Matrix.CreateFromYawPitchRoll(VibrationRotationRad.Y, VibrationRotationRad.X, VibrationRotationRad.Z + TiltingZRot);
-                var translation = Matrix.CreateTranslation(VibrationTranslationM.X, VibrationTranslationM.Y, 0);
-                WorldPosition.XNAMatrix = rotation * translation * WorldPosition.XNAMatrix;
-                VibrationInverseMatrix = Matrix.Invert(rotation * translation);
-            }
-        }
-
-        private void AddVibrations(float factor)
-        {
-            // NOTE: For low angles (as our vibration rotations are), sin(angle) ~= angle, and since the displacement at the end of the car is sin(angle) = displacement/half-length, sin(displacement/half-length) * half-length ~= displacement.
-            switch (Simulator.Random.Next(4))
-            {
-                case 0:
-                    VibrationRotationVelocityRadpS.Y += factor * Simulator.Settings.CarVibratingLevel * VibrationIntroductionStrength * 2 / CarLengthM;
-                    break;
-                case 1:
-                    VibrationRotationVelocityRadpS.Z += factor * Simulator.Settings.CarVibratingLevel * VibrationIntroductionStrength * 2 / CarLengthM;
-                    break;
-                case 2:
-                    VibrationTranslationVelocityMpS.X += factor * Simulator.Settings.CarVibratingLevel * VibrationIntroductionStrength;
-                    break;
-                case 3:
-                    VibrationTranslationVelocityMpS.Y += factor * Simulator.Settings.CarVibratingLevel * VibrationIntroductionStrength;
-                    break;
-            }
-        }
-        #endregion
-
-        // TODO These three fields should be in the TrainCarViewer.
-        public int TrackSoundType = 0;
-        public WorldLocation TrackSoundLocation = WorldLocation.None;
-        public float TrackSoundDistSquared = 0;
-
-
-        /// <summary>
-        /// Checks if traincar is over trough. Used to check if refill possible
-        /// </summary>
-        /// <returns> returns true if car is over trough</returns>
-
-        public bool IsOverTrough()
-        {
-            var isOverTrough = false;
-            // start at front of train
-            int thisSectionIndex = Train.PresentPosition[0].TCSectionIndex;
-            float thisSectionOffset = Train.PresentPosition[0].TCOffset;
-            int thisSectionDirection = Train.PresentPosition[0].TCDirection;
-
-
-            float usedCarLength = CarLengthM;
-            float processedCarLength = 0;
-            bool validSections = true;
-
-            while (validSections)
-            {
-                TrackCircuitSection thisSection = Train.signalRef.TrackCircuitList[thisSectionIndex];
-                isOverTrough = false;
-
-                // car spans sections
-                if ((CarLengthM - processedCarLength) > thisSectionOffset)
-                {
-                    usedCarLength = thisSectionOffset - processedCarLength;
-                }
-
-                // section has troughs
-                if (thisSection.TroughInfo != null)
-                {
-                    foreach (TrackCircuitSection.troughInfoData[] thisTrough in thisSection.TroughInfo)
-                    {
-                        float troughStartOffset = thisTrough[thisSectionDirection].TroughStart;
-                        float troughEndOffset = thisTrough[thisSectionDirection].TroughEnd;
-
-                        if (troughStartOffset > 0 && troughStartOffset > thisSectionOffset)      // start of trough is in section beyond present position - cannot be over this trough nor any following
-                        {
-                            return isOverTrough;
-                        }
-
-                        if (troughEndOffset > 0 && troughEndOffset < (thisSectionOffset - usedCarLength)) // beyond end of trough, test next
-                        {
-                            continue;
-                        }
-
-                        if (troughStartOffset <= 0 || troughStartOffset < (thisSectionOffset - usedCarLength)) // start of trough is behind
-                        {
-                            isOverTrough = true;
-                            return isOverTrough;
-                        }
-                    }
-                }
-                // tested this section, any need to go beyond?
-
-                processedCarLength += usedCarLength;
-                {
-                    // go back one section
-                    int thisSectionRouteIndex = Train.ValidRoute[0].GetRouteIndexBackward(thisSectionIndex, Train.PresentPosition[0].RouteListIndex);
-                    if (thisSectionRouteIndex >= 0)
-                    {
-                        thisSectionIndex = thisSectionRouteIndex;
-                        thisSection = Train.signalRef.TrackCircuitList[thisSectionIndex];
-                        thisSectionOffset = thisSection.Length;  // always at end of next section
-                        thisSectionDirection = Train.ValidRoute[0][thisSectionRouteIndex].Direction;
-                    }
-                    else // ran out of train
-                    {
-                        validSections = false;
-                    }
-                }
-            }
-            return isOverTrough;
-        }
-
-        public virtual void SwitchToPlayerControl()
-        {
-            return;
-        }
-
-        public virtual void SwitchToAutopilotControl()
-        {
-            return;
-        }
-
-        public virtual float GetFilledFraction(uint pickupType)
-        {
-            return 0f;
-        }
-
-        public virtual float GetUserBrakeShoeFrictionFactor()
-        {
-            return 0f;
-        }
-
-        public virtual float GetZeroUserBrakeShoeFrictionFactor()
-        {
-            return 0f;
-        }
-
-    }
-
-    public class WheelAxle : IComparer<WheelAxle>
-    {
-        public float OffsetM;   // distance from center of model, positive forward
-        public int BogieIndex;
-        public int BogieMatrix;
-        public TrainCarPart Part;
-        public WheelAxle(float offset, int bogie, int parentMatrix)
-        {
-            OffsetM = offset;
-            BogieIndex = bogie;
-            BogieMatrix = parentMatrix;
-        }
-        public int Compare(WheelAxle a, WheelAxle b)
-        {
-            if (a.OffsetM > b.OffsetM) return 1;
-            if (a.OffsetM < b.OffsetM) return -1;
-            return 0;
-        }
-    }
-
-    // data and methods used to align trucks and models to track
-    public class TrainCarPart
-    {
-        public float OffsetM;   // distance from center of model, positive forward
-        public int iMatrix;     // matrix in shape that needs to be moved
-        public float Cos = 1;       // truck angle cosine
-        public float Sin = 0;       // truck angle sin
-        // line fitting variables
-        public float SumWgt;
-        public float SumOffset;
-        public float SumOffsetSq;
-        public float[] SumX = new float[4];
-        public float[] SumXOffset = new float[4];
-        public float[] A = new float[4];
-        public float[] B = new float[4];
-        public bool bogie;
-        public TrainCarPart(float offset, int i)
-        {
-            OffsetM = offset;
-            iMatrix = i;
-        }
-        public void InitLineFit()
-        {
-            SumWgt = SumOffset = SumOffsetSq = 0;
-            for (int i = 0; i < 4; i++)
-                SumX[i] = SumXOffset[i] = 0;
-        }
-        public void AddWheelSetLocation(float w, float o, float x, float y, float z, float t, Traveller traveler)
-        {
-            SumWgt += w;
-            SumOffset += w * o;
-            SumOffsetSq += w * o * o;
-            SumX[0] += w * x;
-            SumXOffset[0] += w * x * o;
-            SumX[1] += w * y;
-            SumXOffset[1] += w * y * o;
-            SumX[2] += w * z;
-            SumXOffset[2] += w * z * o;
-            SumX[3] += w * t;
-            SumXOffset[3] += w * t * o;
-        }
-        public void AddPartLocation(float w, TrainCarPart part)
-        {
-            SumWgt += w;
-            SumOffset += w * part.OffsetM;
-            SumOffsetSq += w * part.OffsetM * part.OffsetM;
-            for (int i = 0; i < 4; i++)
-            {
-                float x = part.A[i] + part.OffsetM * part.B[i];
-                SumX[i] += w * x;
-                SumXOffset[i] += w * x * part.OffsetM;
-            }
-        }
-        public void FindCenterLine()
-        {
-            float d = SumWgt * SumOffsetSq - SumOffset * SumOffset;
-            if (d > 1e-20)
-            {
-                for (int i = 0; i < 4; i++)
-                {
-                    A[i] = (SumOffsetSq * SumX[i] - SumOffset * SumXOffset[i]) / d;
-                    B[i] = (SumWgt * SumXOffset[i] - SumOffset * SumX[i]) / d;
-                }
-            }
-            else
-            {
-                for (int i = 0; i < 4; i++)
-                {
-                    A[i] = SumX[i] / SumWgt;
-                    B[i] = 0;
-                }
-            }
-        }
-    }
-}
-=======
-﻿// COPYRIGHT 2009, 2010, 2011, 2012, 2013, 2014, 2015 by the Open Rails project.
-// 
-// This file is part of Open Rails.
-// 
-// Open Rails is free software: you can redistribute it and/or modify
-// it under the terms of the GNU General Public License as published by
-// the Free Software Foundation, either version 3 of the License, or
-// (at your option) any later version.
-// 
-// Open Rails is distributed in the hope that it will be useful,
-// but WITHOUT ANY WARRANTY; without even the implied warranty of
-// MERCHANTABILITY or FITNESS FOR A PARTICULAR PURPOSE.  See the
-// GNU General Public License for more details.
-// 
-// You should have received a copy of the GNU General Public License
-// along with Open Rails.  If not, see <http://www.gnu.org/licenses/>.
-
-// Define this to log the wheel configurations on cars as they are loaded.
-//#define DEBUG_WHEELS
-
-// Debug car heat losses
-// #define DEBUG_CAR_HEATLOSS
-
-// Debug curve speed
-// #define DEBUG_CURVE_SPEED
-
-//Debug Tunnel Resistance
-//   #define DEBUG_TUNNEL_RESISTANCE
-
-// Debug User SuperElevation
-//#define DEBUG_USER_SUPERELEVATION
-
-// Debug Brake Slide Calculations
-//#define DEBUG_BRAKE_SLIDE
-
-using Microsoft.Xna.Framework;
-using Orts.Formats.Msts;
-using Orts.Simulation.AIs;
-using Orts.Simulation.Physics;
-using Orts.Simulation.RollingStocks.SubSystems;
-using Orts.Simulation.RollingStocks.SubSystems.Brakes;
-using Orts.Simulation.Signalling;
-using Orts.Simulation.Timetables;
-using ORTS.Common;
-using ORTS.Scripting.Api;
-using ORTS.Settings;
-using System;
-using System.Collections.Generic;
-using System.Diagnostics;
-using System.IO;
-using System.Linq;
-using Event = Orts.Common.Event;
-
-namespace Orts.Simulation.RollingStocks
-{
-    public class ViewPoint
-    {
-        public Vector3 Location;
-        public Vector3 StartDirection;
-        public Vector3 RotationLimit;
-
-        public ViewPoint()
-        {
-        }
-
-        public ViewPoint(Vector3 location)
-        {
-            Location = location;
-        }
-
-        public ViewPoint(ViewPoint copy, bool rotate)
-        {
-            Location = copy.Location;
-            StartDirection = copy.StartDirection;
-            RotationLimit = copy.RotationLimit;
-            if (rotate)
-            {
-                Location.X *= -1;
-                Location.Z *= -1;
-                /*StartDirection.X += 180;
-                StartDirection.Z += 180;*/
-            }
-        }
-    }
-
-    public class PassengerViewPoint : ViewPoint
-    {
-        // Remember direction of passenger camera and apply when user returns to it.
-        public float RotationXRadians;
-        public float RotationYRadians;
-    }
-
-    public abstract class TrainCar
-    {
-        public readonly Simulator Simulator;
-        public readonly string WagFilePath;
-        public string RealWagFilePath; //we are substituting missing remote cars in MP, so need to remember this
-
-        public static int DbfEvalTravellingTooFast;//Debrief eval
-        public static int DbfEvalTravellingTooFastSnappedBrakeHose;//Debrief eval
-        public bool dbfEvalsnappedbrakehose = false;//Debrief eval
-        public bool ldbfevalcurvespeed = false;//Debrief eval
-        static float dbfmaxsafecurvespeedmps;//Debrief eval
-        public static int DbfEvalTrainOverturned;//Debrief eval
-        public bool ldbfevaltrainoverturned = false;
-                                        
-        // original consist of which car was part (used in timetable for couple/uncouple options)
-        public string OrgConsist = string.Empty;
-
-        // sound related variables
-        public bool IsPartOfActiveTrain = true;
-        public List<int> SoundSourceIDs = new List<int>();
-
-        // some properties of this car
-        public float CarWidthM = 2.5f;
-        public float CarLengthM = 40;       // derived classes must overwrite these defaults
-        public float CarHeightM = 4;        // derived classes must overwrite these defaults
-        public float MassKG = 10000;        // Mass in KG at runtime; coincides with InitialMassKG if there is no load and no ORTS freight anim
-        public float InitialMassKG = 10000;
-        public bool IsDriveable;
-        public bool HasFreightAnim = false;
-        public bool HasPassengerCapacity = false;
-        public bool HasInsideView = false;
-
-        public float MaxHandbrakeForceN;
-        public float MaxBrakeForceN = 89e3f;
-        public float InitialMaxHandbrakeForceN;  // Initial force when agon initialised
-        public float InitialMaxBrakeForceN = 89e3f;   // Initial force when agon initialised
-
-        // Used to calculate Carriage Steam Heat Loss
-        public float CarHeatLossWpT;      // Transmission loss for the wagon
-        public float CarHeatVolumeM3;     // Volume of car for heating purposes
-        public float CarHeatPipeAreaM2;  // Area of surface of car pipe
-
-        // Used to calculate wheel sliding for locked brake
-        public bool BrakeSkid = false;
-        public bool HUDBrakeSkid = false;
-        public float BrakeShoeCoefficientFriction = 1.0f; // Brake Shoe coefficient - for simple adhesion model set to 1
-        public float BrakeShoeCoefficientFrictionAdjFactor = 1.0f; // Factor to adjust Brake force by - based upon changing friction coefficient with speed, will change when wheel goes into skid
-        public float BrakeShoeRetardCoefficientFrictionAdjFactor = 1.0f; // Factor of adjust Retard Brake force by - independent of skid
-        float DefaultBrakeShoeCoefficientFriction;  // A default value of brake shoe friction is no user settings are present.
-        float BrakeWheelTreadForceN; // The retarding force apparent on the tread of the wheel
-        float WagonBrakeAdhesiveForceN; // The adhesive force existing on the wheels of the wagon
-        public float SkidFriction = 0.08f; // Friction if wheel starts skidding - based upon wheel dynamic friction of approx 0.08
-
-        public float AuxTenderWaterMassKG;    // Water mass in auxiliary tender
-        public string AuxWagonType;           // Store wagon type for use with auxilary tender calculations
-
-        public LightCollection Lights;
-        public FreightAnimations FreightAnimations;
-        public int Headlight;
-
-        // instance variables set by train physics when it creates the traincar
-        public Train Train;  // the car is connected to this train
-                             //        public bool IsPlayerTrain { get { return Train.TrainType == ORTS.Train.TRAINTYPE.PLAYER ? true : false; } set { } }
-        public bool IsPlayerTrain { get { return Train.IsPlayerDriven; } set { } }
-        public bool Flipped; // the car is reversed in the consist
-        public int UiD;
-        public string CarID = "AI"; //CarID = "0 - UID" if player train, "ActivityID - UID" if loose consist, "AI" if AI train
-
-        // status of the traincar - set by the train physics after it calls TrainCar.Update()
-        public WorldPosition WorldPosition = new WorldPosition();  // current position of the car
-        public float DistanceM;  // running total of distance travelled - always positive, updated by train physics
-        public float _SpeedMpS; // meters per second; updated by train physics, relative to direction of car  50mph = 22MpS
-        public float _PrevSpeedMpS;
-        public float AbsSpeedMpS; // Math.Abs(SpeedMps) expression is repeated many times in the subclasses, maybe this deserves a class variable
-        public float CouplerSlackM;  // extra distance between cars (calculated based on relative speeds)
-        public float CouplerDampingSpeedMpS; // Dampening applied to coupler
-        public int HUDCouplerForceIndication = 0; // Flag to indicate whether coupler is 1 - pulling, 2 - pushing or 0 - neither
-        public int HUDCouplerRigidIndication = 0; // flag to indicate whether coupler is rigid of flexible. False indicates that coupler is flexible
-        public float CouplerSlack2M;  // slack calculated using draft gear force
-        public bool IsAdvancedCoupler = false; // Flag to indicate that coupler is to be treated as an advanced coupler
-        public bool WheelSlip;  // true if locomotive wheels slipping
-        public bool WheelSlipWarning;
-        public bool WheelSkid;  // True if wagon wheels lock up.
-        public float _AccelerationMpSS;
-        protected IIRFilter AccelerationFilter = new IIRFilter(IIRFilter.FilterTypes.Butterworth, 1, 1.0f, 0.1f);
-
-        public bool AcceptMUSignals = true; //indicates if the car accepts multiple unit signals
-        public bool IsMetric;
-        public bool IsUK;
-        public float prevElev = -100f;
-
-        public float SpeedMpS
-        {
-            get
-            {
-                return _SpeedMpS;
-            }
-            set
-            {
-                _SpeedMpS = value;
-            }
-        }
-
-        public float AccelerationMpSS
-        {
-            get { return _AccelerationMpSS; }
-        }
-
-        public float LocalThrottlePercent;
-        // represents the MU line travelling through the train.  Uncontrolled locos respond to these commands.
-        public float ThrottlePercent
-        {
-            get
-            {
-                if (AcceptMUSignals && Train != null)
-                {
-                    if (Train.LeadLocomotive != null && !((MSTSLocomotive)Train.LeadLocomotive).TrainControlSystem.TractionAuthorization && Train.MUThrottlePercent > 0)
-                    {
-                        return 0;
-                    }
-                    else
-                    {
-                        return Train.MUThrottlePercent;
-                    }
-                }
-                else
-                    return LocalThrottlePercent;
-            }
-            set
-            {
-                if (AcceptMUSignals && Train != null)
-                    Train.MUThrottlePercent = value;
-                else
-                    LocalThrottlePercent = value;
-            }
-        }
-
-        public int LocalGearboxGearIndex;
-        public int GearboxGearIndex
-        {
-            get
-            {
-                if (AcceptMUSignals)
-                    return Train.MUGearboxGearIndex;
-                else
-                    return LocalGearboxGearIndex;
-            }
-            set
-            {
-                if (AcceptMUSignals)
-                    Train.MUGearboxGearIndex = value;
-                else
-                    LocalGearboxGearIndex = value;
-            }
-        }
-        public float DynamicBrakePercent { get { return Train.MUDynamicBrakePercent; } set { Train.MUDynamicBrakePercent = value; } }
-        public Direction Direction
-        {
-            //TODO: following code lines have been modified to flip trainset physics in order to get viewing direction coincident with loco direction when using rear cab.
-            // To achieve the same result with other means, without flipping trainset physics, the code lines probably should be changed
-            get
-            {
-                if (IsDriveable && Train.IsActualPlayerTrain)
-                {
-                    var loco = this as MSTSLocomotive;
-                    return Flipped ^ loco.UsingRearCab ? DirectionControl.Flip(Train.MUDirection) : Train.MUDirection;
-                }
-                else
-                {
-                    return Flipped ? DirectionControl.Flip(Train.MUDirection) : Train.MUDirection;
-                }
-            }
-            set
-            {
-                var loco = this as MSTSLocomotive;
-                Train.MUDirection = Flipped ^ loco.UsingRearCab ? DirectionControl.Flip(value) : value;
-            }
-        }
-        public BrakeSystem BrakeSystem;
-
-        // TrainCar.Update() must set these variables
-        public float MotiveForceN;   // ie motor power in Newtons  - signed relative to direction of car - 
-        public SmoothedData MotiveForceSmoothedN = new SmoothedData(0.5f);
-        public float PrevMotiveForceN;
-        // Gravity forces have negative values on rising grade. 
-        // This means they have the same sense as the motive forces and will push the train downhill.
-        public float GravityForceN;  // Newtons  - signed relative to direction of car.
-        public float CurveForceN;   // Resistive force due to curve, in Newtons
-        public float WindForceN;  // Resistive force due to wind
-
-        //private float _prevCurveForceN=0f;
-
-        // Derailment variables
-        public float WagonVerticalDerailForceN; // Vertical force of wagon/car - essentially determined by the weight
-        public float TotalWagonLateralDerailForceN;
-        public float LateralWindForceN;
-        public float WagonFrontCouplerAngleRad;
-//        public float WagonVerticalForceN; // Vertical force of wagon/car - essentially determined by the weight
-
-        public bool BuffForceExceeded;
-
-        // filter curve force for audio to prevent rapid changes.
-        //private IIRFilter CurveForceFilter = new IIRFilter(IIRFilter.FilterTypes.Butterworth, 1, 1.0f, 0.9f);
-        protected SmoothedData CurveForceFilter = new SmoothedData(0.75f);
-        public float CurveForceNFiltered;
-
-        public float TunnelForceN;  // Resistive force due to tunnel, in Newtons
-        public float FrictionForceN; // in Newtons ( kg.m/s^2 ) unsigned, includes effects of curvature
-        public float BrakeForceN;    // brake force applied to slow train (Newtons) - will be impacted by wheel/rail friction
-        public float BrakeRetardForceN;    // brake force applied to wheel by brakeshoe (Newtons) independent of friction wheel/rail friction
-
-        // Sum of all the forces acting on a Traincar in the direction of driving.
-        // MotiveForceN and GravityForceN act to accelerate the train. The others act to brake the train.
-        public float TotalForceN; // 
-
-        public string CarBrakeSystemType;
-
-        public float CurrentElevationPercent;
-
-        public bool CurveResistanceDependent;
-        public bool CurveSpeedDependent;
-        public bool TunnelResistanceDependent;
-
-
-        protected float MaxDurableSafeCurveSpeedMpS;
-
-        // temporary values used to compute coupler forces
-        public float CouplerForceA; // left hand side value below diagonal
-        public float CouplerForceB; // left hand side value on diagonal
-        public float CouplerForceC; // left hand side value above diagonal
-        public float CouplerForceG; // temporary value used by solver
-        public float CouplerForceR; // right hand side value
-        public float CouplerForceU; // result
-        public bool CouplerExceedBreakLimit; //true when coupler force is higher then Break limit (set by 2nd parameter in Break statement)
-        public bool CouplerOverloaded; //true when coupler force is higher then Proof limit, thus overloaded, but not necessarily broken (set by 1nd parameter in Break statement)
-        public bool BrakesStuck; //true when brakes stuck
-
-        // set when model is loaded
-        public List<WheelAxle> WheelAxles = new List<WheelAxle>();
-        public bool WheelAxlesLoaded;
-        public List<TrainCarPart> Parts = new List<TrainCarPart>();
-
-        // For use by cameras, initialized in MSTSWagon class and its derived classes
-        public List<PassengerViewPoint> PassengerViewpoints = new List<PassengerViewPoint>();
-        public List<PassengerViewPoint> CabViewpoints; //three dimensional cab view point
-        public List<ViewPoint> HeadOutViewpoints = new List<ViewPoint>();
-
-        // Used by Curve Speed Method
-        protected float TrackGaugeM = 1.435f;  // Track gauge - read in MSTSWagon
-        protected Vector3 InitialCentreOfGravityM = new Vector3(0, 1.8f, 0); // get centre of gravity - read in MSTSWagon
-        protected Vector3 CentreOfGravityM = new Vector3(0, 1.8f, 0); // get centre of gravity after adjusted for freight animation
-        protected float SuperelevationM; // Super elevation on the curve
-        protected float UnbalancedSuperElevationM;  // Unbalanced superelevation, read from MSTS Wagon File
-        protected float SuperElevationTotalM; // Total superelevation
-        protected bool IsMaxSafeCurveSpeed = false; // Has equal loading speed around the curve been exceeded, ie are all the wheesl still on the track?
-        public bool IsCriticalMaxSpeed = false; // Has the critical maximum speed around the curve been reached, is the wagon about to overturn?
-        public bool IsCriticalMinSpeed = false; // Is the speed less then the minimum required for the wagon to travel around the curve
-        protected float MaxCurveEqualLoadSpeedMps; // Max speed that rolling stock can do whist maintaining equal load on track
-        protected float StartCurveResistanceFactor = 2.0f; // Set curve friction at Start = 200%
-        protected float RouteSpeedMpS; // Max Route Speed Limit
-        protected const float GravitationalAccelerationMpS2 = 9.80665f; // Acceleration due to gravity 9.80665 m/s2
-        protected float WagonNumWheels; // Number of wheels on a wagon
-        protected float LocoNumDrvWheels = 4; // Number of drive axles (wheels / 2) on locomotive
-        public float DriverWheelRadiusM = 1.5f; // Drive wheel radius of locomotive wheels
-
-        public enum SteamEngineTypes
-        {
-            Unknown,
-            Simple,
-            Geared,
-            Compound,
-        }
-
-        public SteamEngineTypes SteamEngineType;
-
-        public enum WagonTypes
-        {
-            Unknown,
-            Engine,
-            Tender,
-            Passenger,
-            Freight,
-        }
-        public WagonTypes WagonType;
-
-        public enum EngineTypes
-        {
-            Steam,
-            Diesel,
-            Electric,
-        }
-        public EngineTypes EngineType;
-
-
-
-        protected float CurveResistanceZeroSpeedFactor = 0.5f; // Based upon research (Russian experiments - 1960) the older formula might be about 2x actual value
-        protected float RigidWheelBaseM;   // Vehicle rigid wheelbase, read from MSTS Wagon file
-        protected float TrainCrossSectionAreaM2; // Cross sectional area of the train
-        protected float DoubleTunnelCrossSectAreaM2;
-        protected float SingleTunnelCrossSectAreaM2;
-        protected float DoubleTunnelPerimeterM;
-        protected float SingleTunnelPerimeterAreaM;
-        protected float TunnelCrossSectionAreaM2 = 0.0f;
-        protected float TunnelPerimeterM = 0.0f;
-
-        // used by tunnel processing
-        public struct CarTunnelInfoData
-        {
-            public float? FrontPositionBeyondStartOfTunnel;          // position of front of wagon wrt start of tunnel
-            public float? LengthMOfTunnelAheadFront;                 // Length of tunnel remaining ahead of front of wagon (negative if front of wagon out of tunnel)
-            public float? LengthMOfTunnelBehindRear;                 // Length of tunnel behind rear of wagon (negative if rear of wagon has not yet entered tunnel)
-            public int numTunnelPaths;                               // Number of paths through tunnel
-        }
-
-        public CarTunnelInfoData CarTunnelData;
-
-        public virtual void Initialize()
-        {
-            CurveResistanceDependent = Simulator.Settings.CurveResistanceDependent;
-            CurveSpeedDependent = Simulator.Settings.CurveSpeedDependent;
-            TunnelResistanceDependent = Simulator.Settings.TunnelResistanceDependent;
-            
-            //CurveForceFilter.Initialize();
-            // Initialize tunnel resistance values
-
-            DoubleTunnelCrossSectAreaM2 = (float)Simulator.TRK.Tr_RouteFile.DoubleTunnelAreaM2;
-            SingleTunnelCrossSectAreaM2 = (float)Simulator.TRK.Tr_RouteFile.SingleTunnelAreaM2;
-            DoubleTunnelPerimeterM = (float)Simulator.TRK.Tr_RouteFile.DoubleTunnelPerimeterM;
-            SingleTunnelPerimeterAreaM = (float)Simulator.TRK.Tr_RouteFile.SingleTunnelPerimeterM;
-
-            // get route speed limit
-            RouteSpeedMpS = (float)Simulator.TRK.Tr_RouteFile.SpeedLimit;
-
-            // if no values are in TRK file, calculate default values.
-            // Single track Tunnels
-
-            if (SingleTunnelCrossSectAreaM2 == 0)
-            {
-
-                if (RouteSpeedMpS >= 97.22) // if route speed greater then 350km/h
-                {
-                    SingleTunnelCrossSectAreaM2 = 70.0f;
-                    SingleTunnelPerimeterAreaM = 32.0f;
-                }
-                else if (RouteSpeedMpS >= 69.4 && RouteSpeedMpS < 97.22) // Route speed greater then 250km/h and less then 350km/h
-                {
-                    SingleTunnelCrossSectAreaM2 = 70.0f;
-                    SingleTunnelPerimeterAreaM = 32.0f;
-                }
-                else if (RouteSpeedMpS >= 55.5 && RouteSpeedMpS < 69.4) // Route speed greater then 200km/h and less then 250km/h
-                {
-                    SingleTunnelCrossSectAreaM2 = 58.0f;
-                    SingleTunnelPerimeterAreaM = 28.0f;
-                }
-                else if (RouteSpeedMpS >= 44.4 && RouteSpeedMpS < 55.5) // Route speed greater then 160km/h and less then 200km/h
-                {
-                    SingleTunnelCrossSectAreaM2 = 50.0f;
-                    SingleTunnelPerimeterAreaM = 25.5f;
-                }
-                else if (RouteSpeedMpS >= 33.3 && RouteSpeedMpS < 44.4) // Route speed greater then 120km/h and less then 160km/h
-                {
-                    SingleTunnelCrossSectAreaM2 = 42.0f;
-                    SingleTunnelPerimeterAreaM = 22.5f;
-                }
-                else       // Route speed less then 120km/h
-                {
-                    SingleTunnelCrossSectAreaM2 = 21.0f;  // Typically older slower speed designed tunnels
-                    SingleTunnelPerimeterAreaM = 17.8f;
-                }
-            }
-
-            // Double track Tunnels
-
-            if (DoubleTunnelCrossSectAreaM2 == 0)
-            {
-
-                if (RouteSpeedMpS >= 97.22) // if route speed greater then 350km/h
-                {
-                    DoubleTunnelCrossSectAreaM2 = 100.0f;
-                    DoubleTunnelPerimeterM = 37.5f;
-                }
-                else if (RouteSpeedMpS >= 69.4 && RouteSpeedMpS < 97.22) // Route speed greater then 250km/h and less then 350km/h
-                {
-                    DoubleTunnelCrossSectAreaM2 = 100.0f;
-                    DoubleTunnelPerimeterM = 37.5f;
-                }
-                else if (RouteSpeedMpS >= 55.5 && RouteSpeedMpS < 69.4) // Route speed greater then 200km/h and less then 250km/h
-                {
-                    DoubleTunnelCrossSectAreaM2 = 90.0f;
-                    DoubleTunnelPerimeterM = 35.0f;
-                }
-                else if (RouteSpeedMpS >= 44.4 && RouteSpeedMpS < 55.5) // Route speed greater then 160km/h and less then 200km/h
-                {
-                    DoubleTunnelCrossSectAreaM2 = 80.0f;
-                    DoubleTunnelPerimeterM = 34.5f;
-                }
-                else if (RouteSpeedMpS >= 33.3 && RouteSpeedMpS < 44.4) // Route speed greater then 120km/h and less then 160km/h
-                {
-                    DoubleTunnelCrossSectAreaM2 = 76.0f;
-                    DoubleTunnelPerimeterM = 31.0f;
-                }
-                else       // Route speed less then 120km/h
-                {
-                    DoubleTunnelCrossSectAreaM2 = 41.8f;  // Typically older slower speed designed tunnels
-                    DoubleTunnelPerimeterM = 25.01f;
-                }
-            }
-
-#if DEBUG_TUNNEL_RESISTANCE
-                Trace.TraceInformation("================================== TrainCar.cs - Tunnel Resistance Initialisation ==============================================================");
-                Trace.TraceInformation("Tunnel 1 tr perimeter {0} Tunnel 1 tr area {1}", SingleTunnelPerimeterAreaM, SingleTunnelPerimeterAreaM);
-                Trace.TraceInformation("Tunnel 2 tr perimeter {0} Tunnel 2 tr area {1}", DoubleTunnelPerimeterM, DoubleTunnelCrossSectAreaM2);
-#endif
-
-        }
-
-        // called when it's time to update the MotiveForce and FrictionForce
-        public virtual void Update(float elapsedClockSeconds)
-        {
-            // gravity force, M32 is up component of forward vector
-            GravityForceN = MassKG * GravitationalAccelerationMpS2 * WorldPosition.XNAMatrix.M32;
-            CurrentElevationPercent = 100f * WorldPosition.XNAMatrix.M32;
-            AbsSpeedMpS = Math.Abs(_SpeedMpS);
-
-            //TODO: next if block has been inserted to flip trainset physics in order to get viewing direction coincident with loco direction when using rear cab.
-            // To achieve the same result with other means, without flipping trainset physics, the block should be deleted
-            //      
-            if (IsDriveable && Train != null & Train.IsPlayerDriven && (this as MSTSLocomotive).UsingRearCab)
-            {
-                GravityForceN = -GravityForceN;
-                CurrentElevationPercent = -CurrentElevationPercent;
-            }
-
-            UpdateCurveSpeedLimit(); // call this first as it will provide inputs for the curve force.
-            UpdateCurveForce(elapsedClockSeconds);
-            UpdateTunnelForce();
-            UpdateCarriageHeatLoss();
-            UpdateBrakeSlideCalculation();
-            UpdateTrainDerailmentRisk();
-
-            // acceleration
-            if (elapsedClockSeconds > 0.0f)
-            {
-                _AccelerationMpSS = (_SpeedMpS - _PrevSpeedMpS) / elapsedClockSeconds;
-
-                if (Simulator.UseAdvancedAdhesion)
-                    _AccelerationMpSS = AccelerationFilter.Filter(_AccelerationMpSS, elapsedClockSeconds);
-
-                _PrevSpeedMpS = _SpeedMpS;
-            }
-        }
-
-        #region Calculate Brake Skid
-
-        /// <summary>
-        /// This section calculates:
-        /// i) Changing brake shoe friction coefficient due to changes in speed
-        /// ii) force on the wheel due to braking, and whether sliding will occur.
-        /// 
-        /// </summary>
-
-        public virtual void UpdateBrakeSlideCalculation()
-        {
-
-            // Only apply slide, and advanced brake friction, if advanced adhesion is selected, and it is a Player train
-            if (Simulator.UseAdvancedAdhesion && IsPlayerTrain)
-            {
-
-                // Get user defined brake shoe coefficient if defined in WAG file
-                float UserFriction = GetUserBrakeShoeFrictionFactor();
-                float ZeroUserFriction = GetZeroUserBrakeShoeFrictionFactor();
-                float AdhesionMultiplier = Simulator.Settings.AdhesionFactor / 100.0f; // User set adjustment factor - convert to a factor where 100% = no change to adhesion
-
-                // This section calculates an adjustment factor for the brake force dependent upon the "base" (zero speed) friction value. 
-                //For a user defined case the base value is the zero speed value from the curve entered by the user.
-                // For a "default" case where no user data has been added to the WAG file, the base friction value has been assumed to be 0.2, thus maximum value of 20% applied.
-
-                if (UserFriction != 0)  // User defined friction has been applied in WAG file - Assume MaxBrakeForce is correctly set in the WAG, so no adjustment required 
-                {
-                    BrakeShoeCoefficientFrictionAdjFactor = UserFriction / ZeroUserFriction * AdhesionMultiplier; // Factor calculated by normalising zero speed value on friction curve applied in WAG file
-                    BrakeShoeRetardCoefficientFrictionAdjFactor = UserFriction / ZeroUserFriction * AdhesionMultiplier;
-                    BrakeShoeCoefficientFriction = UserFriction * AdhesionMultiplier; // For display purposes on HUD
-                }
-                else
-                // User defined friction NOT applied in WAG file - Assume MaxBrakeForce is incorrectly set in the WAG, so adjustment is required 
-                {
-                    DefaultBrakeShoeCoefficientFriction = (7.6f / (MpS.ToKpH(AbsSpeedMpS) + 17.5f) + 0.07f) * AdhesionMultiplier; // Base Curtius - Kniffler equation - u = 0.50, all other values are scaled off this formula
-                    BrakeShoeCoefficientFrictionAdjFactor = DefaultBrakeShoeCoefficientFriction / 0.2f * AdhesionMultiplier;  // Assuming that current MaxBrakeForce has been set with an existing Friction Coff of 0.2f, an adjustment factor needs to be developed to reduce the MAxBrakeForce by a relative amount
-                    BrakeShoeRetardCoefficientFrictionAdjFactor = DefaultBrakeShoeCoefficientFriction / 0.2f * AdhesionMultiplier;
-                    BrakeShoeCoefficientFriction = DefaultBrakeShoeCoefficientFriction * AdhesionMultiplier;  // For display purposes on HUD
-                }
-
-                // Clamp adjustment factor to a value of 1.0 - i.e. the brakeforce can never exceed the Brake Force value defined in the WAG file
-                BrakeShoeCoefficientFrictionAdjFactor = MathHelper.Clamp(BrakeShoeCoefficientFrictionAdjFactor, 0.01f, 1.0f);
-                BrakeShoeRetardCoefficientFrictionAdjFactor = MathHelper.Clamp(BrakeShoeRetardCoefficientFrictionAdjFactor, 0.01f, 1.0f);
-
-
-                // ************  Check if diesel or electric - assumed already be cover by advanced adhesion model *********
-
-                if (this is MSTSDieselLocomotive || this is MSTSElectricLocomotive)
-                {
-                   if (WheelSlip && ThrottlePercent < 0.1f && BrakeRetardForceN > 25.0) // If advanced adhesion model indicates wheel slip, then check other conditiond (throttle and brake force) to determine whether it is a wheel slip or brake skid
-                    {
-                       BrakeSkid = true;  // set brake skid flag true
-                    } 
-                   else
-                   {
-                       BrakeSkid = false;
-                   }
-                }
-
-                else if (!(this is MSTSDieselLocomotive) || !(this is MSTSElectricLocomotive))
-                {
-
-                    // Calculate tread force on wheel - use the retard force as this is related to brakeshoe coefficient, and doesn't vary with skid.
-                    BrakeWheelTreadForceN = BrakeRetardForceN;
-
-
-                    // Calculate adhesive force based upon whether in skid or not
-                    if (BrakeSkid)
-                    {
-                        WagonBrakeAdhesiveForceN = MassKG * GravitationalAccelerationMpS2 * SkidFriction;  // Adhesive force if wheel skidding
-                    }
-                    else
-                    {
-                        WagonBrakeAdhesiveForceN = MassKG * GravitationalAccelerationMpS2 * Train.WagonCoefficientFriction; // Adhesive force wheel normal
-                    }
-
-                    // Test if wheel forces are high enough to induce a slip. Set slip flag if slip occuring 
-                    if (!BrakeSkid && AbsSpeedMpS > 0.01)  // Train must be moving forward to experience skid
-                    {
-                        if (BrakeWheelTreadForceN > WagonBrakeAdhesiveForceN)
-                        {
-                            BrakeSkid = true; 	// wagon wheel is slipping
-                            var message = "Car ID: " + CarID + " - experiencing braking force wheel skid.";
-                            Simulator.Confirmer.Message(ConfirmLevel.Warning, message);
-                        }
-                    }
-                    else if (BrakeSkid && AbsSpeedMpS > 0.01)
-                    {
-                        if (BrakeWheelTreadForceN < WagonBrakeAdhesiveForceN || BrakeForceN == 0.0f)
-                        {
-                            BrakeSkid = false; 	// wagon wheel is not slipping
-                        }
-                        
-                    }
-                    else
-                    {
-                        BrakeSkid = false; 	// wagon wheel is not slipping
-
-                    }
-                }
-                else
-                {
-                    BrakeSkid = false; 	// wagon wheel is not slipping
-                    BrakeShoeRetardCoefficientFrictionAdjFactor = 1.0f;
-                }
-            }
-            else  // set default values if simple adhesion model, or if diesel or electric locomotive is used, which doesn't check for brake skid.
-            {
-                BrakeSkid = false; 	// wagon wheel is not slipping
-                BrakeShoeCoefficientFrictionAdjFactor = 1.0f;  // Default value set to leave existing brakeforce constant regardless of changing speed
-                BrakeShoeRetardCoefficientFrictionAdjFactor = 1.0f;
-                BrakeShoeCoefficientFriction = 1.0f;  // Default value for display purposes
-
-            }
-
-#if DEBUG_BRAKE_SLIDE
-
-            Trace.TraceInformation("================================== Brake Force Slide (TrainCar.cs) ===================================");
-            Trace.TraceInformation("Brake Shoe Friction- Car: {0} Speed: {1} Brake Force: {2} Advanced Adhesion: {3}", CarID, MpS.ToMpH(SpeedMpS), BrakeForceN, Simulator.UseAdvancedAdhesion);
-            Trace.TraceInformation("BrakeSkidCheck: {0}", BrakeSkidCheck);
-            Trace.TraceInformation("Brake Shoe Friction- Coeff: {0} Adjust: {1}", BrakeShoeCoefficientFriction, BrakeShoeCoefficientFrictionAdjFactor);
-            Trace.TraceInformation("Brake Shoe Force - Ret: {0} Adjust: {1} Skid {2} Adj {3}", BrakeRetardForceN, BrakeShoeRetardCoefficientFrictionAdjFactor, BrakeSkid, SkidFriction);
-            Trace.TraceInformation("Tread: {0} Adhesive: {1}", BrakeWheelTreadForceN, WagonBrakeAdhesiveForceN);
-            Trace.TraceInformation("Mass: {0} Rail Friction: {1}", MassKG, Train.WagonCoefficientFriction);
-#endif
-
-        }
-
-
-        #endregion
-
-        #region Calculate Heat loss for Passenger Cars
-
-        /// <summary>
-        /// This section calculates the heat loss in a carriage, and is used in conjunction with steam heating.
-        /// Heat Loss is based upon the model for heat loss from a building - http://www.engineeringtoolbox.com/heat-loss-buildings-d_113.html
-        /// Overall heat loss is made up of the following components - heat loss due to transmission through walls, windows, doors, floors and more (W) + heat loss caused by ventilation (W) + heat loss caused by infiltration (W) 
-        /// </summary>
-
-        public virtual void UpdateCarriageHeatLoss()
-        {
-
-            // +++++++++++++++++++++++++++
-
-            if (WagonType == WagonTypes.Passenger && Train.CarSteamHeatOn) // only calculate heat loss on passenger cars
-            {
-
-                // Initialise car values for heating to zero
-                CarHeatLossWpT = 0.0f;
-                CarHeatPipeAreaM2 = 0.0f;
-                CarHeatVolumeM3 = 0.0f;
-
-                // Transmission heat loss = exposed area * heat transmission coeff (inside temp - outside temp)
-                // Calculate the heat loss through the roof, wagon sides, and floor separately  
-
-                float CarriageHeatTempC = Train.TrainCurrentCarriageHeatTempC;     // Get current Car Heat Temp (Calculated in MSTSSteamLocomotive )
-                float CarOutsideTempC = Train.TrainOutsideTempC;  // Get Car Outside Temp from MSTSSteamLocomotive file
-
-                // Calculate the heat loss through the carriage sides, per degree of temp change
-                float HeatTransCoeffRoofWm2K = 1.7f; // 2 inch wood - uninsulated
-                float HeatTransCoeffSidesWm2K = 1.7f; // 2 inch wood - uninsulated
-                float HeatTransCoeffWindowsWm2K = 4.7f; // Single glazed glass window in wooden frame
-                float HeatTransCoeffFloorWm2K = 2.5f; // uninsulated floor
-                float WindowDeratingFactor = 0.33f;   // fraction of windows in carriage side - 33% of window space
-
-                // Calculate volume in carriage - note height reduced by 1.06m to allow for bogies, etc
-                float BogieHeightM = 1.06f;
-                float CarCouplingPipeM = 1.2f;  // Allow for connection between cars (assume 2' each end) - no heat is contributed to carriages.
-
-                // Calculate the heat loss through the roof, allow 15% additional heat loss through roof because of radiation to space
-                float RoofHeatLossFactor = 1.15f;
-                float HeatLossTransRoofWpT = RoofHeatLossFactor * (CarWidthM * (CarLengthM - CarCouplingPipeM)) * HeatTransCoeffRoofWm2K * (CarriageHeatTempC - CarOutsideTempC);
-
-                // Each car will have 2 x sides + 2 x ends. Each side will be made up of solid walls, and windows. A factor has been assumed to determine the ratio of window area to wall area.
-                float HeatLossTransWindowsWpT = (WindowDeratingFactor * (CarHeightM - BogieHeightM) * (CarLengthM - CarCouplingPipeM)) * HeatTransCoeffWindowsWm2K * (CarriageHeatTempC - CarOutsideTempC);
-                float HeatLossTransSidesWpT = ((1.0f - WindowDeratingFactor) * (CarHeightM - BogieHeightM) * (CarLengthM - CarCouplingPipeM)) * HeatTransCoeffSidesWm2K * (CarriageHeatTempC - CarOutsideTempC);
-                float HeatLossTransEndsWpT = ((CarHeightM - BogieHeightM) * (CarLengthM - CarCouplingPipeM)) * HeatTransCoeffSidesWm2K * (CarriageHeatTempC - CarOutsideTempC);
-
-                // Total equals 2 x sides, ends, windows
-                float HeatLossTransTotalSidesWpT = (2.0f * HeatLossTransWindowsWpT) + (2.0f * HeatLossTransSidesWpT) + (2.0f * HeatLossTransEndsWpT);
-
-                // Calculate the heat loss through the floor
-                float HeatLossTransFloorWpT = (CarWidthM * (CarLengthM - CarCouplingPipeM)) * HeatTransCoeffFloorWm2K * (CarriageHeatTempC - CarOutsideTempC);
-
-                float HeatLossTransmissionWpT = HeatLossTransRoofWpT + HeatLossTransTotalSidesWpT + HeatLossTransFloorWpT;
-
-               // Heat loss due to train movement and air flow, based upon convection heat transfer information - http://www.engineeringtoolbox.com/convective-heat-transfer-d_430.html
-               // The formula on this page ( hc = 10.45 - v + 10v1/2), where v = m/s. This formula is used to develop a multiplication factor with train speed.
-               // Curve is only valid from 2.5m/s
-
-                float LowSpeedMpS = 2.0f;
-                float ConvHeatTxfLowSpeed = 10.45f - LowSpeedMpS + (10.0f * (float)Math.Pow(LowSpeedMpS, 0.5));
-                float ConvHeatTxSpeed = 10.45f - AbsSpeedMpS + (10.0f * (float)Math.Pow(AbsSpeedMpS, 0.5));
-                float ConvFactor = ConvHeatTxSpeed / ConvHeatTxfLowSpeed;
-
-                // TO DO - CHeck this out further - allow full range of values?
-               // ConvFactor = MathHelper.Clamp(ConvFactor, 1.0f, 1.6f); // Keep Conv Factor ratio within bounds - should not exceed 1.6.
-
-                ConvFactor = MathHelper.Clamp(ConvFactor, 1.0f, 1.0f); // Keep Conv Factor ratio within bounds - should not exceed 1.6.
-
-               // Adjust transmission heat loss due to speed of train - loss increases as the apparent wind speed across carriages increases
-                HeatLossTransmissionWpT *= ConvFactor;
-
-
-                // ++++++++++++++++++++++++
-                // Infiltration Heat loss, per degree of temp change
-                float SpecificHeatCapacityJpKgpK = 1000.0f;   // a value of cp = 1.0 kJ/kg.K (equal to kJ/kg.oC) - is normally accurate enough
-                float AirDensityKgpM3 = 1.2041f;   // Varies with temp and pressure
-                float NumAirShiftspSec = pS.FrompH(0.5f);      // Rule of thumb 0.5 air shifts / hr
-
-                CarHeatVolumeM3 = CarWidthM * (CarLengthM - CarCouplingPipeM) * (CarHeightM - BogieHeightM);
-                float HeatLossInfiltrationWpT = SpecificHeatCapacityJpKgpK * AirDensityKgpM3 * NumAirShiftspSec * CarHeatVolumeM3 * (CarriageHeatTempC - CarOutsideTempC);
-
-                CarHeatLossWpT = HeatLossTransmissionWpT + HeatLossInfiltrationWpT;
-                
-                // ++++++++++++++++++++++++
-                // Calculate steam pipe surface area
-                float CompartmentSteamPipeRadiusM = Me.FromIn(2.0f) / 2.0f;  // Assume the steam pipes in the compartments have diameter of 2" (50mm)
-                float DoorSteamPipeRadiusM = Me.FromIn(1.75f) / 2.0f;        // Assume the steam pipes in the doors have diameter of 1.75" (50mm)
-
-                // Assume door pipes are 3' 4" (ie 3.3') long, and that there are doors at both ends of the car, ie x 2
-                float CarDoorLengthM = 2.0f * Me.FromFt(3.3f);
-                float CarDoorVolumeM3 = CarWidthM * CarDoorLengthM * (CarHeightM - BogieHeightM);
-
-                float CarDoorPipeAreaM2 = 2.0f * MathHelper.Pi * DoorSteamPipeRadiusM * CarDoorLengthM;
-
-                // Use rule of thumb - 1" of 2" steam heat pipe for every 3.5 cu ft of volume in car compartment (second class)
-                float CarCompartmentPipeLengthM = Me.FromIn((CarHeatVolumeM3 - CarDoorVolumeM3) / (Me3.FromFt3(3.5f)));
-                float CarCompartmentPipeAreaM2 = 2.0f * MathHelper.Pi * CompartmentSteamPipeRadiusM * CarCompartmentPipeLengthM;
-
-                CarHeatPipeAreaM2 = CarCompartmentPipeAreaM2 + CarDoorPipeAreaM2;
-
-#if DEBUG_CAR_HEATLOSS
-
-                Trace.TraceInformation("***************************************** DEBUG_HEATLOSS (TrainCar.cs) ***************************************************************");
-                Trace.TraceInformation("Trans - Windows {0} Sides {1} Ends {2} Roof {3} Floor {4}", HeatLossTransWindowsWpT, HeatLossTransSidesWpT, HeatLossTransEndsWpT, HeatLossTransRoofWpT, HeatLossTransFloorWpT);
-                Trace.TraceInformation("Car {0} Total CarHeat {1} CarHeatTrans {2} CarHeatInf {3} Car Volume {4}", CarID, CarHeatLossWpT, HeatLossTransmissionWpT, HeatLossInfiltrationWpT, CarHeatVolumeM3);
-                Trace.TraceInformation("Comp Length {0} Door Length {1} Car Length {2}", CarCompartmentPipeLengthM, CarDoorLengthM, CarLengthM);
-                Trace.TraceInformation("Car {0} Car Vol {1} Car Pipe Area {2}", CarID, CarHeatVolumeM3, CarHeatPipeAreaM2);
-                Trace.TraceInformation("Car Temp {0} Car Outside Temp {1}", CarriageHeatTempC, CarOutsideTempC);
-#endif
-            }
-            else
-            {
-
-                // If car is not a valid car for heating set values to zero
-                CarHeatLossWpT = 0.0f;
-                CarHeatPipeAreaM2 = 0.0f;
-                CarHeatVolumeM3 = 0.0f;
-            }
-        }
-
-        #endregion
-
-        #region Calculate resistance due to tunnels
-        /// <summary>
-        /// Tunnel force (resistance calculations based upon formula presented in papaer titled "Reasonable compensation coefficient of maximum gradient in long railway tunnels"
-        /// </summary>
-        public virtual void UpdateTunnelForce()
-        {
-            if (Train.IsPlayerDriven)   // Only calculate tunnel resistance when it is the player train.
-            {
-                if (TunnelResistanceDependent)
-                {
-                    if (CarTunnelData.FrontPositionBeyondStartOfTunnel.HasValue)
-                    {
-
-                        float? TunnelStart;
-                        float? TunnelAhead;
-                        float? TunnelBehind;
-
-                        TunnelStart = CarTunnelData.FrontPositionBeyondStartOfTunnel;      // position of front of wagon wrt start of tunnel
-                        TunnelAhead = CarTunnelData.LengthMOfTunnelAheadFront;            // Length of tunnel remaining ahead of front of wagon (negative if front of wagon out of tunnel)
-                        TunnelBehind = CarTunnelData.LengthMOfTunnelBehindRear;           // Length of tunnel behind rear of wagon (negative if rear of wagon has not yet entered tunnel)
-
-                        // Calculate tunnel default effective cross-section area, and tunnel perimeter - based upon the designed speed limit of the railway (TRK File)
-
-                        float TunnelLengthM = CarTunnelData.LengthMOfTunnelAheadFront.Value + CarTunnelData.LengthMOfTunnelBehindRear.Value;
-                        float TrainLengthTunnelM = Train.Length;
-                        float TrainMassTunnelKg = Train.MassKg;
-                        float PrevTrainCrossSectionAreaM2 = TrainCrossSectionAreaM2;
-                        TrainCrossSectionAreaM2 = CarWidthM * CarHeightM;
-                        if (TrainCrossSectionAreaM2 < PrevTrainCrossSectionAreaM2)
-                        {
-                            TrainCrossSectionAreaM2 = PrevTrainCrossSectionAreaM2;  // Assume locomotive cross-sectional area is the largest, if not use new one.
-                        }
-                        const float DensityAirKgpM3 = 1.2f;
-
-                        // Determine tunnel X-sect area and perimeter based upon number of tracks
-                        if (CarTunnelData.numTunnelPaths >= 2)
-                        {
-                            TunnelCrossSectionAreaM2 = DoubleTunnelCrossSectAreaM2; // Set values for double track tunnels and above
-                            TunnelPerimeterM = DoubleTunnelPerimeterM;
-                        }
-                        else
-                        {
-                            TunnelCrossSectionAreaM2 = SingleTunnelCrossSectAreaM2; // Set values for single track tunnels
-                            TunnelPerimeterM = SingleTunnelPerimeterAreaM;
-                        }
-
-                        // 
-                        // Calculate first tunnel factor
-
-                        float TunnelAComponent = (0.00003318f * DensityAirKgpM3 * TunnelCrossSectionAreaM2) / ((1 - (TrainCrossSectionAreaM2 / TunnelCrossSectionAreaM2)) * (1 - (TrainCrossSectionAreaM2 / TunnelCrossSectionAreaM2)));
-                        float TunnelBComponent = 174.419f * (1 - (TrainCrossSectionAreaM2 / TunnelCrossSectionAreaM2)) * (1 - (TrainCrossSectionAreaM2 / TunnelCrossSectionAreaM2));
-                        float TunnelCComponent = (2.907f * (1 - (TrainCrossSectionAreaM2 / TunnelCrossSectionAreaM2)) * (1 - (TrainCrossSectionAreaM2 / TunnelCrossSectionAreaM2))) / (4.0f * (TunnelCrossSectionAreaM2 / TunnelPerimeterM));
-
-                        float TempTunnel1 = (float)Math.Sqrt(TunnelBComponent + (TunnelCComponent * (TunnelLengthM - TrainLengthTunnelM) / TrainLengthTunnelM));
-                        float TempTunnel2 = (1.0f - (1.0f / (1.0f + TempTunnel1))) * (1.0f - (1.0f / (1.0f + TempTunnel1)));
-
-                        float UnitAerodynamicDrag = ((TunnelAComponent * TrainLengthTunnelM) / Kg.ToTonne(TrainMassTunnelKg)) * TempTunnel2;
-
-                        TunnelForceN = UnitAerodynamicDrag * Kg.ToTonne(MassKG) * AbsSpeedMpS * AbsSpeedMpS;
-                    }
-                    else
-                    {
-                        TunnelForceN = 0.0f; // Reset tunnel force to zero when train is no longer in the tunnel
-                    }
-                }
-            }
-        }
-
-
-
-        #endregion
-
-        #region Calculate risk of train derailing
-
-        //================================================================================================//
-        /// <summary>
-        /// Update Risk of train derailing
-        /// <\summary>
-
-        public void UpdateTrainDerailmentRisk()
-        {
-            // Train will derail if lateral forces on the train exceed the vertical forces holding the train on the railway track. 
-            // Typically the train is most at risk when travelling around a curve
-
-            // Based upon ??????
-
-            // Calculate Lateral forces
-
-            foreach (var w in WheelAxles)
-            {
- //               Trace.TraceInformation("Car ID {0} Length {1} Bogie {2} Offset {3} MAtrix {4}", CarID, CarLengthM,  w.BogieIndex, w.OffsetM, w.BogieMatrix);
-
-            }
-
-            // Calculate the vertival force on the wheel of the car, to determine whether wagon derails or not
-            WagonVerticalDerailForceN = MassKG * GravitationalAccelerationMpS2 * Train.WagonCoefficientFriction;
-
- 
-
-            // Calculate coupler angle when travelling around curve
-
-            float OverhangCarIM = 2.545f; // Vehicle overhang - B
-            float OverhangCarI1M = 2.545f;  // Vehicle overhang - B
-            float CouplerDistanceM = 2.4f; // Coupler distance - D
-            float BogieDistanceIM = 8.23f; // 0.5 * distance between bogie centres - A
-            float BogieDistanceI1M = 8.23f;  // 0.5 * distance between bogie centres - A
-            float CouplerAlphaAngleRad;
-            float CouplerBetaAngleRad;
-            float CouplerGammaAngleRad;
-
-
-            float BogieCentresAdjVehiclesM = OverhangCarIM + OverhangCarI1M + CouplerDistanceM; // L value
-
-            if (CurrentCurveRadius != 0)
-            {
-                CouplerAlphaAngleRad = BogieDistanceIM / CurrentCurveRadius;  // 
-                CouplerBetaAngleRad = BogieDistanceI1M / CurrentCurveRadius;
-                CouplerGammaAngleRad = BogieCentresAdjVehiclesM / (2.0f * CurrentCurveRadius);
-
-                float AngleBetweenCarbodies = CouplerAlphaAngleRad + CouplerBetaAngleRad + 2.0f * CouplerGammaAngleRad;
-
-                WagonFrontCouplerAngleRad = (BogieCentresAdjVehiclesM* (CouplerGammaAngleRad + CouplerAlphaAngleRad) - OverhangCarI1M* AngleBetweenCarbodies) / CouplerDistanceM;
-
-          //      Trace.TraceInformation("Centre {0} Gamma {1} Alpha {2} Between {3} CouplerDist {4}", BogieCentresAdjVehiclesM, CouplerGammaAngleRad, CouplerAlphaAngleRad, AngleBetweenCarbodies, CouplerDistanceM);
-            }
-            else
-            {
-                WagonFrontCouplerAngleRad = 0.0f;
-            }
-
-            // Lateral Force = Coupler force x Sin (Coupler Angle)
-
-            float CouplerLateralForceN = CouplerForceU * (float)Math.Sin(WagonFrontCouplerAngleRad);
-
-
-            TotalWagonLateralDerailForceN = CouplerLateralForceN;
-
-            if (TotalWagonLateralDerailForceN > WagonVerticalDerailForceN)
-            {
-                BuffForceExceeded = true;
-            }
-            else
-            {
-                BuffForceExceeded = false;
-            }
-
-        }
-
-        #endregion
-
-
-
-        #region Calculate permissible speeds around curves
-        /// <summary>
-        /// Reads current curve radius and computes the maximum recommended speed around the curve based upon the 
-        /// superelevation of the track
-        /// Based upon information extracted from - Critical Speed Analysis of Railcars and Wheelsets on Curved and Straight Track - https://scarab.bates.edu/cgi/viewcontent.cgi?article=1135&context=honorstheses
-        /// </summary>
-        public virtual void UpdateCurveSpeedLimit()
-        {
-            float s = AbsSpeedMpS; // speed of train
-            var train = Simulator.PlayerLocomotive.Train;//Debrief Eval
-
-            // get curve radius
-
-            if (CurveSpeedDependent || CurveResistanceDependent)  // Function enabled by menu selection for either curve resistance or curve speed limit
-            {
-
-
-                if (CurrentCurveRadius > 0)  // only check curve speed if it is a curve
-                {
-                    float SpeedToleranceMpS =  Me.FromMi( pS.FrompH(2.5f));  // Set bandwidth tolerance for resetting notifications
-                    
-                    // If super elevation set in Route (TRK) file
-                    if (Simulator.TRK.Tr_RouteFile.SuperElevationHgtpRadiusM != null)
-                    {
-                        SuperelevationM = Simulator.TRK.Tr_RouteFile.SuperElevationHgtpRadiusM[CurrentCurveRadius];
-
-                    }
-                    else
-                    {
-                        // Set to OR default values
-                        if (CurrentCurveRadius > 2000)
-                        {
-                            if (RouteSpeedMpS > 55.0)   // If route speed limit is greater then 200km/h, assume high speed passenger route
-                            {
-                                // Calculate superelevation based upon the route speed limit and the curve radius
-                                // SE = ((TrackGauge x Velocity^2 ) / Gravity x curve radius)
-
-                                SuperelevationM = (TrackGaugeM * RouteSpeedMpS * RouteSpeedMpS) / (GravitationalAccelerationMpS2 * CurrentCurveRadius);
-
-                            }
-                            else
-                            {
-                                SuperelevationM = 0.0254f;  // Assume minimal superelevation if conventional mixed route
-                            }
-
-                        }
-                        // Set Superelevation value - based upon standard figures
-                        else if (CurrentCurveRadius <= 2000 & CurrentCurveRadius > 1600)
-                        {
-                            SuperelevationM = 0.0254f;  // Assume 1" (or 0.0254m)
-                        }
-                        else if (CurrentCurveRadius <= 1600 & CurrentCurveRadius > 1200)
-                        {
-                            SuperelevationM = 0.038100f;  // Assume 1.5" (or 0.038100m)
-                        }
-                        else if (CurrentCurveRadius <= 1200 & CurrentCurveRadius > 1000)
-                        {
-                            SuperelevationM = 0.050800f;  // Assume 2" (or 0.050800m)
-                        }
-                        else if (CurrentCurveRadius <= 1000 & CurrentCurveRadius > 800)
-                        {
-                            SuperelevationM = 0.063500f;  // Assume 2.5" (or 0.063500m)
-                        }
-                        else if (CurrentCurveRadius <= 800 & CurrentCurveRadius > 600)
-                        {
-                            SuperelevationM = 0.0889f;  // Assume 3.5" (or 0.0889m)
-                        }
-                        else if (CurrentCurveRadius <= 600 & CurrentCurveRadius > 500)
-                        {
-                            SuperelevationM = 0.1016f;  // Assume 4" (or 0.1016m)
-                        }
-                        // for tighter radius curves assume on branch lines and less superelevation
-                        else if (CurrentCurveRadius <= 500 & CurrentCurveRadius > 280)
-                        {
-                            SuperelevationM = 0.0889f;  // Assume 3" (or 0.0762m)
-                        }
-                        else if (CurrentCurveRadius <= 280 & CurrentCurveRadius > 0)
-                        {
-                            SuperelevationM = 0.063500f;  // Assume 2.5" (or 0.063500m)
-                        }
-                    }
-
-#if DEBUG_USER_SUPERELEVATION
-                       Trace.TraceInformation(" ============================================= User SuperElevation (TrainCar.cs) ========================================");
-                        Trace.TraceInformation("CarID {0} TrackSuperElevation {1} Curve Radius {2}",  CarID, SuperelevationM, CurrentCurveRadius);
-#endif
-
-                    // Calulate equal wheel loading speed for current curve and superelevation - this was considered the "safe" speed to travel around a curve . In this instance the load on the both railes is evenly distributed.
-                    // max equal load speed = SQRT ( (superelevation x gravity x curve radius) / track gauge)
-                    // SuperElevation is made up of two components = rail superelevation + the amount of sideways force that a passenger will be comfortable with. This is expressed as a figure similar to superelevation.
-
-                    SuperelevationM = MathHelper.Clamp(SuperelevationM, 0.0001f, 0.150f); // If superelevation is greater then 6" (150mm) then limit to this value, having a value of zero causes problems with calculations
-
-                    float SuperElevationAngleRad = (float)Math.Sinh(SuperelevationM); // Total superelevation includes both balanced and unbalanced superelevation
-
-                    MaxCurveEqualLoadSpeedMps = (float)Math.Sqrt((SuperelevationM * GravitationalAccelerationMpS2 * CurrentCurveRadius) / TrackGaugeM); // Used for calculating curve resistance
-
-                    // Railway companies often allow the vehicle to exceed the equal loading speed, provided that the passengers didn't feel uncomfortable, and that the car was not likely to excced the maximum critical speed
-                    SuperElevationTotalM = SuperelevationM + UnbalancedSuperElevationM;
-
-                    float SuperElevationTotalAngleRad = (float)Math.Sinh(SuperElevationTotalM); // Total superelevation includes both balanced and unbalanced superelevation
-
-                    float MaxSafeCurveSpeedMps = (float)Math.Sqrt((SuperElevationTotalM * GravitationalAccelerationMpS2 * CurrentCurveRadius) / TrackGaugeM);
-
-                    // Calculate critical speed - indicates the speed above which stock will overturn - sum of the moments of centrifrugal force and the vertical weight of the vehicle around the CoG
-                    // critical speed = SQRT ( (centrifrugal force x gravity x curve radius) / Vehicle weight)
-                    // centrifrugal force = Stock Weight x factor for movement of resultant force due to superelevation.
-
-                    float SinTheta = (float)Math.Sin(SuperElevationAngleRad);
-                    float CosTheta = (float)Math.Cos(SuperElevationAngleRad);
-                    float HalfTrackGaugeM = TrackGaugeM / 2.0f;
-
-                    float CriticalMaxSpeedMpS = (float)Math.Sqrt((CurrentCurveRadius * GravitationalAccelerationMpS2 * (CentreOfGravityM.Y * SinTheta + HalfTrackGaugeM * CosTheta)) / (CentreOfGravityM.Y * CosTheta - HalfTrackGaugeM * SinTheta));
-
-                    float Sin2Theta = 0.5f * (1 - (float)Math.Cos(2.0 * SuperElevationAngleRad));
-                    float CriticalMinSpeedMpS = (float)Math.Sqrt((GravitationalAccelerationMpS2 * CurrentCurveRadius * HalfTrackGaugeM * Sin2Theta) / (CosTheta * (CentreOfGravityM.Y * CosTheta + HalfTrackGaugeM * SinTheta)));
-
-                    if (CurveSpeedDependent)
-                    {
-                        
-                        // This section not required any more???????????
-                        // This section tests for the durability value of the consist. Durability value will non-zero if read from consist files. 
-                        // Timetable mode does not read consistent durability values for consists, and therefore value will be zero at this time. 
-                        // Hence a large value of durability (10.0) is assumed, thus effectively disabling it in TT mode
-                        //                        if (Simulator.CurveDurability != 0.0)
-                        //                        {
-                        //                            MaxDurableSafeCurveSpeedMpS = MaxSafeCurveSpeedMps * Simulator.CurveDurability;  // Finds user setting for durability
-                        //                        }
-                        //                        else
-                        //                        {
-                        //                            MaxDurableSafeCurveSpeedMpS = MaxSafeCurveSpeedMps * 10.0f;  // Value of durability has not been set, so set to a large value
-                        //                        }
-
-                        // Test current speed to see if greater then equal loading speed around the curve
-                        if (s > MaxSafeCurveSpeedMps)
-                        {
-                            if (!IsMaxSafeCurveSpeed)
-                            {
-                                IsMaxSafeCurveSpeed = true; // set flag for IsMaxSafeCurveSpeed reached
-
-                                if (Train.IsPlayerDriven && !Simulator.TimetableMode)    // Warning messages will only apply if this is player train and not running in TT mode
-                                {
-                                    if (Train.IsFreight)
-                                    {
-                                        Simulator.Confirmer.Message(ConfirmLevel.Warning, Simulator.Catalog.GetString("You are travelling too fast for this curve. Slow down, your freight car " + CarID + " may be damaged. The recommended speed for this curve is " + FormatStrings.FormatSpeedDisplay(MaxSafeCurveSpeedMps, IsMetric) ));
-                                    }
-                                    else
-                                    {
-                                        Simulator.Confirmer.Message(ConfirmLevel.Warning, Simulator.Catalog.GetString("You are travelling too fast for this curve. Slow down, your passengers in car " + CarID + " are feeling uncomfortable. The recommended speed for this curve is " + FormatStrings.FormatSpeedDisplay(MaxSafeCurveSpeedMps, IsMetric) ));
-                                    }
-
-                                    if (dbfmaxsafecurvespeedmps != MaxSafeCurveSpeedMps)//Debrief eval
-                                    {
-                                        dbfmaxsafecurvespeedmps = MaxSafeCurveSpeedMps;
-                                        //ldbfevalcurvespeed = true;
-                                        DbfEvalTravellingTooFast++;
-                                        train.DbfEvalValueChanged = true;//Debrief eval
-                                    }
-                                }
-
-                            }
-                        }
-                        else if ( s < MaxSafeCurveSpeedMps - SpeedToleranceMpS)  // Reset notification once spped drops
-                        {
-                            if (IsMaxSafeCurveSpeed)
-                            {
-                                IsMaxSafeCurveSpeed = false; // reset flag for IsMaxSafeCurveSpeed reached - if speed on curve decreases
-
-
-                            }
-                        }
-
-                        // If speed exceeds the overturning speed, then indicated that an error condition has been reached.
-                        if (s > CriticalMaxSpeedMpS && Train.GetType() != typeof(AITrain) && Train.GetType() != typeof(TTTrain)) // Breaking of brake hose will not apply to TT mode or AI trains)
-                        {
-                            if (!IsCriticalMaxSpeed)
-                            {
-                                IsCriticalMaxSpeed = true; // set flag for IsCriticalSpeed reached
-
-                                if (Train.IsPlayerDriven && !Simulator.TimetableMode)  // Warning messages will only apply if this is player train and not running in TT mode
-                                {
-                                    BrakeSystem.FrontBrakeHoseConnected = false; // break the brake hose connection between cars if the speed is too fast
-                                    Simulator.Confirmer.Message(ConfirmLevel.Warning, Simulator.Catalog.GetString("You were travelling too fast for this curve, and have snapped a brake hose on Car " + CarID + ". You will need to repair the hose and restart."));
-
-                                    dbfEvalsnappedbrakehose = true;//Debrief eval
-
-                                    if (!ldbfevaltrainoverturned)
-                                    {
-                                        ldbfevaltrainoverturned = true;
-                                        DbfEvalTrainOverturned++;
-                                        train.DbfEvalValueChanged = true;//Debrief eval
-                                    }
-                                }
-                            }
-
-                        }
-                        else if ( s < CriticalMaxSpeedMpS - SpeedToleranceMpS) // Reset notification once speed drops
-                        {
-                            if (IsCriticalMaxSpeed)
-                            {
-                                IsCriticalMaxSpeed = false; // reset flag for IsCriticalSpeed reached - if speed on curve decreases
-                                ldbfevaltrainoverturned = false;
-
-                                if (dbfEvalsnappedbrakehose)
-                                {
-                                    DbfEvalTravellingTooFastSnappedBrakeHose++;//Debrief eval
-                                    dbfEvalsnappedbrakehose = false;
-                                    train.DbfEvalValueChanged = true;//Debrief eval
-                                }
-
-                            }
-                        }
-
-
-                        // This alarm indication comes up even in shunting yard situations where typically no superelevation would be present.
-                        // Code is disabled until a bteer way is determined to work out whether track piees are superelevated or not.
-
-                        // if speed doesn't reach minimum speed required around the curve then set notification
-                       // Breaking of brake hose will not apply to TT mode or AI trains or if on a curve less then 150m to cover operation in shunting yards, where track would mostly have no superelevation
-//                        if (s < CriticalMinSpeedMpS && Train.GetType() != typeof(AITrain) && Train.GetType() != typeof(TTTrain) && CurrentCurveRadius > 150 ) 
-//                       {
-//                            if (!IsCriticalMinSpeed)
-//                            {
-//                                IsCriticalMinSpeed = true; // set flag for IsCriticalSpeed not reached
-//
-//                                if (Train.IsPlayerDriven && !Simulator.TimetableMode)  // Warning messages will only apply if this is player train and not running in TT mode
-//                                {
-//                                      Simulator.Confirmer.Message(ConfirmLevel.Warning, Simulator.Catalog.GetString("You were travelling too slow for this curve, and Car " + CarID + "may topple over."));
-//                                }
-//                            }
-//
-//                        }
-//                        else if (s > CriticalMinSpeedMpS + SpeedToleranceMpS) // Reset notification once speed increases
-//                        {
-//                            if (IsCriticalMinSpeed)
-//                            {
-//                                IsCriticalMinSpeed = false; // reset flag for IsCriticalSpeed reached - if speed on curve decreases
-//                            }
-//                        }
-
-#if DEBUG_CURVE_SPEED
-                   Trace.TraceInformation("================================== TrainCar.cs - DEBUG_CURVE_SPEED ==============================================================");
-                   Trace.TraceInformation("CarID {0} Curve Radius {1} Super {2} Unbalanced {3} Durability {4}", CarID, CurrentCurveRadius, SuperelevationM, UnbalancedSuperElevationM, Simulator.CurveDurability);
-                   Trace.TraceInformation("CoG {0}", CentreOfGravityM);
-                   Trace.TraceInformation("Current Speed {0} Equal Load Speed {1} Max Safe Speed {2} Critical Max Speed {3} Critical Min Speed {4}", MpS.ToMpH(s), MpS.ToMpH(MaxCurveEqualLoadSpeedMps), MpS.ToMpH(MaxSafeCurveSpeedMps), MpS.ToMpH(CriticalMaxSpeedMpS), MpS.ToMpH(CriticalMinSpeedMpS));
-                   Trace.TraceInformation("IsMaxSafeSpeed {0} IsCriticalSpeed {1}", IsMaxSafeCurveSpeed, IsCriticalSpeed);
-#endif
-                    }
-
-                }
-                else
-                {
-                    // reset flags if train is on a straight - in preparation for next curve
-                    IsCriticalMaxSpeed = false;   // reset flag for IsCriticalMaxSpeed reached
-                    IsCriticalMinSpeed = false;   // reset flag for IsCriticalMinSpeed reached
-                    IsMaxSafeCurveSpeed = false; // reset flag for IsMaxEqualLoadSpeed reached
-                }
-            }
-        }
-
-        #endregion
-
-    
-        #region Calculate friction force in curves
-
-        /// <summary>
-        /// Reads current curve radius and computes the CurveForceN friction. Can be overriden by calling
-        /// base.UpdateCurveForce();
-        /// CurveForceN *= someCarSpecificCoef;     
-        /// </summary>
-        public virtual void UpdateCurveForce(float elapsedClockSeconds)
-        {
-            if (CurveResistanceDependent)
-            {
-
-                if (CurrentCurveRadius > 0)
-                {
-
-                    if (RigidWheelBaseM == 0)   // Calculate default values if no value in Wag File
-                    {
-
-                        
-                        float Axles = WheelAxles.Count;
-                        float Bogies = Parts.Count - 1;
-                        float BogieSize = Axles / Bogies;
-
-                        RigidWheelBaseM = 1.6764f;       // Set a default in case no option is found - assume a standard 4 wheel (2 axle) bogie - wheel base - 5' 6" (1.6764m)
-
-                        //     Trace.TraceInformation("WagonWheels {0} DriveWheels {1} WheelRadius {2} Axles {3} Bogies {4}", WagonNumWheels, LocoNumDrvWheels, DriverWheelRadiusM, Axles, Bogies);
-
-                        // Calculate the number of axles in a car
-
-                        if (WagonType != WagonTypes.Engine)   // if car is not a locomotive then determine wheelbase
-                        {
-
-                            if (Bogies < 2)  // if less then two bogies assume that it is a fixed wheelbase wagon
-                            {
-                                if (Axles == 2)
-                                {
-                                    RigidWheelBaseM = 3.5052f;       // Assume a standard 4 wheel (2 axle) wagon - wheel base - 11' 6" (3.5052m)
-                                }
-                                else if (Axles == 3)
-                                {
-                                    RigidWheelBaseM = 3.6576f;       // Assume a standard 6 wheel (3 axle) wagon - wheel base - 12' 2" (3.6576m)
-                                }
-                            }
-                            else if (Bogies == 2)
-                            {
-                                if (Axles == 2)
-                                {
-                                    if (WagonType == WagonTypes.Passenger)
-                                    {
-
-                                        RigidWheelBaseM = 2.4384f;       // Assume a standard 4 wheel passenger bogie (2 axle) wagon - wheel base - 8' (2.4384m)
-                                    }
-                                    else
-                                    {
-                                        RigidWheelBaseM = 1.6764f;       // Assume a standard 4 wheel freight bogie (2 axle) wagon - wheel base - 5' 6" (1.6764m)
-                                    }
-                                }
-                                else if (Axles == 3)
-                                {
-                                    RigidWheelBaseM = 3.6576f;       // Assume a standard 6 wheel bogie (3 axle) wagon - wheel base - 12' 2" (3.6576m)
-                                }
-                            }
-
-                        }
-                        if (WagonType == WagonTypes.Engine)   // if car is a locomotive and either a diesel or electric then determine wheelbase
-                        {
-                            if (EngineType != EngineTypes.Steam)  // Assume that it is a diesel or electric locomotive
-                            {
-                                if (Axles == 2)
-                                {
-                                    RigidWheelBaseM = 1.6764f;       // Set a default in case no option is found - assume a standard 4 wheel (2 axle) bogie - wheel base - 5' 6" (1.6764m)
-                                }
-                                else if (Axles == 3)
-                                {
-                                    RigidWheelBaseM = 3.5052f;       // Assume a standard 6 wheel bogie (3 axle) locomotive - wheel base - 11' 6" (3.5052m)
-                                }
-                            }
-                            else // assume steam locomotive
-                            {
-
-                                if (LocoNumDrvWheels >= Axles) // Test to see if ENG file value is too big (typically doubled)
-                                {
-                                    LocoNumDrvWheels = LocoNumDrvWheels / 2.0f;  // Appears this might be the number of wheels rather then the axles.
-                                }
-
-                                //    Approximation for calculating rigid wheelbase for steam locomotives
-                                // Wheelbase = 1.25 x (Loco Drive Axles - 1.0) x Drive Wheel diameter
-
-                                RigidWheelBaseM = 1.25f * (LocoNumDrvWheels - 1.0f) * (DriverWheelRadiusM * 2.0f);
-                                //  Trace.TraceInformation("Drv {0} Radius {1}", LocoNumDrvWheels, DriverWheelRadiusM);
-
-                            }
-
-                        }
-
-
-                    }
-
-                    // Curve Resistance = (Vehicle mass x Coeff Friction) * (Track Gauge + Vehicle Fixed Wheelbase) / (2 * curve radius)
-                    // Vehicle Fixed Wheel base is the distance between the wheels, ie bogie or fixed wheels
-
-                    CurveForceN = MassKG * Train.WagonCoefficientFriction * (TrackGaugeM + RigidWheelBaseM) / (2.0f * CurrentCurveRadius);
-                    float CurveResistanceSpeedFactor = Math.Abs((MaxCurveEqualLoadSpeedMps - AbsSpeedMpS) / MaxCurveEqualLoadSpeedMps) * StartCurveResistanceFactor;
-                    CurveForceN *= CurveResistanceSpeedFactor * CurveResistanceZeroSpeedFactor;
-                    CurveForceN *= GravitationalAccelerationMpS2; // to convert to Newtons
-                }
-                else
-                {
-                    CurveForceN = 0f;
-                }
-                //CurveForceNFiltered = CurveForceFilter.Filter(CurveForceN, elapsedClockSeconds);
-                CurveForceFilter.Update(elapsedClockSeconds, CurveForceN);
-                CurveForceNFiltered = CurveForceFilter.SmoothedValue;
-            }
-        }
-
-        #endregion
-
-        /// <summary>
-        /// Signals an event from an external source (player, multi-player controller, etc.) for this car.
-        /// </summary>
-        /// <param name="evt"></param>
-        public virtual void SignalEvent(Event evt) { }
-        public virtual void SignalEvent(PowerSupplyEvent evt) { }
-        public virtual void SignalEvent(PowerSupplyEvent evt, int id) { }
-
-        public virtual string GetStatus() { return null; }
-        public virtual string GetDebugStatus()
-        {
-            return String.Format("{0}\t{2}\t{1}\t{3}\t{4:F0}%\t{5}\t\t{6}\t{7}\t",
-                CarID,
-                Flipped ? Simulator.Catalog.GetString("Yes") : Simulator.Catalog.GetString("No"),
-                FormatStrings.Catalog.GetParticularString("Reverser", GetStringAttribute.GetPrettyName(Direction)),
-                AcceptMUSignals ? Simulator.Catalog.GetString("Yes") : Simulator.Catalog.GetString("No"),
-                ThrottlePercent,
-                String.Format("{0}{1}", FormatStrings.FormatSpeedDisplay(SpeedMpS, IsMetric), WheelSlip ? "!!!" : ""),
-                FormatStrings.FormatPower(MotiveForceN * SpeedMpS, IsMetric, false, false),
-                String.Format("{0}{1}", FormatStrings.FormatForce(MotiveForceN, IsMetric), CouplerExceedBreakLimit ? "???" : ""));
-        }
-        public virtual string GetTrainBrakeStatus() { return null; }
-        public virtual string GetEngineBrakeStatus() { return null; }
-        public virtual string GetDynamicBrakeStatus() { return null; }
-        public virtual bool GetSanderOn() { return false; }
-        protected bool WheelHasBeenSet = false; //indicating that the car shape has been loaded, thus no need to reset the wheels
-
-        public TrainCar()
-        {
-        }
-
-        public TrainCar(Simulator simulator, string wagFile)
-        {
-            Simulator = simulator;
-            WagFilePath = wagFile;
-            RealWagFilePath = wagFile;
-        }
-
-        // Game save
-        public virtual void Save(BinaryWriter outf)
-        {
-            outf.Write(Flipped);
-            outf.Write(UiD);
-            outf.Write(CarID);
-            BrakeSystem.Save(outf);
-            outf.Write(MotiveForceN);
-            outf.Write(FrictionForceN);
-            outf.Write(SpeedMpS);
-            outf.Write(CouplerSlackM);
-            outf.Write(Headlight);
-            outf.Write(OrgConsist);
-            outf.Write(PrevTiltingZRot);
-            outf.Write(BrakesStuck);
-        }
-
-        // Game restore
-        public virtual void Restore(BinaryReader inf)
-        {
-            Flipped = inf.ReadBoolean();
-            UiD = inf.ReadInt32();
-            CarID = inf.ReadString();
-            BrakeSystem.Restore(inf);
-            MotiveForceN = inf.ReadSingle();
-            FrictionForceN = inf.ReadSingle();
-            SpeedMpS = inf.ReadSingle();
-            _PrevSpeedMpS = SpeedMpS;
-            CouplerSlackM = inf.ReadSingle();
-            Headlight = inf.ReadInt32();
-            OrgConsist = inf.ReadString();
-            PrevTiltingZRot = inf.ReadSingle();
-            BrakesStuck = inf.ReadBoolean();
-        }
-
-        //================================================================================================//
-        /// <summary>
-        /// Set starting conditions for TrainCars when initial speed > 0 
-        /// 
-
-        public virtual void InitializeMoving()
-        {
-            BrakeSystem.InitializeMoving();
-            //TODO: next if/else block has been inserted to flip trainset physics in order to get viewing direction coincident with loco direction when using rear cab.
-            // To achieve the same result with other means, without flipping trainset physics, the if/else block should be deleted and replaced by following instruction:
-            //            SpeedMpS = Flipped ? -Train.InitialSpeed : Train.InitialSpeed;
-            if (IsDriveable && Train.TrainType == Train.TRAINTYPE.PLAYER)
-            {
-                var loco = this as MSTSLocomotive;
-                SpeedMpS = Flipped ^ loco.UsingRearCab ? -Train.InitialSpeed : Train.InitialSpeed;
-            }
-
-            else SpeedMpS = Flipped ? -Train.InitialSpeed : Train.InitialSpeed;
-            _PrevSpeedMpS = SpeedMpS;
-        }
-
-        public bool HasFrontCab
-        {
-            get
-            {
-                var loco = this as MSTSLocomotive;
-                var i = (int)CabViewType.Front;
-                if (loco == null || loco.CabViewList.Count <= i || loco.CabViewList[i].CabViewType != CabViewType.Front) return false;
-                return (loco.CabViewList[i].ViewPointList.Count > 0);
-            }
-        }
-
-        public bool HasRearCab
-        {
-            get
-            {
-                var loco = this as MSTSLocomotive;
-                var i = (int)CabViewType.Rear;
-                if (loco == null || loco.CabViewList.Count <= i) return false;
-                return (loco.CabViewList[i].ViewPointList.Count > 0);
-            }
-        }
-
-        public bool HasFront3DCab
-        {
-            get
-            {
-                var loco = this as MSTSLocomotive;
-                var i = (int)CabViewType.Front;
-                if (loco == null || loco.CabView3D == null) return false;
-                return (loco.CabView3D.ViewPointList.Count > i);
-            }
-        }
-
-        public bool HasRear3DCab
-        {
-            get
-            {
-                var loco = this as MSTSLocomotive;
-                var i = (int)CabViewType.Rear;
-                if (loco == null || loco.CabView3D == null) return false;
-                return (loco.CabView3D.ViewPointList.Count > i);
-            }
-        }
-
-        public virtual bool GetCabFlipped()
-        {
-            return false;
-        }
-
-        public virtual float GetCouplerZeroLengthM()
-        {
-            return 0;
-        }
-
-        public virtual float GetCouplerStiffnessNpM()
-        {
-            return 2e7f;
-        }
-
-        public virtual float GetCouplerStiffness1NpM()
-        {
-            return 1e7f;
-        }
-
-        public virtual float GetCouplerStiffness2NpM()
-        {
-            return 1e7f;
-        }
-
-        public virtual float GetCouplerDamping1NMpS()
-        {
-            return 1e7f;
-        }
-
-        public virtual float GetCouplerDamping2NMpS()
-        {
-            return 1e7f;
-        }
-
-        public virtual float GetCouplerSlackAM()
-        {
-            return 0;
-        }
-
-        public virtual float GetCouplerSlackBM()
-        {
-            return 0.1f;
-        }
-
-        public virtual int GetCouplerRigidIndication()
-        {
-            return 0;
-        }
-
-        public virtual float GetMaximumCouplerSlack0M()
-        {
-            return 0.005f;
-        }
-
-        public virtual float GetMaximumCouplerSlack1M()
-        {
-            return 0.012f;
-        }
-        
-        public virtual float GetMaximumCouplerSlack2M()
-        {
-            return 0.12f;
-        }
-
-        public virtual float GetMaximumCouplerForceN()
-        {
-            return 1e10f;
-        }
-
-        public virtual void CopyCoupler(TrainCar other)
-        {
-            CouplerSlackM = other.CouplerSlackM;
-            CouplerSlack2M = other.CouplerSlack2M;
-        }
-
-        public virtual bool GetAdvancedCouplerFlag()
-        {
-            return false;
-        }
-
-        public virtual void CopyControllerSettings(TrainCar other)
-        {
-            Headlight = other.Headlight;
-        }
-
-        public void AddWheelSet(float offset, int bogieID, int parentMatrix, string wheels, int bogie1Axles, int bogie2Axles)
-        {
-            if (WheelAxlesLoaded || WheelHasBeenSet)
-                return;
-
-            // Currently looking for rolling stock that has more than 3 axles on a bogie.  This is rare, but some models are like this.
-            // In this scenario, bogie1 contains 2 sets of axles.  One of them for bogie2.  Both bogie2 axles must be removed.
-            // For the time being, the only rail-car that was having issues had 4 axles on one bogie. The second set of axles had a bogie index of 2 and both had to be dropped for the rail-car to operate under OR.
-            if (Parts.Count > 0 && bogie1Axles == 4 || bogie2Axles == 4) // 1 bogie will have a Parts.Count of 2.
-            {
-                if (Parts.Count == 2)
-                    if (parentMatrix == Parts[1].iMatrix && wheels.Length == 8)
-                        if (bogie1Axles == 4 && bogieID == 2) // This test is strictly testing for and leaving out axles meant for a Bogie2 assignment.
-                            return;
-
-                if (Parts.Count == 3)
-                {
-                    if (parentMatrix == Parts[1].iMatrix && wheels.Length == 8)
-                        if (bogie1Axles == 4 && bogieID == 2) // This test is strictly testing for and leaving out axles meant for a Bogie2 assignment.
-                            return;
-                    if (parentMatrix == Parts[2].iMatrix && wheels.Length == 8)
-                        if (bogie2Axles == 4 && bogieID == 1) // This test is strictly testing for and leaving out axles meant for a Bogie1 assignment.
-                            return;
-                }
-
-            }
-
-            //some old stocks have only two wheels, but defined to have four, two share the same offset, thus all computing of rotations will have problem
-            //will check, if so, make the offset different a bit.
-            foreach (var axles in WheelAxles)
-                if (offset.AlmostEqual(axles.OffsetM, 0.05f)) { offset = axles.OffsetM + 0.7f; break; }
-
-            // Came across a model where the axle offset that is part of a bogie would become 0 during the initial process.  This is something we must test for.
-            if (wheels.Length == 8 && Parts.Count > 0)
-            {
-                if (wheels == "WHEELS11" || wheels == "WHEELS12" || wheels == "WHEELS13" || wheels == "WHEELS14")
-                    WheelAxles.Add(new WheelAxle(offset, bogieID, parentMatrix));
-
-                else if (wheels == "WHEELS21" || wheels == "WHEELS22" || wheels == "WHEELS23" || wheels == "WHEELS24")
-                    WheelAxles.Add(new WheelAxle(offset, bogieID, parentMatrix));
-
-                else if (wheels == "WHEELS31" || wheels == "WHEELS32" || wheels == "WHEELS33" || wheels == "WHEELS34")
-                    WheelAxles.Add(new WheelAxle(offset, bogieID, parentMatrix));
-
-                else if (wheels == "WHEELS41" || wheels == "WHEELS42" || wheels == "WHEELS43" || wheels == "WHEELS44")
-                    WheelAxles.Add(new WheelAxle(offset, bogieID, parentMatrix));
-                // This else will cover additional Wheels added following the proper naming convention.
-                else
-                    WheelAxles.Add(new WheelAxle(offset, bogieID, parentMatrix));
-            }
-            // The else will cover WHEELS spelling where the length is less than 8.
-            else
-                WheelAxles.Add(new WheelAxle(offset, bogieID, parentMatrix));
-
-        } // end AddWheelSet()
-
-        public void AddBogie(float offset, int matrix, int id, string bogie, int numBogie1, int numBogie2)
-        {
-            if (WheelAxlesLoaded || WheelHasBeenSet)
-                return;
-            foreach (var p in Parts) if (p.bogie && offset.AlmostEqual(p.OffsetM, 0.05f)) { offset = p.OffsetM + 0.1f; break; }
-            if (bogie == "BOGIE1")
-            {
-                while (Parts.Count <= id)
-                    Parts.Add(new TrainCarPart(0, 0));
-                Parts[id].OffsetM = offset;
-                Parts[id].iMatrix = matrix;
-                Parts[id].bogie = true;//identify this is a bogie, will be used for hold rails on track
-            }
-            else if (bogie == "BOGIE2")
-            {
-                // This was the initial problem.  If the shape file contained only one entry that was labeled as BOGIE2(should be BOGIE1)
-                // the process would assign 2 to id, causing it to create 2 Parts entries( or 2 bogies) when one was only needed.  It is possible that
-                // this issue created many of the problems with articulated wagons later on in the process.
-                // 2 would be assigned to id, not because there were 2 entries, but because 2 was in BOGIE2.
-                if (numBogie2 == 1 && numBogie1 == 0)
-                {
-                    id -= 1;
-                    while (Parts.Count <= id)
-                        Parts.Add(new TrainCarPart(0, 0));
-                    Parts[id].OffsetM = offset;
-                    Parts[id].iMatrix = matrix;
-                    Parts[id].bogie = true;//identify this is a bogie, will be used for hold rails on track
-                }
-                else
-                {
-                    while (Parts.Count <= id)
-                        Parts.Add(new TrainCarPart(0, 0));
-                    Parts[id].OffsetM = offset;
-                    Parts[id].iMatrix = matrix;
-                    Parts[id].bogie = true;//identify this is a bogie, will be used for hold rails on track
-                }
-            }
-            else if (bogie == "BOGIE3")
-            {
-                while (Parts.Count <= id)
-                    Parts.Add(new TrainCarPart(0, 0));
-                Parts[id].OffsetM = offset;
-                Parts[id].iMatrix = matrix;
-                Parts[id].bogie = true;//identify this is a bogie, will be used for hold rails on track
-            }
-            else if (bogie == "BOGIE4")
-            {
-                while (Parts.Count <= id)
-                    Parts.Add(new TrainCarPart(0, 0));
-                Parts[id].OffsetM = offset;
-                Parts[id].iMatrix = matrix;
-                Parts[id].bogie = true;//identify this is a bogie, will be used for hold rails on track
-            }
-            else if (bogie == "BOGIE")
-            {
-                while (Parts.Count <= id)
-                    Parts.Add(new TrainCarPart(0, 0));
-                Parts[id].OffsetM = offset;
-                Parts[id].iMatrix = matrix;
-                Parts[id].bogie = true;//identify this is a bogie, will be used for hold rails on track
-            }
-            // The else will cover additions not covered above.
-            else
-            {
-                while (Parts.Count <= id)
-                    Parts.Add(new TrainCarPart(0, 0));
-                Parts[id].OffsetM = offset;
-                Parts[id].iMatrix = matrix;
-                Parts[id].bogie = true;//identify this is a bogie, will be used for hold rails on track
-            }
-
-        } // end AddBogie()
-
-        public void SetUpWheels()
-        {
-
-#if DEBUG_WHEELS
-            Console.WriteLine(WagFilePath);
-            Console.WriteLine("  length {0,10:F4}", LengthM);
-            foreach (var w in WheelAxles)
-                Console.WriteLine("  axle:  bogie  {1,5:F0}  offset {0,10:F4}", w.OffsetM, w.BogieIndex);
-            foreach (var p in Parts)
-                Console.WriteLine("  part:  matrix {1,5:F0}  offset {0,10:F4}  weight {2,5:F0}", p.OffsetM, p.iMatrix, p.SumWgt);
-#endif
-            WheelHasBeenSet = true;
-            // No parts means no bogies (always?), so make sure we've got Parts[0] for the car itself.
-            if (Parts.Count == 0)
-                Parts.Add(new TrainCarPart(0, 0));
-            // No axles but we have bogies.
-            if (WheelAxles.Count == 0 && Parts.Count > 1)
-            {
-                // Fake the axles by pretending each has 1 axle.
-                foreach (var part in Parts)
-                    WheelAxles.Add(new WheelAxle(part.OffsetM, part.iMatrix, 0));
-                Trace.TraceInformation("Wheel axle data faked based on {1} bogies for {0}", WagFilePath, Parts.Count - 1);
-            }
-            bool articFront = !WheelAxles.Any(a => a.OffsetM < 0);
-            bool articRear = !WheelAxles.Any(a => a.OffsetM > 0);
-            // Validate the axles' assigned bogies and count up the axles on each bogie.
-            if (WheelAxles.Count > 0)
-            {
-                foreach (var w in WheelAxles)
-                {
-                    if (w.BogieIndex >= Parts.Count)
-                        w.BogieIndex = 0;
-                    if (w.BogieMatrix > 0)
-                    {
-                        for (var i = 0; i < Parts.Count; i++)
-                            if (Parts[i].iMatrix == w.BogieMatrix)
-                            {
-                                w.BogieIndex = i;
-                                break;
-                            }
-                    }
-                    w.Part = Parts[w.BogieIndex];
-                    w.Part.SumWgt++;
-                }
-
-                // Make sure the axles are sorted by OffsetM along the car.
-                // Attempting to sort car w/o WheelAxles will resort to an error.
-                WheelAxles.Sort(WheelAxles[0]);
-            }
-
-            //fix bogies with only one wheel set:
-            // This process is to fix the bogies that did not pivot under the cab of steam locomotives as well as other locomotives that have this symptom.
-            // The cause involved the bogie and axle being close by 0.05f or less on the ZAxis.
-            // The ComputePosition() process was unable to work with this.
-            // The fix involves first testing for how close they are then moving the bogie offset up.
-            // The final fix involves adding an additional axle.  Without this, both bogie and axle would never track properly?
-            // Note: Steam locomotive modelers are aware of this issue and are now making sure there is ample spacing between axle and bogie.
-            for (var i = 1; i < Parts.Count; i++)
-            {
-                if (Parts[i].bogie == true && Parts[i].SumWgt < 1.5)
-                {
-                    foreach (var w in WheelAxles)
-                    {
-                        if (w.BogieMatrix == Parts[i].iMatrix)
-                        {
-                            if (w.OffsetM.AlmostEqual(Parts[i].OffsetM, 0.6f))
-                            {
-                                var w1 = new WheelAxle(w.OffsetM - 0.5f, w.BogieIndex, i);
-                                w1.Part = Parts[w1.BogieIndex]; //create virtual wheel
-                                w1.Part.SumWgt++;
-                                WheelAxles.Add(w1);
-                                w.OffsetM += 0.5f; //move the original bogie forward, so we have two bogies to make the future calculation happy
-                                Trace.TraceInformation("A virtual wheel axle was added for bogie {1} of {0}", WagFilePath, i);
-                                break;
-                            }
-                        }
-                    }
-                }
-            }
-
-            // Count up the number of bogies (parts) with at least 2 axles.
-            for (var i = 1; i < Parts.Count; i++)
-                if (Parts[i].SumWgt > 1.5)
-                    Parts[0].SumWgt++;
-
-            // This check is for the single axle/bogie issue.
-            // Check SumWgt using Parts[0].SumWgt.
-            // Certain locomotives do not test well when using Part.SumWgt versus Parts[0].SumWgt.
-            // Make sure test using Parts[0] is performed after the above for loop.
-            if (!articFront && !articRear && (Parts[0].SumWgt < 1.5))
-            {
-                foreach (var w in WheelAxles)
-                {
-                    if (w.BogieIndex >= Parts.Count - 1)
-                    {
-                        w.BogieIndex = 0;
-                        w.Part = Parts[w.BogieIndex];
-
-                    }
-                }
-            }
-            // Using WheelAxles.Count test to control WheelAxlesLoaded flag.
-            if (WheelAxles.Count > 2)
-            {
-                WheelAxles.Sort(WheelAxles[0]);
-                WheelAxlesLoaded = true;
-            }
-
-
-#if DEBUG_WHEELS
-            Console.WriteLine(WagFilePath);
-            Console.WriteLine("  length {0,10:F4}", LengthM);
-            Console.WriteLine("  articulated {0}/{1}", articulatedFront, articulatedRear);
-            foreach (var w in WheelAxles)
-                Console.WriteLine("  axle:  bogie  {1,5:F0}  offset {0,10:F4}", w.OffsetM, w.BogieIndex);
-            foreach (var p in Parts)
-                Console.WriteLine("  part:  matrix {1,5:F0}  offset {0,10:F4}  weight {2,5:F0}", p.OffsetM, p.iMatrix, p.SumWgt);
-#endif
-            // Decided to control what is sent to SetUpWheelsArticulation()by using
-            // WheelAxlesLoaded as a flag.  This way, wagons that have to be processed are included
-            // and the rest left out.
-            bool articulatedFront = !WheelAxles.Any(a => a.OffsetM < 0);
-            bool articulatedRear = !WheelAxles.Any(a => a.OffsetM > 0);
-            var carIndex = Train.Cars.IndexOf(this);
-            //Certain locomotives are testing as articulated wagons for some reason.
-            if (WagonType != WagonTypes.Engine)
-                if (WheelAxles.Count >= 2)
-                    if (articulatedFront || articulatedRear)
-                    {
-                        WheelAxlesLoaded = true;
-                        SetUpWheelsArticulation(carIndex);
-                    }
-        } // end SetUpWheels()
-
-        protected void SetUpWheelsArticulation(int carIndex)
-        {
-            // If there are no forward wheels, this car is articulated (joined
-            // to the car in front) at the front. Likewise for the rear.
-            bool articulatedFront = !WheelAxles.Any(a => a.OffsetM < 0);
-            bool articulatedRear = !WheelAxles.Any(a => a.OffsetM > 0);
-            // Original process originally used caused too many issues.
-            // The original process did include the below process of just using WheelAxles.Add
-            //  if the initial test did not work.  Since the below process is working without issues the
-            //  original process was stripped down to what is below
-            if (articulatedFront || articulatedRear)
-            {
-                if (articulatedFront && WheelAxles.Count <= 3)
-                    WheelAxles.Add(new WheelAxle(-CarLengthM / 2, 0, 0) { Part = Parts[0] });
-
-                if (articulatedRear && WheelAxles.Count <= 3)
-                    WheelAxles.Add(new WheelAxle(CarLengthM / 2, 0, 0) { Part = Parts[0] });
-
-                WheelAxles.Sort(WheelAxles[0]);
-            }
-
-
-#if DEBUG_WHEELS
-            Console.WriteLine(WagFilePath);
-            Console.WriteLine("  length {0,10:F4}", LengthM);
-            Console.WriteLine("  articulated {0}/{1}", articulatedFront, articulatedRear);
-            foreach (var w in WheelAxles)
-                Console.WriteLine("  axle:  bogie  {1,5:F0}  offset {0,10:F4}", w.OffsetM, w.BogieIndex);
-            foreach (var p in Parts)
-                Console.WriteLine("  part:  matrix {1,5:F0}  offset {0,10:F4}  weight {2,5:F0}", p.OffsetM, p.iMatrix, p.SumWgt);
-#endif
-        } // end SetUpWheelsArticulation()
-
-        public void ComputePosition(Traveller traveler, bool backToFront, float elapsedTimeS, float distance, float speed)
-        {
-            for (var j = 0; j < Parts.Count; j++)
-                Parts[j].InitLineFit();
-            var tileX = traveler.TileX;
-            var tileZ = traveler.TileZ;
-            if (Flipped == backToFront)
-            {
-                var o = -CarLengthM / 2 - CentreOfGravityM.Z;
-                for (var k = 0; k < WheelAxles.Count; k++)
-                {
-                    var d = WheelAxles[k].OffsetM - o;
-                    o = WheelAxles[k].OffsetM;
-                    traveler.Move(d);
-                    var x = traveler.X + 2048 * (traveler.TileX - tileX);
-                    var y = traveler.Y;
-                    var z = traveler.Z + 2048 * (traveler.TileZ - tileZ);
-                    WheelAxles[k].Part.AddWheelSetLocation(1, o, x, y, z, 0, traveler);
-                }
-                o = CarLengthM / 2 - CentreOfGravityM.Z - o;
-                traveler.Move(o);
-            }
-            else
-            {
-                var o = CarLengthM / 2 - CentreOfGravityM.Z;
-                for (var k = WheelAxles.Count - 1; k >= 0; k--)
-                {
-                    var d = o - WheelAxles[k].OffsetM;
-                    o = WheelAxles[k].OffsetM;
-                    traveler.Move(d);
-                    var x = traveler.X + 2048 * (traveler.TileX - tileX);
-                    var y = traveler.Y;
-                    var z = traveler.Z + 2048 * (traveler.TileZ - tileZ);
-                    WheelAxles[k].Part.AddWheelSetLocation(1, o, x, y, z, 0, traveler);
-                }
-                o = CarLengthM / 2 + CentreOfGravityM.Z + o;
-                traveler.Move(o);
-            }
-
-            TrainCarPart p0 = Parts[0];
-            for (int i = 1; i < Parts.Count; i++)
-            {
-                TrainCarPart p = Parts[i];
-                p.FindCenterLine();
-                if (p.SumWgt > 1.5)
-                    p0.AddPartLocation(1, p);
-            }
-            p0.FindCenterLine();
-            Vector3 fwd = new Vector3(p0.B[0], p0.B[1], -p0.B[2]);
-            // Check if null vector - The Length() is fine also, but may be more time consuming - By GeorgeS
-            if (fwd.X != 0 && fwd.Y != 0 && fwd.Z != 0)
-                fwd.Normalize();
-            Vector3 side = Vector3.Cross(Vector3.Up, fwd);
-            // Check if null vector - The Length() is fine also, but may be more time consuming - By GeorgeS
-            if (side.X != 0 && side.Y != 0 && side.Z != 0)
-                side.Normalize();
-            Vector3 up = Vector3.Cross(fwd, side);
-            Matrix m = Matrix.Identity;
-            m.M11 = side.X;
-            m.M12 = side.Y;
-            m.M13 = side.Z;
-            m.M21 = up.X;
-            m.M22 = up.Y;
-            m.M23 = up.Z;
-            m.M31 = fwd.X;
-            m.M32 = fwd.Y;
-            m.M33 = fwd.Z;
-            m.M41 = p0.A[0];
-            m.M42 = p0.A[1] + 0.275f;
-            m.M43 = -p0.A[2];
-            WorldPosition.XNAMatrix = m;
-            WorldPosition.TileX = tileX;
-            WorldPosition.TileZ = tileZ;
-            
-            UpdatedTraveler(traveler, elapsedTimeS, distance, speed);
-
-            // calculate truck angles
-            for (int i = 1; i < Parts.Count; i++)
-            {
-                TrainCarPart p = Parts[i];
-                if (p.SumWgt < .5)
-                    continue;
-                if (p.SumWgt < 1.5)
-                {   // single axle pony trunk
-                    float d = p.OffsetM - p.SumOffset / p.SumWgt;
-                    if (-.2 < d && d < .2)
-                        continue;
-                    p.AddWheelSetLocation(1, p.OffsetM, p0.A[0] + p.OffsetM * p0.B[0], p0.A[1] + p.OffsetM * p0.B[1], p0.A[2] + p.OffsetM * p0.B[2], 0, null);
-                    p.FindCenterLine();
-                }
-                Vector3 fwd1 = new Vector3(p.B[0], p.B[1], -p.B[2]);
-                if (fwd1.X == 0 && fwd1.Y == 0 && fwd1.Z == 0)
-                {
-                    p.Cos = 1;
-                }
-                else
-                {
-                    fwd1.Normalize();
-                    p.Cos = Vector3.Dot(fwd, fwd1);
-                }
-
-                if (p.Cos >= .99999f)
-                    p.Sin = 0;
-                else
-                {
-                    p.Sin = (float)Math.Sqrt(1 - p.Cos * p.Cos);
-                    if (fwd.X * fwd1.Z < fwd.Z * fwd1.X)
-                        p.Sin = -p.Sin;
-                }
-            }
-        }
-
-        #region Traveller-based updates
-        public float CurrentCurveRadius;
-
-        internal void UpdatedTraveler(Traveller traveler, float elapsedTimeS, float distanceM, float speedMpS)
-        {
-            // We need to avoid introducing any unbounded effects, so cap the elapsed time to 0.25 seconds (4FPS).
-            if (elapsedTimeS > 0.25f)
-                return;
-
-            CurrentCurveRadius = traveler.GetCurveRadius();
-            UpdateVibrationAndTilting(traveler, elapsedTimeS, distanceM, speedMpS);
-            UpdateSuperElevation(traveler, elapsedTimeS);
-        }
-        #endregion
-
-        #region Super-elevation
-        void UpdateSuperElevation(Traveller traveler,  float elapsedTimeS)
-        {
-            if (Simulator.Settings.UseSuperElevation == 0)
-                return;
-            if (prevElev < -30f) { prevElev += 40f; return; }//avoid the first two updates as they are not valid
-
-            // Because the traveler is at the FRONT of the TrainCar, smooth the super-elevation out with the rear.
-            var z = traveler.GetSuperElevation(-CarLengthM);
-            if (Flipped)
-                z *= -1;
-            // TODO This is a hack until we fix the super-elevation code as described in http://www.elvastower.com/forums/index.php?/topic/28751-jerky-superelevation-effect/
-            if (prevElev < -10f || prevElev > 10f) prevElev = z;//initial, will jump to the desired value
-            else
-            {
-                z = prevElev + (z - prevElev) * Math.Min(elapsedTimeS, 1);//smooth rotation
-                prevElev = z;
-            }
-
-            WorldPosition.XNAMatrix = Matrix.CreateRotationZ(z) * WorldPosition.XNAMatrix;
-        }
-        #endregion
-
-        #region Vibration and tilting
-        public Matrix VibrationInverseMatrix = Matrix.Identity;
-
-        // https://en.wikipedia.org/wiki/Newton%27s_laws_of_motion#Newton.27s_2nd_Law
-        //   Let F be the force in N
-        //   Let m be the mass in kg
-        //   Let a be the acceleration in m/s/s
-        //   Then F = m * a
-        // https://en.wikipedia.org/wiki/Hooke%27s_law
-        //   Let F be the force in N
-        //   Let k be the spring constant in N/m or kg/s/s
-        //   Let x be the displacement in m
-        //   Then F = k * x
-        // If we assume that gravity is 9.8m/s/s, then the force needed to support the train car is:
-        //   F = m * 9.8
-        // If we assume that the train car suspension allows for 0.2m (20cm) of travel, then substitute Hooke's law:
-        //   m * 9.8 = k * 0.2
-        //   k = m * 9.8 / 0.2
-        // Finally, we assume a mass (m) of 1kg to calculate a mass-independent value:
-        //   k' = 9.8 / 0.2
-        const float VibrationSpringConstantPrimepSpS = 9.8f / 0.2f; // 1/s/s
-
-        // 
-        const float VibratioDampingCoefficient = 0.01f;
-
-        // This is multiplied by the CarVibratingLevel (which goes up to 3).
-        const float VibrationIntroductionStrength = 0.03f;
-
-        // The tightest curve we care about has a radius of 100m. This is used as the basis for the most violent vibrations.
-        const float VibrationMaximumCurvaturepM = 1f / 100;
-
-        const float VibrationFactorDistance = 1;
-        const float VibrationFactorTrackVectorSection = 2;
-        const float VibrationFactorTrackNode = 4;
-
-        Vector3 VibrationOffsetM;
-        Vector3 VibrationRotationRad;
-        Vector3 VibrationRotationVelocityRadpS;
-        Vector2 VibrationTranslationM;
-        Vector2 VibrationTranslationVelocityMpS;
-
-        int VibrationTrackNode;
-        int VibrationTrackVectorSection;
-        float VibrationTrackCurvaturepM;
-
-        float PrevTiltingZRot; // previous tilting angle
-        float TiltingZRot; // actual tilting angle
-
-        internal void UpdateVibrationAndTilting(Traveller traveler, float elapsedTimeS, float distanceM, float speedMpS)
-        {
-            // NOTE: Traveller is at the FRONT of the TrainCar!
-
-            // Don't add vibrations to train cars less than 2.5 meter in length; they're unsuitable for these calculations.
-            if (CarLengthM < 2.5f) return;
-            if (Simulator.Settings.CarVibratingLevel != 0)
-            {
-
-                //var elapsedTimeS = Math.Abs(speedMpS) > 0.001f ? distanceM / speedMpS : 0;
-                if (VibrationOffsetM.X == 0)
-                {
-                    // Initialize three different offsets (0 - 1 meters) so that the different components of the vibration motion don't align.
-                    VibrationOffsetM.X = (float)Simulator.Random.NextDouble();
-                    VibrationOffsetM.Y = (float)Simulator.Random.NextDouble();
-                    VibrationOffsetM.Z = (float)Simulator.Random.NextDouble();
-                }
-
-                if (VibrationTrackVectorSection == 0)
-                    VibrationTrackVectorSection = traveler.TrackVectorSectionIndex;
-                if (VibrationTrackNode == 0)
-                    VibrationTrackNode = traveler.TrackNodeIndex;
-
-                // Apply suspension/spring and damping.
-                // https://en.wikipedia.org/wiki/Simple_harmonic_motion
-                //   Let F be the force in N
-                //   Let k be the spring constant in N/m or kg/s/s
-                //   Let x be the displacement in m
-                //   Then F = -k * x
-                // Given F = m * a, solve for a:
-                //   a = F / m
-                // Substitute F:
-                //   a = -k * x / m
-                // Because our spring constant was never multiplied by m, we can cancel that out:
-                //   a = -k' * x
-                var rotationAccelerationRadpSpS = -VibrationSpringConstantPrimepSpS * VibrationRotationRad;
-                var translationAccelerationMpSpS = -VibrationSpringConstantPrimepSpS * VibrationTranslationM;
-                // https://en.wikipedia.org/wiki/Damping
-                //   Let F be the force in N
-                //   Let c be the damping coefficient in N*s/m
-                //   Let v be the velocity in m/s
-                //   Then F = -c * v
-                // We apply the acceleration (let t be time in s, then dv/dt = a * t) and damping (-c * v) to the velocities:
-                VibrationRotationVelocityRadpS += rotationAccelerationRadpSpS * elapsedTimeS - VibratioDampingCoefficient * VibrationRotationVelocityRadpS;
-                VibrationTranslationVelocityMpS += translationAccelerationMpSpS * elapsedTimeS - VibratioDampingCoefficient * VibrationTranslationVelocityMpS;
-                // Now apply the velocities (dx/dt = v * t):
-                VibrationRotationRad += VibrationRotationVelocityRadpS * elapsedTimeS;
-                VibrationTranslationM += VibrationTranslationVelocityMpS * elapsedTimeS;
-
-                // Add new vibrations every CarLengthM in either direction.
-                if (Math.Round((VibrationOffsetM.X + DistanceM) / CarLengthM) != Math.Round((VibrationOffsetM.X + DistanceM + distanceM) / CarLengthM))
-                {
-                    AddVibrations(VibrationFactorDistance);
-                }
-
-                // Add new vibrations every track vector section which changes the curve radius.
-                if (VibrationTrackVectorSection != traveler.TrackVectorSectionIndex)
-                {
-                    var curvaturepM = MathHelper.Clamp(traveler.GetCurvature(), -VibrationMaximumCurvaturepM, VibrationMaximumCurvaturepM);
-                    if (VibrationTrackCurvaturepM != curvaturepM)
-                    {
-                        // Use the difference in curvature to determine the strength of the vibration caused.
-                        AddVibrations(VibrationFactorTrackVectorSection * Math.Abs(VibrationTrackCurvaturepM - curvaturepM) / VibrationMaximumCurvaturepM);
-                        VibrationTrackCurvaturepM = curvaturepM;
-                    }
-                    VibrationTrackVectorSection = traveler.TrackVectorSectionIndex;
-                }
-
-                // Add new vibrations every track node.
-                if (VibrationTrackNode != traveler.TrackNodeIndex)
-                {
-                    AddVibrations(VibrationFactorTrackNode);
-                    VibrationTrackNode = traveler.TrackNodeIndex;
-                }
-            }
-            if (Train != null && Train.IsTilting)
-            {
-                TiltingZRot = traveler.FindTiltedZ(speedMpS);//rotation if tilted, an indication of centrifugal force
-                TiltingZRot = PrevTiltingZRot + (TiltingZRot - PrevTiltingZRot) * elapsedTimeS;//smooth rotation
-                PrevTiltingZRot = TiltingZRot;
-                if (this.Flipped) TiltingZRot *= -1f;
-            }
-            if (Simulator.Settings.CarVibratingLevel != 0 || Train.IsTilting)
-            {
-                var rotation = Matrix.CreateFromYawPitchRoll(VibrationRotationRad.Y, VibrationRotationRad.X, VibrationRotationRad.Z + TiltingZRot);
-                var translation = Matrix.CreateTranslation(VibrationTranslationM.X, VibrationTranslationM.Y, 0);
-                WorldPosition.XNAMatrix = rotation * translation * WorldPosition.XNAMatrix;
-                VibrationInverseMatrix = Matrix.Invert(rotation * translation);
-            }
-        }
-
-        private void AddVibrations(float factor)
-        {
-            // NOTE: For low angles (as our vibration rotations are), sin(angle) ~= angle, and since the displacement at the end of the car is sin(angle) = displacement/half-length, sin(displacement/half-length) * half-length ~= displacement.
-            switch (Simulator.Random.Next(4))
-            {
-                case 0:
-                    VibrationRotationVelocityRadpS.Y += factor * Simulator.Settings.CarVibratingLevel * VibrationIntroductionStrength * 2 / CarLengthM;
-                    break;
-                case 1:
-                    VibrationRotationVelocityRadpS.Z += factor * Simulator.Settings.CarVibratingLevel * VibrationIntroductionStrength * 2 / CarLengthM;
-                    break;
-                case 2:
-                    VibrationTranslationVelocityMpS.X += factor * Simulator.Settings.CarVibratingLevel * VibrationIntroductionStrength;
-                    break;
-                case 3:
-                    VibrationTranslationVelocityMpS.Y += factor * Simulator.Settings.CarVibratingLevel * VibrationIntroductionStrength;
-                    break;
-            }
-        }
-        #endregion
-
-        // TODO These three fields should be in the TrainCarViewer.
-        public int TrackSoundType = 0;
-        public WorldLocation TrackSoundLocation = WorldLocation.None;
-        public float TrackSoundDistSquared = 0;
-
-
-        /// <summary>
-        /// Checks if traincar is over trough. Used to check if refill possible
-        /// </summary>
-        /// <returns> returns true if car is over trough</returns>
-
-        public bool IsOverTrough()
-        {
-            var isOverTrough = false;
-            // start at front of train
-            int thisSectionIndex = Train.PresentPosition[0].TCSectionIndex;
-            float thisSectionOffset = Train.PresentPosition[0].TCOffset;
-            int thisSectionDirection = Train.PresentPosition[0].TCDirection;
-
-
-            float usedCarLength = CarLengthM;
-            float processedCarLength = 0;
-            bool validSections = true;
-
-            while (validSections)
-            {
-                TrackCircuitSection thisSection = Train.signalRef.TrackCircuitList[thisSectionIndex];
-                isOverTrough = false;
-
-                // car spans sections
-                if ((CarLengthM - processedCarLength) > thisSectionOffset)
-                {
-                    usedCarLength = thisSectionOffset - processedCarLength;
-                }
-
-                // section has troughs
-                if (thisSection.TroughInfo != null)
-                {
-                    foreach (TrackCircuitSection.troughInfoData[] thisTrough in thisSection.TroughInfo)
-                    {
-                        float troughStartOffset = thisTrough[thisSectionDirection].TroughStart;
-                        float troughEndOffset = thisTrough[thisSectionDirection].TroughEnd;
-
-                        if (troughStartOffset > 0 && troughStartOffset > thisSectionOffset)      // start of trough is in section beyond present position - cannot be over this trough nor any following
-                        {
-                            return isOverTrough;
-                        }
-
-                        if (troughEndOffset > 0 && troughEndOffset < (thisSectionOffset - usedCarLength)) // beyond end of trough, test next
-                        {
-                            continue;
-                        }
-
-                        if (troughStartOffset <= 0 || troughStartOffset < (thisSectionOffset - usedCarLength)) // start of trough is behind
-                        {
-                            isOverTrough = true;
-                            return isOverTrough;
-                        }
-                    }
-                }
-                // tested this section, any need to go beyond?
-
-                processedCarLength += usedCarLength;
-                {
-                    // go back one section
-                    int thisSectionRouteIndex = Train.ValidRoute[0].GetRouteIndexBackward(thisSectionIndex, Train.PresentPosition[0].RouteListIndex);
-                    if (thisSectionRouteIndex >= 0)
-                    {
-                        thisSectionIndex = thisSectionRouteIndex;
-                        thisSection = Train.signalRef.TrackCircuitList[thisSectionIndex];
-                        thisSectionOffset = thisSection.Length;  // always at end of next section
-                        thisSectionDirection = Train.ValidRoute[0][thisSectionRouteIndex].Direction;
-                    }
-                    else // ran out of train
-                    {
-                        validSections = false;
-                    }
-                }
-            }
-            return isOverTrough;
-        }
-
-        public virtual void SwitchToPlayerControl()
-        {
-            return;
-        }
-
-        public virtual void SwitchToAutopilotControl()
-        {
-            return;
-        }
-
-        public virtual float GetFilledFraction(uint pickupType)
-        {
-            return 0f;
-        }
-
-        public virtual float GetUserBrakeShoeFrictionFactor()
-        {
-            return 0f;
-        }
-
-        public virtual float GetZeroUserBrakeShoeFrictionFactor()
-        {
-            return 0f;
-        }
-
-    }
-
-    public class WheelAxle : IComparer<WheelAxle>
-    {
-        public float OffsetM;   // distance from center of model, positive forward
-        public int BogieIndex;
-        public int BogieMatrix;
-        public TrainCarPart Part;
-        public WheelAxle(float offset, int bogie, int parentMatrix)
-        {
-            OffsetM = offset;
-            BogieIndex = bogie;
-            BogieMatrix = parentMatrix;
-        }
-        public int Compare(WheelAxle a, WheelAxle b)
-        {
-            if (a.OffsetM > b.OffsetM) return 1;
-            if (a.OffsetM < b.OffsetM) return -1;
-            return 0;
-        }
-    }
-
-    // data and methods used to align trucks and models to track
-    public class TrainCarPart
-    {
-        public float OffsetM;   // distance from center of model, positive forward
-        public int iMatrix;     // matrix in shape that needs to be moved
-        public float Cos = 1;       // truck angle cosine
-        public float Sin = 0;       // truck angle sin
-        // line fitting variables
-        public float SumWgt;
-        public float SumOffset;
-        public float SumOffsetSq;
-        public float[] SumX = new float[4];
-        public float[] SumXOffset = new float[4];
-        public float[] A = new float[4];
-        public float[] B = new float[4];
-        public bool bogie;
-        public TrainCarPart(float offset, int i)
-        {
-            OffsetM = offset;
-            iMatrix = i;
-        }
-        public void InitLineFit()
-        {
-            SumWgt = SumOffset = SumOffsetSq = 0;
-            for (int i = 0; i < 4; i++)
-                SumX[i] = SumXOffset[i] = 0;
-        }
-        public void AddWheelSetLocation(float w, float o, float x, float y, float z, float t, Traveller traveler)
-        {
-            SumWgt += w;
-            SumOffset += w * o;
-            SumOffsetSq += w * o * o;
-            SumX[0] += w * x;
-            SumXOffset[0] += w * x * o;
-            SumX[1] += w * y;
-            SumXOffset[1] += w * y * o;
-            SumX[2] += w * z;
-            SumXOffset[2] += w * z * o;
-            SumX[3] += w * t;
-            SumXOffset[3] += w * t * o;
-        }
-        public void AddPartLocation(float w, TrainCarPart part)
-        {
-            SumWgt += w;
-            SumOffset += w * part.OffsetM;
-            SumOffsetSq += w * part.OffsetM * part.OffsetM;
-            for (int i = 0; i < 4; i++)
-            {
-                float x = part.A[i] + part.OffsetM * part.B[i];
-                SumX[i] += w * x;
-                SumXOffset[i] += w * x * part.OffsetM;
-            }
-        }
-        public void FindCenterLine()
-        {
-            float d = SumWgt * SumOffsetSq - SumOffset * SumOffset;
-            if (d > 1e-20)
-            {
-                for (int i = 0; i < 4; i++)
-                {
-                    A[i] = (SumOffsetSq * SumX[i] - SumOffset * SumXOffset[i]) / d;
-                    B[i] = (SumWgt * SumXOffset[i] - SumOffset * SumX[i]) / d;
-                }
-            }
-            else
-            {
-                for (int i = 0; i < 4; i++)
-                {
-                    A[i] = SumX[i] / SumWgt;
-                    B[i] = 0;
-                }
-            }
-        }
-    }
-}
->>>>>>> 6b2cf1ad
+﻿// COPYRIGHT 2009, 2010, 2011, 2012, 2013, 2014, 2015 by the Open Rails project.
+// 
+// This file is part of Open Rails.
+// 
+// Open Rails is free software: you can redistribute it and/or modify
+// it under the terms of the GNU General Public License as published by
+// the Free Software Foundation, either version 3 of the License, or
+// (at your option) any later version.
+// 
+// Open Rails is distributed in the hope that it will be useful,
+// but WITHOUT ANY WARRANTY; without even the implied warranty of
+// MERCHANTABILITY or FITNESS FOR A PARTICULAR PURPOSE.  See the
+// GNU General Public License for more details.
+// 
+// You should have received a copy of the GNU General Public License
+// along with Open Rails.  If not, see <http://www.gnu.org/licenses/>.
+
+// Define this to log the wheel configurations on cars as they are loaded.
+//#define DEBUG_WHEELS
+
+// Debug car heat losses
+// #define DEBUG_CAR_HEATLOSS
+
+// Debug curve speed
+// #define DEBUG_CURVE_SPEED
+
+//Debug Tunnel Resistance
+//   #define DEBUG_TUNNEL_RESISTANCE
+
+// Debug User SuperElevation
+//#define DEBUG_USER_SUPERELEVATION
+
+// Debug Brake Slide Calculations
+//#define DEBUG_BRAKE_SLIDE
+
+using Microsoft.Xna.Framework;
+using Orts.Formats.Msts;
+using Orts.Simulation.AIs;
+using Orts.Simulation.Physics;
+using Orts.Simulation.RollingStocks.SubSystems;
+using Orts.Simulation.RollingStocks.SubSystems.Brakes;
+using Orts.Simulation.Signalling;
+using Orts.Simulation.Timetables;
+using ORTS.Common;
+using ORTS.Scripting.Api;
+using ORTS.Settings;
+using System;
+using System.Collections.Generic;
+using System.Diagnostics;
+using System.IO;
+using System.Linq;
+using Event = Orts.Common.Event;
+
+namespace Orts.Simulation.RollingStocks
+{
+    public class ViewPoint
+    {
+        public Vector3 Location;
+        public Vector3 StartDirection;
+        public Vector3 RotationLimit;
+
+        public ViewPoint()
+        {
+        }
+
+        public ViewPoint(Vector3 location)
+        {
+            Location = location;
+        }
+
+        public ViewPoint(ViewPoint copy, bool rotate)
+        {
+            Location = copy.Location;
+            StartDirection = copy.StartDirection;
+            RotationLimit = copy.RotationLimit;
+            if (rotate)
+            {
+                Location.X *= -1;
+                Location.Z *= -1;
+                /*StartDirection.X += 180;
+                StartDirection.Z += 180;*/
+            }
+        }
+    }
+
+    public class PassengerViewPoint : ViewPoint
+    {
+        // Remember direction of passenger camera and apply when user returns to it.
+        public float RotationXRadians;
+        public float RotationYRadians;
+    }
+
+    public abstract class TrainCar
+    {
+        public readonly Simulator Simulator;
+        public readonly string WagFilePath;
+        public string RealWagFilePath; //we are substituting missing remote cars in MP, so need to remember this
+
+        public static int DbfEvalTravellingTooFast;//Debrief eval
+        public static int DbfEvalTravellingTooFastSnappedBrakeHose;//Debrief eval
+        public bool dbfEvalsnappedbrakehose = false;//Debrief eval
+        public bool ldbfevalcurvespeed = false;//Debrief eval
+        static float dbfmaxsafecurvespeedmps;//Debrief eval
+        public static int DbfEvalTrainOverturned;//Debrief eval
+        public bool ldbfevaltrainoverturned = false;
+                                        
+        // original consist of which car was part (used in timetable for couple/uncouple options)
+        public string OrgConsist = string.Empty;
+
+        // sound related variables
+        public bool IsPartOfActiveTrain = true;
+        public List<int> SoundSourceIDs = new List<int>();
+
+        // some properties of this car
+        public float CarWidthM = 2.5f;
+        public float CarLengthM = 40;       // derived classes must overwrite these defaults
+        public float CarHeightM = 4;        // derived classes must overwrite these defaults
+        public float MassKG = 10000;        // Mass in KG at runtime; coincides with InitialMassKG if there is no load and no ORTS freight anim
+        public float InitialMassKG = 10000;
+        public bool IsDriveable;
+        public bool HasFreightAnim = false;
+        public bool HasPassengerCapacity = false;
+        public bool HasInsideView = false;
+
+        public float MaxHandbrakeForceN;
+        public float MaxBrakeForceN = 89e3f;
+        public float InitialMaxHandbrakeForceN;  // Initial force when agon initialised
+        public float InitialMaxBrakeForceN = 89e3f;   // Initial force when agon initialised
+
+        // Used to calculate Carriage Steam Heat Loss
+        public float CarHeatLossWpT;      // Transmission loss for the wagon
+        public float CarHeatVolumeM3;     // Volume of car for heating purposes
+        public float CarHeatPipeAreaM2;  // Area of surface of car pipe
+
+        // Used to calculate wheel sliding for locked brake
+        public bool BrakeSkid = false;
+        public bool HUDBrakeSkid = false;
+        public float BrakeShoeCoefficientFriction = 1.0f; // Brake Shoe coefficient - for simple adhesion model set to 1
+        public float BrakeShoeCoefficientFrictionAdjFactor = 1.0f; // Factor to adjust Brake force by - based upon changing friction coefficient with speed, will change when wheel goes into skid
+        public float BrakeShoeRetardCoefficientFrictionAdjFactor = 1.0f; // Factor of adjust Retard Brake force by - independent of skid
+        float DefaultBrakeShoeCoefficientFriction;  // A default value of brake shoe friction is no user settings are present.
+        float BrakeWheelTreadForceN; // The retarding force apparent on the tread of the wheel
+        float WagonBrakeAdhesiveForceN; // The adhesive force existing on the wheels of the wagon
+        public float SkidFriction = 0.08f; // Friction if wheel starts skidding - based upon wheel dynamic friction of approx 0.08
+
+        public float AuxTenderWaterMassKG;    // Water mass in auxiliary tender
+        public string AuxWagonType;           // Store wagon type for use with auxilary tender calculations
+
+        public LightCollection Lights;
+        public FreightAnimations FreightAnimations;
+        public int Headlight;
+
+        // instance variables set by train physics when it creates the traincar
+        public Train Train;  // the car is connected to this train
+                             //        public bool IsPlayerTrain { get { return Train.TrainType == ORTS.Train.TRAINTYPE.PLAYER ? true : false; } set { } }
+        public bool IsPlayerTrain { get { return Train.IsPlayerDriven; } set { } }
+        public bool Flipped; // the car is reversed in the consist
+        public int UiD;
+        public string CarID = "AI"; //CarID = "0 - UID" if player train, "ActivityID - UID" if loose consist, "AI" if AI train
+
+        // status of the traincar - set by the train physics after it calls TrainCar.Update()
+        public WorldPosition WorldPosition = new WorldPosition();  // current position of the car
+        public float DistanceM;  // running total of distance travelled - always positive, updated by train physics
+        public float _SpeedMpS; // meters per second; updated by train physics, relative to direction of car  50mph = 22MpS
+        public float _PrevSpeedMpS;
+        public float AbsSpeedMpS; // Math.Abs(SpeedMps) expression is repeated many times in the subclasses, maybe this deserves a class variable
+        public float CouplerSlackM;  // extra distance between cars (calculated based on relative speeds)
+        public float CouplerDampingSpeedMpS; // Dampening applied to coupler
+        public int HUDCouplerForceIndication = 0; // Flag to indicate whether coupler is 1 - pulling, 2 - pushing or 0 - neither
+        public int HUDCouplerRigidIndication = 0; // flag to indicate whether coupler is rigid of flexible. False indicates that coupler is flexible
+        public float CouplerSlack2M;  // slack calculated using draft gear force
+        public bool IsAdvancedCoupler = false; // Flag to indicate that coupler is to be treated as an advanced coupler
+        public bool WheelSlip;  // true if locomotive wheels slipping
+        public bool WheelSlipWarning;
+        public bool WheelSkid;  // True if wagon wheels lock up.
+        public float _AccelerationMpSS;
+        protected IIRFilter AccelerationFilter = new IIRFilter(IIRFilter.FilterTypes.Butterworth, 1, 1.0f, 0.1f);
+
+        public bool AcceptMUSignals = true; //indicates if the car accepts multiple unit signals
+        public bool IsMetric;
+        public bool IsUK;
+        public float prevElev = -100f;
+
+        public float SpeedMpS
+        {
+            get
+            {
+                return _SpeedMpS;
+            }
+            set
+            {
+                _SpeedMpS = value;
+            }
+        }
+
+        public float AccelerationMpSS
+        {
+            get { return _AccelerationMpSS; }
+        }
+
+        public float LocalThrottlePercent;
+        // represents the MU line travelling through the train.  Uncontrolled locos respond to these commands.
+        public float ThrottlePercent
+        {
+            get
+            {
+                if (AcceptMUSignals && Train != null)
+                {
+                    if (Train.LeadLocomotive != null && !((MSTSLocomotive)Train.LeadLocomotive).TrainControlSystem.TractionAuthorization && Train.MUThrottlePercent > 0)
+                    {
+                        return 0;
+                    }
+                    else
+                    {
+                        return Train.MUThrottlePercent;
+                    }
+                }
+                else
+                    return LocalThrottlePercent;
+            }
+            set
+            {
+                if (AcceptMUSignals && Train != null)
+                    Train.MUThrottlePercent = value;
+                else
+                    LocalThrottlePercent = value;
+            }
+        }
+
+        public int LocalGearboxGearIndex;
+        public int GearboxGearIndex
+        {
+            get
+            {
+                if (AcceptMUSignals)
+                    return Train.MUGearboxGearIndex;
+                else
+                    return LocalGearboxGearIndex;
+            }
+            set
+            {
+                if (AcceptMUSignals)
+                    Train.MUGearboxGearIndex = value;
+                else
+                    LocalGearboxGearIndex = value;
+            }
+        }
+        public float DynamicBrakePercent { get { return Train.MUDynamicBrakePercent; } set { Train.MUDynamicBrakePercent = value; } }
+        public Direction Direction
+        {
+            //TODO: following code lines have been modified to flip trainset physics in order to get viewing direction coincident with loco direction when using rear cab.
+            // To achieve the same result with other means, without flipping trainset physics, the code lines probably should be changed
+            get
+            {
+                if (IsDriveable && Train.IsActualPlayerTrain)
+                {
+                    var loco = this as MSTSLocomotive;
+                    return Flipped ^ loco.UsingRearCab ? DirectionControl.Flip(Train.MUDirection) : Train.MUDirection;
+                }
+                else
+                {
+                    return Flipped ? DirectionControl.Flip(Train.MUDirection) : Train.MUDirection;
+                }
+            }
+            set
+            {
+                var loco = this as MSTSLocomotive;
+                Train.MUDirection = Flipped ^ loco.UsingRearCab ? DirectionControl.Flip(value) : value;
+            }
+        }
+        public BrakeSystem BrakeSystem;
+
+        // TrainCar.Update() must set these variables
+        public float MotiveForceN;   // ie motor power in Newtons  - signed relative to direction of car - 
+        public SmoothedData MotiveForceSmoothedN = new SmoothedData(0.5f);
+        public float PrevMotiveForceN;
+        // Gravity forces have negative values on rising grade. 
+        // This means they have the same sense as the motive forces and will push the train downhill.
+        public float GravityForceN;  // Newtons  - signed relative to direction of car.
+        public float CurveForceN;   // Resistive force due to curve, in Newtons
+        public float WindForceN;  // Resistive force due to wind
+
+        //private float _prevCurveForceN=0f;
+
+        // Derailment variables
+        public float WagonVerticalDerailForceN; // Vertical force of wagon/car - essentially determined by the weight
+        public float TotalWagonLateralDerailForceN;
+        public float LateralWindForceN;
+        public float WagonFrontCouplerAngleRad;
+//        public float WagonVerticalForceN; // Vertical force of wagon/car - essentially determined by the weight
+
+        public bool BuffForceExceeded;
+
+        // filter curve force for audio to prevent rapid changes.
+        //private IIRFilter CurveForceFilter = new IIRFilter(IIRFilter.FilterTypes.Butterworth, 1, 1.0f, 0.9f);
+        protected SmoothedData CurveForceFilter = new SmoothedData(0.75f);
+        public float CurveForceNFiltered;
+
+        public float TunnelForceN;  // Resistive force due to tunnel, in Newtons
+        public float FrictionForceN; // in Newtons ( kg.m/s^2 ) unsigned, includes effects of curvature
+        public float BrakeForceN;    // brake force applied to slow train (Newtons) - will be impacted by wheel/rail friction
+        public float BrakeRetardForceN;    // brake force applied to wheel by brakeshoe (Newtons) independent of friction wheel/rail friction
+
+        // Sum of all the forces acting on a Traincar in the direction of driving.
+        // MotiveForceN and GravityForceN act to accelerate the train. The others act to brake the train.
+        public float TotalForceN; // 
+
+        public string CarBrakeSystemType;
+
+        public float CurrentElevationPercent;
+
+        public bool CurveResistanceDependent;
+        public bool CurveSpeedDependent;
+        public bool TunnelResistanceDependent;
+
+
+        protected float MaxDurableSafeCurveSpeedMpS;
+
+        // temporary values used to compute coupler forces
+        public float CouplerForceA; // left hand side value below diagonal
+        public float CouplerForceB; // left hand side value on diagonal
+        public float CouplerForceC; // left hand side value above diagonal
+        public float CouplerForceG; // temporary value used by solver
+        public float CouplerForceR; // right hand side value
+        public float CouplerForceU; // result
+        public bool CouplerExceedBreakLimit; //true when coupler force is higher then Break limit (set by 2nd parameter in Break statement)
+        public bool CouplerOverloaded; //true when coupler force is higher then Proof limit, thus overloaded, but not necessarily broken (set by 1nd parameter in Break statement)
+        public bool BrakesStuck; //true when brakes stuck
+
+        // set when model is loaded
+        public List<WheelAxle> WheelAxles = new List<WheelAxle>();
+        public bool WheelAxlesLoaded;
+        public List<TrainCarPart> Parts = new List<TrainCarPart>();
+
+        // For use by cameras, initialized in MSTSWagon class and its derived classes
+        public List<PassengerViewPoint> PassengerViewpoints = new List<PassengerViewPoint>();
+        public List<PassengerViewPoint> CabViewpoints; //three dimensional cab view point
+        public List<ViewPoint> HeadOutViewpoints = new List<ViewPoint>();
+
+        // Used by Curve Speed Method
+        protected float TrackGaugeM = 1.435f;  // Track gauge - read in MSTSWagon
+        protected Vector3 InitialCentreOfGravityM = new Vector3(0, 1.8f, 0); // get centre of gravity - read in MSTSWagon
+        protected Vector3 CentreOfGravityM = new Vector3(0, 1.8f, 0); // get centre of gravity after adjusted for freight animation
+        protected float SuperelevationM; // Super elevation on the curve
+        protected float UnbalancedSuperElevationM;  // Unbalanced superelevation, read from MSTS Wagon File
+        protected float SuperElevationTotalM; // Total superelevation
+        protected bool IsMaxSafeCurveSpeed = false; // Has equal loading speed around the curve been exceeded, ie are all the wheesl still on the track?
+        public bool IsCriticalMaxSpeed = false; // Has the critical maximum speed around the curve been reached, is the wagon about to overturn?
+        public bool IsCriticalMinSpeed = false; // Is the speed less then the minimum required for the wagon to travel around the curve
+        protected float MaxCurveEqualLoadSpeedMps; // Max speed that rolling stock can do whist maintaining equal load on track
+        protected float StartCurveResistanceFactor = 2.0f; // Set curve friction at Start = 200%
+        protected float RouteSpeedMpS; // Max Route Speed Limit
+        protected const float GravitationalAccelerationMpS2 = 9.80665f; // Acceleration due to gravity 9.80665 m/s2
+        protected float WagonNumWheels; // Number of wheels on a wagon
+        protected float LocoNumDrvWheels = 4; // Number of drive axles (wheels / 2) on locomotive
+        public float DriverWheelRadiusM = 1.5f; // Drive wheel radius of locomotive wheels
+
+        public enum SteamEngineTypes
+        {
+            Unknown,
+            Simple,
+            Geared,
+            Compound,
+        }
+
+        public SteamEngineTypes SteamEngineType;
+
+        public enum WagonTypes
+        {
+            Unknown,
+            Engine,
+            Tender,
+            Passenger,
+            Freight,
+        }
+        public WagonTypes WagonType;
+
+        public enum EngineTypes
+        {
+            Steam,
+            Diesel,
+            Electric,
+        }
+        public EngineTypes EngineType;
+
+
+
+        protected float CurveResistanceZeroSpeedFactor = 0.5f; // Based upon research (Russian experiments - 1960) the older formula might be about 2x actual value
+        protected float RigidWheelBaseM;   // Vehicle rigid wheelbase, read from MSTS Wagon file
+        protected float TrainCrossSectionAreaM2; // Cross sectional area of the train
+        protected float DoubleTunnelCrossSectAreaM2;
+        protected float SingleTunnelCrossSectAreaM2;
+        protected float DoubleTunnelPerimeterM;
+        protected float SingleTunnelPerimeterAreaM;
+        protected float TunnelCrossSectionAreaM2 = 0.0f;
+        protected float TunnelPerimeterM = 0.0f;
+
+        // used by tunnel processing
+        public struct CarTunnelInfoData
+        {
+            public float? FrontPositionBeyondStartOfTunnel;          // position of front of wagon wrt start of tunnel
+            public float? LengthMOfTunnelAheadFront;                 // Length of tunnel remaining ahead of front of wagon (negative if front of wagon out of tunnel)
+            public float? LengthMOfTunnelBehindRear;                 // Length of tunnel behind rear of wagon (negative if rear of wagon has not yet entered tunnel)
+            public int numTunnelPaths;                               // Number of paths through tunnel
+        }
+
+        public CarTunnelInfoData CarTunnelData;
+
+        public virtual void Initialize()
+        {
+            CurveResistanceDependent = Simulator.Settings.CurveResistanceDependent;
+            CurveSpeedDependent = Simulator.Settings.CurveSpeedDependent;
+            TunnelResistanceDependent = Simulator.Settings.TunnelResistanceDependent;
+            
+            //CurveForceFilter.Initialize();
+            // Initialize tunnel resistance values
+
+            DoubleTunnelCrossSectAreaM2 = (float)Simulator.TRK.Tr_RouteFile.DoubleTunnelAreaM2;
+            SingleTunnelCrossSectAreaM2 = (float)Simulator.TRK.Tr_RouteFile.SingleTunnelAreaM2;
+            DoubleTunnelPerimeterM = (float)Simulator.TRK.Tr_RouteFile.DoubleTunnelPerimeterM;
+            SingleTunnelPerimeterAreaM = (float)Simulator.TRK.Tr_RouteFile.SingleTunnelPerimeterM;
+
+            // get route speed limit
+            RouteSpeedMpS = (float)Simulator.TRK.Tr_RouteFile.SpeedLimit;
+
+            // if no values are in TRK file, calculate default values.
+            // Single track Tunnels
+
+            if (SingleTunnelCrossSectAreaM2 == 0)
+            {
+
+                if (RouteSpeedMpS >= 97.22) // if route speed greater then 350km/h
+                {
+                    SingleTunnelCrossSectAreaM2 = 70.0f;
+                    SingleTunnelPerimeterAreaM = 32.0f;
+                }
+                else if (RouteSpeedMpS >= 69.4 && RouteSpeedMpS < 97.22) // Route speed greater then 250km/h and less then 350km/h
+                {
+                    SingleTunnelCrossSectAreaM2 = 70.0f;
+                    SingleTunnelPerimeterAreaM = 32.0f;
+                }
+                else if (RouteSpeedMpS >= 55.5 && RouteSpeedMpS < 69.4) // Route speed greater then 200km/h and less then 250km/h
+                {
+                    SingleTunnelCrossSectAreaM2 = 58.0f;
+                    SingleTunnelPerimeterAreaM = 28.0f;
+                }
+                else if (RouteSpeedMpS >= 44.4 && RouteSpeedMpS < 55.5) // Route speed greater then 160km/h and less then 200km/h
+                {
+                    SingleTunnelCrossSectAreaM2 = 50.0f;
+                    SingleTunnelPerimeterAreaM = 25.5f;
+                }
+                else if (RouteSpeedMpS >= 33.3 && RouteSpeedMpS < 44.4) // Route speed greater then 120km/h and less then 160km/h
+                {
+                    SingleTunnelCrossSectAreaM2 = 42.0f;
+                    SingleTunnelPerimeterAreaM = 22.5f;
+                }
+                else       // Route speed less then 120km/h
+                {
+                    SingleTunnelCrossSectAreaM2 = 21.0f;  // Typically older slower speed designed tunnels
+                    SingleTunnelPerimeterAreaM = 17.8f;
+                }
+            }
+
+            // Double track Tunnels
+
+            if (DoubleTunnelCrossSectAreaM2 == 0)
+            {
+
+                if (RouteSpeedMpS >= 97.22) // if route speed greater then 350km/h
+                {
+                    DoubleTunnelCrossSectAreaM2 = 100.0f;
+                    DoubleTunnelPerimeterM = 37.5f;
+                }
+                else if (RouteSpeedMpS >= 69.4 && RouteSpeedMpS < 97.22) // Route speed greater then 250km/h and less then 350km/h
+                {
+                    DoubleTunnelCrossSectAreaM2 = 100.0f;
+                    DoubleTunnelPerimeterM = 37.5f;
+                }
+                else if (RouteSpeedMpS >= 55.5 && RouteSpeedMpS < 69.4) // Route speed greater then 200km/h and less then 250km/h
+                {
+                    DoubleTunnelCrossSectAreaM2 = 90.0f;
+                    DoubleTunnelPerimeterM = 35.0f;
+                }
+                else if (RouteSpeedMpS >= 44.4 && RouteSpeedMpS < 55.5) // Route speed greater then 160km/h and less then 200km/h
+                {
+                    DoubleTunnelCrossSectAreaM2 = 80.0f;
+                    DoubleTunnelPerimeterM = 34.5f;
+                }
+                else if (RouteSpeedMpS >= 33.3 && RouteSpeedMpS < 44.4) // Route speed greater then 120km/h and less then 160km/h
+                {
+                    DoubleTunnelCrossSectAreaM2 = 76.0f;
+                    DoubleTunnelPerimeterM = 31.0f;
+                }
+                else       // Route speed less then 120km/h
+                {
+                    DoubleTunnelCrossSectAreaM2 = 41.8f;  // Typically older slower speed designed tunnels
+                    DoubleTunnelPerimeterM = 25.01f;
+                }
+            }
+
+#if DEBUG_TUNNEL_RESISTANCE
+                Trace.TraceInformation("================================== TrainCar.cs - Tunnel Resistance Initialisation ==============================================================");
+                Trace.TraceInformation("Tunnel 1 tr perimeter {0} Tunnel 1 tr area {1}", SingleTunnelPerimeterAreaM, SingleTunnelPerimeterAreaM);
+                Trace.TraceInformation("Tunnel 2 tr perimeter {0} Tunnel 2 tr area {1}", DoubleTunnelPerimeterM, DoubleTunnelCrossSectAreaM2);
+#endif
+
+        }
+
+        // called when it's time to update the MotiveForce and FrictionForce
+        public virtual void Update(float elapsedClockSeconds)
+        {
+            // gravity force, M32 is up component of forward vector
+            GravityForceN = MassKG * GravitationalAccelerationMpS2 * WorldPosition.XNAMatrix.M32;
+            CurrentElevationPercent = 100f * WorldPosition.XNAMatrix.M32;
+            AbsSpeedMpS = Math.Abs(_SpeedMpS);
+
+            //TODO: next if block has been inserted to flip trainset physics in order to get viewing direction coincident with loco direction when using rear cab.
+            // To achieve the same result with other means, without flipping trainset physics, the block should be deleted
+            //      
+            if (IsDriveable && Train != null & Train.IsPlayerDriven && (this as MSTSLocomotive).UsingRearCab)
+            {
+                GravityForceN = -GravityForceN;
+                CurrentElevationPercent = -CurrentElevationPercent;
+            }
+
+            UpdateCurveSpeedLimit(); // call this first as it will provide inputs for the curve force.
+            UpdateCurveForce(elapsedClockSeconds);
+            UpdateTunnelForce();
+            UpdateCarriageHeatLoss();
+            UpdateBrakeSlideCalculation();
+            UpdateTrainDerailmentRisk();
+
+            // acceleration
+            if (elapsedClockSeconds > 0.0f)
+            {
+                _AccelerationMpSS = (_SpeedMpS - _PrevSpeedMpS) / elapsedClockSeconds;
+
+                if (Simulator.UseAdvancedAdhesion)
+                    _AccelerationMpSS = AccelerationFilter.Filter(_AccelerationMpSS, elapsedClockSeconds);
+
+                _PrevSpeedMpS = _SpeedMpS;
+            }
+        }
+
+        #region Calculate Brake Skid
+
+        /// <summary>
+        /// This section calculates:
+        /// i) Changing brake shoe friction coefficient due to changes in speed
+        /// ii) force on the wheel due to braking, and whether sliding will occur.
+        /// 
+        /// </summary>
+
+        public virtual void UpdateBrakeSlideCalculation()
+        {
+
+            // Only apply slide, and advanced brake friction, if advanced adhesion is selected, and it is a Player train
+            if (Simulator.UseAdvancedAdhesion && IsPlayerTrain)
+            {
+
+                // Get user defined brake shoe coefficient if defined in WAG file
+                float UserFriction = GetUserBrakeShoeFrictionFactor();
+                float ZeroUserFriction = GetZeroUserBrakeShoeFrictionFactor();
+                float AdhesionMultiplier = Simulator.Settings.AdhesionFactor / 100.0f; // User set adjustment factor - convert to a factor where 100% = no change to adhesion
+
+                // This section calculates an adjustment factor for the brake force dependent upon the "base" (zero speed) friction value. 
+                //For a user defined case the base value is the zero speed value from the curve entered by the user.
+                // For a "default" case where no user data has been added to the WAG file, the base friction value has been assumed to be 0.2, thus maximum value of 20% applied.
+
+                if (UserFriction != 0)  // User defined friction has been applied in WAG file - Assume MaxBrakeForce is correctly set in the WAG, so no adjustment required 
+                {
+                    BrakeShoeCoefficientFrictionAdjFactor = UserFriction / ZeroUserFriction * AdhesionMultiplier; // Factor calculated by normalising zero speed value on friction curve applied in WAG file
+                    BrakeShoeRetardCoefficientFrictionAdjFactor = UserFriction / ZeroUserFriction * AdhesionMultiplier;
+                    BrakeShoeCoefficientFriction = UserFriction * AdhesionMultiplier; // For display purposes on HUD
+                }
+                else
+                // User defined friction NOT applied in WAG file - Assume MaxBrakeForce is incorrectly set in the WAG, so adjustment is required 
+                {
+                    DefaultBrakeShoeCoefficientFriction = (7.6f / (MpS.ToKpH(AbsSpeedMpS) + 17.5f) + 0.07f) * AdhesionMultiplier; // Base Curtius - Kniffler equation - u = 0.50, all other values are scaled off this formula
+                    BrakeShoeCoefficientFrictionAdjFactor = DefaultBrakeShoeCoefficientFriction / 0.2f * AdhesionMultiplier;  // Assuming that current MaxBrakeForce has been set with an existing Friction Coff of 0.2f, an adjustment factor needs to be developed to reduce the MAxBrakeForce by a relative amount
+                    BrakeShoeRetardCoefficientFrictionAdjFactor = DefaultBrakeShoeCoefficientFriction / 0.2f * AdhesionMultiplier;
+                    BrakeShoeCoefficientFriction = DefaultBrakeShoeCoefficientFriction * AdhesionMultiplier;  // For display purposes on HUD
+                }
+
+                // Clamp adjustment factor to a value of 1.0 - i.e. the brakeforce can never exceed the Brake Force value defined in the WAG file
+                BrakeShoeCoefficientFrictionAdjFactor = MathHelper.Clamp(BrakeShoeCoefficientFrictionAdjFactor, 0.01f, 1.0f);
+                BrakeShoeRetardCoefficientFrictionAdjFactor = MathHelper.Clamp(BrakeShoeRetardCoefficientFrictionAdjFactor, 0.01f, 1.0f);
+
+
+                // ************  Check if diesel or electric - assumed already be cover by advanced adhesion model *********
+
+                if (this is MSTSDieselLocomotive || this is MSTSElectricLocomotive)
+                {
+                   if (WheelSlip && ThrottlePercent < 0.1f && BrakeRetardForceN > 25.0) // If advanced adhesion model indicates wheel slip, then check other conditiond (throttle and brake force) to determine whether it is a wheel slip or brake skid
+                    {
+                       BrakeSkid = true;  // set brake skid flag true
+                    } 
+                   else
+                   {
+                       BrakeSkid = false;
+                   }
+                }
+
+                else if (!(this is MSTSDieselLocomotive) || !(this is MSTSElectricLocomotive))
+                {
+
+                    // Calculate tread force on wheel - use the retard force as this is related to brakeshoe coefficient, and doesn't vary with skid.
+                    BrakeWheelTreadForceN = BrakeRetardForceN;
+
+
+                    // Calculate adhesive force based upon whether in skid or not
+                    if (BrakeSkid)
+                    {
+                        WagonBrakeAdhesiveForceN = MassKG * GravitationalAccelerationMpS2 * SkidFriction;  // Adhesive force if wheel skidding
+                    }
+                    else
+                    {
+                        WagonBrakeAdhesiveForceN = MassKG * GravitationalAccelerationMpS2 * Train.WagonCoefficientFriction; // Adhesive force wheel normal
+                    }
+
+                    // Test if wheel forces are high enough to induce a slip. Set slip flag if slip occuring 
+                    if (!BrakeSkid && AbsSpeedMpS > 0.01)  // Train must be moving forward to experience skid
+                    {
+                        if (BrakeWheelTreadForceN > WagonBrakeAdhesiveForceN)
+                        {
+                            BrakeSkid = true; 	// wagon wheel is slipping
+                            var message = "Car ID: " + CarID + " - experiencing braking force wheel skid.";
+                            Simulator.Confirmer.Message(ConfirmLevel.Warning, message);
+                        }
+                    }
+                    else if (BrakeSkid && AbsSpeedMpS > 0.01)
+                    {
+                        if (BrakeWheelTreadForceN < WagonBrakeAdhesiveForceN || BrakeForceN == 0.0f)
+                        {
+                            BrakeSkid = false; 	// wagon wheel is not slipping
+                        }
+                        
+                    }
+                    else
+                    {
+                        BrakeSkid = false; 	// wagon wheel is not slipping
+
+                    }
+                }
+                else
+                {
+                    BrakeSkid = false; 	// wagon wheel is not slipping
+                    BrakeShoeRetardCoefficientFrictionAdjFactor = 1.0f;
+                }
+            }
+            else  // set default values if simple adhesion model, or if diesel or electric locomotive is used, which doesn't check for brake skid.
+            {
+                BrakeSkid = false; 	// wagon wheel is not slipping
+                BrakeShoeCoefficientFrictionAdjFactor = 1.0f;  // Default value set to leave existing brakeforce constant regardless of changing speed
+                BrakeShoeRetardCoefficientFrictionAdjFactor = 1.0f;
+                BrakeShoeCoefficientFriction = 1.0f;  // Default value for display purposes
+
+            }
+
+#if DEBUG_BRAKE_SLIDE
+
+            Trace.TraceInformation("================================== Brake Force Slide (TrainCar.cs) ===================================");
+            Trace.TraceInformation("Brake Shoe Friction- Car: {0} Speed: {1} Brake Force: {2} Advanced Adhesion: {3}", CarID, MpS.ToMpH(SpeedMpS), BrakeForceN, Simulator.UseAdvancedAdhesion);
+            Trace.TraceInformation("BrakeSkidCheck: {0}", BrakeSkidCheck);
+            Trace.TraceInformation("Brake Shoe Friction- Coeff: {0} Adjust: {1}", BrakeShoeCoefficientFriction, BrakeShoeCoefficientFrictionAdjFactor);
+            Trace.TraceInformation("Brake Shoe Force - Ret: {0} Adjust: {1} Skid {2} Adj {3}", BrakeRetardForceN, BrakeShoeRetardCoefficientFrictionAdjFactor, BrakeSkid, SkidFriction);
+            Trace.TraceInformation("Tread: {0} Adhesive: {1}", BrakeWheelTreadForceN, WagonBrakeAdhesiveForceN);
+            Trace.TraceInformation("Mass: {0} Rail Friction: {1}", MassKG, Train.WagonCoefficientFriction);
+#endif
+
+        }
+
+
+        #endregion
+
+        #region Calculate Heat loss for Passenger Cars
+
+        /// <summary>
+        /// This section calculates the heat loss in a carriage, and is used in conjunction with steam heating.
+        /// Heat Loss is based upon the model for heat loss from a building - http://www.engineeringtoolbox.com/heat-loss-buildings-d_113.html
+        /// Overall heat loss is made up of the following components - heat loss due to transmission through walls, windows, doors, floors and more (W) + heat loss caused by ventilation (W) + heat loss caused by infiltration (W) 
+        /// </summary>
+
+        public virtual void UpdateCarriageHeatLoss()
+        {
+
+            // +++++++++++++++++++++++++++
+
+            if (WagonType == WagonTypes.Passenger && Train.CarSteamHeatOn) // only calculate heat loss on passenger cars
+            {
+
+                // Initialise car values for heating to zero
+                CarHeatLossWpT = 0.0f;
+                CarHeatPipeAreaM2 = 0.0f;
+                CarHeatVolumeM3 = 0.0f;
+
+                // Transmission heat loss = exposed area * heat transmission coeff (inside temp - outside temp)
+                // Calculate the heat loss through the roof, wagon sides, and floor separately  
+
+                float CarriageHeatTempC = Train.TrainCurrentCarriageHeatTempC;     // Get current Car Heat Temp (Calculated in MSTSSteamLocomotive )
+                float CarOutsideTempC = Train.TrainOutsideTempC;  // Get Car Outside Temp from MSTSSteamLocomotive file
+
+                // Calculate the heat loss through the carriage sides, per degree of temp change
+                float HeatTransCoeffRoofWm2K = 1.7f; // 2 inch wood - uninsulated
+                float HeatTransCoeffSidesWm2K = 1.7f; // 2 inch wood - uninsulated
+                float HeatTransCoeffWindowsWm2K = 4.7f; // Single glazed glass window in wooden frame
+                float HeatTransCoeffFloorWm2K = 2.5f; // uninsulated floor
+                float WindowDeratingFactor = 0.33f;   // fraction of windows in carriage side - 33% of window space
+
+                // Calculate volume in carriage - note height reduced by 1.06m to allow for bogies, etc
+                float BogieHeightM = 1.06f;
+                float CarCouplingPipeM = 1.2f;  // Allow for connection between cars (assume 2' each end) - no heat is contributed to carriages.
+
+                // Calculate the heat loss through the roof, allow 15% additional heat loss through roof because of radiation to space
+                float RoofHeatLossFactor = 1.15f;
+                float HeatLossTransRoofWpT = RoofHeatLossFactor * (CarWidthM * (CarLengthM - CarCouplingPipeM)) * HeatTransCoeffRoofWm2K * (CarriageHeatTempC - CarOutsideTempC);
+
+                // Each car will have 2 x sides + 2 x ends. Each side will be made up of solid walls, and windows. A factor has been assumed to determine the ratio of window area to wall area.
+                float HeatLossTransWindowsWpT = (WindowDeratingFactor * (CarHeightM - BogieHeightM) * (CarLengthM - CarCouplingPipeM)) * HeatTransCoeffWindowsWm2K * (CarriageHeatTempC - CarOutsideTempC);
+                float HeatLossTransSidesWpT = ((1.0f - WindowDeratingFactor) * (CarHeightM - BogieHeightM) * (CarLengthM - CarCouplingPipeM)) * HeatTransCoeffSidesWm2K * (CarriageHeatTempC - CarOutsideTempC);
+                float HeatLossTransEndsWpT = ((CarHeightM - BogieHeightM) * (CarLengthM - CarCouplingPipeM)) * HeatTransCoeffSidesWm2K * (CarriageHeatTempC - CarOutsideTempC);
+
+                // Total equals 2 x sides, ends, windows
+                float HeatLossTransTotalSidesWpT = (2.0f * HeatLossTransWindowsWpT) + (2.0f * HeatLossTransSidesWpT) + (2.0f * HeatLossTransEndsWpT);
+
+                // Calculate the heat loss through the floor
+                float HeatLossTransFloorWpT = (CarWidthM * (CarLengthM - CarCouplingPipeM)) * HeatTransCoeffFloorWm2K * (CarriageHeatTempC - CarOutsideTempC);
+
+                float HeatLossTransmissionWpT = HeatLossTransRoofWpT + HeatLossTransTotalSidesWpT + HeatLossTransFloorWpT;
+
+               // Heat loss due to train movement and air flow, based upon convection heat transfer information - http://www.engineeringtoolbox.com/convective-heat-transfer-d_430.html
+               // The formula on this page ( hc = 10.45 - v + 10v1/2), where v = m/s. This formula is used to develop a multiplication factor with train speed.
+               // Curve is only valid from 2.5m/s
+
+                float LowSpeedMpS = 2.0f;
+                float ConvHeatTxfLowSpeed = 10.45f - LowSpeedMpS + (10.0f * (float)Math.Pow(LowSpeedMpS, 0.5));
+                float ConvHeatTxSpeed = 10.45f - AbsSpeedMpS + (10.0f * (float)Math.Pow(AbsSpeedMpS, 0.5));
+                float ConvFactor = ConvHeatTxSpeed / ConvHeatTxfLowSpeed;
+
+                // TO DO - CHeck this out further - allow full range of values?
+               // ConvFactor = MathHelper.Clamp(ConvFactor, 1.0f, 1.6f); // Keep Conv Factor ratio within bounds - should not exceed 1.6.
+
+                ConvFactor = MathHelper.Clamp(ConvFactor, 1.0f, 1.0f); // Keep Conv Factor ratio within bounds - should not exceed 1.6.
+
+               // Adjust transmission heat loss due to speed of train - loss increases as the apparent wind speed across carriages increases
+                HeatLossTransmissionWpT *= ConvFactor;
+
+
+                // ++++++++++++++++++++++++
+                // Infiltration Heat loss, per degree of temp change
+                float SpecificHeatCapacityJpKgpK = 1000.0f;   // a value of cp = 1.0 kJ/kg.K (equal to kJ/kg.oC) - is normally accurate enough
+                float AirDensityKgpM3 = 1.2041f;   // Varies with temp and pressure
+                float NumAirShiftspSec = pS.FrompH(0.5f);      // Rule of thumb 0.5 air shifts / hr
+
+                CarHeatVolumeM3 = CarWidthM * (CarLengthM - CarCouplingPipeM) * (CarHeightM - BogieHeightM);
+                float HeatLossInfiltrationWpT = SpecificHeatCapacityJpKgpK * AirDensityKgpM3 * NumAirShiftspSec * CarHeatVolumeM3 * (CarriageHeatTempC - CarOutsideTempC);
+
+                CarHeatLossWpT = HeatLossTransmissionWpT + HeatLossInfiltrationWpT;
+                
+                // ++++++++++++++++++++++++
+                // Calculate steam pipe surface area
+                float CompartmentSteamPipeRadiusM = Me.FromIn(2.0f) / 2.0f;  // Assume the steam pipes in the compartments have diameter of 2" (50mm)
+                float DoorSteamPipeRadiusM = Me.FromIn(1.75f) / 2.0f;        // Assume the steam pipes in the doors have diameter of 1.75" (50mm)
+
+                // Assume door pipes are 3' 4" (ie 3.3') long, and that there are doors at both ends of the car, ie x 2
+                float CarDoorLengthM = 2.0f * Me.FromFt(3.3f);
+                float CarDoorVolumeM3 = CarWidthM * CarDoorLengthM * (CarHeightM - BogieHeightM);
+
+                float CarDoorPipeAreaM2 = 2.0f * MathHelper.Pi * DoorSteamPipeRadiusM * CarDoorLengthM;
+
+                // Use rule of thumb - 1" of 2" steam heat pipe for every 3.5 cu ft of volume in car compartment (second class)
+                float CarCompartmentPipeLengthM = Me.FromIn((CarHeatVolumeM3 - CarDoorVolumeM3) / (Me3.FromFt3(3.5f)));
+                float CarCompartmentPipeAreaM2 = 2.0f * MathHelper.Pi * CompartmentSteamPipeRadiusM * CarCompartmentPipeLengthM;
+
+                CarHeatPipeAreaM2 = CarCompartmentPipeAreaM2 + CarDoorPipeAreaM2;
+
+#if DEBUG_CAR_HEATLOSS
+
+                Trace.TraceInformation("***************************************** DEBUG_HEATLOSS (TrainCar.cs) ***************************************************************");
+                Trace.TraceInformation("Trans - Windows {0} Sides {1} Ends {2} Roof {3} Floor {4}", HeatLossTransWindowsWpT, HeatLossTransSidesWpT, HeatLossTransEndsWpT, HeatLossTransRoofWpT, HeatLossTransFloorWpT);
+                Trace.TraceInformation("Car {0} Total CarHeat {1} CarHeatTrans {2} CarHeatInf {3} Car Volume {4}", CarID, CarHeatLossWpT, HeatLossTransmissionWpT, HeatLossInfiltrationWpT, CarHeatVolumeM3);
+                Trace.TraceInformation("Comp Length {0} Door Length {1} Car Length {2}", CarCompartmentPipeLengthM, CarDoorLengthM, CarLengthM);
+                Trace.TraceInformation("Car {0} Car Vol {1} Car Pipe Area {2}", CarID, CarHeatVolumeM3, CarHeatPipeAreaM2);
+                Trace.TraceInformation("Car Temp {0} Car Outside Temp {1}", CarriageHeatTempC, CarOutsideTempC);
+#endif
+            }
+            else
+            {
+
+                // If car is not a valid car for heating set values to zero
+                CarHeatLossWpT = 0.0f;
+                CarHeatPipeAreaM2 = 0.0f;
+                CarHeatVolumeM3 = 0.0f;
+            }
+        }
+
+        #endregion
+
+        #region Calculate resistance due to tunnels
+        /// <summary>
+        /// Tunnel force (resistance calculations based upon formula presented in papaer titled "Reasonable compensation coefficient of maximum gradient in long railway tunnels"
+        /// </summary>
+        public virtual void UpdateTunnelForce()
+        {
+            if (Train.IsPlayerDriven)   // Only calculate tunnel resistance when it is the player train.
+            {
+                if (TunnelResistanceDependent)
+                {
+                    if (CarTunnelData.FrontPositionBeyondStartOfTunnel.HasValue)
+                    {
+
+                        float? TunnelStart;
+                        float? TunnelAhead;
+                        float? TunnelBehind;
+
+                        TunnelStart = CarTunnelData.FrontPositionBeyondStartOfTunnel;      // position of front of wagon wrt start of tunnel
+                        TunnelAhead = CarTunnelData.LengthMOfTunnelAheadFront;            // Length of tunnel remaining ahead of front of wagon (negative if front of wagon out of tunnel)
+                        TunnelBehind = CarTunnelData.LengthMOfTunnelBehindRear;           // Length of tunnel behind rear of wagon (negative if rear of wagon has not yet entered tunnel)
+
+                        // Calculate tunnel default effective cross-section area, and tunnel perimeter - based upon the designed speed limit of the railway (TRK File)
+
+                        float TunnelLengthM = CarTunnelData.LengthMOfTunnelAheadFront.Value + CarTunnelData.LengthMOfTunnelBehindRear.Value;
+                        float TrainLengthTunnelM = Train.Length;
+                        float TrainMassTunnelKg = Train.MassKg;
+                        float PrevTrainCrossSectionAreaM2 = TrainCrossSectionAreaM2;
+                        TrainCrossSectionAreaM2 = CarWidthM * CarHeightM;
+                        if (TrainCrossSectionAreaM2 < PrevTrainCrossSectionAreaM2)
+                        {
+                            TrainCrossSectionAreaM2 = PrevTrainCrossSectionAreaM2;  // Assume locomotive cross-sectional area is the largest, if not use new one.
+                        }
+                        const float DensityAirKgpM3 = 1.2f;
+
+                        // Determine tunnel X-sect area and perimeter based upon number of tracks
+                        if (CarTunnelData.numTunnelPaths >= 2)
+                        {
+                            TunnelCrossSectionAreaM2 = DoubleTunnelCrossSectAreaM2; // Set values for double track tunnels and above
+                            TunnelPerimeterM = DoubleTunnelPerimeterM;
+                        }
+                        else
+                        {
+                            TunnelCrossSectionAreaM2 = SingleTunnelCrossSectAreaM2; // Set values for single track tunnels
+                            TunnelPerimeterM = SingleTunnelPerimeterAreaM;
+                        }
+
+                        // 
+                        // Calculate first tunnel factor
+
+                        float TunnelAComponent = (0.00003318f * DensityAirKgpM3 * TunnelCrossSectionAreaM2) / ((1 - (TrainCrossSectionAreaM2 / TunnelCrossSectionAreaM2)) * (1 - (TrainCrossSectionAreaM2 / TunnelCrossSectionAreaM2)));
+                        float TunnelBComponent = 174.419f * (1 - (TrainCrossSectionAreaM2 / TunnelCrossSectionAreaM2)) * (1 - (TrainCrossSectionAreaM2 / TunnelCrossSectionAreaM2));
+                        float TunnelCComponent = (2.907f * (1 - (TrainCrossSectionAreaM2 / TunnelCrossSectionAreaM2)) * (1 - (TrainCrossSectionAreaM2 / TunnelCrossSectionAreaM2))) / (4.0f * (TunnelCrossSectionAreaM2 / TunnelPerimeterM));
+
+                        float TempTunnel1 = (float)Math.Sqrt(TunnelBComponent + (TunnelCComponent * (TunnelLengthM - TrainLengthTunnelM) / TrainLengthTunnelM));
+                        float TempTunnel2 = (1.0f - (1.0f / (1.0f + TempTunnel1))) * (1.0f - (1.0f / (1.0f + TempTunnel1)));
+
+                        float UnitAerodynamicDrag = ((TunnelAComponent * TrainLengthTunnelM) / Kg.ToTonne(TrainMassTunnelKg)) * TempTunnel2;
+
+                        TunnelForceN = UnitAerodynamicDrag * Kg.ToTonne(MassKG) * AbsSpeedMpS * AbsSpeedMpS;
+                    }
+                    else
+                    {
+                        TunnelForceN = 0.0f; // Reset tunnel force to zero when train is no longer in the tunnel
+                    }
+                }
+            }
+        }
+
+
+
+        #endregion
+
+        #region Calculate risk of train derailing
+
+        //================================================================================================//
+        /// <summary>
+        /// Update Risk of train derailing
+        /// <\summary>
+
+        public void UpdateTrainDerailmentRisk()
+        {
+            // Train will derail if lateral forces on the train exceed the vertical forces holding the train on the railway track. 
+            // Typically the train is most at risk when travelling around a curve
+
+            // Based upon ??????
+
+            // Calculate Lateral forces
+
+            foreach (var w in WheelAxles)
+            {
+ //               Trace.TraceInformation("Car ID {0} Length {1} Bogie {2} Offset {3} MAtrix {4}", CarID, CarLengthM,  w.BogieIndex, w.OffsetM, w.BogieMatrix);
+
+            }
+
+            // Calculate the vertival force on the wheel of the car, to determine whether wagon derails or not
+            WagonVerticalDerailForceN = MassKG * GravitationalAccelerationMpS2 * Train.WagonCoefficientFriction;
+
+ 
+
+            // Calculate coupler angle when travelling around curve
+
+            float OverhangCarIM = 2.545f; // Vehicle overhang - B
+            float OverhangCarI1M = 2.545f;  // Vehicle overhang - B
+            float CouplerDistanceM = 2.4f; // Coupler distance - D
+            float BogieDistanceIM = 8.23f; // 0.5 * distance between bogie centres - A
+            float BogieDistanceI1M = 8.23f;  // 0.5 * distance between bogie centres - A
+            float CouplerAlphaAngleRad;
+            float CouplerBetaAngleRad;
+            float CouplerGammaAngleRad;
+
+
+            float BogieCentresAdjVehiclesM = OverhangCarIM + OverhangCarI1M + CouplerDistanceM; // L value
+
+            if (CurrentCurveRadius != 0)
+            {
+                CouplerAlphaAngleRad = BogieDistanceIM / CurrentCurveRadius;  // 
+                CouplerBetaAngleRad = BogieDistanceI1M / CurrentCurveRadius;
+                CouplerGammaAngleRad = BogieCentresAdjVehiclesM / (2.0f * CurrentCurveRadius);
+
+                float AngleBetweenCarbodies = CouplerAlphaAngleRad + CouplerBetaAngleRad + 2.0f * CouplerGammaAngleRad;
+
+                WagonFrontCouplerAngleRad = (BogieCentresAdjVehiclesM* (CouplerGammaAngleRad + CouplerAlphaAngleRad) - OverhangCarI1M* AngleBetweenCarbodies) / CouplerDistanceM;
+
+          //      Trace.TraceInformation("Centre {0} Gamma {1} Alpha {2} Between {3} CouplerDist {4}", BogieCentresAdjVehiclesM, CouplerGammaAngleRad, CouplerAlphaAngleRad, AngleBetweenCarbodies, CouplerDistanceM);
+            }
+            else
+            {
+                WagonFrontCouplerAngleRad = 0.0f;
+            }
+
+            // Lateral Force = Coupler force x Sin (Coupler Angle)
+
+            float CouplerLateralForceN = CouplerForceU * (float)Math.Sin(WagonFrontCouplerAngleRad);
+
+
+            TotalWagonLateralDerailForceN = CouplerLateralForceN;
+
+            if (TotalWagonLateralDerailForceN > WagonVerticalDerailForceN)
+            {
+                BuffForceExceeded = true;
+            }
+            else
+            {
+                BuffForceExceeded = false;
+            }
+
+        }
+
+        #endregion
+
+
+
+        #region Calculate permissible speeds around curves
+        /// <summary>
+        /// Reads current curve radius and computes the maximum recommended speed around the curve based upon the 
+        /// superelevation of the track
+        /// Based upon information extracted from - Critical Speed Analysis of Railcars and Wheelsets on Curved and Straight Track - https://scarab.bates.edu/cgi/viewcontent.cgi?article=1135&context=honorstheses
+        /// </summary>
+        public virtual void UpdateCurveSpeedLimit()
+        {
+            float s = AbsSpeedMpS; // speed of train
+            var train = Simulator.PlayerLocomotive.Train;//Debrief Eval
+
+            // get curve radius
+
+            if (CurveSpeedDependent || CurveResistanceDependent)  // Function enabled by menu selection for either curve resistance or curve speed limit
+            {
+
+
+                if (CurrentCurveRadius > 0)  // only check curve speed if it is a curve
+                {
+                    float SpeedToleranceMpS =  Me.FromMi( pS.FrompH(2.5f));  // Set bandwidth tolerance for resetting notifications
+                    
+                    // If super elevation set in Route (TRK) file
+                    if (Simulator.TRK.Tr_RouteFile.SuperElevationHgtpRadiusM != null)
+                    {
+                        SuperelevationM = Simulator.TRK.Tr_RouteFile.SuperElevationHgtpRadiusM[CurrentCurveRadius];
+
+                    }
+                    else
+                    {
+                        // Set to OR default values
+                        if (CurrentCurveRadius > 2000)
+                        {
+                            if (RouteSpeedMpS > 55.0)   // If route speed limit is greater then 200km/h, assume high speed passenger route
+                            {
+                                // Calculate superelevation based upon the route speed limit and the curve radius
+                                // SE = ((TrackGauge x Velocity^2 ) / Gravity x curve radius)
+
+                                SuperelevationM = (TrackGaugeM * RouteSpeedMpS * RouteSpeedMpS) / (GravitationalAccelerationMpS2 * CurrentCurveRadius);
+
+                            }
+                            else
+                            {
+                                SuperelevationM = 0.0254f;  // Assume minimal superelevation if conventional mixed route
+                            }
+
+                        }
+                        // Set Superelevation value - based upon standard figures
+                        else if (CurrentCurveRadius <= 2000 & CurrentCurveRadius > 1600)
+                        {
+                            SuperelevationM = 0.0254f;  // Assume 1" (or 0.0254m)
+                        }
+                        else if (CurrentCurveRadius <= 1600 & CurrentCurveRadius > 1200)
+                        {
+                            SuperelevationM = 0.038100f;  // Assume 1.5" (or 0.038100m)
+                        }
+                        else if (CurrentCurveRadius <= 1200 & CurrentCurveRadius > 1000)
+                        {
+                            SuperelevationM = 0.050800f;  // Assume 2" (or 0.050800m)
+                        }
+                        else if (CurrentCurveRadius <= 1000 & CurrentCurveRadius > 800)
+                        {
+                            SuperelevationM = 0.063500f;  // Assume 2.5" (or 0.063500m)
+                        }
+                        else if (CurrentCurveRadius <= 800 & CurrentCurveRadius > 600)
+                        {
+                            SuperelevationM = 0.0889f;  // Assume 3.5" (or 0.0889m)
+                        }
+                        else if (CurrentCurveRadius <= 600 & CurrentCurveRadius > 500)
+                        {
+                            SuperelevationM = 0.1016f;  // Assume 4" (or 0.1016m)
+                        }
+                        // for tighter radius curves assume on branch lines and less superelevation
+                        else if (CurrentCurveRadius <= 500 & CurrentCurveRadius > 280)
+                        {
+                            SuperelevationM = 0.0889f;  // Assume 3" (or 0.0762m)
+                        }
+                        else if (CurrentCurveRadius <= 280 & CurrentCurveRadius > 0)
+                        {
+                            SuperelevationM = 0.063500f;  // Assume 2.5" (or 0.063500m)
+                        }
+                    }
+
+#if DEBUG_USER_SUPERELEVATION
+                       Trace.TraceInformation(" ============================================= User SuperElevation (TrainCar.cs) ========================================");
+                        Trace.TraceInformation("CarID {0} TrackSuperElevation {1} Curve Radius {2}",  CarID, SuperelevationM, CurrentCurveRadius);
+#endif
+
+                    // Calulate equal wheel loading speed for current curve and superelevation - this was considered the "safe" speed to travel around a curve . In this instance the load on the both railes is evenly distributed.
+                    // max equal load speed = SQRT ( (superelevation x gravity x curve radius) / track gauge)
+                    // SuperElevation is made up of two components = rail superelevation + the amount of sideways force that a passenger will be comfortable with. This is expressed as a figure similar to superelevation.
+
+                    SuperelevationM = MathHelper.Clamp(SuperelevationM, 0.0001f, 0.150f); // If superelevation is greater then 6" (150mm) then limit to this value, having a value of zero causes problems with calculations
+
+                    float SuperElevationAngleRad = (float)Math.Sinh(SuperelevationM); // Total superelevation includes both balanced and unbalanced superelevation
+
+                    MaxCurveEqualLoadSpeedMps = (float)Math.Sqrt((SuperelevationM * GravitationalAccelerationMpS2 * CurrentCurveRadius) / TrackGaugeM); // Used for calculating curve resistance
+
+                    // Railway companies often allow the vehicle to exceed the equal loading speed, provided that the passengers didn't feel uncomfortable, and that the car was not likely to excced the maximum critical speed
+                    SuperElevationTotalM = SuperelevationM + UnbalancedSuperElevationM;
+
+                    float SuperElevationTotalAngleRad = (float)Math.Sinh(SuperElevationTotalM); // Total superelevation includes both balanced and unbalanced superelevation
+
+                    float MaxSafeCurveSpeedMps = (float)Math.Sqrt((SuperElevationTotalM * GravitationalAccelerationMpS2 * CurrentCurveRadius) / TrackGaugeM);
+
+                    // Calculate critical speed - indicates the speed above which stock will overturn - sum of the moments of centrifrugal force and the vertical weight of the vehicle around the CoG
+                    // critical speed = SQRT ( (centrifrugal force x gravity x curve radius) / Vehicle weight)
+                    // centrifrugal force = Stock Weight x factor for movement of resultant force due to superelevation.
+
+                    float SinTheta = (float)Math.Sin(SuperElevationAngleRad);
+                    float CosTheta = (float)Math.Cos(SuperElevationAngleRad);
+                    float HalfTrackGaugeM = TrackGaugeM / 2.0f;
+
+                    float CriticalMaxSpeedMpS = (float)Math.Sqrt((CurrentCurveRadius * GravitationalAccelerationMpS2 * (CentreOfGravityM.Y * SinTheta + HalfTrackGaugeM * CosTheta)) / (CentreOfGravityM.Y * CosTheta - HalfTrackGaugeM * SinTheta));
+
+                    float Sin2Theta = 0.5f * (1 - (float)Math.Cos(2.0 * SuperElevationAngleRad));
+                    float CriticalMinSpeedMpS = (float)Math.Sqrt((GravitationalAccelerationMpS2 * CurrentCurveRadius * HalfTrackGaugeM * Sin2Theta) / (CosTheta * (CentreOfGravityM.Y * CosTheta + HalfTrackGaugeM * SinTheta)));
+
+                    if (CurveSpeedDependent)
+                    {
+                        
+                        // This section not required any more???????????
+                        // This section tests for the durability value of the consist. Durability value will non-zero if read from consist files. 
+                        // Timetable mode does not read consistent durability values for consists, and therefore value will be zero at this time. 
+                        // Hence a large value of durability (10.0) is assumed, thus effectively disabling it in TT mode
+                        //                        if (Simulator.CurveDurability != 0.0)
+                        //                        {
+                        //                            MaxDurableSafeCurveSpeedMpS = MaxSafeCurveSpeedMps * Simulator.CurveDurability;  // Finds user setting for durability
+                        //                        }
+                        //                        else
+                        //                        {
+                        //                            MaxDurableSafeCurveSpeedMpS = MaxSafeCurveSpeedMps * 10.0f;  // Value of durability has not been set, so set to a large value
+                        //                        }
+
+                        // Test current speed to see if greater then equal loading speed around the curve
+                        if (s > MaxSafeCurveSpeedMps)
+                        {
+                            if (!IsMaxSafeCurveSpeed)
+                            {
+                                IsMaxSafeCurveSpeed = true; // set flag for IsMaxSafeCurveSpeed reached
+
+                                if (Train.IsPlayerDriven && !Simulator.TimetableMode)    // Warning messages will only apply if this is player train and not running in TT mode
+                                {
+                                    if (Train.IsFreight)
+                                    {
+                                        Simulator.Confirmer.Message(ConfirmLevel.Warning, Simulator.Catalog.GetString("You are travelling too fast for this curve. Slow down, your freight car " + CarID + " may be damaged. The recommended speed for this curve is " + FormatStrings.FormatSpeedDisplay(MaxSafeCurveSpeedMps, IsMetric) ));
+                                    }
+                                    else
+                                    {
+                                        Simulator.Confirmer.Message(ConfirmLevel.Warning, Simulator.Catalog.GetString("You are travelling too fast for this curve. Slow down, your passengers in car " + CarID + " are feeling uncomfortable. The recommended speed for this curve is " + FormatStrings.FormatSpeedDisplay(MaxSafeCurveSpeedMps, IsMetric) ));
+                                    }
+
+                                    if (dbfmaxsafecurvespeedmps != MaxSafeCurveSpeedMps)//Debrief eval
+                                    {
+                                        dbfmaxsafecurvespeedmps = MaxSafeCurveSpeedMps;
+                                        //ldbfevalcurvespeed = true;
+                                        DbfEvalTravellingTooFast++;
+                                        train.DbfEvalValueChanged = true;//Debrief eval
+                                    }
+                                }
+
+                            }
+                        }
+                        else if ( s < MaxSafeCurveSpeedMps - SpeedToleranceMpS)  // Reset notification once spped drops
+                        {
+                            if (IsMaxSafeCurveSpeed)
+                            {
+                                IsMaxSafeCurveSpeed = false; // reset flag for IsMaxSafeCurveSpeed reached - if speed on curve decreases
+
+
+                            }
+                        }
+
+                        // If speed exceeds the overturning speed, then indicated that an error condition has been reached.
+                        if (s > CriticalMaxSpeedMpS && Train.GetType() != typeof(AITrain) && Train.GetType() != typeof(TTTrain)) // Breaking of brake hose will not apply to TT mode or AI trains)
+                        {
+                            if (!IsCriticalMaxSpeed)
+                            {
+                                IsCriticalMaxSpeed = true; // set flag for IsCriticalSpeed reached
+
+                                if (Train.IsPlayerDriven && !Simulator.TimetableMode)  // Warning messages will only apply if this is player train and not running in TT mode
+                                {
+                                    BrakeSystem.FrontBrakeHoseConnected = false; // break the brake hose connection between cars if the speed is too fast
+                                    Simulator.Confirmer.Message(ConfirmLevel.Warning, Simulator.Catalog.GetString("You were travelling too fast for this curve, and have snapped a brake hose on Car " + CarID + ". You will need to repair the hose and restart."));
+
+                                    dbfEvalsnappedbrakehose = true;//Debrief eval
+
+                                    if (!ldbfevaltrainoverturned)
+                                    {
+                                        ldbfevaltrainoverturned = true;
+                                        DbfEvalTrainOverturned++;
+                                        train.DbfEvalValueChanged = true;//Debrief eval
+                                    }
+                                }
+                            }
+
+                        }
+                        else if ( s < CriticalMaxSpeedMpS - SpeedToleranceMpS) // Reset notification once speed drops
+                        {
+                            if (IsCriticalMaxSpeed)
+                            {
+                                IsCriticalMaxSpeed = false; // reset flag for IsCriticalSpeed reached - if speed on curve decreases
+                                ldbfevaltrainoverturned = false;
+
+                                if (dbfEvalsnappedbrakehose)
+                                {
+                                    DbfEvalTravellingTooFastSnappedBrakeHose++;//Debrief eval
+                                    dbfEvalsnappedbrakehose = false;
+                                    train.DbfEvalValueChanged = true;//Debrief eval
+                                }
+
+                            }
+                        }
+
+
+                        // This alarm indication comes up even in shunting yard situations where typically no superelevation would be present.
+                        // Code is disabled until a bteer way is determined to work out whether track piees are superelevated or not.
+
+                        // if speed doesn't reach minimum speed required around the curve then set notification
+                       // Breaking of brake hose will not apply to TT mode or AI trains or if on a curve less then 150m to cover operation in shunting yards, where track would mostly have no superelevation
+//                        if (s < CriticalMinSpeedMpS && Train.GetType() != typeof(AITrain) && Train.GetType() != typeof(TTTrain) && CurrentCurveRadius > 150 ) 
+//                       {
+//                            if (!IsCriticalMinSpeed)
+//                            {
+//                                IsCriticalMinSpeed = true; // set flag for IsCriticalSpeed not reached
+//
+//                                if (Train.IsPlayerDriven && !Simulator.TimetableMode)  // Warning messages will only apply if this is player train and not running in TT mode
+//                                {
+//                                      Simulator.Confirmer.Message(ConfirmLevel.Warning, Simulator.Catalog.GetString("You were travelling too slow for this curve, and Car " + CarID + "may topple over."));
+//                                }
+//                            }
+//
+//                        }
+//                        else if (s > CriticalMinSpeedMpS + SpeedToleranceMpS) // Reset notification once speed increases
+//                        {
+//                            if (IsCriticalMinSpeed)
+//                            {
+//                                IsCriticalMinSpeed = false; // reset flag for IsCriticalSpeed reached - if speed on curve decreases
+//                            }
+//                        }
+
+#if DEBUG_CURVE_SPEED
+                   Trace.TraceInformation("================================== TrainCar.cs - DEBUG_CURVE_SPEED ==============================================================");
+                   Trace.TraceInformation("CarID {0} Curve Radius {1} Super {2} Unbalanced {3} Durability {4}", CarID, CurrentCurveRadius, SuperelevationM, UnbalancedSuperElevationM, Simulator.CurveDurability);
+                   Trace.TraceInformation("CoG {0}", CentreOfGravityM);
+                   Trace.TraceInformation("Current Speed {0} Equal Load Speed {1} Max Safe Speed {2} Critical Max Speed {3} Critical Min Speed {4}", MpS.ToMpH(s), MpS.ToMpH(MaxCurveEqualLoadSpeedMps), MpS.ToMpH(MaxSafeCurveSpeedMps), MpS.ToMpH(CriticalMaxSpeedMpS), MpS.ToMpH(CriticalMinSpeedMpS));
+                   Trace.TraceInformation("IsMaxSafeSpeed {0} IsCriticalSpeed {1}", IsMaxSafeCurveSpeed, IsCriticalSpeed);
+#endif
+                    }
+
+                }
+                else
+                {
+                    // reset flags if train is on a straight - in preparation for next curve
+                    IsCriticalMaxSpeed = false;   // reset flag for IsCriticalMaxSpeed reached
+                    IsCriticalMinSpeed = false;   // reset flag for IsCriticalMinSpeed reached
+                    IsMaxSafeCurveSpeed = false; // reset flag for IsMaxEqualLoadSpeed reached
+                }
+            }
+        }
+
+        #endregion
+
+    
+        #region Calculate friction force in curves
+
+        /// <summary>
+        /// Reads current curve radius and computes the CurveForceN friction. Can be overriden by calling
+        /// base.UpdateCurveForce();
+        /// CurveForceN *= someCarSpecificCoef;     
+        /// </summary>
+        public virtual void UpdateCurveForce(float elapsedClockSeconds)
+        {
+            if (CurveResistanceDependent)
+            {
+
+                if (CurrentCurveRadius > 0)
+                {
+
+                    if (RigidWheelBaseM == 0)   // Calculate default values if no value in Wag File
+                    {
+
+                        
+                        float Axles = WheelAxles.Count;
+                        float Bogies = Parts.Count - 1;
+                        float BogieSize = Axles / Bogies;
+
+                        RigidWheelBaseM = 1.6764f;       // Set a default in case no option is found - assume a standard 4 wheel (2 axle) bogie - wheel base - 5' 6" (1.6764m)
+
+                        //     Trace.TraceInformation("WagonWheels {0} DriveWheels {1} WheelRadius {2} Axles {3} Bogies {4}", WagonNumWheels, LocoNumDrvWheels, DriverWheelRadiusM, Axles, Bogies);
+
+                        // Calculate the number of axles in a car
+
+                        if (WagonType != WagonTypes.Engine)   // if car is not a locomotive then determine wheelbase
+                        {
+
+                            if (Bogies < 2)  // if less then two bogies assume that it is a fixed wheelbase wagon
+                            {
+                                if (Axles == 2)
+                                {
+                                    RigidWheelBaseM = 3.5052f;       // Assume a standard 4 wheel (2 axle) wagon - wheel base - 11' 6" (3.5052m)
+                                }
+                                else if (Axles == 3)
+                                {
+                                    RigidWheelBaseM = 3.6576f;       // Assume a standard 6 wheel (3 axle) wagon - wheel base - 12' 2" (3.6576m)
+                                }
+                            }
+                            else if (Bogies == 2)
+                            {
+                                if (Axles == 2)
+                                {
+                                    if (WagonType == WagonTypes.Passenger)
+                                    {
+
+                                        RigidWheelBaseM = 2.4384f;       // Assume a standard 4 wheel passenger bogie (2 axle) wagon - wheel base - 8' (2.4384m)
+                                    }
+                                    else
+                                    {
+                                        RigidWheelBaseM = 1.6764f;       // Assume a standard 4 wheel freight bogie (2 axle) wagon - wheel base - 5' 6" (1.6764m)
+                                    }
+                                }
+                                else if (Axles == 3)
+                                {
+                                    RigidWheelBaseM = 3.6576f;       // Assume a standard 6 wheel bogie (3 axle) wagon - wheel base - 12' 2" (3.6576m)
+                                }
+                            }
+
+                        }
+                        if (WagonType == WagonTypes.Engine)   // if car is a locomotive and either a diesel or electric then determine wheelbase
+                        {
+                            if (EngineType != EngineTypes.Steam)  // Assume that it is a diesel or electric locomotive
+                            {
+                                if (Axles == 2)
+                                {
+                                    RigidWheelBaseM = 1.6764f;       // Set a default in case no option is found - assume a standard 4 wheel (2 axle) bogie - wheel base - 5' 6" (1.6764m)
+                                }
+                                else if (Axles == 3)
+                                {
+                                    RigidWheelBaseM = 3.5052f;       // Assume a standard 6 wheel bogie (3 axle) locomotive - wheel base - 11' 6" (3.5052m)
+                                }
+                            }
+                            else // assume steam locomotive
+                            {
+
+                                if (LocoNumDrvWheels >= Axles) // Test to see if ENG file value is too big (typically doubled)
+                                {
+                                    LocoNumDrvWheels = LocoNumDrvWheels / 2.0f;  // Appears this might be the number of wheels rather then the axles.
+                                }
+
+                                //    Approximation for calculating rigid wheelbase for steam locomotives
+                                // Wheelbase = 1.25 x (Loco Drive Axles - 1.0) x Drive Wheel diameter
+
+                                RigidWheelBaseM = 1.25f * (LocoNumDrvWheels - 1.0f) * (DriverWheelRadiusM * 2.0f);
+                                //  Trace.TraceInformation("Drv {0} Radius {1}", LocoNumDrvWheels, DriverWheelRadiusM);
+
+                            }
+
+                        }
+
+
+                    }
+
+                    // Curve Resistance = (Vehicle mass x Coeff Friction) * (Track Gauge + Vehicle Fixed Wheelbase) / (2 * curve radius)
+                    // Vehicle Fixed Wheel base is the distance between the wheels, ie bogie or fixed wheels
+
+                    CurveForceN = MassKG * Train.WagonCoefficientFriction * (TrackGaugeM + RigidWheelBaseM) / (2.0f * CurrentCurveRadius);
+                    float CurveResistanceSpeedFactor = Math.Abs((MaxCurveEqualLoadSpeedMps - AbsSpeedMpS) / MaxCurveEqualLoadSpeedMps) * StartCurveResistanceFactor;
+                    CurveForceN *= CurveResistanceSpeedFactor * CurveResistanceZeroSpeedFactor;
+                    CurveForceN *= GravitationalAccelerationMpS2; // to convert to Newtons
+                }
+                else
+                {
+                    CurveForceN = 0f;
+                }
+                //CurveForceNFiltered = CurveForceFilter.Filter(CurveForceN, elapsedClockSeconds);
+                CurveForceFilter.Update(elapsedClockSeconds, CurveForceN);
+                CurveForceNFiltered = CurveForceFilter.SmoothedValue;
+            }
+        }
+
+        #endregion
+
+        /// <summary>
+        /// Signals an event from an external source (player, multi-player controller, etc.) for this car.
+        /// </summary>
+        /// <param name="evt"></param>
+        public virtual void SignalEvent(Event evt) { }
+        public virtual void SignalEvent(PowerSupplyEvent evt) { }
+        public virtual void SignalEvent(PowerSupplyEvent evt, int id) { }
+
+        public virtual string GetStatus() { return null; }
+        public virtual string GetDebugStatus()
+        {
+            return String.Format("{0}\t{2}\t{1}\t{3}\t{4:F0}%\t{5}\t\t{6}\t{7}\t",
+                CarID,
+                Flipped ? Simulator.Catalog.GetString("Yes") : Simulator.Catalog.GetString("No"),
+                FormatStrings.Catalog.GetParticularString("Reverser", Direction.GetDescription()),
+                AcceptMUSignals ? Simulator.Catalog.GetString("Yes") : Simulator.Catalog.GetString("No"),
+                ThrottlePercent,
+                String.Format("{0}{1}", FormatStrings.FormatSpeedDisplay(SpeedMpS, IsMetric), WheelSlip ? "!!!" : ""),
+                FormatStrings.FormatPower(MotiveForceN * SpeedMpS, IsMetric, false, false),
+                String.Format("{0}{1}", FormatStrings.FormatForce(MotiveForceN, IsMetric), CouplerExceedBreakLimit ? "???" : ""));
+        }
+        public virtual string GetTrainBrakeStatus() { return null; }
+        public virtual string GetEngineBrakeStatus() { return null; }
+        public virtual string GetDynamicBrakeStatus() { return null; }
+        public virtual bool GetSanderOn() { return false; }
+        protected bool WheelHasBeenSet = false; //indicating that the car shape has been loaded, thus no need to reset the wheels
+
+        public TrainCar()
+        {
+        }
+
+        public TrainCar(Simulator simulator, string wagFile)
+        {
+            Simulator = simulator;
+            WagFilePath = wagFile;
+            RealWagFilePath = wagFile;
+        }
+
+        // Game save
+        public virtual void Save(BinaryWriter outf)
+        {
+            outf.Write(Flipped);
+            outf.Write(UiD);
+            outf.Write(CarID);
+            BrakeSystem.Save(outf);
+            outf.Write(MotiveForceN);
+            outf.Write(FrictionForceN);
+            outf.Write(SpeedMpS);
+            outf.Write(CouplerSlackM);
+            outf.Write(Headlight);
+            outf.Write(OrgConsist);
+            outf.Write(PrevTiltingZRot);
+            outf.Write(BrakesStuck);
+        }
+
+        // Game restore
+        public virtual void Restore(BinaryReader inf)
+        {
+            Flipped = inf.ReadBoolean();
+            UiD = inf.ReadInt32();
+            CarID = inf.ReadString();
+            BrakeSystem.Restore(inf);
+            MotiveForceN = inf.ReadSingle();
+            FrictionForceN = inf.ReadSingle();
+            SpeedMpS = inf.ReadSingle();
+            _PrevSpeedMpS = SpeedMpS;
+            CouplerSlackM = inf.ReadSingle();
+            Headlight = inf.ReadInt32();
+            OrgConsist = inf.ReadString();
+            PrevTiltingZRot = inf.ReadSingle();
+            BrakesStuck = inf.ReadBoolean();
+        }
+
+        //================================================================================================//
+        /// <summary>
+        /// Set starting conditions for TrainCars when initial speed > 0 
+        /// 
+
+        public virtual void InitializeMoving()
+        {
+            BrakeSystem.InitializeMoving();
+            //TODO: next if/else block has been inserted to flip trainset physics in order to get viewing direction coincident with loco direction when using rear cab.
+            // To achieve the same result with other means, without flipping trainset physics, the if/else block should be deleted and replaced by following instruction:
+            //            SpeedMpS = Flipped ? -Train.InitialSpeed : Train.InitialSpeed;
+            if (IsDriveable && Train.TrainType == Train.TRAINTYPE.PLAYER)
+            {
+                var loco = this as MSTSLocomotive;
+                SpeedMpS = Flipped ^ loco.UsingRearCab ? -Train.InitialSpeed : Train.InitialSpeed;
+            }
+
+            else SpeedMpS = Flipped ? -Train.InitialSpeed : Train.InitialSpeed;
+            _PrevSpeedMpS = SpeedMpS;
+        }
+
+        public bool HasFrontCab
+        {
+            get
+            {
+                var loco = this as MSTSLocomotive;
+                var i = (int)CabViewType.Front;
+                if (loco == null || loco.CabViewList.Count <= i || loco.CabViewList[i].CabViewType != CabViewType.Front) return false;
+                return (loco.CabViewList[i].ViewPointList.Count > 0);
+            }
+        }
+
+        public bool HasRearCab
+        {
+            get
+            {
+                var loco = this as MSTSLocomotive;
+                var i = (int)CabViewType.Rear;
+                if (loco == null || loco.CabViewList.Count <= i) return false;
+                return (loco.CabViewList[i].ViewPointList.Count > 0);
+            }
+        }
+
+        public bool HasFront3DCab
+        {
+            get
+            {
+                var loco = this as MSTSLocomotive;
+                var i = (int)CabViewType.Front;
+                if (loco == null || loco.CabView3D == null) return false;
+                return (loco.CabView3D.ViewPointList.Count > i);
+            }
+        }
+
+        public bool HasRear3DCab
+        {
+            get
+            {
+                var loco = this as MSTSLocomotive;
+                var i = (int)CabViewType.Rear;
+                if (loco == null || loco.CabView3D == null) return false;
+                return (loco.CabView3D.ViewPointList.Count > i);
+            }
+        }
+
+        public virtual bool GetCabFlipped()
+        {
+            return false;
+        }
+
+        public virtual float GetCouplerZeroLengthM()
+        {
+            return 0;
+        }
+
+        public virtual float GetCouplerStiffnessNpM()
+        {
+            return 2e7f;
+        }
+
+        public virtual float GetCouplerStiffness1NpM()
+        {
+            return 1e7f;
+        }
+
+        public virtual float GetCouplerStiffness2NpM()
+        {
+            return 1e7f;
+        }
+
+        public virtual float GetCouplerDamping1NMpS()
+        {
+            return 1e7f;
+        }
+
+        public virtual float GetCouplerDamping2NMpS()
+        {
+            return 1e7f;
+        }
+
+        public virtual float GetCouplerSlackAM()
+        {
+            return 0;
+        }
+
+        public virtual float GetCouplerSlackBM()
+        {
+            return 0.1f;
+        }
+
+        public virtual int GetCouplerRigidIndication()
+        {
+            return 0;
+        }
+
+        public virtual float GetMaximumCouplerSlack0M()
+        {
+            return 0.005f;
+        }
+
+        public virtual float GetMaximumCouplerSlack1M()
+        {
+            return 0.012f;
+        }
+        
+        public virtual float GetMaximumCouplerSlack2M()
+        {
+            return 0.12f;
+        }
+
+        public virtual float GetMaximumCouplerForceN()
+        {
+            return 1e10f;
+        }
+
+        public virtual void CopyCoupler(TrainCar other)
+        {
+            CouplerSlackM = other.CouplerSlackM;
+            CouplerSlack2M = other.CouplerSlack2M;
+        }
+
+        public virtual bool GetAdvancedCouplerFlag()
+        {
+            return false;
+        }
+
+        public virtual void CopyControllerSettings(TrainCar other)
+        {
+            Headlight = other.Headlight;
+        }
+
+        public void AddWheelSet(float offset, int bogieID, int parentMatrix, string wheels, int bogie1Axles, int bogie2Axles)
+        {
+            if (WheelAxlesLoaded || WheelHasBeenSet)
+                return;
+
+            // Currently looking for rolling stock that has more than 3 axles on a bogie.  This is rare, but some models are like this.
+            // In this scenario, bogie1 contains 2 sets of axles.  One of them for bogie2.  Both bogie2 axles must be removed.
+            // For the time being, the only rail-car that was having issues had 4 axles on one bogie. The second set of axles had a bogie index of 2 and both had to be dropped for the rail-car to operate under OR.
+            if (Parts.Count > 0 && bogie1Axles == 4 || bogie2Axles == 4) // 1 bogie will have a Parts.Count of 2.
+            {
+                if (Parts.Count == 2)
+                    if (parentMatrix == Parts[1].iMatrix && wheels.Length == 8)
+                        if (bogie1Axles == 4 && bogieID == 2) // This test is strictly testing for and leaving out axles meant for a Bogie2 assignment.
+                            return;
+
+                if (Parts.Count == 3)
+                {
+                    if (parentMatrix == Parts[1].iMatrix && wheels.Length == 8)
+                        if (bogie1Axles == 4 && bogieID == 2) // This test is strictly testing for and leaving out axles meant for a Bogie2 assignment.
+                            return;
+                    if (parentMatrix == Parts[2].iMatrix && wheels.Length == 8)
+                        if (bogie2Axles == 4 && bogieID == 1) // This test is strictly testing for and leaving out axles meant for a Bogie1 assignment.
+                            return;
+                }
+
+            }
+
+            //some old stocks have only two wheels, but defined to have four, two share the same offset, thus all computing of rotations will have problem
+            //will check, if so, make the offset different a bit.
+            foreach (var axles in WheelAxles)
+                if (offset.AlmostEqual(axles.OffsetM, 0.05f)) { offset = axles.OffsetM + 0.7f; break; }
+
+            // Came across a model where the axle offset that is part of a bogie would become 0 during the initial process.  This is something we must test for.
+            if (wheels.Length == 8 && Parts.Count > 0)
+            {
+                if (wheels == "WHEELS11" || wheels == "WHEELS12" || wheels == "WHEELS13" || wheels == "WHEELS14")
+                    WheelAxles.Add(new WheelAxle(offset, bogieID, parentMatrix));
+
+                else if (wheels == "WHEELS21" || wheels == "WHEELS22" || wheels == "WHEELS23" || wheels == "WHEELS24")
+                    WheelAxles.Add(new WheelAxle(offset, bogieID, parentMatrix));
+
+                else if (wheels == "WHEELS31" || wheels == "WHEELS32" || wheels == "WHEELS33" || wheels == "WHEELS34")
+                    WheelAxles.Add(new WheelAxle(offset, bogieID, parentMatrix));
+
+                else if (wheels == "WHEELS41" || wheels == "WHEELS42" || wheels == "WHEELS43" || wheels == "WHEELS44")
+                    WheelAxles.Add(new WheelAxle(offset, bogieID, parentMatrix));
+                // This else will cover additional Wheels added following the proper naming convention.
+                else
+                    WheelAxles.Add(new WheelAxle(offset, bogieID, parentMatrix));
+            }
+            // The else will cover WHEELS spelling where the length is less than 8.
+            else
+                WheelAxles.Add(new WheelAxle(offset, bogieID, parentMatrix));
+
+        } // end AddWheelSet()
+
+        public void AddBogie(float offset, int matrix, int id, string bogie, int numBogie1, int numBogie2)
+        {
+            if (WheelAxlesLoaded || WheelHasBeenSet)
+                return;
+            foreach (var p in Parts) if (p.bogie && offset.AlmostEqual(p.OffsetM, 0.05f)) { offset = p.OffsetM + 0.1f; break; }
+            if (bogie == "BOGIE1")
+            {
+                while (Parts.Count <= id)
+                    Parts.Add(new TrainCarPart(0, 0));
+                Parts[id].OffsetM = offset;
+                Parts[id].iMatrix = matrix;
+                Parts[id].bogie = true;//identify this is a bogie, will be used for hold rails on track
+            }
+            else if (bogie == "BOGIE2")
+            {
+                // This was the initial problem.  If the shape file contained only one entry that was labeled as BOGIE2(should be BOGIE1)
+                // the process would assign 2 to id, causing it to create 2 Parts entries( or 2 bogies) when one was only needed.  It is possible that
+                // this issue created many of the problems with articulated wagons later on in the process.
+                // 2 would be assigned to id, not because there were 2 entries, but because 2 was in BOGIE2.
+                if (numBogie2 == 1 && numBogie1 == 0)
+                {
+                    id -= 1;
+                    while (Parts.Count <= id)
+                        Parts.Add(new TrainCarPart(0, 0));
+                    Parts[id].OffsetM = offset;
+                    Parts[id].iMatrix = matrix;
+                    Parts[id].bogie = true;//identify this is a bogie, will be used for hold rails on track
+                }
+                else
+                {
+                    while (Parts.Count <= id)
+                        Parts.Add(new TrainCarPart(0, 0));
+                    Parts[id].OffsetM = offset;
+                    Parts[id].iMatrix = matrix;
+                    Parts[id].bogie = true;//identify this is a bogie, will be used for hold rails on track
+                }
+            }
+            else if (bogie == "BOGIE3")
+            {
+                while (Parts.Count <= id)
+                    Parts.Add(new TrainCarPart(0, 0));
+                Parts[id].OffsetM = offset;
+                Parts[id].iMatrix = matrix;
+                Parts[id].bogie = true;//identify this is a bogie, will be used for hold rails on track
+            }
+            else if (bogie == "BOGIE4")
+            {
+                while (Parts.Count <= id)
+                    Parts.Add(new TrainCarPart(0, 0));
+                Parts[id].OffsetM = offset;
+                Parts[id].iMatrix = matrix;
+                Parts[id].bogie = true;//identify this is a bogie, will be used for hold rails on track
+            }
+            else if (bogie == "BOGIE")
+            {
+                while (Parts.Count <= id)
+                    Parts.Add(new TrainCarPart(0, 0));
+                Parts[id].OffsetM = offset;
+                Parts[id].iMatrix = matrix;
+                Parts[id].bogie = true;//identify this is a bogie, will be used for hold rails on track
+            }
+            // The else will cover additions not covered above.
+            else
+            {
+                while (Parts.Count <= id)
+                    Parts.Add(new TrainCarPart(0, 0));
+                Parts[id].OffsetM = offset;
+                Parts[id].iMatrix = matrix;
+                Parts[id].bogie = true;//identify this is a bogie, will be used for hold rails on track
+            }
+
+        } // end AddBogie()
+
+        public void SetUpWheels()
+        {
+
+#if DEBUG_WHEELS
+            Console.WriteLine(WagFilePath);
+            Console.WriteLine("  length {0,10:F4}", LengthM);
+            foreach (var w in WheelAxles)
+                Console.WriteLine("  axle:  bogie  {1,5:F0}  offset {0,10:F4}", w.OffsetM, w.BogieIndex);
+            foreach (var p in Parts)
+                Console.WriteLine("  part:  matrix {1,5:F0}  offset {0,10:F4}  weight {2,5:F0}", p.OffsetM, p.iMatrix, p.SumWgt);
+#endif
+            WheelHasBeenSet = true;
+            // No parts means no bogies (always?), so make sure we've got Parts[0] for the car itself.
+            if (Parts.Count == 0)
+                Parts.Add(new TrainCarPart(0, 0));
+            // No axles but we have bogies.
+            if (WheelAxles.Count == 0 && Parts.Count > 1)
+            {
+                // Fake the axles by pretending each has 1 axle.
+                foreach (var part in Parts)
+                    WheelAxles.Add(new WheelAxle(part.OffsetM, part.iMatrix, 0));
+                Trace.TraceInformation("Wheel axle data faked based on {1} bogies for {0}", WagFilePath, Parts.Count - 1);
+            }
+            bool articFront = !WheelAxles.Any(a => a.OffsetM < 0);
+            bool articRear = !WheelAxles.Any(a => a.OffsetM > 0);
+            // Validate the axles' assigned bogies and count up the axles on each bogie.
+            if (WheelAxles.Count > 0)
+            {
+                foreach (var w in WheelAxles)
+                {
+                    if (w.BogieIndex >= Parts.Count)
+                        w.BogieIndex = 0;
+                    if (w.BogieMatrix > 0)
+                    {
+                        for (var i = 0; i < Parts.Count; i++)
+                            if (Parts[i].iMatrix == w.BogieMatrix)
+                            {
+                                w.BogieIndex = i;
+                                break;
+                            }
+                    }
+                    w.Part = Parts[w.BogieIndex];
+                    w.Part.SumWgt++;
+                }
+
+                // Make sure the axles are sorted by OffsetM along the car.
+                // Attempting to sort car w/o WheelAxles will resort to an error.
+                WheelAxles.Sort(WheelAxles[0]);
+            }
+
+            //fix bogies with only one wheel set:
+            // This process is to fix the bogies that did not pivot under the cab of steam locomotives as well as other locomotives that have this symptom.
+            // The cause involved the bogie and axle being close by 0.05f or less on the ZAxis.
+            // The ComputePosition() process was unable to work with this.
+            // The fix involves first testing for how close they are then moving the bogie offset up.
+            // The final fix involves adding an additional axle.  Without this, both bogie and axle would never track properly?
+            // Note: Steam locomotive modelers are aware of this issue and are now making sure there is ample spacing between axle and bogie.
+            for (var i = 1; i < Parts.Count; i++)
+            {
+                if (Parts[i].bogie == true && Parts[i].SumWgt < 1.5)
+                {
+                    foreach (var w in WheelAxles)
+                    {
+                        if (w.BogieMatrix == Parts[i].iMatrix)
+                        {
+                            if (w.OffsetM.AlmostEqual(Parts[i].OffsetM, 0.6f))
+                            {
+                                var w1 = new WheelAxle(w.OffsetM - 0.5f, w.BogieIndex, i);
+                                w1.Part = Parts[w1.BogieIndex]; //create virtual wheel
+                                w1.Part.SumWgt++;
+                                WheelAxles.Add(w1);
+                                w.OffsetM += 0.5f; //move the original bogie forward, so we have two bogies to make the future calculation happy
+                                Trace.TraceInformation("A virtual wheel axle was added for bogie {1} of {0}", WagFilePath, i);
+                                break;
+                            }
+                        }
+                    }
+                }
+            }
+
+            // Count up the number of bogies (parts) with at least 2 axles.
+            for (var i = 1; i < Parts.Count; i++)
+                if (Parts[i].SumWgt > 1.5)
+                    Parts[0].SumWgt++;
+
+            // This check is for the single axle/bogie issue.
+            // Check SumWgt using Parts[0].SumWgt.
+            // Certain locomotives do not test well when using Part.SumWgt versus Parts[0].SumWgt.
+            // Make sure test using Parts[0] is performed after the above for loop.
+            if (!articFront && !articRear && (Parts[0].SumWgt < 1.5))
+            {
+                foreach (var w in WheelAxles)
+                {
+                    if (w.BogieIndex >= Parts.Count - 1)
+                    {
+                        w.BogieIndex = 0;
+                        w.Part = Parts[w.BogieIndex];
+
+                    }
+                }
+            }
+            // Using WheelAxles.Count test to control WheelAxlesLoaded flag.
+            if (WheelAxles.Count > 2)
+            {
+                WheelAxles.Sort(WheelAxles[0]);
+                WheelAxlesLoaded = true;
+            }
+
+
+#if DEBUG_WHEELS
+            Console.WriteLine(WagFilePath);
+            Console.WriteLine("  length {0,10:F4}", LengthM);
+            Console.WriteLine("  articulated {0}/{1}", articulatedFront, articulatedRear);
+            foreach (var w in WheelAxles)
+                Console.WriteLine("  axle:  bogie  {1,5:F0}  offset {0,10:F4}", w.OffsetM, w.BogieIndex);
+            foreach (var p in Parts)
+                Console.WriteLine("  part:  matrix {1,5:F0}  offset {0,10:F4}  weight {2,5:F0}", p.OffsetM, p.iMatrix, p.SumWgt);
+#endif
+            // Decided to control what is sent to SetUpWheelsArticulation()by using
+            // WheelAxlesLoaded as a flag.  This way, wagons that have to be processed are included
+            // and the rest left out.
+            bool articulatedFront = !WheelAxles.Any(a => a.OffsetM < 0);
+            bool articulatedRear = !WheelAxles.Any(a => a.OffsetM > 0);
+            var carIndex = Train.Cars.IndexOf(this);
+            //Certain locomotives are testing as articulated wagons for some reason.
+            if (WagonType != WagonTypes.Engine)
+                if (WheelAxles.Count >= 2)
+                    if (articulatedFront || articulatedRear)
+                    {
+                        WheelAxlesLoaded = true;
+                        SetUpWheelsArticulation(carIndex);
+                    }
+        } // end SetUpWheels()
+
+        protected void SetUpWheelsArticulation(int carIndex)
+        {
+            // If there are no forward wheels, this car is articulated (joined
+            // to the car in front) at the front. Likewise for the rear.
+            bool articulatedFront = !WheelAxles.Any(a => a.OffsetM < 0);
+            bool articulatedRear = !WheelAxles.Any(a => a.OffsetM > 0);
+            // Original process originally used caused too many issues.
+            // The original process did include the below process of just using WheelAxles.Add
+            //  if the initial test did not work.  Since the below process is working without issues the
+            //  original process was stripped down to what is below
+            if (articulatedFront || articulatedRear)
+            {
+                if (articulatedFront && WheelAxles.Count <= 3)
+                    WheelAxles.Add(new WheelAxle(-CarLengthM / 2, 0, 0) { Part = Parts[0] });
+
+                if (articulatedRear && WheelAxles.Count <= 3)
+                    WheelAxles.Add(new WheelAxle(CarLengthM / 2, 0, 0) { Part = Parts[0] });
+
+                WheelAxles.Sort(WheelAxles[0]);
+            }
+
+
+#if DEBUG_WHEELS
+            Console.WriteLine(WagFilePath);
+            Console.WriteLine("  length {0,10:F4}", LengthM);
+            Console.WriteLine("  articulated {0}/{1}", articulatedFront, articulatedRear);
+            foreach (var w in WheelAxles)
+                Console.WriteLine("  axle:  bogie  {1,5:F0}  offset {0,10:F4}", w.OffsetM, w.BogieIndex);
+            foreach (var p in Parts)
+                Console.WriteLine("  part:  matrix {1,5:F0}  offset {0,10:F4}  weight {2,5:F0}", p.OffsetM, p.iMatrix, p.SumWgt);
+#endif
+        } // end SetUpWheelsArticulation()
+
+        public void ComputePosition(Traveller traveler, bool backToFront, float elapsedTimeS, float distance, float speed)
+        {
+            for (var j = 0; j < Parts.Count; j++)
+                Parts[j].InitLineFit();
+            var tileX = traveler.TileX;
+            var tileZ = traveler.TileZ;
+            if (Flipped == backToFront)
+            {
+                var o = -CarLengthM / 2 - CentreOfGravityM.Z;
+                for (var k = 0; k < WheelAxles.Count; k++)
+                {
+                    var d = WheelAxles[k].OffsetM - o;
+                    o = WheelAxles[k].OffsetM;
+                    traveler.Move(d);
+                    var x = traveler.X + 2048 * (traveler.TileX - tileX);
+                    var y = traveler.Y;
+                    var z = traveler.Z + 2048 * (traveler.TileZ - tileZ);
+                    WheelAxles[k].Part.AddWheelSetLocation(1, o, x, y, z, 0, traveler);
+                }
+                o = CarLengthM / 2 - CentreOfGravityM.Z - o;
+                traveler.Move(o);
+            }
+            else
+            {
+                var o = CarLengthM / 2 - CentreOfGravityM.Z;
+                for (var k = WheelAxles.Count - 1; k >= 0; k--)
+                {
+                    var d = o - WheelAxles[k].OffsetM;
+                    o = WheelAxles[k].OffsetM;
+                    traveler.Move(d);
+                    var x = traveler.X + 2048 * (traveler.TileX - tileX);
+                    var y = traveler.Y;
+                    var z = traveler.Z + 2048 * (traveler.TileZ - tileZ);
+                    WheelAxles[k].Part.AddWheelSetLocation(1, o, x, y, z, 0, traveler);
+                }
+                o = CarLengthM / 2 + CentreOfGravityM.Z + o;
+                traveler.Move(o);
+            }
+
+            TrainCarPart p0 = Parts[0];
+            for (int i = 1; i < Parts.Count; i++)
+            {
+                TrainCarPart p = Parts[i];
+                p.FindCenterLine();
+                if (p.SumWgt > 1.5)
+                    p0.AddPartLocation(1, p);
+            }
+            p0.FindCenterLine();
+            Vector3 fwd = new Vector3(p0.B[0], p0.B[1], -p0.B[2]);
+            // Check if null vector - The Length() is fine also, but may be more time consuming - By GeorgeS
+            if (fwd.X != 0 && fwd.Y != 0 && fwd.Z != 0)
+                fwd.Normalize();
+            Vector3 side = Vector3.Cross(Vector3.Up, fwd);
+            // Check if null vector - The Length() is fine also, but may be more time consuming - By GeorgeS
+            if (side.X != 0 && side.Y != 0 && side.Z != 0)
+                side.Normalize();
+            Vector3 up = Vector3.Cross(fwd, side);
+            Matrix m = Matrix.Identity;
+            m.M11 = side.X;
+            m.M12 = side.Y;
+            m.M13 = side.Z;
+            m.M21 = up.X;
+            m.M22 = up.Y;
+            m.M23 = up.Z;
+            m.M31 = fwd.X;
+            m.M32 = fwd.Y;
+            m.M33 = fwd.Z;
+            m.M41 = p0.A[0];
+            m.M42 = p0.A[1] + 0.275f;
+            m.M43 = -p0.A[2];
+            WorldPosition.XNAMatrix = m;
+            WorldPosition.TileX = tileX;
+            WorldPosition.TileZ = tileZ;
+            
+            UpdatedTraveler(traveler, elapsedTimeS, distance, speed);
+
+            // calculate truck angles
+            for (int i = 1; i < Parts.Count; i++)
+            {
+                TrainCarPart p = Parts[i];
+                if (p.SumWgt < .5)
+                    continue;
+                if (p.SumWgt < 1.5)
+                {   // single axle pony trunk
+                    float d = p.OffsetM - p.SumOffset / p.SumWgt;
+                    if (-.2 < d && d < .2)
+                        continue;
+                    p.AddWheelSetLocation(1, p.OffsetM, p0.A[0] + p.OffsetM * p0.B[0], p0.A[1] + p.OffsetM * p0.B[1], p0.A[2] + p.OffsetM * p0.B[2], 0, null);
+                    p.FindCenterLine();
+                }
+                Vector3 fwd1 = new Vector3(p.B[0], p.B[1], -p.B[2]);
+                if (fwd1.X == 0 && fwd1.Y == 0 && fwd1.Z == 0)
+                {
+                    p.Cos = 1;
+                }
+                else
+                {
+                    fwd1.Normalize();
+                    p.Cos = Vector3.Dot(fwd, fwd1);
+                }
+
+                if (p.Cos >= .99999f)
+                    p.Sin = 0;
+                else
+                {
+                    p.Sin = (float)Math.Sqrt(1 - p.Cos * p.Cos);
+                    if (fwd.X * fwd1.Z < fwd.Z * fwd1.X)
+                        p.Sin = -p.Sin;
+                }
+            }
+        }
+
+        #region Traveller-based updates
+        public float CurrentCurveRadius;
+
+        internal void UpdatedTraveler(Traveller traveler, float elapsedTimeS, float distanceM, float speedMpS)
+        {
+            // We need to avoid introducing any unbounded effects, so cap the elapsed time to 0.25 seconds (4FPS).
+            if (elapsedTimeS > 0.25f)
+                return;
+
+            CurrentCurveRadius = traveler.GetCurveRadius();
+            UpdateVibrationAndTilting(traveler, elapsedTimeS, distanceM, speedMpS);
+            UpdateSuperElevation(traveler, elapsedTimeS);
+        }
+        #endregion
+
+        #region Super-elevation
+        void UpdateSuperElevation(Traveller traveler,  float elapsedTimeS)
+        {
+            if (Simulator.Settings.UseSuperElevation == 0)
+                return;
+            if (prevElev < -30f) { prevElev += 40f; return; }//avoid the first two updates as they are not valid
+
+            // Because the traveler is at the FRONT of the TrainCar, smooth the super-elevation out with the rear.
+            var z = traveler.GetSuperElevation(-CarLengthM);
+            if (Flipped)
+                z *= -1;
+            // TODO This is a hack until we fix the super-elevation code as described in http://www.elvastower.com/forums/index.php?/topic/28751-jerky-superelevation-effect/
+            if (prevElev < -10f || prevElev > 10f) prevElev = z;//initial, will jump to the desired value
+            else
+            {
+                z = prevElev + (z - prevElev) * Math.Min(elapsedTimeS, 1);//smooth rotation
+                prevElev = z;
+            }
+
+            WorldPosition.XNAMatrix = Matrix.CreateRotationZ(z) * WorldPosition.XNAMatrix;
+        }
+        #endregion
+
+        #region Vibration and tilting
+        public Matrix VibrationInverseMatrix = Matrix.Identity;
+
+        // https://en.wikipedia.org/wiki/Newton%27s_laws_of_motion#Newton.27s_2nd_Law
+        //   Let F be the force in N
+        //   Let m be the mass in kg
+        //   Let a be the acceleration in m/s/s
+        //   Then F = m * a
+        // https://en.wikipedia.org/wiki/Hooke%27s_law
+        //   Let F be the force in N
+        //   Let k be the spring constant in N/m or kg/s/s
+        //   Let x be the displacement in m
+        //   Then F = k * x
+        // If we assume that gravity is 9.8m/s/s, then the force needed to support the train car is:
+        //   F = m * 9.8
+        // If we assume that the train car suspension allows for 0.2m (20cm) of travel, then substitute Hooke's law:
+        //   m * 9.8 = k * 0.2
+        //   k = m * 9.8 / 0.2
+        // Finally, we assume a mass (m) of 1kg to calculate a mass-independent value:
+        //   k' = 9.8 / 0.2
+        const float VibrationSpringConstantPrimepSpS = 9.8f / 0.2f; // 1/s/s
+
+        // 
+        const float VibratioDampingCoefficient = 0.01f;
+
+        // This is multiplied by the CarVibratingLevel (which goes up to 3).
+        const float VibrationIntroductionStrength = 0.03f;
+
+        // The tightest curve we care about has a radius of 100m. This is used as the basis for the most violent vibrations.
+        const float VibrationMaximumCurvaturepM = 1f / 100;
+
+        const float VibrationFactorDistance = 1;
+        const float VibrationFactorTrackVectorSection = 2;
+        const float VibrationFactorTrackNode = 4;
+
+        Vector3 VibrationOffsetM;
+        Vector3 VibrationRotationRad;
+        Vector3 VibrationRotationVelocityRadpS;
+        Vector2 VibrationTranslationM;
+        Vector2 VibrationTranslationVelocityMpS;
+
+        int VibrationTrackNode;
+        int VibrationTrackVectorSection;
+        float VibrationTrackCurvaturepM;
+
+        float PrevTiltingZRot; // previous tilting angle
+        float TiltingZRot; // actual tilting angle
+
+        internal void UpdateVibrationAndTilting(Traveller traveler, float elapsedTimeS, float distanceM, float speedMpS)
+        {
+            // NOTE: Traveller is at the FRONT of the TrainCar!
+
+            // Don't add vibrations to train cars less than 2.5 meter in length; they're unsuitable for these calculations.
+            if (CarLengthM < 2.5f) return;
+            if (Simulator.Settings.CarVibratingLevel != 0)
+            {
+
+                //var elapsedTimeS = Math.Abs(speedMpS) > 0.001f ? distanceM / speedMpS : 0;
+                if (VibrationOffsetM.X == 0)
+                {
+                    // Initialize three different offsets (0 - 1 meters) so that the different components of the vibration motion don't align.
+                    VibrationOffsetM.X = (float)Simulator.Random.NextDouble();
+                    VibrationOffsetM.Y = (float)Simulator.Random.NextDouble();
+                    VibrationOffsetM.Z = (float)Simulator.Random.NextDouble();
+                }
+
+                if (VibrationTrackVectorSection == 0)
+                    VibrationTrackVectorSection = traveler.TrackVectorSectionIndex;
+                if (VibrationTrackNode == 0)
+                    VibrationTrackNode = traveler.TrackNodeIndex;
+
+                // Apply suspension/spring and damping.
+                // https://en.wikipedia.org/wiki/Simple_harmonic_motion
+                //   Let F be the force in N
+                //   Let k be the spring constant in N/m or kg/s/s
+                //   Let x be the displacement in m
+                //   Then F = -k * x
+                // Given F = m * a, solve for a:
+                //   a = F / m
+                // Substitute F:
+                //   a = -k * x / m
+                // Because our spring constant was never multiplied by m, we can cancel that out:
+                //   a = -k' * x
+                var rotationAccelerationRadpSpS = -VibrationSpringConstantPrimepSpS * VibrationRotationRad;
+                var translationAccelerationMpSpS = -VibrationSpringConstantPrimepSpS * VibrationTranslationM;
+                // https://en.wikipedia.org/wiki/Damping
+                //   Let F be the force in N
+                //   Let c be the damping coefficient in N*s/m
+                //   Let v be the velocity in m/s
+                //   Then F = -c * v
+                // We apply the acceleration (let t be time in s, then dv/dt = a * t) and damping (-c * v) to the velocities:
+                VibrationRotationVelocityRadpS += rotationAccelerationRadpSpS * elapsedTimeS - VibratioDampingCoefficient * VibrationRotationVelocityRadpS;
+                VibrationTranslationVelocityMpS += translationAccelerationMpSpS * elapsedTimeS - VibratioDampingCoefficient * VibrationTranslationVelocityMpS;
+                // Now apply the velocities (dx/dt = v * t):
+                VibrationRotationRad += VibrationRotationVelocityRadpS * elapsedTimeS;
+                VibrationTranslationM += VibrationTranslationVelocityMpS * elapsedTimeS;
+
+                // Add new vibrations every CarLengthM in either direction.
+                if (Math.Round((VibrationOffsetM.X + DistanceM) / CarLengthM) != Math.Round((VibrationOffsetM.X + DistanceM + distanceM) / CarLengthM))
+                {
+                    AddVibrations(VibrationFactorDistance);
+                }
+
+                // Add new vibrations every track vector section which changes the curve radius.
+                if (VibrationTrackVectorSection != traveler.TrackVectorSectionIndex)
+                {
+                    var curvaturepM = MathHelper.Clamp(traveler.GetCurvature(), -VibrationMaximumCurvaturepM, VibrationMaximumCurvaturepM);
+                    if (VibrationTrackCurvaturepM != curvaturepM)
+                    {
+                        // Use the difference in curvature to determine the strength of the vibration caused.
+                        AddVibrations(VibrationFactorTrackVectorSection * Math.Abs(VibrationTrackCurvaturepM - curvaturepM) / VibrationMaximumCurvaturepM);
+                        VibrationTrackCurvaturepM = curvaturepM;
+                    }
+                    VibrationTrackVectorSection = traveler.TrackVectorSectionIndex;
+                }
+
+                // Add new vibrations every track node.
+                if (VibrationTrackNode != traveler.TrackNodeIndex)
+                {
+                    AddVibrations(VibrationFactorTrackNode);
+                    VibrationTrackNode = traveler.TrackNodeIndex;
+                }
+            }
+            if (Train != null && Train.IsTilting)
+            {
+                TiltingZRot = traveler.FindTiltedZ(speedMpS);//rotation if tilted, an indication of centrifugal force
+                TiltingZRot = PrevTiltingZRot + (TiltingZRot - PrevTiltingZRot) * elapsedTimeS;//smooth rotation
+                PrevTiltingZRot = TiltingZRot;
+                if (this.Flipped) TiltingZRot *= -1f;
+            }
+            if (Simulator.Settings.CarVibratingLevel != 0 || Train.IsTilting)
+            {
+                var rotation = Matrix.CreateFromYawPitchRoll(VibrationRotationRad.Y, VibrationRotationRad.X, VibrationRotationRad.Z + TiltingZRot);
+                var translation = Matrix.CreateTranslation(VibrationTranslationM.X, VibrationTranslationM.Y, 0);
+                WorldPosition.XNAMatrix = rotation * translation * WorldPosition.XNAMatrix;
+                VibrationInverseMatrix = Matrix.Invert(rotation * translation);
+            }
+        }
+
+        private void AddVibrations(float factor)
+        {
+            // NOTE: For low angles (as our vibration rotations are), sin(angle) ~= angle, and since the displacement at the end of the car is sin(angle) = displacement/half-length, sin(displacement/half-length) * half-length ~= displacement.
+            switch (Simulator.Random.Next(4))
+            {
+                case 0:
+                    VibrationRotationVelocityRadpS.Y += factor * Simulator.Settings.CarVibratingLevel * VibrationIntroductionStrength * 2 / CarLengthM;
+                    break;
+                case 1:
+                    VibrationRotationVelocityRadpS.Z += factor * Simulator.Settings.CarVibratingLevel * VibrationIntroductionStrength * 2 / CarLengthM;
+                    break;
+                case 2:
+                    VibrationTranslationVelocityMpS.X += factor * Simulator.Settings.CarVibratingLevel * VibrationIntroductionStrength;
+                    break;
+                case 3:
+                    VibrationTranslationVelocityMpS.Y += factor * Simulator.Settings.CarVibratingLevel * VibrationIntroductionStrength;
+                    break;
+            }
+        }
+        #endregion
+
+        // TODO These three fields should be in the TrainCarViewer.
+        public int TrackSoundType = 0;
+        public WorldLocation TrackSoundLocation = WorldLocation.None;
+        public float TrackSoundDistSquared = 0;
+
+
+        /// <summary>
+        /// Checks if traincar is over trough. Used to check if refill possible
+        /// </summary>
+        /// <returns> returns true if car is over trough</returns>
+
+        public bool IsOverTrough()
+        {
+            var isOverTrough = false;
+            // start at front of train
+            int thisSectionIndex = Train.PresentPosition[0].TCSectionIndex;
+            float thisSectionOffset = Train.PresentPosition[0].TCOffset;
+            int thisSectionDirection = Train.PresentPosition[0].TCDirection;
+
+
+            float usedCarLength = CarLengthM;
+            float processedCarLength = 0;
+            bool validSections = true;
+
+            while (validSections)
+            {
+                TrackCircuitSection thisSection = Train.signalRef.TrackCircuitList[thisSectionIndex];
+                isOverTrough = false;
+
+                // car spans sections
+                if ((CarLengthM - processedCarLength) > thisSectionOffset)
+                {
+                    usedCarLength = thisSectionOffset - processedCarLength;
+                }
+
+                // section has troughs
+                if (thisSection.TroughInfo != null)
+                {
+                    foreach (TrackCircuitSection.troughInfoData[] thisTrough in thisSection.TroughInfo)
+                    {
+                        float troughStartOffset = thisTrough[thisSectionDirection].TroughStart;
+                        float troughEndOffset = thisTrough[thisSectionDirection].TroughEnd;
+
+                        if (troughStartOffset > 0 && troughStartOffset > thisSectionOffset)      // start of trough is in section beyond present position - cannot be over this trough nor any following
+                        {
+                            return isOverTrough;
+                        }
+
+                        if (troughEndOffset > 0 && troughEndOffset < (thisSectionOffset - usedCarLength)) // beyond end of trough, test next
+                        {
+                            continue;
+                        }
+
+                        if (troughStartOffset <= 0 || troughStartOffset < (thisSectionOffset - usedCarLength)) // start of trough is behind
+                        {
+                            isOverTrough = true;
+                            return isOverTrough;
+                        }
+                    }
+                }
+                // tested this section, any need to go beyond?
+
+                processedCarLength += usedCarLength;
+                {
+                    // go back one section
+                    int thisSectionRouteIndex = Train.ValidRoute[0].GetRouteIndexBackward(thisSectionIndex, Train.PresentPosition[0].RouteListIndex);
+                    if (thisSectionRouteIndex >= 0)
+                    {
+                        thisSectionIndex = thisSectionRouteIndex;
+                        thisSection = Train.signalRef.TrackCircuitList[thisSectionIndex];
+                        thisSectionOffset = thisSection.Length;  // always at end of next section
+                        thisSectionDirection = Train.ValidRoute[0][thisSectionRouteIndex].Direction;
+                    }
+                    else // ran out of train
+                    {
+                        validSections = false;
+                    }
+                }
+            }
+            return isOverTrough;
+        }
+
+        public virtual void SwitchToPlayerControl()
+        {
+            return;
+        }
+
+        public virtual void SwitchToAutopilotControl()
+        {
+            return;
+        }
+
+        public virtual float GetFilledFraction(uint pickupType)
+        {
+            return 0f;
+        }
+
+        public virtual float GetUserBrakeShoeFrictionFactor()
+        {
+            return 0f;
+        }
+
+        public virtual float GetZeroUserBrakeShoeFrictionFactor()
+        {
+            return 0f;
+        }
+
+    }
+
+    public class WheelAxle : IComparer<WheelAxle>
+    {
+        public float OffsetM;   // distance from center of model, positive forward
+        public int BogieIndex;
+        public int BogieMatrix;
+        public TrainCarPart Part;
+        public WheelAxle(float offset, int bogie, int parentMatrix)
+        {
+            OffsetM = offset;
+            BogieIndex = bogie;
+            BogieMatrix = parentMatrix;
+        }
+        public int Compare(WheelAxle a, WheelAxle b)
+        {
+            if (a.OffsetM > b.OffsetM) return 1;
+            if (a.OffsetM < b.OffsetM) return -1;
+            return 0;
+        }
+    }
+
+    // data and methods used to align trucks and models to track
+    public class TrainCarPart
+    {
+        public float OffsetM;   // distance from center of model, positive forward
+        public int iMatrix;     // matrix in shape that needs to be moved
+        public float Cos = 1;       // truck angle cosine
+        public float Sin = 0;       // truck angle sin
+        // line fitting variables
+        public float SumWgt;
+        public float SumOffset;
+        public float SumOffsetSq;
+        public float[] SumX = new float[4];
+        public float[] SumXOffset = new float[4];
+        public float[] A = new float[4];
+        public float[] B = new float[4];
+        public bool bogie;
+        public TrainCarPart(float offset, int i)
+        {
+            OffsetM = offset;
+            iMatrix = i;
+        }
+        public void InitLineFit()
+        {
+            SumWgt = SumOffset = SumOffsetSq = 0;
+            for (int i = 0; i < 4; i++)
+                SumX[i] = SumXOffset[i] = 0;
+        }
+        public void AddWheelSetLocation(float w, float o, float x, float y, float z, float t, Traveller traveler)
+        {
+            SumWgt += w;
+            SumOffset += w * o;
+            SumOffsetSq += w * o * o;
+            SumX[0] += w * x;
+            SumXOffset[0] += w * x * o;
+            SumX[1] += w * y;
+            SumXOffset[1] += w * y * o;
+            SumX[2] += w * z;
+            SumXOffset[2] += w * z * o;
+            SumX[3] += w * t;
+            SumXOffset[3] += w * t * o;
+        }
+        public void AddPartLocation(float w, TrainCarPart part)
+        {
+            SumWgt += w;
+            SumOffset += w * part.OffsetM;
+            SumOffsetSq += w * part.OffsetM * part.OffsetM;
+            for (int i = 0; i < 4; i++)
+            {
+                float x = part.A[i] + part.OffsetM * part.B[i];
+                SumX[i] += w * x;
+                SumXOffset[i] += w * x * part.OffsetM;
+            }
+        }
+        public void FindCenterLine()
+        {
+            float d = SumWgt * SumOffsetSq - SumOffset * SumOffset;
+            if (d > 1e-20)
+            {
+                for (int i = 0; i < 4; i++)
+                {
+                    A[i] = (SumOffsetSq * SumX[i] - SumOffset * SumXOffset[i]) / d;
+                    B[i] = (SumWgt * SumXOffset[i] - SumOffset * SumX[i]) / d;
+                }
+            }
+            else
+            {
+                for (int i = 0; i < 4; i++)
+                {
+                    A[i] = SumX[i] / SumWgt;
+                    B[i] = 0;
+                }
+            }
+        }
+    }
+}