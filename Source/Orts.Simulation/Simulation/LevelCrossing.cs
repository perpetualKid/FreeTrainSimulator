<<<<<<< HEAD
﻿// COPYRIGHT 2012, 2013 by the Open Rails project.
// 
// This file is part of Open Rails.
// 
// Open Rails is free software: you can redistribute it and/or modify
// it under the terms of the GNU General Public License as published by
// the Free Software Foundation, either version 3 of the License, or
// (at your option) any later version.
// 
// Open Rails is distributed in the hope that it will be useful,
// but WITHOUT ANY WARRANTY; without even the implied warranty of
// MERCHANTABILITY or FITNESS FOR A PARTICULAR PURPOSE.  See the
// GNU General Public License for more details.
// 
// You should have received a copy of the GNU General Public License
// along with Open Rails.  If not, see <http://www.gnu.org/licenses/>.

// This file is the responsibility of the 3D & Environment Team. 

using Orts.Formats.Msts;
using Orts.Simulation.AIs;
using Orts.Simulation.Physics;
using ORTS.Common;
using System;
using System.Collections.Generic;
using System.Diagnostics;
using System.Linq;

namespace Orts.Simulation
{
    public class LevelCrossings
    {
        const float MaximumActivationDistance = 2000;
        
        readonly Simulator Simulator;
        public readonly Dictionary<int, LevelCrossingItem> TrackCrossingItems;
        public readonly Dictionary<int, LevelCrossingItem> RoadCrossingItems;
        public readonly Dictionary<LevelCrossingItem, LevelCrossingItem> RoadToTrackCrossingItems = new Dictionary<LevelCrossingItem, LevelCrossingItem>();

        public object Program { get; private set; }

        public LevelCrossings(Simulator simulator)
        {
            Simulator = simulator;
            TrackCrossingItems = simulator.TDB != null && simulator.TDB.TrackDB != null && simulator.TDB.TrackDB.TrackNodes != null && simulator.TDB.TrackDB.TrItemTable != null 
                ? GetLevelCrossingsFromDB(simulator.TDB.TrackDB.TrackNodes, simulator.TDB.TrackDB.TrItemTable) : new Dictionary<int, LevelCrossingItem>();
            RoadCrossingItems = simulator.RDB != null && simulator.RDB.RoadTrackDB != null && simulator.RDB.RoadTrackDB.TrackNodes != null && simulator.RDB.RoadTrackDB.TrItemTable != null
                ? GetLevelCrossingsFromDB(simulator.RDB.RoadTrackDB.TrackNodes, simulator.RDB.RoadTrackDB.TrItemTable) : new Dictionary<int, LevelCrossingItem>();
        }

        static Dictionary<int, LevelCrossingItem> GetLevelCrossingsFromDB(TrackNode[] trackNodes, TrItem[] trItemTable)
        {
            return (from trackNode in trackNodes
                    where trackNode != null && trackNode.TrVectorNode != null && trackNode.TrVectorNode.NoItemRefs > 0
                    from itemRef in trackNode.TrVectorNode.TrItemRefs.Distinct()
                    where trItemTable[itemRef] != null && trItemTable[itemRef].ItemType == TrItem.trItemType.trXING
                    select new KeyValuePair<int, LevelCrossingItem>(itemRef, new LevelCrossingItem(trackNode, trItemTable[itemRef])))
                    .ToDictionary(_ => _.Key, _ => _.Value);
        }

        /// <summary>
        /// Creates a level crossing from its track and road component IDs.
        /// </summary>
        /// <param name="position">Position of the level crossing object for error reporting.</param>
        /// <param name="trackIDs">List of TrItem IDs (from the track database) for the track crossing items.</param>
        /// <param name="roadIDs">List of TrItem IDs (from the road database) for the road crossing items.</param>
        /// <param name="warningTime">Time that gates should be closed prior to a train arriving (seconds).</param>
        /// <param name="minimumDistance">Minimum distance from the gates that a train is allowed to stop and have the gates open (meters).</param>
        /// <returns>The level crossing object comprising of the specified track and road items plus warning and distance configuration.</returns>
        public LevelCrossing CreateLevelCrossing(WorldPosition position, IEnumerable<int> trackIDs, IEnumerable<int> roadIDs, float warningTime, float minimumDistance)
        {
            var trackItems = trackIDs.Select(id => TrackCrossingItems[id]).ToArray();
            var roadItems = roadIDs.Select(id => RoadCrossingItems[id]).ToArray();
            if (trackItems.Length != roadItems.Length)
                Trace.TraceWarning("{0} level crossing contains {1} rail and {2} road items; expected them to match.", position, trackItems.Length, roadItems.Length);
            if (trackItems.Length >= roadItems.Length)
                for (var i = 0; i < roadItems.Length; i++)
                    if (!RoadToTrackCrossingItems.ContainsKey(roadItems[i]))
                        RoadToTrackCrossingItems.Add(roadItems[i], trackItems[i]);
            return new LevelCrossing(trackItems.Union(roadItems), warningTime, minimumDistance);
        }

        [CallOnThread("Updater")]
        public void Update(float elapsedClockSeconds)
        {
            foreach (var train in Simulator.Trains)
                UpdateCrossings(train, elapsedClockSeconds);
        }

        [CallOnThread("Updater")]
        void UpdateCrossings(Train train, float elapsedTime)
        {
            var speedMpS = train.SpeedMpS;
            var absSpeedMpS = Math.Abs(speedMpS);
            var maxSpeedMpS = train.AllowedMaxSpeedMpS;
            var minCrossingActivationSpeed = 5.0f;  //5.0MpS is equalivalent to 11.1mph.  This is the estimated min speed that MSTS uses to activate the gates when in range.
            

            bool validTrain = false;
            bool validStaticConsist = false;
            //var stopTime = elapsedTime; // This has been set up, but it is not being used in the code.
            //stopTime = 0;


            // We only care about crossing items which are:
            //   a) Grouped properly.
            //   b) Within the maximum activation distance of front/rear of the train.
            // Separate tests are performed for present speed and for possible maximum speed to avoid anomolies if train accelerates.
            // Special test is also done to check on section availability to avoid closure beyond signal at danger.

            foreach (var crossing in TrackCrossingItems.Values.Where(ci => ci.CrossingGroup != null))
            {
                var predictedDist = crossing.CrossingGroup.WarningTime * absSpeedMpS;
                var maxPredictedDist = crossing.CrossingGroup.WarningTime * (maxSpeedMpS - absSpeedMpS) / 2; // added distance if train accelerates to maxspeed
                var minimumDist = crossing.CrossingGroup.MinimumDistance;
                var totalDist = predictedDist + minimumDist + 1;
                var totalMaxDist = predictedDist + maxPredictedDist + minimumDist + 1;

                var reqDist = 0f; // actual used distance
                var hornReqDist = 0f; // used distance for horn blow
                var adjustDist = 0f;


                //  The first 2 tests are critical for STATIC CONSISTS, but at the same time should be mandatory since there should always be checks for any null situation.
                //  The first 2 tests cover a situation where a STATIC consist is found on a crossing attached to a road where other crossings are attached to the same road.
                //  These tests will only allow the activation of the crossing that should be activated but prevent the actvation of the other crossings which was the issue.
                //  The source of the issue is not known yet since this only happens with STATIC consists.

                // The purpose of this test is to validate the static consist that is within vicinity of the crossing.
                if (train.TrainType == Train.TRAINTYPE.STATIC)
                {
                    // An issue was found where a road sharing more than one crossing would have all crossings activated instead of the one crossing when working with STATIC consists.
                    // The test below corrects this, but the source of the issue is not understood.
                    if (!WorldLocation.Within(crossing.Location, train.FrontTDBTraveller.WorldLocation, (minimumDist + (train.Length / 2))) && !WorldLocation.Within(crossing.Location, train.RearTDBTraveller.WorldLocation, (minimumDist + (train.Length / 2))))
                        continue;
                    if (WorldLocation.Within(crossing.Location, train.FrontTDBTraveller.WorldLocation, (minimumDist + (train.Length / 2))) || WorldLocation.Within(crossing.Location, train.RearTDBTraveller.WorldLocation, (minimumDist + (train.Length / 2))))
                    {
                        foreach (var scar in train.Cars)
                        {
                            if (WorldLocation.Within(crossing.Location, scar.WorldPosition.WorldLocation, minimumDist))
                                validStaticConsist = true;
                        }
                    }
                }

                if ((train.TrainType != Train.TRAINTYPE.STATIC) && WorldLocation.Within(crossing.Location, train.FrontTDBTraveller.WorldLocation, totalDist) || WorldLocation.Within(crossing.Location, train.RearTDBTraveller.WorldLocation, totalDist))
                {
                    validTrain = true;
                    reqDist = totalDist;
                    hornReqDist = Math.Min(totalDist, 80.0f);
                }

                else if ((train.TrainType != Train.TRAINTYPE.STATIC) && WorldLocation.Within(crossing.Location, train.FrontTDBTraveller.WorldLocation, totalMaxDist) || WorldLocation.Within(crossing.Location, train.RearTDBTraveller.WorldLocation, totalMaxDist))
                {
                    validTrain = true;
                    reqDist = totalMaxDist;
                    hornReqDist = Math.Min(totalMaxDist, 80.0f);
                }

                if ((train.TrainType == Train.TRAINTYPE.STATIC) && !validStaticConsist && !crossing.StaticConsists.Contains(train))
                {
                    continue;
                }

                if ((train.TrainType != Train.TRAINTYPE.STATIC) && !validTrain && !crossing.Trains.Contains(train))
                {
                    continue;
                }

                // Distances forward from the front and rearwards from the rear.
                var frontDist = crossing.DistanceTo(train.FrontTDBTraveller, reqDist);
                if (frontDist < 0 && train.TrainType != Train.TRAINTYPE.STATIC)
                {
                    frontDist = -crossing.DistanceTo(new Traveller(train.FrontTDBTraveller, Traveller.TravellerDirection.Backward), reqDist + train.Length);
                    if (frontDist > 0)
                    {
                        // Train cannot find crossing.
                        crossing.RemoveTrain(train);
                        continue;
                    }
                }

                var rearDist = -frontDist - train.Length;

                if (train is AITrain && frontDist <= hornReqDist && (train.ReservedTrackLengthM <= 0 || frontDist < train.ReservedTrackLengthM) && rearDist <= minimumDist)
                {
                    //  Add generic actions if needed
                    ((AITrain)train).AuxActionsContain.CheckGenActions(this.GetType(), crossing.Location, rearDist, frontDist, crossing.TrackIndex);
                }

                // The tests below is to allow the crossings operate like the crossings under MSTS
                // Tests as follows
                // Train speed is 0.  This was the initial issue that was found under one the MSTS activities.  Activity should start without gates being activated.
                // There are 2 tests for train speed between 0 and 5.0MpS(11.1mph).  Covering forward movement and reverse movement.  
                // The last 2 tests is for testing trains running at line speed, forward or reverse.

                // The crossing only becomes active if the train has been added to the list such as crossing.AddTrain(train).
                // Note: With the conditions below, OR's crossings operates like the crossings in MSTS, with exception to the simulation of the timout below.

                // MSTS did not simulate a timeout, I introduced a simple timout using speedMpS.

                // Depending upon future development in this area, it would probably be best to have the current operation in its own class followed by any new region specific operations. 

                // Recognizing static consists at crossings.
                if ((train.TrainType == Train.TRAINTYPE.STATIC) && validStaticConsist)
                {
                    // This process is to raise the crossing gates if a loose consist rolls through the crossing.
                    if(speedMpS > 0)
                    {
                        frontDist = crossing.DistanceTo(train.FrontTDBTraveller, minimumDist);
                        rearDist = crossing.DistanceTo(train.RearTDBTraveller, minimumDist);
                                                
                        if (frontDist < 0 && rearDist < 0)
                            crossing.RemoveTrain(train);
                    }
                    //adjustDist is used to allow static cars to be placed closer to the crossing without activation.
                    // One example would be industry sidings with a crossing nearby.  This was found in a custom route.
                    if (minimumDist >= 20)
                        adjustDist = minimumDist - 13.5f;
                    else if (minimumDist < 20)
                        adjustDist = minimumDist - 6.5f;
                    frontDist = crossing.DistanceTo(train.FrontTDBTraveller, adjustDist);
                    rearDist = crossing.DistanceTo(train.RearTDBTraveller, adjustDist);
                    // Static consist passed the crossing.
                    if (frontDist < 0 && rearDist < 0)
                        rearDist = crossing.DistanceTo(new Traveller(train.RearTDBTraveller, Traveller.TravellerDirection.Backward), adjustDist);

                   // Testing distance before crossing
                    if (frontDist > 0 && frontDist <= adjustDist)
                        crossing.AddTrain(train);

                    // Testing to check if consist is straddling the crossing.
                    else if (frontDist < 0 && rearDist > 0)
                        crossing.AddTrain(train);

                    // This is an odd test because a custom route has a particular
                    // crossing object placement that is creating different results.
                    // Testing to check if consist is straddling the crossing.
                    else if (frontDist < 0 && rearDist < 0)
                        crossing.AddTrain(train);

                    // Testing distance when past crossing.
                    else if (rearDist <= adjustDist && rearDist > 0)
                        crossing.AddTrain(train);

                    else
                        crossing.RemoveTrain(train);
                }

                // Train is stopped.
                else if ((train is AITrain || train.TrainType == Train.TRAINTYPE.PLAYER) && speedMpS == 0 && frontDist <= reqDist && (train.ReservedTrackLengthM <= 0 || frontDist < train.ReservedTrackLengthM) && rearDist <= minimumDist)
                {
                    // First test is to simulate a timeout if a train comes to a stop before minimumDist
                    if (frontDist > minimumDist && Simulator.Trains.Contains(train))
                    {
                        crossing.RemoveTrain(train);
                    }
                    // This test is to factor in the train sitting on the crossing at the start of the activity.
                    else
                        crossing.AddTrain(train);
                }

                // Train is travelling toward crossing below 11.1mph.
                else if ((train is AITrain || train.TrainType == Train.TRAINTYPE.PLAYER || train.TrainType == Train.TRAINTYPE.STATIC) && speedMpS > 0 && speedMpS <= minCrossingActivationSpeed && frontDist <= reqDist && (train.ReservedTrackLengthM <= 0 || frontDist < train.ReservedTrackLengthM) && rearDist <= minimumDist)
                {
                    // This will allow a slow train to approach to the crossing's minmum distance without activating the crossing.
                    if (frontDist <= minimumDist + 65f) // Not all crossing systems operate the same so adding an additional 65 meters is only an option to improve operation.
                        crossing.AddTrain(train);
                }

                // Checking for reverse movement when train is approaching crossing while travelling under 11.1mph.
                else if ((train is AITrain || train.TrainType == Train.TRAINTYPE.PLAYER) && speedMpS < 0 && absSpeedMpS <= minCrossingActivationSpeed && rearDist <= reqDist && (train.ReservedTrackLengthM <= 0 || rearDist < train.ReservedTrackLengthM) && frontDist <= minimumDist)
                {
                    // This will allow a slow train to approach a crossing to a certain point without activating the system.
                    // First test covers front of train clearing crossing.
                    // Second test covers rear of train approaching crossing.
                    if (frontDist > 9.5) // The value of 9.5 which is within minimumDist is used to test against frontDist to give the best possible distance the gates should deactivate.
                        crossing.RemoveTrain(train);
                    else if (rearDist <= minimumDist + 65f) // Not all crossing systems operate the same so adding an additional 65 meters is only an option to improve operation.
                        crossing.AddTrain(train);
                }

                // Checking for reverse movement through crossing when train is travelling above 11.1mph.
                else if ((train is AITrain || train.TrainType == Train.TRAINTYPE.PLAYER) && speedMpS < 0 && absSpeedMpS > minCrossingActivationSpeed && rearDist <= reqDist && (train.ReservedTrackLengthM <= 0 || rearDist < train.ReservedTrackLengthM) && frontDist <= minimumDist)
                {
                    crossing.AddTrain(train);
                }

                // Player train travelling in forward direction above 11.1mph will activate the crossing.  
                else if ((train is AITrain || train.TrainType == Train.TRAINTYPE.PLAYER) && speedMpS > 0 && speedMpS > minCrossingActivationSpeed && frontDist <= reqDist && (train.ReservedTrackLengthM <= 0 || frontDist < train.ReservedTrackLengthM) && rearDist <= minimumDist)
                {
                    crossing.AddTrain(train);
                }

                else
                {
                    crossing.RemoveTrain(train);
                }
            }
        }

        public LevelCrossingItem SearchNearLevelCrossing(Train train, float reqDist, bool trainForwards, out float frontDist)
        {
            LevelCrossingItem roadItem = LevelCrossingItem.None;
            frontDist = -1;
            Traveller traveller = trainForwards ? train.FrontTDBTraveller :
                new Traveller(train.RearTDBTraveller, Traveller.TravellerDirection.Backward);
            foreach (var crossing in TrackCrossingItems.Values.Where(ci => ci.CrossingGroup != null))
            {
                if (crossing.Trains.Contains(train))
                {
                    frontDist = crossing.DistanceTo(traveller, reqDist);
                    if (frontDist > 0 && frontDist <= reqDist)
                    {
                        if (RoadToTrackCrossingItems.ContainsValue(crossing))
                        {
                            roadItem = RoadToTrackCrossingItems.FirstOrDefault(x => x.Value == crossing).Key;
                            return roadItem;
                        }
                    }
                }
            }
            return roadItem;
        }
    }

    public class LevelCrossingItem
    {
        readonly TrackNode TrackNode;

        // THREAD SAFETY:
        //   All accesses must be done in local variables. No modifications to the objects are allowed except by
        //   assignment of a new instance (possibly cloned and then modified).
        internal List<Train> Trains = new List<Train>();
        internal List<Train> StaticConsists = new List<Train>();
        public readonly WorldLocation Location;
        public LevelCrossing CrossingGroup { get; internal set; }
        public uint TrackIndex { get { return TrackNode.Index; } }

        public LevelCrossing Crossing { get { return CrossingGroup; } }

        public static LevelCrossingItem None = new LevelCrossingItem();


        public LevelCrossingItem(TrackNode trackNode, TrItem trItem)
        {
            TrackNode = trackNode;
            Location = new WorldLocation(trItem.TileX, trItem.TileZ, trItem.X, trItem.Y, trItem.Z);
        }

        public LevelCrossingItem()
        {

        }


        [CallOnThread("Updater")]
        public void AddTrain(Train train)
        {
            if(train.TrainType == Train.TRAINTYPE.STATIC)
            {
                var staticConsists = StaticConsists;
                if (!staticConsists.Contains(train))
                {
                    var newStaticConsists = new List<Train>(staticConsists);
                    newStaticConsists.Add(train);
                    StaticConsists = newStaticConsists;
                }

            }
            else
            {
                var trains = Trains;
                if (!trains.Contains(train))
                {
                    var newTrains = new List<Train>(trains);
                    newTrains.Add(train);
                    Trains = newTrains;
                }
            }
        }

        [CallOnThread("Updater")]
        public void RemoveTrain(Train train)
        {
            var trains = Trains;
            var staticConsists = StaticConsists;
            if (staticConsists.Count > 0)
            {
                if (staticConsists.Contains(train))
                {
                    var newStaticConsists = new List<Train>(staticConsists);
                    newStaticConsists.Remove(train);
                    StaticConsists = newStaticConsists;
                }
                // Secondary option to remove Static entry from list in case the above does not work.
                // Since the above process would not be able to remove the static consist from the list when the locomotive attaches to the consist.
                // The process below will be able to do it. 
                else
                {
                    var newStaticConsists = new List<Train>(staticConsists);
                    for (int i = 0; i < newStaticConsists.Count; i++)
                    {
                        if (newStaticConsists[i].TrainType == Train.TRAINTYPE.STATIC)
                        {
                            newStaticConsists.RemoveAt(i);
                        }
                    }
                    StaticConsists = newStaticConsists;
                }
            }
            else if(trains.Count > 0)
            {
                if (trains.Contains(train))
                {
                    var newTrains = new List<Train>(trains);
                    newTrains.Remove(train);
                    Trains = newTrains;
                }
            }
        }

        public float DistanceTo(Traveller traveller)
        {
            return DistanceTo(traveller, float.MaxValue);
        }

        public float DistanceTo(Traveller traveller, float maxDistance)
        {
            return traveller.DistanceTo(TrackNode, Location.TileX, Location.TileZ, Location.Location.X, Location.Location.Y, Location.Location.Z, maxDistance);
        }
    }

    public class LevelCrossing
    {
        internal readonly List<LevelCrossingItem> Items;
        internal readonly float WarningTime;
        internal readonly float MinimumDistance;
        
        public LevelCrossing(IEnumerable<LevelCrossingItem> items, float warningTime, float minimumDistance)
        {
            Items = new List<LevelCrossingItem>(items);
            WarningTime = warningTime;
            MinimumDistance = minimumDistance;
            foreach (var item in items)
                item.CrossingGroup = this;
        }

        public bool HasTrain
        {
            get
            {
                bool trains = Items.Any(i => i.Trains.Count > 0);
                bool staticconsists = Items.Any(i => i.StaticConsists.Count > 0);
                if (trains && staticconsists)
                    return true;
                else if (trains || staticconsists)
                    return true;
                else
                    return false;
            }
        }
    }
}
=======
﻿// COPYRIGHT 2012, 2013 by the Open Rails project.
// 
// This file is part of Open Rails.
// 
// Open Rails is free software: you can redistribute it and/or modify
// it under the terms of the GNU General Public License as published by
// the Free Software Foundation, either version 3 of the License, or
// (at your option) any later version.
// 
// Open Rails is distributed in the hope that it will be useful,
// but WITHOUT ANY WARRANTY; without even the implied warranty of
// MERCHANTABILITY or FITNESS FOR A PARTICULAR PURPOSE.  See the
// GNU General Public License for more details.
// 
// You should have received a copy of the GNU General Public License
// along with Open Rails.  If not, see <http://www.gnu.org/licenses/>.

// This file is the responsibility of the 3D & Environment Team. 

using Orts.Formats.Msts;
using Orts.Simulation.AIs;
using Orts.Simulation.Physics;
using ORTS.Common;
using System;
using System.Collections.Generic;
using System.Diagnostics;
using System.Linq;

namespace Orts.Simulation
{
    public class LevelCrossings
    {
        const float MaximumActivationDistance = 2000;
        
        readonly Simulator Simulator;
        public readonly Dictionary<int, LevelCrossingItem> TrackCrossingItems;
        public readonly Dictionary<int, LevelCrossingItem> RoadCrossingItems;
        public readonly Dictionary<LevelCrossingItem, LevelCrossingItem> RoadToTrackCrossingItems = new Dictionary<LevelCrossingItem, LevelCrossingItem>();

        public object Program { get; private set; }

        public LevelCrossings(Simulator simulator)
        {
            Simulator = simulator;
            TrackCrossingItems = simulator.TDB != null && simulator.TDB.TrackDB != null && simulator.TDB.TrackDB.TrackNodes != null && simulator.TDB.TrackDB.TrItemTable != null 
                ? GetLevelCrossingsFromDB(simulator.TDB.TrackDB.TrackNodes, simulator.TDB.TrackDB.TrItemTable) : new Dictionary<int, LevelCrossingItem>();
            RoadCrossingItems = simulator.RDB != null && simulator.RDB.RoadTrackDB != null && simulator.RDB.RoadTrackDB.TrackNodes != null && simulator.RDB.RoadTrackDB.TrItemTable != null
                ? GetLevelCrossingsFromDB(simulator.RDB.RoadTrackDB.TrackNodes, simulator.RDB.RoadTrackDB.TrItemTable) : new Dictionary<int, LevelCrossingItem>();
        }

        static Dictionary<int, LevelCrossingItem> GetLevelCrossingsFromDB(TrackNode[] trackNodes, TrItem[] trItemTable)
        {
            return (from trackNode in trackNodes
                    where trackNode != null && trackNode.TrVectorNode != null && trackNode.TrVectorNode.NoItemRefs > 0
                    from itemRef in trackNode.TrVectorNode.TrItemRefs.Distinct()
                    where trItemTable[itemRef] != null && trItemTable[itemRef].ItemType == TrItem.trItemType.trXING
                    select new KeyValuePair<int, LevelCrossingItem>(itemRef, new LevelCrossingItem(trackNode, trItemTable[itemRef])))
                    .ToDictionary(_ => _.Key, _ => _.Value);
        }

        /// <summary>
        /// Creates a level crossing from its track and road component IDs.
        /// </summary>
        /// <param name="position">Position of the level crossing object for error reporting.</param>
        /// <param name="trackIDs">List of TrItem IDs (from the track database) for the track crossing items.</param>
        /// <param name="roadIDs">List of TrItem IDs (from the road database) for the road crossing items.</param>
        /// <param name="warningTime">Time that gates should be closed prior to a train arriving (seconds).</param>
        /// <param name="minimumDistance">Minimum distance from the gates that a train is allowed to stop and have the gates open (meters).</param>
        /// <returns>The level crossing object comprising of the specified track and road items plus warning and distance configuration.</returns>
        public LevelCrossing CreateLevelCrossing(WorldPosition position, IEnumerable<int> trackIDs, IEnumerable<int> roadIDs, float warningTime, float minimumDistance)
        {
            var trackItems = trackIDs.Select(id => TrackCrossingItems[id]).ToArray();
            var roadItems = roadIDs.Select(id => RoadCrossingItems[id]).ToArray();
            if (trackItems.Length != roadItems.Length)
                Trace.TraceWarning("{0} level crossing contains {1} rail and {2} road items; expected them to match.", position, trackItems.Length, roadItems.Length);
            if (trackItems.Length >= roadItems.Length)
                for (var i = 0; i < roadItems.Length; i++)
                    if (!RoadToTrackCrossingItems.ContainsKey(roadItems[i]))
                        RoadToTrackCrossingItems.Add(roadItems[i], trackItems[i]);
            return new LevelCrossing(trackItems.Union(roadItems), warningTime, minimumDistance);
        }

        [CallOnThread("Updater")]
        public void Update(float elapsedClockSeconds)
        {
            foreach (var train in Simulator.Trains)
                UpdateCrossings(train, elapsedClockSeconds);
        }

        [CallOnThread("Updater")]
        void UpdateCrossings(Train train, float elapsedTime)
        {
            var speedMpS = train.SpeedMpS;
            var absSpeedMpS = Math.Abs(speedMpS);
            var maxSpeedMpS = train.AllowedMaxSpeedMpS;
            var minCrossingActivationSpeed = 5.0f;  //5.0MpS is equalivalent to 11.1mph.  This is the estimated min speed that MSTS uses to activate the gates when in range.
            

            bool validTrain = false;
            bool validStaticConsist = false;
            //var stopTime = elapsedTime; // This has been set up, but it is not being used in the code.
            //stopTime = 0;


            // We only care about crossing items which are:
            //   a) Grouped properly.
            //   b) Within the maximum activation distance of front/rear of the train.
            // Separate tests are performed for present speed and for possible maximum speed to avoid anomolies if train accelerates.
            // Special test is also done to check on section availability to avoid closure beyond signal at danger.

            foreach (var crossing in TrackCrossingItems.Values.Where(ci => ci.CrossingGroup != null))
            {
                var predictedDist = crossing.CrossingGroup.WarningTime * absSpeedMpS;
                var maxPredictedDist = crossing.CrossingGroup.WarningTime * (maxSpeedMpS - absSpeedMpS) / 2; // added distance if train accelerates to maxspeed
                var minimumDist = crossing.CrossingGroup.MinimumDistance;
                var totalDist = predictedDist + minimumDist + 1;
                var totalMaxDist = predictedDist + maxPredictedDist + minimumDist + 1;

                var reqDist = 0f; // actual used distance
                var hornReqDist = 0f; // used distance for horn blow
                var adjustDist = 0f;


                //  The first 2 tests are critical for STATIC CONSISTS, but at the same time should be mandatory since there should always be checks for any null situation.
                //  The first 2 tests cover a situation where a STATIC consist is found on a crossing attached to a road where other crossings are attached to the same road.
                //  These tests will only allow the activation of the crossing that should be activated but prevent the actvation of the other crossings which was the issue.
                //  The source of the issue is not known yet since this only happens with STATIC consists.

                // The purpose of this test is to validate the static consist that is within vicinity of the crossing.
                if (train.TrainType == Train.TRAINTYPE.STATIC)
                {
                    // An issue was found where a road sharing more than one crossing would have all crossings activated instead of the one crossing when working with STATIC consists.
                    // The test below corrects this, but the source of the issue is not understood.
                    if (!WorldLocation.Within(crossing.Location, train.FrontTDBTraveller.WorldLocation, (minimumDist + (train.Length / 2))) && !WorldLocation.Within(crossing.Location, train.RearTDBTraveller.WorldLocation, (minimumDist + (train.Length / 2))))
                        continue;
                    if (WorldLocation.Within(crossing.Location, train.FrontTDBTraveller.WorldLocation, (minimumDist + (train.Length / 2))) || WorldLocation.Within(crossing.Location, train.RearTDBTraveller.WorldLocation, (minimumDist + (train.Length / 2))))
                    {
                        foreach (var scar in train.Cars)
                        {
                            if (WorldLocation.Within(crossing.Location, scar.WorldPosition.WorldLocation, minimumDist))
                                validStaticConsist = true;
                        }
                    }
                }

                if ((train.TrainType != Train.TRAINTYPE.STATIC) && WorldLocation.Within(crossing.Location, train.FrontTDBTraveller.WorldLocation, totalDist) || WorldLocation.Within(crossing.Location, train.RearTDBTraveller.WorldLocation, totalDist))
                {
                    validTrain = true;
                    reqDist = totalDist;
                    hornReqDist = Math.Min(totalDist, 80.0f);
                }

                else if ((train.TrainType != Train.TRAINTYPE.STATIC) && WorldLocation.Within(crossing.Location, train.FrontTDBTraveller.WorldLocation, totalMaxDist) || WorldLocation.Within(crossing.Location, train.RearTDBTraveller.WorldLocation, totalMaxDist))
                {
                    validTrain = true;
                    reqDist = totalMaxDist;
                    hornReqDist = Math.Min(totalMaxDist, 80.0f);
                }

                if ((train.TrainType == Train.TRAINTYPE.STATIC) && !validStaticConsist && !crossing.StaticConsists.Contains(train))
                {
                    continue;
                }

                if ((train.TrainType != Train.TRAINTYPE.STATIC) && !validTrain && !crossing.Trains.Contains(train))
                {
                    continue;
                }

                // Distances forward from the front and rearwards from the rear.
                var frontDist = crossing.DistanceTo(train.FrontTDBTraveller, reqDist);
                if (frontDist < 0 && train.TrainType != Train.TRAINTYPE.STATIC)
                {
                    frontDist = -crossing.DistanceTo(new Traveller(train.FrontTDBTraveller, Traveller.TravellerDirection.Backward), reqDist + train.Length);
                    if (frontDist > 0)
                    {
                        // Train cannot find crossing.
                        crossing.RemoveTrain(train);
                        continue;
                    }
                }

                var rearDist = -frontDist - train.Length;

                if (train is AITrain && frontDist <= hornReqDist && (train.ReservedTrackLengthM <= 0 || frontDist < train.ReservedTrackLengthM) && rearDist <= minimumDist)
                {
                    //  Add generic actions if needed
                    ((AITrain)train).AuxActionsContain.CheckGenActions(this.GetType(), crossing.Location, rearDist, frontDist, crossing.TrackIndex);
                }

                // The tests below is to allow the crossings operate like the crossings under MSTS
                // Tests as follows
                // Train speed is 0.  This was the initial issue that was found under one the MSTS activities.  Activity should start without gates being activated.
                // There are 2 tests for train speed between 0 and 5.0MpS(11.1mph).  Covering forward movement and reverse movement.  
                // The last 2 tests is for testing trains running at line speed, forward or reverse.

                // The crossing only becomes active if the train has been added to the list such as crossing.AddTrain(train).
                // Note: With the conditions below, OR's crossings operates like the crossings in MSTS, with exception to the simulation of the timout below.

                // MSTS did not simulate a timeout, I introduced a simple timout using speedMpS.

                // Depending upon future development in this area, it would probably be best to have the current operation in its own class followed by any new region specific operations. 

                // Recognizing static consists at crossings.
                if ((train.TrainType == Train.TRAINTYPE.STATIC) && validStaticConsist)
                {
                    // This process is to raise the crossing gates if a loose consist rolls through the crossing.
                    if(speedMpS > 0)
                    {
                        frontDist = crossing.DistanceTo(train.FrontTDBTraveller, minimumDist);
                        rearDist = crossing.DistanceTo(train.RearTDBTraveller, minimumDist);
                                                
                        if (frontDist < 0 && rearDist < 0)
                            crossing.RemoveTrain(train);
                    }
                    //adjustDist is used to allow static cars to be placed closer to the crossing without activation.
                    // One example would be industry sidings with a crossing nearby.  This was found in a custom route.
                    if (minimumDist >= 20)
                        adjustDist = minimumDist - 13.5f;
                    else if (minimumDist < 20)
                        adjustDist = minimumDist - 6.5f;
                    frontDist = crossing.DistanceTo(train.FrontTDBTraveller, adjustDist);
                    rearDist = crossing.DistanceTo(train.RearTDBTraveller, adjustDist);
                    // Static consist passed the crossing.
                    if (frontDist < 0 && rearDist < 0)
                        rearDist = crossing.DistanceTo(new Traveller(train.RearTDBTraveller, Traveller.TravellerDirection.Backward), adjustDist);

                   // Testing distance before crossing
                    if (frontDist > 0 && frontDist <= adjustDist)
                        crossing.AddTrain(train);

                    // Testing to check if consist is straddling the crossing.
                    else if (frontDist < 0 && rearDist > 0)
                        crossing.AddTrain(train);

                    // This is an odd test because a custom route has a particular
                    // crossing object placement that is creating different results.
                    // Testing to check if consist is straddling the crossing.
                    else if (frontDist < 0 && rearDist < 0)
                        crossing.AddTrain(train);

                    // Testing distance when past crossing.
                    else if (rearDist <= adjustDist && rearDist > 0)
                        crossing.AddTrain(train);

                    else
                        crossing.RemoveTrain(train);
                }

                // Train is stopped.
                else if ((train is AITrain || train.TrainType == Train.TRAINTYPE.PLAYER) && speedMpS == 0 && frontDist <= reqDist && (train.ReservedTrackLengthM <= 0 || frontDist < train.ReservedTrackLengthM) && rearDist <= minimumDist)
                {
                    // First test is to simulate a timeout if a train comes to a stop before minimumDist
                    if (frontDist > minimumDist && Simulator.Trains.Contains(train))
                    {
                        crossing.RemoveTrain(train);
                    }
                    // This test is to factor in the train sitting on the crossing at the start of the activity.
                    else
                        crossing.AddTrain(train);
                }

                // Train is travelling toward crossing below 11.1mph.
                else if ((train is AITrain || train.TrainType == Train.TRAINTYPE.PLAYER || train.TrainType == Train.TRAINTYPE.STATIC) && speedMpS > 0 && speedMpS <= minCrossingActivationSpeed && frontDist <= reqDist && (train.ReservedTrackLengthM <= 0 || frontDist < train.ReservedTrackLengthM) && rearDist <= minimumDist)
                {
                    // This will allow a slow train to approach to the crossing's minmum distance without activating the crossing.
                    if (frontDist <= minimumDist + 65f) // Not all crossing systems operate the same so adding an additional 65 meters is only an option to improve operation.
                        crossing.AddTrain(train);
                }

                // Checking for reverse movement when train is approaching crossing while travelling under 11.1mph.
                else if ((train is AITrain || train.TrainType == Train.TRAINTYPE.PLAYER) && speedMpS < 0 && absSpeedMpS <= minCrossingActivationSpeed && rearDist <= reqDist && (train.ReservedTrackLengthM <= 0 || rearDist < train.ReservedTrackLengthM) && frontDist <= minimumDist)
                {
                    // This will allow a slow train to approach a crossing to a certain point without activating the system.
                    // First test covers front of train clearing crossing.
                    // Second test covers rear of train approaching crossing.
                    if (frontDist > 9.5) // The value of 9.5 which is within minimumDist is used to test against frontDist to give the best possible distance the gates should deactivate.
                        crossing.RemoveTrain(train);
                    else if (rearDist <= minimumDist + 65f) // Not all crossing systems operate the same so adding an additional 65 meters is only an option to improve operation.
                        crossing.AddTrain(train);
                }

                // Checking for reverse movement through crossing when train is travelling above 11.1mph.
                else if ((train is AITrain || train.TrainType == Train.TRAINTYPE.PLAYER) && speedMpS < 0 && absSpeedMpS > minCrossingActivationSpeed && rearDist <= reqDist && (train.ReservedTrackLengthM <= 0 || rearDist < train.ReservedTrackLengthM) && frontDist <= minimumDist)
                {
                    crossing.AddTrain(train);
                }

                // Player train travelling in forward direction above 11.1mph will activate the crossing.  
                else if ((train is AITrain || train.TrainType == Train.TRAINTYPE.PLAYER) && speedMpS > 0 && speedMpS > minCrossingActivationSpeed && frontDist <= reqDist && (train.ReservedTrackLengthM <= 0 || frontDist < train.ReservedTrackLengthM) && rearDist <= minimumDist)
                {
                    crossing.AddTrain(train);
                }

                else
                {
                    crossing.RemoveTrain(train);
                }
            }
        }

        public LevelCrossingItem SearchNearLevelCrossing(Train train, float reqDist, bool trainForwards, out float frontDist)
        {
            LevelCrossingItem roadItem = LevelCrossingItem.None;
           frontDist = -1;
            Traveller traveller = trainForwards ? train.FrontTDBTraveller :
                new Traveller(train.RearTDBTraveller, Traveller.TravellerDirection.Backward);
            foreach (var crossing in TrackCrossingItems.Values.Where(ci => ci.CrossingGroup != null))
            {
                if (crossing.Trains.Contains(train))
                {
                    frontDist = crossing.DistanceTo(traveller, reqDist);
                    if (frontDist > 0 && frontDist <= reqDist)
                    {
                        if (RoadToTrackCrossingItems.ContainsValue(crossing))
                        {
                            roadItem = RoadToTrackCrossingItems.FirstOrDefault(x => x.Value == crossing).Key;
                            return roadItem;
                        }
                    }
                }
            }
            return roadItem;
        }
    }

    public class LevelCrossingItem
    {
        readonly TrackNode TrackNode;

        // THREAD SAFETY:
        //   All accesses must be done in local variables. No modifications to the objects are allowed except by
        //   assignment of a new instance (possibly cloned and then modified).
        internal List<Train> Trains = new List<Train>();
        internal List<Train> StaticConsists = new List<Train>();
        public readonly WorldLocation Location;
        public LevelCrossing CrossingGroup { get; internal set; }
        public uint TrackIndex { get { return TrackNode.Index; } }

        public LevelCrossing Crossing { get { return CrossingGroup; } }

        public static LevelCrossingItem None = new LevelCrossingItem();

        public LevelCrossingItem(TrackNode trackNode, TrItem trItem)
        {
            TrackNode = trackNode;
            Location = new WorldLocation(trItem.TileX, trItem.TileZ, trItem.X, trItem.Y, trItem.Z);
        }

        public LevelCrossingItem ()
        {

        }

        [CallOnThread("Updater")]
        public void AddTrain(Train train)
        {
            if(train.TrainType == Train.TRAINTYPE.STATIC)
            {
                var staticConsists = StaticConsists;
                if (!staticConsists.Contains(train))
                {
                    var newStaticConsists = new List<Train>(staticConsists);
                    newStaticConsists.Add(train);
                    StaticConsists = newStaticConsists;
                }

            }
            else
            {
                var trains = Trains;
                if (!trains.Contains(train))
                {
                    var newTrains = new List<Train>(trains);
                    newTrains.Add(train);
                    Trains = newTrains;
                }
            }
        }

        [CallOnThread("Updater")]
        public void RemoveTrain(Train train)
        {
            var trains = Trains;
            var staticConsists = StaticConsists;
            if (staticConsists.Count > 0)
            {
                if (staticConsists.Contains(train))
                {
                    var newStaticConsists = new List<Train>(staticConsists);
                    newStaticConsists.Remove(train);
                    StaticConsists = newStaticConsists;
                }
                // Secondary option to remove Static entry from list in case the above does not work.
                // Since the above process would not be able to remove the static consist from the list when the locomotive attaches to the consist.
                // The process below will be able to do it. 
                else
                {
                    var newStaticConsists = new List<Train>(staticConsists);
                    for (int i = 0; i < newStaticConsists.Count; i++)
                    {
                        if (newStaticConsists[i].TrainType == Train.TRAINTYPE.STATIC)
                        {
                            newStaticConsists.RemoveAt(i);
                        }
                    }
                    StaticConsists = newStaticConsists;
                }
            }
            else if(trains.Count > 0)
            {
                if (trains.Contains(train))
                {
                    var newTrains = new List<Train>(trains);
                    newTrains.Remove(train);
                    Trains = newTrains;
                }
            }
        }

        public float DistanceTo(Traveller traveller)
        {
            return DistanceTo(traveller, float.MaxValue);
        }

        public float DistanceTo(Traveller traveller, float maxDistance)
        {
            return traveller.DistanceTo(TrackNode, Location.TileX, Location.TileZ, Location.Location.X, Location.Location.Y, Location.Location.Z, maxDistance);
        }
    }

    public class LevelCrossing
    {
        internal readonly List<LevelCrossingItem> Items;
        internal readonly float WarningTime;
        internal readonly float MinimumDistance;
        
        public LevelCrossing(IEnumerable<LevelCrossingItem> items, float warningTime, float minimumDistance)
        {
            Items = new List<LevelCrossingItem>(items);
            WarningTime = warningTime;
            MinimumDistance = minimumDistance;
            foreach (var item in items)
                item.CrossingGroup = this;
        }

        public bool HasTrain
        {
            get
            {
                bool trains = Items.Any(i => i.Trains.Count > 0);
                bool staticconsists = Items.Any(i => i.StaticConsists.Count > 0);
                if (trains && staticconsists)
                    return true;
                else if (trains || staticconsists)
                    return true;
                else
                    return false;
            }
        }
    }
}
>>>>>>> 6db2e434
<|MERGE_RESOLUTION|>--- conflicted
+++ resolved
@@ -1,929 +1,463 @@
-<<<<<<< HEAD
-﻿// COPYRIGHT 2012, 2013 by the Open Rails project.
-// 
-// This file is part of Open Rails.
-// 
-// Open Rails is free software: you can redistribute it and/or modify
-// it under the terms of the GNU General Public License as published by
-// the Free Software Foundation, either version 3 of the License, or
-// (at your option) any later version.
-// 
-// Open Rails is distributed in the hope that it will be useful,
-// but WITHOUT ANY WARRANTY; without even the implied warranty of
-// MERCHANTABILITY or FITNESS FOR A PARTICULAR PURPOSE.  See the
-// GNU General Public License for more details.
-// 
-// You should have received a copy of the GNU General Public License
-// along with Open Rails.  If not, see <http://www.gnu.org/licenses/>.
-
-// This file is the responsibility of the 3D & Environment Team. 
-
-using Orts.Formats.Msts;
-using Orts.Simulation.AIs;
-using Orts.Simulation.Physics;
-using ORTS.Common;
-using System;
-using System.Collections.Generic;
-using System.Diagnostics;
-using System.Linq;
-
-namespace Orts.Simulation
-{
-    public class LevelCrossings
-    {
-        const float MaximumActivationDistance = 2000;
-        
-        readonly Simulator Simulator;
-        public readonly Dictionary<int, LevelCrossingItem> TrackCrossingItems;
-        public readonly Dictionary<int, LevelCrossingItem> RoadCrossingItems;
-        public readonly Dictionary<LevelCrossingItem, LevelCrossingItem> RoadToTrackCrossingItems = new Dictionary<LevelCrossingItem, LevelCrossingItem>();
-
-        public object Program { get; private set; }
-
-        public LevelCrossings(Simulator simulator)
-        {
-            Simulator = simulator;
-            TrackCrossingItems = simulator.TDB != null && simulator.TDB.TrackDB != null && simulator.TDB.TrackDB.TrackNodes != null && simulator.TDB.TrackDB.TrItemTable != null 
-                ? GetLevelCrossingsFromDB(simulator.TDB.TrackDB.TrackNodes, simulator.TDB.TrackDB.TrItemTable) : new Dictionary<int, LevelCrossingItem>();
-            RoadCrossingItems = simulator.RDB != null && simulator.RDB.RoadTrackDB != null && simulator.RDB.RoadTrackDB.TrackNodes != null && simulator.RDB.RoadTrackDB.TrItemTable != null
-                ? GetLevelCrossingsFromDB(simulator.RDB.RoadTrackDB.TrackNodes, simulator.RDB.RoadTrackDB.TrItemTable) : new Dictionary<int, LevelCrossingItem>();
-        }
-
-        static Dictionary<int, LevelCrossingItem> GetLevelCrossingsFromDB(TrackNode[] trackNodes, TrItem[] trItemTable)
-        {
-            return (from trackNode in trackNodes
-                    where trackNode != null && trackNode.TrVectorNode != null && trackNode.TrVectorNode.NoItemRefs > 0
-                    from itemRef in trackNode.TrVectorNode.TrItemRefs.Distinct()
-                    where trItemTable[itemRef] != null && trItemTable[itemRef].ItemType == TrItem.trItemType.trXING
-                    select new KeyValuePair<int, LevelCrossingItem>(itemRef, new LevelCrossingItem(trackNode, trItemTable[itemRef])))
-                    .ToDictionary(_ => _.Key, _ => _.Value);
-        }
-
-        /// <summary>
-        /// Creates a level crossing from its track and road component IDs.
-        /// </summary>
-        /// <param name="position">Position of the level crossing object for error reporting.</param>
-        /// <param name="trackIDs">List of TrItem IDs (from the track database) for the track crossing items.</param>
-        /// <param name="roadIDs">List of TrItem IDs (from the road database) for the road crossing items.</param>
-        /// <param name="warningTime">Time that gates should be closed prior to a train arriving (seconds).</param>
-        /// <param name="minimumDistance">Minimum distance from the gates that a train is allowed to stop and have the gates open (meters).</param>
-        /// <returns>The level crossing object comprising of the specified track and road items plus warning and distance configuration.</returns>
-        public LevelCrossing CreateLevelCrossing(WorldPosition position, IEnumerable<int> trackIDs, IEnumerable<int> roadIDs, float warningTime, float minimumDistance)
-        {
-            var trackItems = trackIDs.Select(id => TrackCrossingItems[id]).ToArray();
-            var roadItems = roadIDs.Select(id => RoadCrossingItems[id]).ToArray();
-            if (trackItems.Length != roadItems.Length)
-                Trace.TraceWarning("{0} level crossing contains {1} rail and {2} road items; expected them to match.", position, trackItems.Length, roadItems.Length);
-            if (trackItems.Length >= roadItems.Length)
-                for (var i = 0; i < roadItems.Length; i++)
-                    if (!RoadToTrackCrossingItems.ContainsKey(roadItems[i]))
-                        RoadToTrackCrossingItems.Add(roadItems[i], trackItems[i]);
-            return new LevelCrossing(trackItems.Union(roadItems), warningTime, minimumDistance);
-        }
-
-        [CallOnThread("Updater")]
-        public void Update(float elapsedClockSeconds)
-        {
-            foreach (var train in Simulator.Trains)
-                UpdateCrossings(train, elapsedClockSeconds);
-        }
-
-        [CallOnThread("Updater")]
-        void UpdateCrossings(Train train, float elapsedTime)
-        {
-            var speedMpS = train.SpeedMpS;
-            var absSpeedMpS = Math.Abs(speedMpS);
-            var maxSpeedMpS = train.AllowedMaxSpeedMpS;
-            var minCrossingActivationSpeed = 5.0f;  //5.0MpS is equalivalent to 11.1mph.  This is the estimated min speed that MSTS uses to activate the gates when in range.
-            
-
-            bool validTrain = false;
-            bool validStaticConsist = false;
-            //var stopTime = elapsedTime; // This has been set up, but it is not being used in the code.
-            //stopTime = 0;
-
-
-            // We only care about crossing items which are:
-            //   a) Grouped properly.
-            //   b) Within the maximum activation distance of front/rear of the train.
-            // Separate tests are performed for present speed and for possible maximum speed to avoid anomolies if train accelerates.
-            // Special test is also done to check on section availability to avoid closure beyond signal at danger.
-
-            foreach (var crossing in TrackCrossingItems.Values.Where(ci => ci.CrossingGroup != null))
-            {
-                var predictedDist = crossing.CrossingGroup.WarningTime * absSpeedMpS;
-                var maxPredictedDist = crossing.CrossingGroup.WarningTime * (maxSpeedMpS - absSpeedMpS) / 2; // added distance if train accelerates to maxspeed
-                var minimumDist = crossing.CrossingGroup.MinimumDistance;
-                var totalDist = predictedDist + minimumDist + 1;
-                var totalMaxDist = predictedDist + maxPredictedDist + minimumDist + 1;
-
-                var reqDist = 0f; // actual used distance
-                var hornReqDist = 0f; // used distance for horn blow
-                var adjustDist = 0f;
-
-
-                //  The first 2 tests are critical for STATIC CONSISTS, but at the same time should be mandatory since there should always be checks for any null situation.
-                //  The first 2 tests cover a situation where a STATIC consist is found on a crossing attached to a road where other crossings are attached to the same road.
-                //  These tests will only allow the activation of the crossing that should be activated but prevent the actvation of the other crossings which was the issue.
-                //  The source of the issue is not known yet since this only happens with STATIC consists.
-
-                // The purpose of this test is to validate the static consist that is within vicinity of the crossing.
-                if (train.TrainType == Train.TRAINTYPE.STATIC)
-                {
-                    // An issue was found where a road sharing more than one crossing would have all crossings activated instead of the one crossing when working with STATIC consists.
-                    // The test below corrects this, but the source of the issue is not understood.
-                    if (!WorldLocation.Within(crossing.Location, train.FrontTDBTraveller.WorldLocation, (minimumDist + (train.Length / 2))) && !WorldLocation.Within(crossing.Location, train.RearTDBTraveller.WorldLocation, (minimumDist + (train.Length / 2))))
-                        continue;
-                    if (WorldLocation.Within(crossing.Location, train.FrontTDBTraveller.WorldLocation, (minimumDist + (train.Length / 2))) || WorldLocation.Within(crossing.Location, train.RearTDBTraveller.WorldLocation, (minimumDist + (train.Length / 2))))
-                    {
-                        foreach (var scar in train.Cars)
-                        {
-                            if (WorldLocation.Within(crossing.Location, scar.WorldPosition.WorldLocation, minimumDist))
-                                validStaticConsist = true;
-                        }
-                    }
-                }
-
-                if ((train.TrainType != Train.TRAINTYPE.STATIC) && WorldLocation.Within(crossing.Location, train.FrontTDBTraveller.WorldLocation, totalDist) || WorldLocation.Within(crossing.Location, train.RearTDBTraveller.WorldLocation, totalDist))
-                {
-                    validTrain = true;
-                    reqDist = totalDist;
-                    hornReqDist = Math.Min(totalDist, 80.0f);
-                }
-
-                else if ((train.TrainType != Train.TRAINTYPE.STATIC) && WorldLocation.Within(crossing.Location, train.FrontTDBTraveller.WorldLocation, totalMaxDist) || WorldLocation.Within(crossing.Location, train.RearTDBTraveller.WorldLocation, totalMaxDist))
-                {
-                    validTrain = true;
-                    reqDist = totalMaxDist;
-                    hornReqDist = Math.Min(totalMaxDist, 80.0f);
-                }
-
-                if ((train.TrainType == Train.TRAINTYPE.STATIC) && !validStaticConsist && !crossing.StaticConsists.Contains(train))
-                {
-                    continue;
-                }
-
-                if ((train.TrainType != Train.TRAINTYPE.STATIC) && !validTrain && !crossing.Trains.Contains(train))
-                {
-                    continue;
-                }
-
-                // Distances forward from the front and rearwards from the rear.
-                var frontDist = crossing.DistanceTo(train.FrontTDBTraveller, reqDist);
-                if (frontDist < 0 && train.TrainType != Train.TRAINTYPE.STATIC)
-                {
-                    frontDist = -crossing.DistanceTo(new Traveller(train.FrontTDBTraveller, Traveller.TravellerDirection.Backward), reqDist + train.Length);
-                    if (frontDist > 0)
-                    {
-                        // Train cannot find crossing.
-                        crossing.RemoveTrain(train);
-                        continue;
-                    }
-                }
-
-                var rearDist = -frontDist - train.Length;
-
-                if (train is AITrain && frontDist <= hornReqDist && (train.ReservedTrackLengthM <= 0 || frontDist < train.ReservedTrackLengthM) && rearDist <= minimumDist)
-                {
-                    //  Add generic actions if needed
-                    ((AITrain)train).AuxActionsContain.CheckGenActions(this.GetType(), crossing.Location, rearDist, frontDist, crossing.TrackIndex);
-                }
-
-                // The tests below is to allow the crossings operate like the crossings under MSTS
-                // Tests as follows
-                // Train speed is 0.  This was the initial issue that was found under one the MSTS activities.  Activity should start without gates being activated.
-                // There are 2 tests for train speed between 0 and 5.0MpS(11.1mph).  Covering forward movement and reverse movement.  
-                // The last 2 tests is for testing trains running at line speed, forward or reverse.
-
-                // The crossing only becomes active if the train has been added to the list such as crossing.AddTrain(train).
-                // Note: With the conditions below, OR's crossings operates like the crossings in MSTS, with exception to the simulation of the timout below.
-
-                // MSTS did not simulate a timeout, I introduced a simple timout using speedMpS.
-
-                // Depending upon future development in this area, it would probably be best to have the current operation in its own class followed by any new region specific operations. 
-
-                // Recognizing static consists at crossings.
-                if ((train.TrainType == Train.TRAINTYPE.STATIC) && validStaticConsist)
-                {
-                    // This process is to raise the crossing gates if a loose consist rolls through the crossing.
-                    if(speedMpS > 0)
-                    {
-                        frontDist = crossing.DistanceTo(train.FrontTDBTraveller, minimumDist);
-                        rearDist = crossing.DistanceTo(train.RearTDBTraveller, minimumDist);
-                                                
-                        if (frontDist < 0 && rearDist < 0)
-                            crossing.RemoveTrain(train);
-                    }
-                    //adjustDist is used to allow static cars to be placed closer to the crossing without activation.
-                    // One example would be industry sidings with a crossing nearby.  This was found in a custom route.
-                    if (minimumDist >= 20)
-                        adjustDist = minimumDist - 13.5f;
-                    else if (minimumDist < 20)
-                        adjustDist = minimumDist - 6.5f;
-                    frontDist = crossing.DistanceTo(train.FrontTDBTraveller, adjustDist);
-                    rearDist = crossing.DistanceTo(train.RearTDBTraveller, adjustDist);
-                    // Static consist passed the crossing.
-                    if (frontDist < 0 && rearDist < 0)
-                        rearDist = crossing.DistanceTo(new Traveller(train.RearTDBTraveller, Traveller.TravellerDirection.Backward), adjustDist);
-
-                   // Testing distance before crossing
-                    if (frontDist > 0 && frontDist <= adjustDist)
-                        crossing.AddTrain(train);
-
-                    // Testing to check if consist is straddling the crossing.
-                    else if (frontDist < 0 && rearDist > 0)
-                        crossing.AddTrain(train);
-
-                    // This is an odd test because a custom route has a particular
-                    // crossing object placement that is creating different results.
-                    // Testing to check if consist is straddling the crossing.
-                    else if (frontDist < 0 && rearDist < 0)
-                        crossing.AddTrain(train);
-
-                    // Testing distance when past crossing.
-                    else if (rearDist <= adjustDist && rearDist > 0)
-                        crossing.AddTrain(train);
-
-                    else
-                        crossing.RemoveTrain(train);
-                }
-
-                // Train is stopped.
-                else if ((train is AITrain || train.TrainType == Train.TRAINTYPE.PLAYER) && speedMpS == 0 && frontDist <= reqDist && (train.ReservedTrackLengthM <= 0 || frontDist < train.ReservedTrackLengthM) && rearDist <= minimumDist)
-                {
-                    // First test is to simulate a timeout if a train comes to a stop before minimumDist
-                    if (frontDist > minimumDist && Simulator.Trains.Contains(train))
-                    {
-                        crossing.RemoveTrain(train);
-                    }
-                    // This test is to factor in the train sitting on the crossing at the start of the activity.
-                    else
-                        crossing.AddTrain(train);
-                }
-
-                // Train is travelling toward crossing below 11.1mph.
-                else if ((train is AITrain || train.TrainType == Train.TRAINTYPE.PLAYER || train.TrainType == Train.TRAINTYPE.STATIC) && speedMpS > 0 && speedMpS <= minCrossingActivationSpeed && frontDist <= reqDist && (train.ReservedTrackLengthM <= 0 || frontDist < train.ReservedTrackLengthM) && rearDist <= minimumDist)
-                {
-                    // This will allow a slow train to approach to the crossing's minmum distance without activating the crossing.
-                    if (frontDist <= minimumDist + 65f) // Not all crossing systems operate the same so adding an additional 65 meters is only an option to improve operation.
-                        crossing.AddTrain(train);
-                }
-
-                // Checking for reverse movement when train is approaching crossing while travelling under 11.1mph.
-                else if ((train is AITrain || train.TrainType == Train.TRAINTYPE.PLAYER) && speedMpS < 0 && absSpeedMpS <= minCrossingActivationSpeed && rearDist <= reqDist && (train.ReservedTrackLengthM <= 0 || rearDist < train.ReservedTrackLengthM) && frontDist <= minimumDist)
-                {
-                    // This will allow a slow train to approach a crossing to a certain point without activating the system.
-                    // First test covers front of train clearing crossing.
-                    // Second test covers rear of train approaching crossing.
-                    if (frontDist > 9.5) // The value of 9.5 which is within minimumDist is used to test against frontDist to give the best possible distance the gates should deactivate.
-                        crossing.RemoveTrain(train);
-                    else if (rearDist <= minimumDist + 65f) // Not all crossing systems operate the same so adding an additional 65 meters is only an option to improve operation.
-                        crossing.AddTrain(train);
-                }
-
-                // Checking for reverse movement through crossing when train is travelling above 11.1mph.
-                else if ((train is AITrain || train.TrainType == Train.TRAINTYPE.PLAYER) && speedMpS < 0 && absSpeedMpS > minCrossingActivationSpeed && rearDist <= reqDist && (train.ReservedTrackLengthM <= 0 || rearDist < train.ReservedTrackLengthM) && frontDist <= minimumDist)
-                {
-                    crossing.AddTrain(train);
-                }
-
-                // Player train travelling in forward direction above 11.1mph will activate the crossing.  
-                else if ((train is AITrain || train.TrainType == Train.TRAINTYPE.PLAYER) && speedMpS > 0 && speedMpS > minCrossingActivationSpeed && frontDist <= reqDist && (train.ReservedTrackLengthM <= 0 || frontDist < train.ReservedTrackLengthM) && rearDist <= minimumDist)
-                {
-                    crossing.AddTrain(train);
-                }
-
-                else
-                {
-                    crossing.RemoveTrain(train);
-                }
-            }
-        }
-
-        public LevelCrossingItem SearchNearLevelCrossing(Train train, float reqDist, bool trainForwards, out float frontDist)
-        {
-            LevelCrossingItem roadItem = LevelCrossingItem.None;
-            frontDist = -1;
-            Traveller traveller = trainForwards ? train.FrontTDBTraveller :
-                new Traveller(train.RearTDBTraveller, Traveller.TravellerDirection.Backward);
-            foreach (var crossing in TrackCrossingItems.Values.Where(ci => ci.CrossingGroup != null))
-            {
-                if (crossing.Trains.Contains(train))
-                {
-                    frontDist = crossing.DistanceTo(traveller, reqDist);
-                    if (frontDist > 0 && frontDist <= reqDist)
-                    {
-                        if (RoadToTrackCrossingItems.ContainsValue(crossing))
-                        {
-                            roadItem = RoadToTrackCrossingItems.FirstOrDefault(x => x.Value == crossing).Key;
-                            return roadItem;
-                        }
-                    }
-                }
-            }
-            return roadItem;
-        }
-    }
-
-    public class LevelCrossingItem
-    {
-        readonly TrackNode TrackNode;
-
-        // THREAD SAFETY:
-        //   All accesses must be done in local variables. No modifications to the objects are allowed except by
-        //   assignment of a new instance (possibly cloned and then modified).
-        internal List<Train> Trains = new List<Train>();
-        internal List<Train> StaticConsists = new List<Train>();
-        public readonly WorldLocation Location;
-        public LevelCrossing CrossingGroup { get; internal set; }
-        public uint TrackIndex { get { return TrackNode.Index; } }
-
-        public LevelCrossing Crossing { get { return CrossingGroup; } }
-
-        public static LevelCrossingItem None = new LevelCrossingItem();
-
-
-        public LevelCrossingItem(TrackNode trackNode, TrItem trItem)
-        {
-            TrackNode = trackNode;
-            Location = new WorldLocation(trItem.TileX, trItem.TileZ, trItem.X, trItem.Y, trItem.Z);
-        }
-
-        public LevelCrossingItem()
-        {
-
-        }
-
-
-        [CallOnThread("Updater")]
-        public void AddTrain(Train train)
-        {
-            if(train.TrainType == Train.TRAINTYPE.STATIC)
-            {
-                var staticConsists = StaticConsists;
-                if (!staticConsists.Contains(train))
-                {
-                    var newStaticConsists = new List<Train>(staticConsists);
-                    newStaticConsists.Add(train);
-                    StaticConsists = newStaticConsists;
-                }
-
-            }
-            else
-            {
-                var trains = Trains;
-                if (!trains.Contains(train))
-                {
-                    var newTrains = new List<Train>(trains);
-                    newTrains.Add(train);
-                    Trains = newTrains;
-                }
-            }
-        }
-
-        [CallOnThread("Updater")]
-        public void RemoveTrain(Train train)
-        {
-            var trains = Trains;
-            var staticConsists = StaticConsists;
-            if (staticConsists.Count > 0)
-            {
-                if (staticConsists.Contains(train))
-                {
-                    var newStaticConsists = new List<Train>(staticConsists);
-                    newStaticConsists.Remove(train);
-                    StaticConsists = newStaticConsists;
-                }
-                // Secondary option to remove Static entry from list in case the above does not work.
-                // Since the above process would not be able to remove the static consist from the list when the locomotive attaches to the consist.
-                // The process below will be able to do it. 
-                else
-                {
-                    var newStaticConsists = new List<Train>(staticConsists);
-                    for (int i = 0; i < newStaticConsists.Count; i++)
-                    {
-                        if (newStaticConsists[i].TrainType == Train.TRAINTYPE.STATIC)
-                        {
-                            newStaticConsists.RemoveAt(i);
-                        }
-                    }
-                    StaticConsists = newStaticConsists;
-                }
-            }
-            else if(trains.Count > 0)
-            {
-                if (trains.Contains(train))
-                {
-                    var newTrains = new List<Train>(trains);
-                    newTrains.Remove(train);
-                    Trains = newTrains;
-                }
-            }
-        }
-
-        public float DistanceTo(Traveller traveller)
-        {
-            return DistanceTo(traveller, float.MaxValue);
-        }
-
-        public float DistanceTo(Traveller traveller, float maxDistance)
-        {
-            return traveller.DistanceTo(TrackNode, Location.TileX, Location.TileZ, Location.Location.X, Location.Location.Y, Location.Location.Z, maxDistance);
-        }
-    }
-
-    public class LevelCrossing
-    {
-        internal readonly List<LevelCrossingItem> Items;
-        internal readonly float WarningTime;
-        internal readonly float MinimumDistance;
-        
-        public LevelCrossing(IEnumerable<LevelCrossingItem> items, float warningTime, float minimumDistance)
-        {
-            Items = new List<LevelCrossingItem>(items);
-            WarningTime = warningTime;
-            MinimumDistance = minimumDistance;
-            foreach (var item in items)
-                item.CrossingGroup = this;
-        }
-
-        public bool HasTrain
-        {
-            get
-            {
-                bool trains = Items.Any(i => i.Trains.Count > 0);
-                bool staticconsists = Items.Any(i => i.StaticConsists.Count > 0);
-                if (trains && staticconsists)
-                    return true;
-                else if (trains || staticconsists)
-                    return true;
-                else
-                    return false;
-            }
-        }
-    }
-}
-=======
-﻿// COPYRIGHT 2012, 2013 by the Open Rails project.
-// 
-// This file is part of Open Rails.
-// 
-// Open Rails is free software: you can redistribute it and/or modify
-// it under the terms of the GNU General Public License as published by
-// the Free Software Foundation, either version 3 of the License, or
-// (at your option) any later version.
-// 
-// Open Rails is distributed in the hope that it will be useful,
-// but WITHOUT ANY WARRANTY; without even the implied warranty of
-// MERCHANTABILITY or FITNESS FOR A PARTICULAR PURPOSE.  See the
-// GNU General Public License for more details.
-// 
-// You should have received a copy of the GNU General Public License
-// along with Open Rails.  If not, see <http://www.gnu.org/licenses/>.
-
-// This file is the responsibility of the 3D & Environment Team. 
-
-using Orts.Formats.Msts;
-using Orts.Simulation.AIs;
-using Orts.Simulation.Physics;
-using ORTS.Common;
-using System;
-using System.Collections.Generic;
-using System.Diagnostics;
-using System.Linq;
-
-namespace Orts.Simulation
-{
-    public class LevelCrossings
-    {
-        const float MaximumActivationDistance = 2000;
-        
-        readonly Simulator Simulator;
-        public readonly Dictionary<int, LevelCrossingItem> TrackCrossingItems;
-        public readonly Dictionary<int, LevelCrossingItem> RoadCrossingItems;
-        public readonly Dictionary<LevelCrossingItem, LevelCrossingItem> RoadToTrackCrossingItems = new Dictionary<LevelCrossingItem, LevelCrossingItem>();
-
-        public object Program { get; private set; }
-
-        public LevelCrossings(Simulator simulator)
-        {
-            Simulator = simulator;
-            TrackCrossingItems = simulator.TDB != null && simulator.TDB.TrackDB != null && simulator.TDB.TrackDB.TrackNodes != null && simulator.TDB.TrackDB.TrItemTable != null 
-                ? GetLevelCrossingsFromDB(simulator.TDB.TrackDB.TrackNodes, simulator.TDB.TrackDB.TrItemTable) : new Dictionary<int, LevelCrossingItem>();
-            RoadCrossingItems = simulator.RDB != null && simulator.RDB.RoadTrackDB != null && simulator.RDB.RoadTrackDB.TrackNodes != null && simulator.RDB.RoadTrackDB.TrItemTable != null
-                ? GetLevelCrossingsFromDB(simulator.RDB.RoadTrackDB.TrackNodes, simulator.RDB.RoadTrackDB.TrItemTable) : new Dictionary<int, LevelCrossingItem>();
-        }
-
-        static Dictionary<int, LevelCrossingItem> GetLevelCrossingsFromDB(TrackNode[] trackNodes, TrItem[] trItemTable)
-        {
-            return (from trackNode in trackNodes
-                    where trackNode != null && trackNode.TrVectorNode != null && trackNode.TrVectorNode.NoItemRefs > 0
-                    from itemRef in trackNode.TrVectorNode.TrItemRefs.Distinct()
-                    where trItemTable[itemRef] != null && trItemTable[itemRef].ItemType == TrItem.trItemType.trXING
-                    select new KeyValuePair<int, LevelCrossingItem>(itemRef, new LevelCrossingItem(trackNode, trItemTable[itemRef])))
-                    .ToDictionary(_ => _.Key, _ => _.Value);
-        }
-
-        /// <summary>
-        /// Creates a level crossing from its track and road component IDs.
-        /// </summary>
-        /// <param name="position">Position of the level crossing object for error reporting.</param>
-        /// <param name="trackIDs">List of TrItem IDs (from the track database) for the track crossing items.</param>
-        /// <param name="roadIDs">List of TrItem IDs (from the road database) for the road crossing items.</param>
-        /// <param name="warningTime">Time that gates should be closed prior to a train arriving (seconds).</param>
-        /// <param name="minimumDistance">Minimum distance from the gates that a train is allowed to stop and have the gates open (meters).</param>
-        /// <returns>The level crossing object comprising of the specified track and road items plus warning and distance configuration.</returns>
-        public LevelCrossing CreateLevelCrossing(WorldPosition position, IEnumerable<int> trackIDs, IEnumerable<int> roadIDs, float warningTime, float minimumDistance)
-        {
-            var trackItems = trackIDs.Select(id => TrackCrossingItems[id]).ToArray();
-            var roadItems = roadIDs.Select(id => RoadCrossingItems[id]).ToArray();
-            if (trackItems.Length != roadItems.Length)
-                Trace.TraceWarning("{0} level crossing contains {1} rail and {2} road items; expected them to match.", position, trackItems.Length, roadItems.Length);
-            if (trackItems.Length >= roadItems.Length)
-                for (var i = 0; i < roadItems.Length; i++)
-                    if (!RoadToTrackCrossingItems.ContainsKey(roadItems[i]))
-                        RoadToTrackCrossingItems.Add(roadItems[i], trackItems[i]);
-            return new LevelCrossing(trackItems.Union(roadItems), warningTime, minimumDistance);
-        }
-
-        [CallOnThread("Updater")]
-        public void Update(float elapsedClockSeconds)
-        {
-            foreach (var train in Simulator.Trains)
-                UpdateCrossings(train, elapsedClockSeconds);
-        }
-
-        [CallOnThread("Updater")]
-        void UpdateCrossings(Train train, float elapsedTime)
-        {
-            var speedMpS = train.SpeedMpS;
-            var absSpeedMpS = Math.Abs(speedMpS);
-            var maxSpeedMpS = train.AllowedMaxSpeedMpS;
-            var minCrossingActivationSpeed = 5.0f;  //5.0MpS is equalivalent to 11.1mph.  This is the estimated min speed that MSTS uses to activate the gates when in range.
-            
-
-            bool validTrain = false;
-            bool validStaticConsist = false;
-            //var stopTime = elapsedTime; // This has been set up, but it is not being used in the code.
-            //stopTime = 0;
-
-
-            // We only care about crossing items which are:
-            //   a) Grouped properly.
-            //   b) Within the maximum activation distance of front/rear of the train.
-            // Separate tests are performed for present speed and for possible maximum speed to avoid anomolies if train accelerates.
-            // Special test is also done to check on section availability to avoid closure beyond signal at danger.
-
-            foreach (var crossing in TrackCrossingItems.Values.Where(ci => ci.CrossingGroup != null))
-            {
-                var predictedDist = crossing.CrossingGroup.WarningTime * absSpeedMpS;
-                var maxPredictedDist = crossing.CrossingGroup.WarningTime * (maxSpeedMpS - absSpeedMpS) / 2; // added distance if train accelerates to maxspeed
-                var minimumDist = crossing.CrossingGroup.MinimumDistance;
-                var totalDist = predictedDist + minimumDist + 1;
-                var totalMaxDist = predictedDist + maxPredictedDist + minimumDist + 1;
-
-                var reqDist = 0f; // actual used distance
-                var hornReqDist = 0f; // used distance for horn blow
-                var adjustDist = 0f;
-
-
-                //  The first 2 tests are critical for STATIC CONSISTS, but at the same time should be mandatory since there should always be checks for any null situation.
-                //  The first 2 tests cover a situation where a STATIC consist is found on a crossing attached to a road where other crossings are attached to the same road.
-                //  These tests will only allow the activation of the crossing that should be activated but prevent the actvation of the other crossings which was the issue.
-                //  The source of the issue is not known yet since this only happens with STATIC consists.
-
-                // The purpose of this test is to validate the static consist that is within vicinity of the crossing.
-                if (train.TrainType == Train.TRAINTYPE.STATIC)
-                {
-                    // An issue was found where a road sharing more than one crossing would have all crossings activated instead of the one crossing when working with STATIC consists.
-                    // The test below corrects this, but the source of the issue is not understood.
-                    if (!WorldLocation.Within(crossing.Location, train.FrontTDBTraveller.WorldLocation, (minimumDist + (train.Length / 2))) && !WorldLocation.Within(crossing.Location, train.RearTDBTraveller.WorldLocation, (minimumDist + (train.Length / 2))))
-                        continue;
-                    if (WorldLocation.Within(crossing.Location, train.FrontTDBTraveller.WorldLocation, (minimumDist + (train.Length / 2))) || WorldLocation.Within(crossing.Location, train.RearTDBTraveller.WorldLocation, (minimumDist + (train.Length / 2))))
-                    {
-                        foreach (var scar in train.Cars)
-                        {
-                            if (WorldLocation.Within(crossing.Location, scar.WorldPosition.WorldLocation, minimumDist))
-                                validStaticConsist = true;
-                        }
-                    }
-                }
-
-                if ((train.TrainType != Train.TRAINTYPE.STATIC) && WorldLocation.Within(crossing.Location, train.FrontTDBTraveller.WorldLocation, totalDist) || WorldLocation.Within(crossing.Location, train.RearTDBTraveller.WorldLocation, totalDist))
-                {
-                    validTrain = true;
-                    reqDist = totalDist;
-                    hornReqDist = Math.Min(totalDist, 80.0f);
-                }
-
-                else if ((train.TrainType != Train.TRAINTYPE.STATIC) && WorldLocation.Within(crossing.Location, train.FrontTDBTraveller.WorldLocation, totalMaxDist) || WorldLocation.Within(crossing.Location, train.RearTDBTraveller.WorldLocation, totalMaxDist))
-                {
-                    validTrain = true;
-                    reqDist = totalMaxDist;
-                    hornReqDist = Math.Min(totalMaxDist, 80.0f);
-                }
-
-                if ((train.TrainType == Train.TRAINTYPE.STATIC) && !validStaticConsist && !crossing.StaticConsists.Contains(train))
-                {
-                    continue;
-                }
-
-                if ((train.TrainType != Train.TRAINTYPE.STATIC) && !validTrain && !crossing.Trains.Contains(train))
-                {
-                    continue;
-                }
-
-                // Distances forward from the front and rearwards from the rear.
-                var frontDist = crossing.DistanceTo(train.FrontTDBTraveller, reqDist);
-                if (frontDist < 0 && train.TrainType != Train.TRAINTYPE.STATIC)
-                {
-                    frontDist = -crossing.DistanceTo(new Traveller(train.FrontTDBTraveller, Traveller.TravellerDirection.Backward), reqDist + train.Length);
-                    if (frontDist > 0)
-                    {
-                        // Train cannot find crossing.
-                        crossing.RemoveTrain(train);
-                        continue;
-                    }
-                }
-
-                var rearDist = -frontDist - train.Length;
-
-                if (train is AITrain && frontDist <= hornReqDist && (train.ReservedTrackLengthM <= 0 || frontDist < train.ReservedTrackLengthM) && rearDist <= minimumDist)
-                {
-                    //  Add generic actions if needed
-                    ((AITrain)train).AuxActionsContain.CheckGenActions(this.GetType(), crossing.Location, rearDist, frontDist, crossing.TrackIndex);
-                }
-
-                // The tests below is to allow the crossings operate like the crossings under MSTS
-                // Tests as follows
-                // Train speed is 0.  This was the initial issue that was found under one the MSTS activities.  Activity should start without gates being activated.
-                // There are 2 tests for train speed between 0 and 5.0MpS(11.1mph).  Covering forward movement and reverse movement.  
-                // The last 2 tests is for testing trains running at line speed, forward or reverse.
-
-                // The crossing only becomes active if the train has been added to the list such as crossing.AddTrain(train).
-                // Note: With the conditions below, OR's crossings operates like the crossings in MSTS, with exception to the simulation of the timout below.
-
-                // MSTS did not simulate a timeout, I introduced a simple timout using speedMpS.
-
-                // Depending upon future development in this area, it would probably be best to have the current operation in its own class followed by any new region specific operations. 
-
-                // Recognizing static consists at crossings.
-                if ((train.TrainType == Train.TRAINTYPE.STATIC) && validStaticConsist)
-                {
-                    // This process is to raise the crossing gates if a loose consist rolls through the crossing.
-                    if(speedMpS > 0)
-                    {
-                        frontDist = crossing.DistanceTo(train.FrontTDBTraveller, minimumDist);
-                        rearDist = crossing.DistanceTo(train.RearTDBTraveller, minimumDist);
-                                                
-                        if (frontDist < 0 && rearDist < 0)
-                            crossing.RemoveTrain(train);
-                    }
-                    //adjustDist is used to allow static cars to be placed closer to the crossing without activation.
-                    // One example would be industry sidings with a crossing nearby.  This was found in a custom route.
-                    if (minimumDist >= 20)
-                        adjustDist = minimumDist - 13.5f;
-                    else if (minimumDist < 20)
-                        adjustDist = minimumDist - 6.5f;
-                    frontDist = crossing.DistanceTo(train.FrontTDBTraveller, adjustDist);
-                    rearDist = crossing.DistanceTo(train.RearTDBTraveller, adjustDist);
-                    // Static consist passed the crossing.
-                    if (frontDist < 0 && rearDist < 0)
-                        rearDist = crossing.DistanceTo(new Traveller(train.RearTDBTraveller, Traveller.TravellerDirection.Backward), adjustDist);
-
-                   // Testing distance before crossing
-                    if (frontDist > 0 && frontDist <= adjustDist)
-                        crossing.AddTrain(train);
-
-                    // Testing to check if consist is straddling the crossing.
-                    else if (frontDist < 0 && rearDist > 0)
-                        crossing.AddTrain(train);
-
-                    // This is an odd test because a custom route has a particular
-                    // crossing object placement that is creating different results.
-                    // Testing to check if consist is straddling the crossing.
-                    else if (frontDist < 0 && rearDist < 0)
-                        crossing.AddTrain(train);
-
-                    // Testing distance when past crossing.
-                    else if (rearDist <= adjustDist && rearDist > 0)
-                        crossing.AddTrain(train);
-
-                    else
-                        crossing.RemoveTrain(train);
-                }
-
-                // Train is stopped.
-                else if ((train is AITrain || train.TrainType == Train.TRAINTYPE.PLAYER) && speedMpS == 0 && frontDist <= reqDist && (train.ReservedTrackLengthM <= 0 || frontDist < train.ReservedTrackLengthM) && rearDist <= minimumDist)
-                {
-                    // First test is to simulate a timeout if a train comes to a stop before minimumDist
-                    if (frontDist > minimumDist && Simulator.Trains.Contains(train))
-                    {
-                        crossing.RemoveTrain(train);
-                    }
-                    // This test is to factor in the train sitting on the crossing at the start of the activity.
-                    else
-                        crossing.AddTrain(train);
-                }
-
-                // Train is travelling toward crossing below 11.1mph.
-                else if ((train is AITrain || train.TrainType == Train.TRAINTYPE.PLAYER || train.TrainType == Train.TRAINTYPE.STATIC) && speedMpS > 0 && speedMpS <= minCrossingActivationSpeed && frontDist <= reqDist && (train.ReservedTrackLengthM <= 0 || frontDist < train.ReservedTrackLengthM) && rearDist <= minimumDist)
-                {
-                    // This will allow a slow train to approach to the crossing's minmum distance without activating the crossing.
-                    if (frontDist <= minimumDist + 65f) // Not all crossing systems operate the same so adding an additional 65 meters is only an option to improve operation.
-                        crossing.AddTrain(train);
-                }
-
-                // Checking for reverse movement when train is approaching crossing while travelling under 11.1mph.
-                else if ((train is AITrain || train.TrainType == Train.TRAINTYPE.PLAYER) && speedMpS < 0 && absSpeedMpS <= minCrossingActivationSpeed && rearDist <= reqDist && (train.ReservedTrackLengthM <= 0 || rearDist < train.ReservedTrackLengthM) && frontDist <= minimumDist)
-                {
-                    // This will allow a slow train to approach a crossing to a certain point without activating the system.
-                    // First test covers front of train clearing crossing.
-                    // Second test covers rear of train approaching crossing.
-                    if (frontDist > 9.5) // The value of 9.5 which is within minimumDist is used to test against frontDist to give the best possible distance the gates should deactivate.
-                        crossing.RemoveTrain(train);
-                    else if (rearDist <= minimumDist + 65f) // Not all crossing systems operate the same so adding an additional 65 meters is only an option to improve operation.
-                        crossing.AddTrain(train);
-                }
-
-                // Checking for reverse movement through crossing when train is travelling above 11.1mph.
-                else if ((train is AITrain || train.TrainType == Train.TRAINTYPE.PLAYER) && speedMpS < 0 && absSpeedMpS > minCrossingActivationSpeed && rearDist <= reqDist && (train.ReservedTrackLengthM <= 0 || rearDist < train.ReservedTrackLengthM) && frontDist <= minimumDist)
-                {
-                    crossing.AddTrain(train);
-                }
-
-                // Player train travelling in forward direction above 11.1mph will activate the crossing.  
-                else if ((train is AITrain || train.TrainType == Train.TRAINTYPE.PLAYER) && speedMpS > 0 && speedMpS > minCrossingActivationSpeed && frontDist <= reqDist && (train.ReservedTrackLengthM <= 0 || frontDist < train.ReservedTrackLengthM) && rearDist <= minimumDist)
-                {
-                    crossing.AddTrain(train);
-                }
-
-                else
-                {
-                    crossing.RemoveTrain(train);
-                }
-            }
-        }
-
-        public LevelCrossingItem SearchNearLevelCrossing(Train train, float reqDist, bool trainForwards, out float frontDist)
-        {
-            LevelCrossingItem roadItem = LevelCrossingItem.None;
-           frontDist = -1;
-            Traveller traveller = trainForwards ? train.FrontTDBTraveller :
-                new Traveller(train.RearTDBTraveller, Traveller.TravellerDirection.Backward);
-            foreach (var crossing in TrackCrossingItems.Values.Where(ci => ci.CrossingGroup != null))
-            {
-                if (crossing.Trains.Contains(train))
-                {
-                    frontDist = crossing.DistanceTo(traveller, reqDist);
-                    if (frontDist > 0 && frontDist <= reqDist)
-                    {
-                        if (RoadToTrackCrossingItems.ContainsValue(crossing))
-                        {
-                            roadItem = RoadToTrackCrossingItems.FirstOrDefault(x => x.Value == crossing).Key;
-                            return roadItem;
-                        }
-                    }
-                }
-            }
-            return roadItem;
-        }
-    }
-
-    public class LevelCrossingItem
-    {
-        readonly TrackNode TrackNode;
-
-        // THREAD SAFETY:
-        //   All accesses must be done in local variables. No modifications to the objects are allowed except by
-        //   assignment of a new instance (possibly cloned and then modified).
-        internal List<Train> Trains = new List<Train>();
-        internal List<Train> StaticConsists = new List<Train>();
-        public readonly WorldLocation Location;
-        public LevelCrossing CrossingGroup { get; internal set; }
-        public uint TrackIndex { get { return TrackNode.Index; } }
-
-        public LevelCrossing Crossing { get { return CrossingGroup; } }
-
-        public static LevelCrossingItem None = new LevelCrossingItem();
-
-        public LevelCrossingItem(TrackNode trackNode, TrItem trItem)
-        {
-            TrackNode = trackNode;
-            Location = new WorldLocation(trItem.TileX, trItem.TileZ, trItem.X, trItem.Y, trItem.Z);
-        }
-
-        public LevelCrossingItem ()
-        {
-
-        }
-
-        [CallOnThread("Updater")]
-        public void AddTrain(Train train)
-        {
-            if(train.TrainType == Train.TRAINTYPE.STATIC)
-            {
-                var staticConsists = StaticConsists;
-                if (!staticConsists.Contains(train))
-                {
-                    var newStaticConsists = new List<Train>(staticConsists);
-                    newStaticConsists.Add(train);
-                    StaticConsists = newStaticConsists;
-                }
-
-            }
-            else
-            {
-                var trains = Trains;
-                if (!trains.Contains(train))
-                {
-                    var newTrains = new List<Train>(trains);
-                    newTrains.Add(train);
-                    Trains = newTrains;
-                }
-            }
-        }
-
-        [CallOnThread("Updater")]
-        public void RemoveTrain(Train train)
-        {
-            var trains = Trains;
-            var staticConsists = StaticConsists;
-            if (staticConsists.Count > 0)
-            {
-                if (staticConsists.Contains(train))
-                {
-                    var newStaticConsists = new List<Train>(staticConsists);
-                    newStaticConsists.Remove(train);
-                    StaticConsists = newStaticConsists;
-                }
-                // Secondary option to remove Static entry from list in case the above does not work.
-                // Since the above process would not be able to remove the static consist from the list when the locomotive attaches to the consist.
-                // The process below will be able to do it. 
-                else
-                {
-                    var newStaticConsists = new List<Train>(staticConsists);
-                    for (int i = 0; i < newStaticConsists.Count; i++)
-                    {
-                        if (newStaticConsists[i].TrainType == Train.TRAINTYPE.STATIC)
-                        {
-                            newStaticConsists.RemoveAt(i);
-                        }
-                    }
-                    StaticConsists = newStaticConsists;
-                }
-            }
-            else if(trains.Count > 0)
-            {
-                if (trains.Contains(train))
-                {
-                    var newTrains = new List<Train>(trains);
-                    newTrains.Remove(train);
-                    Trains = newTrains;
-                }
-            }
-        }
-
-        public float DistanceTo(Traveller traveller)
-        {
-            return DistanceTo(traveller, float.MaxValue);
-        }
-
-        public float DistanceTo(Traveller traveller, float maxDistance)
-        {
-            return traveller.DistanceTo(TrackNode, Location.TileX, Location.TileZ, Location.Location.X, Location.Location.Y, Location.Location.Z, maxDistance);
-        }
-    }
-
-    public class LevelCrossing
-    {
-        internal readonly List<LevelCrossingItem> Items;
-        internal readonly float WarningTime;
-        internal readonly float MinimumDistance;
-        
-        public LevelCrossing(IEnumerable<LevelCrossingItem> items, float warningTime, float minimumDistance)
-        {
-            Items = new List<LevelCrossingItem>(items);
-            WarningTime = warningTime;
-            MinimumDistance = minimumDistance;
-            foreach (var item in items)
-                item.CrossingGroup = this;
-        }
-
-        public bool HasTrain
-        {
-            get
-            {
-                bool trains = Items.Any(i => i.Trains.Count > 0);
-                bool staticconsists = Items.Any(i => i.StaticConsists.Count > 0);
-                if (trains && staticconsists)
-                    return true;
-                else if (trains || staticconsists)
-                    return true;
-                else
-                    return false;
-            }
-        }
-    }
-}
->>>>>>> 6db2e434
+﻿// COPYRIGHT 2012, 2013 by the Open Rails project.
+// 
+// This file is part of Open Rails.
+// 
+// Open Rails is free software: you can redistribute it and/or modify
+// it under the terms of the GNU General Public License as published by
+// the Free Software Foundation, either version 3 of the License, or
+// (at your option) any later version.
+// 
+// Open Rails is distributed in the hope that it will be useful,
+// but WITHOUT ANY WARRANTY; without even the implied warranty of
+// MERCHANTABILITY or FITNESS FOR A PARTICULAR PURPOSE.  See the
+// GNU General Public License for more details.
+// 
+// You should have received a copy of the GNU General Public License
+// along with Open Rails.  If not, see <http://www.gnu.org/licenses/>.
+
+// This file is the responsibility of the 3D & Environment Team. 
+
+using Orts.Formats.Msts;
+using Orts.Simulation.AIs;
+using Orts.Simulation.Physics;
+using ORTS.Common;
+using System;
+using System.Collections.Generic;
+using System.Diagnostics;
+using System.Linq;
+
+namespace Orts.Simulation
+{
+    public class LevelCrossings
+    {
+        const float MaximumActivationDistance = 2000;
+        
+        readonly Simulator Simulator;
+        public readonly Dictionary<int, LevelCrossingItem> TrackCrossingItems;
+        public readonly Dictionary<int, LevelCrossingItem> RoadCrossingItems;
+        public readonly Dictionary<LevelCrossingItem, LevelCrossingItem> RoadToTrackCrossingItems = new Dictionary<LevelCrossingItem, LevelCrossingItem>();
+
+        public object Program { get; private set; }
+
+        public LevelCrossings(Simulator simulator)
+        {
+            Simulator = simulator;
+            TrackCrossingItems = simulator.TDB != null && simulator.TDB.TrackDB != null && simulator.TDB.TrackDB.TrackNodes != null && simulator.TDB.TrackDB.TrItemTable != null 
+                ? GetLevelCrossingsFromDB(simulator.TDB.TrackDB.TrackNodes, simulator.TDB.TrackDB.TrItemTable) : new Dictionary<int, LevelCrossingItem>();
+            RoadCrossingItems = simulator.RDB != null && simulator.RDB.RoadTrackDB != null && simulator.RDB.RoadTrackDB.TrackNodes != null && simulator.RDB.RoadTrackDB.TrItemTable != null
+                ? GetLevelCrossingsFromDB(simulator.RDB.RoadTrackDB.TrackNodes, simulator.RDB.RoadTrackDB.TrItemTable) : new Dictionary<int, LevelCrossingItem>();
+        }
+
+        static Dictionary<int, LevelCrossingItem> GetLevelCrossingsFromDB(TrackNode[] trackNodes, TrItem[] trItemTable)
+        {
+            return (from trackNode in trackNodes
+                    where trackNode != null && trackNode.TrVectorNode != null && trackNode.TrVectorNode.NoItemRefs > 0
+                    from itemRef in trackNode.TrVectorNode.TrItemRefs.Distinct()
+                    where trItemTable[itemRef] != null && trItemTable[itemRef].ItemType == TrItem.trItemType.trXING
+                    select new KeyValuePair<int, LevelCrossingItem>(itemRef, new LevelCrossingItem(trackNode, trItemTable[itemRef])))
+                    .ToDictionary(_ => _.Key, _ => _.Value);
+        }
+
+        /// <summary>
+        /// Creates a level crossing from its track and road component IDs.
+        /// </summary>
+        /// <param name="position">Position of the level crossing object for error reporting.</param>
+        /// <param name="trackIDs">List of TrItem IDs (from the track database) for the track crossing items.</param>
+        /// <param name="roadIDs">List of TrItem IDs (from the road database) for the road crossing items.</param>
+        /// <param name="warningTime">Time that gates should be closed prior to a train arriving (seconds).</param>
+        /// <param name="minimumDistance">Minimum distance from the gates that a train is allowed to stop and have the gates open (meters).</param>
+        /// <returns>The level crossing object comprising of the specified track and road items plus warning and distance configuration.</returns>
+        public LevelCrossing CreateLevelCrossing(WorldPosition position, IEnumerable<int> trackIDs, IEnumerable<int> roadIDs, float warningTime, float minimumDistance)
+        {
+            var trackItems = trackIDs.Select(id => TrackCrossingItems[id]).ToArray();
+            var roadItems = roadIDs.Select(id => RoadCrossingItems[id]).ToArray();
+            if (trackItems.Length != roadItems.Length)
+                Trace.TraceWarning("{0} level crossing contains {1} rail and {2} road items; expected them to match.", position, trackItems.Length, roadItems.Length);
+            if (trackItems.Length >= roadItems.Length)
+                for (var i = 0; i < roadItems.Length; i++)
+                    if (!RoadToTrackCrossingItems.ContainsKey(roadItems[i]))
+                        RoadToTrackCrossingItems.Add(roadItems[i], trackItems[i]);
+            return new LevelCrossing(trackItems.Union(roadItems), warningTime, minimumDistance);
+        }
+
+        [CallOnThread("Updater")]
+        public void Update(float elapsedClockSeconds)
+        {
+            foreach (var train in Simulator.Trains)
+                UpdateCrossings(train, elapsedClockSeconds);
+        }
+
+        [CallOnThread("Updater")]
+        void UpdateCrossings(Train train, float elapsedTime)
+        {
+            var speedMpS = train.SpeedMpS;
+            var absSpeedMpS = Math.Abs(speedMpS);
+            var maxSpeedMpS = train.AllowedMaxSpeedMpS;
+            var minCrossingActivationSpeed = 5.0f;  //5.0MpS is equalivalent to 11.1mph.  This is the estimated min speed that MSTS uses to activate the gates when in range.
+            
+
+            bool validTrain = false;
+            bool validStaticConsist = false;
+            //var stopTime = elapsedTime; // This has been set up, but it is not being used in the code.
+            //stopTime = 0;
+
+
+            // We only care about crossing items which are:
+            //   a) Grouped properly.
+            //   b) Within the maximum activation distance of front/rear of the train.
+            // Separate tests are performed for present speed and for possible maximum speed to avoid anomolies if train accelerates.
+            // Special test is also done to check on section availability to avoid closure beyond signal at danger.
+
+            foreach (var crossing in TrackCrossingItems.Values.Where(ci => ci.CrossingGroup != null))
+            {
+                var predictedDist = crossing.CrossingGroup.WarningTime * absSpeedMpS;
+                var maxPredictedDist = crossing.CrossingGroup.WarningTime * (maxSpeedMpS - absSpeedMpS) / 2; // added distance if train accelerates to maxspeed
+                var minimumDist = crossing.CrossingGroup.MinimumDistance;
+                var totalDist = predictedDist + minimumDist + 1;
+                var totalMaxDist = predictedDist + maxPredictedDist + minimumDist + 1;
+
+                var reqDist = 0f; // actual used distance
+                var hornReqDist = 0f; // used distance for horn blow
+                var adjustDist = 0f;
+
+
+                //  The first 2 tests are critical for STATIC CONSISTS, but at the same time should be mandatory since there should always be checks for any null situation.
+                //  The first 2 tests cover a situation where a STATIC consist is found on a crossing attached to a road where other crossings are attached to the same road.
+                //  These tests will only allow the activation of the crossing that should be activated but prevent the actvation of the other crossings which was the issue.
+                //  The source of the issue is not known yet since this only happens with STATIC consists.
+
+                // The purpose of this test is to validate the static consist that is within vicinity of the crossing.
+                if (train.TrainType == Train.TRAINTYPE.STATIC)
+                {
+                    // An issue was found where a road sharing more than one crossing would have all crossings activated instead of the one crossing when working with STATIC consists.
+                    // The test below corrects this, but the source of the issue is not understood.
+                    if (!WorldLocation.Within(crossing.Location, train.FrontTDBTraveller.WorldLocation, (minimumDist + (train.Length / 2))) && !WorldLocation.Within(crossing.Location, train.RearTDBTraveller.WorldLocation, (minimumDist + (train.Length / 2))))
+                        continue;
+                    if (WorldLocation.Within(crossing.Location, train.FrontTDBTraveller.WorldLocation, (minimumDist + (train.Length / 2))) || WorldLocation.Within(crossing.Location, train.RearTDBTraveller.WorldLocation, (minimumDist + (train.Length / 2))))
+                    {
+                        foreach (var scar in train.Cars)
+                        {
+                            if (WorldLocation.Within(crossing.Location, scar.WorldPosition.WorldLocation, minimumDist))
+                                validStaticConsist = true;
+                        }
+                    }
+                }
+
+                if ((train.TrainType != Train.TRAINTYPE.STATIC) && WorldLocation.Within(crossing.Location, train.FrontTDBTraveller.WorldLocation, totalDist) || WorldLocation.Within(crossing.Location, train.RearTDBTraveller.WorldLocation, totalDist))
+                {
+                    validTrain = true;
+                    reqDist = totalDist;
+                    hornReqDist = Math.Min(totalDist, 80.0f);
+                }
+
+                else if ((train.TrainType != Train.TRAINTYPE.STATIC) && WorldLocation.Within(crossing.Location, train.FrontTDBTraveller.WorldLocation, totalMaxDist) || WorldLocation.Within(crossing.Location, train.RearTDBTraveller.WorldLocation, totalMaxDist))
+                {
+                    validTrain = true;
+                    reqDist = totalMaxDist;
+                    hornReqDist = Math.Min(totalMaxDist, 80.0f);
+                }
+
+                if ((train.TrainType == Train.TRAINTYPE.STATIC) && !validStaticConsist && !crossing.StaticConsists.Contains(train))
+                {
+                    continue;
+                }
+
+                if ((train.TrainType != Train.TRAINTYPE.STATIC) && !validTrain && !crossing.Trains.Contains(train))
+                {
+                    continue;
+                }
+
+                // Distances forward from the front and rearwards from the rear.
+                var frontDist = crossing.DistanceTo(train.FrontTDBTraveller, reqDist);
+                if (frontDist < 0 && train.TrainType != Train.TRAINTYPE.STATIC)
+                {
+                    frontDist = -crossing.DistanceTo(new Traveller(train.FrontTDBTraveller, Traveller.TravellerDirection.Backward), reqDist + train.Length);
+                    if (frontDist > 0)
+                    {
+                        // Train cannot find crossing.
+                        crossing.RemoveTrain(train);
+                        continue;
+                    }
+                }
+
+                var rearDist = -frontDist - train.Length;
+
+                if (train is AITrain && frontDist <= hornReqDist && (train.ReservedTrackLengthM <= 0 || frontDist < train.ReservedTrackLengthM) && rearDist <= minimumDist)
+                {
+                    //  Add generic actions if needed
+                    ((AITrain)train).AuxActionsContain.CheckGenActions(this.GetType(), crossing.Location, rearDist, frontDist, crossing.TrackIndex);
+                }
+
+                // The tests below is to allow the crossings operate like the crossings under MSTS
+                // Tests as follows
+                // Train speed is 0.  This was the initial issue that was found under one the MSTS activities.  Activity should start without gates being activated.
+                // There are 2 tests for train speed between 0 and 5.0MpS(11.1mph).  Covering forward movement and reverse movement.  
+                // The last 2 tests is for testing trains running at line speed, forward or reverse.
+
+                // The crossing only becomes active if the train has been added to the list such as crossing.AddTrain(train).
+                // Note: With the conditions below, OR's crossings operates like the crossings in MSTS, with exception to the simulation of the timout below.
+
+                // MSTS did not simulate a timeout, I introduced a simple timout using speedMpS.
+
+                // Depending upon future development in this area, it would probably be best to have the current operation in its own class followed by any new region specific operations. 
+
+                // Recognizing static consists at crossings.
+                if ((train.TrainType == Train.TRAINTYPE.STATIC) && validStaticConsist)
+                {
+                    // This process is to raise the crossing gates if a loose consist rolls through the crossing.
+                    if(speedMpS > 0)
+                    {
+                        frontDist = crossing.DistanceTo(train.FrontTDBTraveller, minimumDist);
+                        rearDist = crossing.DistanceTo(train.RearTDBTraveller, minimumDist);
+                                                
+                        if (frontDist < 0 && rearDist < 0)
+                            crossing.RemoveTrain(train);
+                    }
+                    //adjustDist is used to allow static cars to be placed closer to the crossing without activation.
+                    // One example would be industry sidings with a crossing nearby.  This was found in a custom route.
+                    if (minimumDist >= 20)
+                        adjustDist = minimumDist - 13.5f;
+                    else if (minimumDist < 20)
+                        adjustDist = minimumDist - 6.5f;
+                    frontDist = crossing.DistanceTo(train.FrontTDBTraveller, adjustDist);
+                    rearDist = crossing.DistanceTo(train.RearTDBTraveller, adjustDist);
+                    // Static consist passed the crossing.
+                    if (frontDist < 0 && rearDist < 0)
+                        rearDist = crossing.DistanceTo(new Traveller(train.RearTDBTraveller, Traveller.TravellerDirection.Backward), adjustDist);
+
+                   // Testing distance before crossing
+                    if (frontDist > 0 && frontDist <= adjustDist)
+                        crossing.AddTrain(train);
+
+                    // Testing to check if consist is straddling the crossing.
+                    else if (frontDist < 0 && rearDist > 0)
+                        crossing.AddTrain(train);
+
+                    // This is an odd test because a custom route has a particular
+                    // crossing object placement that is creating different results.
+                    // Testing to check if consist is straddling the crossing.
+                    else if (frontDist < 0 && rearDist < 0)
+                        crossing.AddTrain(train);
+
+                    // Testing distance when past crossing.
+                    else if (rearDist <= adjustDist && rearDist > 0)
+                        crossing.AddTrain(train);
+
+                    else
+                        crossing.RemoveTrain(train);
+                }
+
+                // Train is stopped.
+                else if ((train is AITrain || train.TrainType == Train.TRAINTYPE.PLAYER) && speedMpS == 0 && frontDist <= reqDist && (train.ReservedTrackLengthM <= 0 || frontDist < train.ReservedTrackLengthM) && rearDist <= minimumDist)
+                {
+                    // First test is to simulate a timeout if a train comes to a stop before minimumDist
+                    if (frontDist > minimumDist && Simulator.Trains.Contains(train))
+                    {
+                        crossing.RemoveTrain(train);
+                    }
+                    // This test is to factor in the train sitting on the crossing at the start of the activity.
+                    else
+                        crossing.AddTrain(train);
+                }
+
+                // Train is travelling toward crossing below 11.1mph.
+                else if ((train is AITrain || train.TrainType == Train.TRAINTYPE.PLAYER || train.TrainType == Train.TRAINTYPE.STATIC) && speedMpS > 0 && speedMpS <= minCrossingActivationSpeed && frontDist <= reqDist && (train.ReservedTrackLengthM <= 0 || frontDist < train.ReservedTrackLengthM) && rearDist <= minimumDist)
+                {
+                    // This will allow a slow train to approach to the crossing's minmum distance without activating the crossing.
+                    if (frontDist <= minimumDist + 65f) // Not all crossing systems operate the same so adding an additional 65 meters is only an option to improve operation.
+                        crossing.AddTrain(train);
+                }
+
+                // Checking for reverse movement when train is approaching crossing while travelling under 11.1mph.
+                else if ((train is AITrain || train.TrainType == Train.TRAINTYPE.PLAYER) && speedMpS < 0 && absSpeedMpS <= minCrossingActivationSpeed && rearDist <= reqDist && (train.ReservedTrackLengthM <= 0 || rearDist < train.ReservedTrackLengthM) && frontDist <= minimumDist)
+                {
+                    // This will allow a slow train to approach a crossing to a certain point without activating the system.
+                    // First test covers front of train clearing crossing.
+                    // Second test covers rear of train approaching crossing.
+                    if (frontDist > 9.5) // The value of 9.5 which is within minimumDist is used to test against frontDist to give the best possible distance the gates should deactivate.
+                        crossing.RemoveTrain(train);
+                    else if (rearDist <= minimumDist + 65f) // Not all crossing systems operate the same so adding an additional 65 meters is only an option to improve operation.
+                        crossing.AddTrain(train);
+                }
+
+                // Checking for reverse movement through crossing when train is travelling above 11.1mph.
+                else if ((train is AITrain || train.TrainType == Train.TRAINTYPE.PLAYER) && speedMpS < 0 && absSpeedMpS > minCrossingActivationSpeed && rearDist <= reqDist && (train.ReservedTrackLengthM <= 0 || rearDist < train.ReservedTrackLengthM) && frontDist <= minimumDist)
+                {
+                    crossing.AddTrain(train);
+                }
+
+                // Player train travelling in forward direction above 11.1mph will activate the crossing.  
+                else if ((train is AITrain || train.TrainType == Train.TRAINTYPE.PLAYER) && speedMpS > 0 && speedMpS > minCrossingActivationSpeed && frontDist <= reqDist && (train.ReservedTrackLengthM <= 0 || frontDist < train.ReservedTrackLengthM) && rearDist <= minimumDist)
+                {
+                    crossing.AddTrain(train);
+                }
+
+                else
+                {
+                    crossing.RemoveTrain(train);
+                }
+            }
+        }
+
+        public LevelCrossingItem SearchNearLevelCrossing(Train train, float reqDist, bool trainForwards, out float frontDist)
+        {
+            LevelCrossingItem roadItem = LevelCrossingItem.None;
+            frontDist = -1;
+            Traveller traveller = trainForwards ? train.FrontTDBTraveller :
+                new Traveller(train.RearTDBTraveller, Traveller.TravellerDirection.Backward);
+            foreach (var crossing in TrackCrossingItems.Values.Where(ci => ci.CrossingGroup != null))
+            {
+                if (crossing.Trains.Contains(train))
+                {
+                    frontDist = crossing.DistanceTo(traveller, reqDist);
+                    if (frontDist > 0 && frontDist <= reqDist)
+                    {
+                        if (RoadToTrackCrossingItems.ContainsValue(crossing))
+                        {
+                            roadItem = RoadToTrackCrossingItems.FirstOrDefault(x => x.Value == crossing).Key;
+                            return roadItem;
+                        }
+                    }
+                }
+            }
+            return roadItem;
+        }
+    }
+
+    public class LevelCrossingItem
+    {
+        readonly TrackNode TrackNode;
+
+        // THREAD SAFETY:
+        //   All accesses must be done in local variables. No modifications to the objects are allowed except by
+        //   assignment of a new instance (possibly cloned and then modified).
+        internal List<Train> Trains = new List<Train>();
+        internal List<Train> StaticConsists = new List<Train>();
+        public readonly WorldLocation Location;
+        public LevelCrossing CrossingGroup { get; internal set; }
+        public uint TrackIndex { get { return TrackNode.Index; } }
+
+        public LevelCrossing Crossing { get { return CrossingGroup; } }
+
+        public static LevelCrossingItem None = new LevelCrossingItem();
+
+
+        public LevelCrossingItem(TrackNode trackNode, TrItem trItem)
+        {
+            TrackNode = trackNode;
+            Location = new WorldLocation(trItem.TileX, trItem.TileZ, trItem.X, trItem.Y, trItem.Z);
+        }
+
+        public LevelCrossingItem ()
+        {
+
+        }
+
+        [CallOnThread("Updater")]
+        public void AddTrain(Train train)
+        {
+            if(train.TrainType == Train.TRAINTYPE.STATIC)
+            {
+                var staticConsists = StaticConsists;
+                if (!staticConsists.Contains(train))
+                {
+                    var newStaticConsists = new List<Train>(staticConsists);
+                    newStaticConsists.Add(train);
+                    StaticConsists = newStaticConsists;
+                }
+
+            }
+            else
+            {
+                var trains = Trains;
+                if (!trains.Contains(train))
+                {
+                    var newTrains = new List<Train>(trains);
+                    newTrains.Add(train);
+                    Trains = newTrains;
+                }
+            }
+        }
+
+        [CallOnThread("Updater")]
+        public void RemoveTrain(Train train)
+        {
+            var trains = Trains;
+            var staticConsists = StaticConsists;
+            if (staticConsists.Count > 0)
+            {
+                if (staticConsists.Contains(train))
+                {
+                    var newStaticConsists = new List<Train>(staticConsists);
+                    newStaticConsists.Remove(train);
+                    StaticConsists = newStaticConsists;
+                }
+                // Secondary option to remove Static entry from list in case the above does not work.
+                // Since the above process would not be able to remove the static consist from the list when the locomotive attaches to the consist.
+                // The process below will be able to do it. 
+                else
+                {
+                    var newStaticConsists = new List<Train>(staticConsists);
+                    for (int i = 0; i < newStaticConsists.Count; i++)
+                    {
+                        if (newStaticConsists[i].TrainType == Train.TRAINTYPE.STATIC)
+                        {
+                            newStaticConsists.RemoveAt(i);
+                        }
+                    }
+                    StaticConsists = newStaticConsists;
+                }
+            }
+            else if(trains.Count > 0)
+            {
+                if (trains.Contains(train))
+                {
+                    var newTrains = new List<Train>(trains);
+                    newTrains.Remove(train);
+                    Trains = newTrains;
+                }
+            }
+        }
+
+        public float DistanceTo(Traveller traveller)
+        {
+            return DistanceTo(traveller, float.MaxValue);
+        }
+
+        public float DistanceTo(Traveller traveller, float maxDistance)
+        {
+            return traveller.DistanceTo(TrackNode, Location.TileX, Location.TileZ, Location.Location.X, Location.Location.Y, Location.Location.Z, maxDistance);
+        }
+    }
+
+    public class LevelCrossing
+    {
+        internal readonly List<LevelCrossingItem> Items;
+        internal readonly float WarningTime;
+        internal readonly float MinimumDistance;
+        
+        public LevelCrossing(IEnumerable<LevelCrossingItem> items, float warningTime, float minimumDistance)
+        {
+            Items = new List<LevelCrossingItem>(items);
+            WarningTime = warningTime;
+            MinimumDistance = minimumDistance;
+            foreach (var item in items)
+                item.CrossingGroup = this;
+        }
+
+        public bool HasTrain
+        {
+            get
+            {
+                bool trains = Items.Any(i => i.Trains.Count > 0);
+                bool staticconsists = Items.Any(i => i.StaticConsists.Count > 0);
+                if (trains && staticconsists)
+                    return true;
+                else if (trains || staticconsists)
+                    return true;
+                else
+                    return false;
+            }
+        }
+    }
+}