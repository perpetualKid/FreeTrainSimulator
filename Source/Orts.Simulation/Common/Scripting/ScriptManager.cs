--- conflicted
+++ resolved
@@ -1,279 +1,138 @@
-<<<<<<< HEAD
-﻿// COPYRIGHT 2014 by the Open Rails project.
-// 
-// This file is part of Open Rails.
-// 
-// Open Rails is free software: you can redistribute it and/or modify
-// it under the terms of the GNU General Public License as published by
-// the Free Software Foundation, either version 3 of the License, or
-// (at your option) any later version.
-// 
-// Open Rails is distributed in the hope that it will be useful,
-// but WITHOUT ANY WARRANTY; without even the implied warranty of
-// MERCHANTABILITY or FITNESS FOR A PARTICULAR PURPOSE.  See the
-// GNU General Public License for more details.
-// 
-// You should have received a copy of the GNU General Public License
-// along with Open Rails.  If not, see <http://www.gnu.org/licenses/>.
-
-using Microsoft.CSharp;
-using Orts.Simulation;
-using ORTS.Common;
-using System;
-using System.CodeDom.Compiler;
-using System.Collections.Generic;
-using System.Diagnostics;
-using System.IO;
-using System.Reflection;
-using System.Text;
-using System.Threading;
-
-namespace Orts.Common.Scripting
-{
-    [CallOnThread("Loader")]
-    public class ScriptManager
-    {
-        readonly Simulator Simulator;
-        readonly Dictionary<string, Assembly> Scripts = new Dictionary<string, Assembly>();
-        static readonly CSharpCodeProvider Compiler = new CSharpCodeProvider(new Dictionary<string, string>() { { "CompilerVersion", "v4.0" } });
-
-        static CompilerParameters GetCompilerParameters()
-        {
-            var cp = new CompilerParameters()
-            {
-                GenerateInMemory = true,
-                IncludeDebugInformation = Debugger.IsAttached,
-            };
-            cp.ReferencedAssemblies.Add("System.dll");
-            cp.ReferencedAssemblies.Add("System.Core.dll");
-            cp.ReferencedAssemblies.Add("ORTS.Common.dll");
-            cp.ReferencedAssemblies.Add("Orts.Simulation.dll");
-            return cp;
-        }
-
-        [CallOnThread("Loader")]
-        internal ScriptManager(Simulator simulator)
-        {
-            Simulator = simulator;
-        }
-
-        public object Load(string[] pathArray, string name)
-        {
-            if (Thread.CurrentThread.Name != "Loader Process")
-                Trace.TraceError("ScriptManager.Load incorrectly called by {0}; must be Loader Process or crashes will occur.", Thread.CurrentThread.Name);
-
-            if (pathArray == null || pathArray.Length == 0 || name == null || name == "")
-                return null;
-
-            if (Path.GetExtension(name) != ".cs")
-                name += ".cs";
-
-            var path = ORTSPaths.GetFileFromFolders(pathArray, name);
-
-            if (path == null || path == "")
-                return null;
-            
-            path = path.ToLowerInvariant();
-
-            var type = String.Format("ORTS.Scripting.Script.{0}", Path.GetFileNameWithoutExtension(path));
-
-            if (Scripts.ContainsKey(path))
-                return Scripts[path].CreateInstance(type, true);
-
-            try
-            {
-                var compilerResults = Compiler.CompileAssemblyFromFile(GetCompilerParameters(), path);
-                if (!compilerResults.Errors.HasErrors)
-                {
-                    var script = compilerResults.CompiledAssembly;
-                    Scripts.Add(path, script);
-                    return script.CreateInstance(type, true);
-                }
-                else
-                {
-                    var errorString = new StringBuilder();
-                    errorString.AppendFormat("Skipped script {0} with error:", path);
-                    errorString.Append(Environment.NewLine);
-                    foreach (CompilerError error in compilerResults.Errors)
-                    {
-                        errorString.AppendFormat("   {0}, line: {1}, column: {2}", error.ErrorText, error.Line /*- prefixLines*/, error.Column);
-                        errorString.Append(Environment.NewLine);
-                    }
-
-                    Trace.TraceWarning(errorString.ToString());
-                    return null;
-                }
-            }
-            catch (InvalidDataException error)
-            {
-                Trace.TraceWarning("Skipped script {0} with error: {1}", path, error.Message);
-                return null;
-            }
-            catch (Exception error)
-            {
-                if (File.Exists(path))
-                    Trace.WriteLine(new FileLoadException(path, error));
-                else
-                    Trace.TraceWarning("Ignored missing script file {0}", path);
-                return null;
-            }
-        }
-
-        /*
-        static ClassType CreateInstance<ClassType>(Assembly assembly) where ClassType : class
-        {
-            foreach (var type in assembly.GetTypes())
-                if (typeof(ClassType).IsAssignableFrom(type))
-                    return Activator.CreateInstance(type) as ClassType;
-
-            return default(ClassType);
-        }
-        */
-
-        [CallOnThread("Updater")]
-        public string GetStatus()
-        {
-            return String.Format("{0:F0} scripts", Scripts.Keys.Count);
-        }
-    }
-}
-=======
-﻿// COPYRIGHT 2014 by the Open Rails project.
-// 
-// This file is part of Open Rails.
-// 
-// Open Rails is free software: you can redistribute it and/or modify
-// it under the terms of the GNU General Public License as published by
-// the Free Software Foundation, either version 3 of the License, or
-// (at your option) any later version.
-// 
-// Open Rails is distributed in the hope that it will be useful,
-// but WITHOUT ANY WARRANTY; without even the implied warranty of
-// MERCHANTABILITY or FITNESS FOR A PARTICULAR PURPOSE.  See the
-// GNU General Public License for more details.
-// 
-// You should have received a copy of the GNU General Public License
-// along with Open Rails.  If not, see <http://www.gnu.org/licenses/>.
-
-using Microsoft.CSharp;
-using Orts.Simulation;
-using ORTS.Common;
-using System;
-using System.CodeDom.Compiler;
-using System.Collections.Generic;
-using System.Diagnostics;
-using System.IO;
-using System.Reflection;
-using System.Text;
-using System.Threading;
-
-namespace Orts.Common.Scripting
-{
-    [CallOnThread("Loader")]
-    public class ScriptManager
-    {
-        readonly Simulator Simulator;
-        readonly Dictionary<string, Assembly> Scripts = new Dictionary<string, Assembly>();
-        static readonly CSharpCodeProvider Compiler = new CSharpCodeProvider();
-
-        static CompilerParameters GetCompilerParameters()
-        {
-            var cp = new CompilerParameters()
-            {
-                GenerateInMemory = true,
-                IncludeDebugInformation = Debugger.IsAttached,
-            };
-            cp.ReferencedAssemblies.Add("System.dll");
-            cp.ReferencedAssemblies.Add("System.Core.dll");
-            cp.ReferencedAssemblies.Add("ORTS.Common.dll");
-            cp.ReferencedAssemblies.Add("Orts.Simulation.dll");
-            return cp;
-        }
-
-        [CallOnThread("Loader")]
-        internal ScriptManager(Simulator simulator)
-        {
-            Simulator = simulator;
-        }
-
-        public object Load(string[] pathArray, string name)
-        {
-            if (Thread.CurrentThread.Name != "Loader Process")
-                Trace.TraceError("ScriptManager.Load incorrectly called by {0}; must be Loader Process or crashes will occur.", Thread.CurrentThread.Name);
-
-            if (pathArray == null || pathArray.Length == 0 || name == null || name == "")
-                return null;
-
-            if (Path.GetExtension(name) != ".cs")
-                name += ".cs";
-
-            var path = ORTSPaths.GetFileFromFolders(pathArray, name);
-
-            if (path == null || path == "")
-                return null;
-            
-            path = path.ToLowerInvariant();
-
-            var type = String.Format("ORTS.Scripting.Script.{0}", Path.GetFileNameWithoutExtension(path));
-
-            if (Scripts.ContainsKey(path))
-                return Scripts[path].CreateInstance(type, true);
-
-            try
-            {
-                var compilerResults = Compiler.CompileAssemblyFromFile(GetCompilerParameters(), path);
-                if (!compilerResults.Errors.HasErrors)
-                {
-                    var script = compilerResults.CompiledAssembly;
-                    Scripts.Add(path, script);
-                    return script.CreateInstance(type, true);
-                }
-                else
-                {
-                    var errorString = new StringBuilder();
-                    errorString.AppendFormat("Skipped script {0} with error:", path);
-                    errorString.Append(Environment.NewLine);
-                    foreach (CompilerError error in compilerResults.Errors)
-                    {
-                        errorString.AppendFormat("   {0}, line: {1}, column: {2}", error.ErrorText, error.Line /*- prefixLines*/, error.Column);
-                        errorString.Append(Environment.NewLine);
-                    }
-
-                    Trace.TraceWarning(errorString.ToString());
-                    return null;
-                }
-            }
-            catch (InvalidDataException error)
-            {
-                Trace.TraceWarning("Skipped script {0} with error: {1}", path, error.Message);
-                return null;
-            }
-            catch (Exception error)
-            {
-                if (File.Exists(path))
-                    Trace.WriteLine(new FileLoadException(path, error));
-                else
-                    Trace.TraceWarning("Ignored missing script file {0}", path);
-                return null;
-            }
-        }
-
-        /*
-        static ClassType CreateInstance<ClassType>(Assembly assembly) where ClassType : class
-        {
-            foreach (var type in assembly.GetTypes())
-                if (typeof(ClassType).IsAssignableFrom(type))
-                    return Activator.CreateInstance(type) as ClassType;
-
-            return default(ClassType);
-        }
-        */
-
-        [CallOnThread("Updater")]
-        public string GetStatus()
-        {
-            return String.Format("{0:F0} scripts", Scripts.Keys.Count);
-        }
-    }
-}
->>>>>>> efc8a86f
+﻿// COPYRIGHT 2014 by the Open Rails project.
+// 
+// This file is part of Open Rails.
+// 
+// Open Rails is free software: you can redistribute it and/or modify
+// it under the terms of the GNU General Public License as published by
+// the Free Software Foundation, either version 3 of the License, or
+// (at your option) any later version.
+// 
+// Open Rails is distributed in the hope that it will be useful,
+// but WITHOUT ANY WARRANTY; without even the implied warranty of
+// MERCHANTABILITY or FITNESS FOR A PARTICULAR PURPOSE.  See the
+// GNU General Public License for more details.
+// 
+// You should have received a copy of the GNU General Public License
+// along with Open Rails.  If not, see <http://www.gnu.org/licenses/>.
+
+using Microsoft.CSharp;
+using Orts.Simulation;
+using ORTS.Common;
+using System;
+using System.CodeDom.Compiler;
+using System.Collections.Generic;
+using System.Diagnostics;
+using System.IO;
+using System.Reflection;
+using System.Text;
+using System.Threading;
+
+namespace Orts.Common.Scripting
+{
+    [CallOnThread("Loader")]
+    public class ScriptManager
+    {
+        readonly Simulator Simulator;
+        readonly Dictionary<string, Assembly> Scripts = new Dictionary<string, Assembly>();
+        static readonly CSharpCodeProvider Compiler = new CSharpCodeProvider();
+
+        static CompilerParameters GetCompilerParameters()
+        {
+            var cp = new CompilerParameters()
+            {
+                GenerateInMemory = true,
+                IncludeDebugInformation = Debugger.IsAttached,
+            };
+            cp.ReferencedAssemblies.Add("System.dll");
+            cp.ReferencedAssemblies.Add("System.Core.dll");
+            cp.ReferencedAssemblies.Add("ORTS.Common.dll");
+            cp.ReferencedAssemblies.Add("Orts.Simulation.dll");
+            return cp;
+        }
+
+        [CallOnThread("Loader")]
+        internal ScriptManager(Simulator simulator)
+        {
+            Simulator = simulator;
+        }
+
+        public object Load(string[] pathArray, string name)
+        {
+            if (Thread.CurrentThread.Name != "Loader Process")
+                Trace.TraceError("ScriptManager.Load incorrectly called by {0}; must be Loader Process or crashes will occur.", Thread.CurrentThread.Name);
+
+            if (pathArray == null || pathArray.Length == 0 || name == null || name == "")
+                return null;
+
+            if (Path.GetExtension(name) != ".cs")
+                name += ".cs";
+
+            var path = ORTSPaths.GetFileFromFolders(pathArray, name);
+
+            if (path == null || path == "")
+                return null;
+            
+            path = path.ToLowerInvariant();
+
+            var type = String.Format("ORTS.Scripting.Script.{0}", Path.GetFileNameWithoutExtension(path));
+
+            if (Scripts.ContainsKey(path))
+                return Scripts[path].CreateInstance(type, true);
+
+            try
+            {
+                var compilerResults = Compiler.CompileAssemblyFromFile(GetCompilerParameters(), path);
+                if (!compilerResults.Errors.HasErrors)
+                {
+                    var script = compilerResults.CompiledAssembly;
+                    Scripts.Add(path, script);
+                    return script.CreateInstance(type, true);
+                }
+                else
+                {
+                    var errorString = new StringBuilder();
+                    errorString.AppendFormat("Skipped script {0} with error:", path);
+                    errorString.Append(Environment.NewLine);
+                    foreach (CompilerError error in compilerResults.Errors)
+                    {
+                        errorString.AppendFormat("   {0}, line: {1}, column: {2}", error.ErrorText, error.Line /*- prefixLines*/, error.Column);
+                        errorString.Append(Environment.NewLine);
+                    }
+
+                    Trace.TraceWarning(errorString.ToString());
+                    return null;
+                }
+            }
+            catch (InvalidDataException error)
+            {
+                Trace.TraceWarning("Skipped script {0} with error: {1}", path, error.Message);
+                return null;
+            }
+            catch (Exception error)
+            {
+                if (File.Exists(path))
+                    Trace.WriteLine(new FileLoadException(path, error));
+                else
+                    Trace.TraceWarning("Ignored missing script file {0}", path);
+                return null;
+            }
+        }
+
+        /*
+        static ClassType CreateInstance<ClassType>(Assembly assembly) where ClassType : class
+        {
+            foreach (var type in assembly.GetTypes())
+                if (typeof(ClassType).IsAssignableFrom(type))
+                    return Activator.CreateInstance(type) as ClassType;
+
+            return default(ClassType);
+        }
+        */
+
+        [CallOnThread("Updater")]
+        public string GetStatus()
+        {
+            return String.Format("{0:F0} scripts", Scripts.Keys.Count);
+        }
+    }
+}