--- conflicted
+++ resolved
@@ -1,4 +1,4 @@
-﻿// COPYRIGHT 2014 by the Open Rails project.
+// COPYRIGHT 2014 by the Open Rails project.
 // 
 // This file is part of Open Rails.
 // 
@@ -34,11 +34,7 @@
     {
         readonly Simulator Simulator;
         readonly Dictionary<string, Assembly> Scripts = new Dictionary<string, Assembly>();
-<<<<<<< HEAD
-        static readonly CSharpCodeProvider Compiler = new CSharpCodeProvider(new Dictionary<string, string>() { { "CompilerVersion", "v4.0" } });
-=======
         static readonly CSharpCodeProvider Compiler = new CSharpCodeProvider();
->>>>>>> ab83b4ca
 
         static CompilerParameters GetCompilerParameters()
         {
