--- conflicted
+++ resolved
@@ -10,12 +10,9 @@
     <RootNamespace>Orts.Formats.OR</RootNamespace>
     <AssemblyName>Orts.Formats.OR</AssemblyName>
     <TargetFrameworkVersion>v4.7.2</TargetFrameworkVersion>
-<<<<<<< HEAD
     <RootNamespace>ORTS.Formats</RootNamespace>
     <AssemblyName>ORTS.Formats</AssemblyName>
     <TargetFrameworkVersion>v4.7.2</TargetFrameworkVersion>
-=======
->>>>>>> cb463466
     <FileAlignment>512</FileAlignment>
     <TargetFrameworkProfile />
   </PropertyGroup>
@@ -23,15 +20,12 @@
     <DebugSymbols>true</DebugSymbols>
     <OutputPath>..\..\Program\</OutputPath>
     <DefineConstants>TRACE;DEBUG;ACTIVITY_EDITOR</DefineConstants>
-<<<<<<< HEAD
     <DebugType>full</DebugType>
     <PlatformTarget>AnyCPU</PlatformTarget>
-=======
     <ErrorReport>prompt</ErrorReport>
     <WarningLevel>4</WarningLevel>
     <PlatformTarget>x86</PlatformTarget>
     <Prefer32Bit>false</Prefer32Bit>
->>>>>>> cb463466
     <LangVersion>7.3</LangVersion>
     <ErrorReport>prompt</ErrorReport>
     <CodeAnalysisRuleSet>MinimumRecommendedRules.ruleset</CodeAnalysisRuleSet>
@@ -40,14 +34,11 @@
     <OutputPath>..\..\Program\</OutputPath>
     <DefineConstants>TRACE;ACTIVITY_EDITOR</DefineConstants>
     <DocumentationFile>..\..\Program\Orts.Formats.OR.xml</DocumentationFile>
-<<<<<<< HEAD
     <Optimize>true</Optimize>
     <DebugType>pdbonly</DebugType>
     <PlatformTarget>AnyCPU</PlatformTarget>
-=======
     <PlatformTarget>x86</PlatformTarget>
     <Prefer32Bit>false</Prefer32Bit>
->>>>>>> cb463466
     <LangVersion>7.3</LangVersion>
     <ErrorReport>prompt</ErrorReport>
     <CodeAnalysisRuleSet>MinimumRecommendedRules.ruleset</CodeAnalysisRuleSet>
