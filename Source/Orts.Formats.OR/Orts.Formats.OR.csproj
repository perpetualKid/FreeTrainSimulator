<<<<<<< HEAD
﻿<?xml version="1.0" encoding="utf-8"?>
<Project ToolsVersion="12.0" DefaultTargets="Build" xmlns="http://schemas.microsoft.com/developer/msbuild/2003">
  <Import Project="$(MSBuildExtensionsPath)\$(MSBuildToolsVersion)\Microsoft.Common.props" Condition="Exists('$(MSBuildExtensionsPath)\$(MSBuildToolsVersion)\Microsoft.Common.props')" />
  <PropertyGroup>
    <Configuration Condition=" '$(Configuration)' == '' ">Debug</Configuration>
    <Platform Condition=" '$(Platform)' == '' ">x86</Platform>
    <ProjectGuid>{0D8D312B-2C02-4B77-A795-566394A9DB95}</ProjectGuid>
    <OutputType>Library</OutputType>
    <AppDesignerFolder>Properties</AppDesignerFolder>
    <RootNamespace>Orts.Formats.OR</RootNamespace>
    <AssemblyName>Orts.Formats.OR</AssemblyName>
    <TargetFrameworkVersion>v4.7.1</TargetFrameworkVersion>
    <FileAlignment>512</FileAlignment>
    <TargetFrameworkProfile />
    <NuGetPackageImportStamp>
    </NuGetPackageImportStamp>
  </PropertyGroup>
  <PropertyGroup Condition="'$(Configuration)|$(Platform)' == 'Debug|AnyCPU'">
    <DebugSymbols>true</DebugSymbols>
    <OutputPath>..\..\Program\</OutputPath>
    <DefineConstants>TRACE;DEBUG;ACTIVITY_EDITOR</DefineConstants>
    <DebugType>full</DebugType>
    <PlatformTarget>AnyCPU</PlatformTarget>
    <LangVersion>default</LangVersion>
    <ErrorReport>prompt</ErrorReport>
    <CodeAnalysisRuleSet>MinimumRecommendedRules.ruleset</CodeAnalysisRuleSet>
    <Prefer32Bit>false</Prefer32Bit>
  </PropertyGroup>
  <PropertyGroup Condition="'$(Configuration)|$(Platform)' == 'Release|AnyCPU'">
    <OutputPath>..\..\Program\</OutputPath>
    <DefineConstants>TRACE;ACTIVITY_EDITOR</DefineConstants>
    <DocumentationFile>..\..\Program\Orts.Formats.OR.xml</DocumentationFile>
    <Optimize>true</Optimize>
    <DebugType>pdbonly</DebugType>
    <PlatformTarget>AnyCPU</PlatformTarget>
    <LangVersion>default</LangVersion>
    <ErrorReport>prompt</ErrorReport>
    <CodeAnalysisRuleSet>MinimumRecommendedRules.ruleset</CodeAnalysisRuleSet>
    <Prefer32Bit>false</Prefer32Bit>
  </PropertyGroup>
  <ItemGroup>
    <Reference Include="GNU.Gettext, Version=1.1.5151.39896, Culture=neutral, processorArchitecture=MSIL">
      <SpecificVersion>False</SpecificVersion>
      <HintPath>..\3rdPartyLibs\GNU.Gettext.dll</HintPath>
    </Reference>
    <Reference Include="System" />
    <Reference Include="System.Core">
      <RequiredTargetFramework>3.5</RequiredTargetFramework>
    </Reference>
    <Reference Include="System.Data" />
    <Reference Include="System.Data.DataSetExtensions">
      <RequiredTargetFramework>3.5</RequiredTargetFramework>
    </Reference>
    <Reference Include="System.Drawing" />
    <Reference Include="System.Xml" />
    <Reference Include="System.Xml.Linq">
      <RequiredTargetFramework>3.5</RequiredTargetFramework>
    </Reference>
  </ItemGroup>
  <ItemGroup>
    <Compile Include="AEItems.cs" />
    <Compile Include="AESegment.cs" />
    <Compile Include="AESignals.cs" />
    <Compile Include="AEStationPath.cs" />
    <Compile Include="AETraveller.cs" />
    <Compile Include="AuxActionRef.cs" />
    <Compile Include="DrawUtility.cs" />
    <Compile Include="ExtCarSpawnerFile.cs" />
    <Compile Include="GlobalItem.cs" />
    <Compile Include="MSTSCoord.cs" />
    <Compile Include="MSTSData.cs" />
    <Compile Include="WeatherFile.cs" />
    <Compile Include="Properties\AssemblyInfo.cs" />
    <Compile Include="RouteConfigurationFile.cs" />
    <Compile Include="RouteItems.cs" />
    <Compile Include="TimetableFile.cs">
      <SubType>Code</SubType>
    </Compile>
    <Compile Include="TimetableGroupFile.cs" />
    <Compile Include="TrackCircuitElement.cs" />
    <Compile Include="TrackNodeAE.cs" />
  </ItemGroup>
  <ItemGroup>
    <ProjectReference Include="..\ORTS.Common\ORTS.Common.csproj">
      <Project>{da94d876-7d35-46c3-aece-aface72c686c}</Project>
      <Name>ORTS.Common</Name>
    </ProjectReference>
    <ProjectReference Include="..\Orts.Formats.Msts\Orts.Formats.Msts.csproj">
      <Project>{570709FA-0C8A-4B1D-BA2D-D9455AFD9B5C}</Project>
      <Name>Orts.Formats.Msts</Name>
    </ProjectReference>
    <ProjectReference Include="..\Orts.Parsers.Msts\Orts.Parsers.Msts.csproj">
      <Project>{8a84696c-3559-49b8-b27f-bb6932d8a1c6}</Project>
      <Name>Orts.Parsers.Msts</Name>
    </ProjectReference>
    <ProjectReference Include="..\Orts.Parsers.OR\Orts.Parsers.OR.csproj">
      <Project>{1cc3bd5c-06c5-4784-b067-f93945a7ca2c}</Project>
      <Name>Orts.Parsers.OR</Name>
    </ProjectReference>
  </ItemGroup>
  <ItemGroup>
    <PackageReference Include="MonoGame.Framework.WindowsDX">
      <Version>3.7.1.189</Version>
    </PackageReference>
    <PackageReference Include="Newtonsoft.Json">
      <Version>12.0.1</Version>
    </PackageReference>
  </ItemGroup>
  <Import Project="$(MSBuildToolsPath)\Microsoft.CSharp.targets" />
  <!-- To modify your build process, add your task inside one of the targets below and uncomment it.
       Other similar extension points exist, see Microsoft.Common.targets.
  <Target Name="BeforeBuild">
  </Target>
  <Target Name="AfterBuild">
  </Target>
  -->
=======
﻿<?xml version="1.0" encoding="utf-8"?>
<Project ToolsVersion="12.0" DefaultTargets="Build" xmlns="http://schemas.microsoft.com/developer/msbuild/2003">
  <Import Project="$(MSBuildExtensionsPath)\$(MSBuildToolsVersion)\Microsoft.Common.props" Condition="Exists('$(MSBuildExtensionsPath)\$(MSBuildToolsVersion)\Microsoft.Common.props')" />
  <PropertyGroup>
    <Configuration Condition=" '$(Configuration)' == '' ">Debug</Configuration>
    <Platform Condition=" '$(Platform)' == '' ">x86</Platform>
    <ProjectGuid>{0D8D312B-2C02-4B77-A795-566394A9DB95}</ProjectGuid>
    <OutputType>Library</OutputType>
    <AppDesignerFolder>Properties</AppDesignerFolder>
    <RootNamespace>Orts.Formats.OR</RootNamespace>
    <AssemblyName>Orts.Formats.OR</AssemblyName>
    <TargetFrameworkVersion>v3.5</TargetFrameworkVersion>
    <FileAlignment>512</FileAlignment>
  </PropertyGroup>
  <PropertyGroup Condition="'$(Configuration)|$(Platform)' == 'Debug|x86'">
    <DebugSymbols>true</DebugSymbols>
    <DebugType>full</DebugType>
    <Optimize>false</Optimize>
    <OutputPath>..\..\Program\</OutputPath>
    <DefineConstants>TRACE;DEBUG;ACTIVITY_EDITOR</DefineConstants>
    <ErrorReport>prompt</ErrorReport>
    <WarningLevel>4</WarningLevel>
    <PlatformTarget>x86</PlatformTarget>
    <LangVersion>7.3</LangVersion>
  </PropertyGroup>
  <PropertyGroup Condition="'$(Configuration)|$(Platform)' == 'Release|x86'">
    <DebugType>pdbonly</DebugType>
    <Optimize>true</Optimize>
    <OutputPath>..\..\Program\</OutputPath>
    <DefineConstants>TRACE;ACTIVITY_EDITOR</DefineConstants>
    <ErrorReport>prompt</ErrorReport>
    <WarningLevel>4</WarningLevel>
    <DocumentationFile>..\..\Program\Orts.Formats.OR.xml</DocumentationFile>
    <PlatformTarget>x86</PlatformTarget>
    <LangVersion>7.3</LangVersion>
  </PropertyGroup>
  <ItemGroup>
    <Reference Include="GNU.Gettext, Version=1.1.5151.39896, Culture=neutral, processorArchitecture=MSIL">
      <SpecificVersion>False</SpecificVersion>
      <HintPath>..\3rdPartyLibs\GNU.Gettext.dll</HintPath>
    </Reference>
    <Reference Include="Microsoft.Xna.Framework, Version=3.1.0.0, Culture=neutral, PublicKeyToken=6d5c3888ef60e27d, processorArchitecture=x86" />
    <Reference Include="Newtonsoft.Json, Version=4.5.0.0, Culture=neutral, PublicKeyToken=30ad4fe6b2a6aeed, processorArchitecture=MSIL">
      <SpecificVersion>False</SpecificVersion>
      <HintPath>..\3rdPartyLibs\Newtonsoft.Json.dll</HintPath>
    </Reference>
    <Reference Include="System" />
    <Reference Include="System.Core">
      <RequiredTargetFramework>3.5</RequiredTargetFramework>
    </Reference>
    <Reference Include="System.Data" />
    <Reference Include="System.Data.DataSetExtensions">
      <RequiredTargetFramework>3.5</RequiredTargetFramework>
    </Reference>
    <Reference Include="System.Drawing" />
    <Reference Include="System.Xml" />
    <Reference Include="System.Xml.Linq">
      <RequiredTargetFramework>3.5</RequiredTargetFramework>
    </Reference>
  </ItemGroup>
  <ItemGroup>
    <Compile Include="AEItems.cs" />
    <Compile Include="AESegment.cs" />
    <Compile Include="AESignals.cs" />
    <Compile Include="AEStationPath.cs" />
    <Compile Include="AETraveller.cs" />
    <Compile Include="AuxActionRef.cs" />
    <Compile Include="DrawUtility.cs" />
    <Compile Include="ExtCarSpawnerFile.cs" />
    <Compile Include="GlobalItem.cs" />
    <Compile Include="MSTSCoord.cs" />
    <Compile Include="MSTSData.cs" />
    <Compile Include="WeatherFile.cs" />
    <Compile Include="Properties\AssemblyInfo.cs" />
    <Compile Include="RouteConfigurationFile.cs" />
    <Compile Include="RouteItems.cs" />
    <Compile Include="TimetableFile.cs">
      <SubType>Code</SubType>
    </Compile>
    <Compile Include="TimetableGroupFile.cs" />
    <Compile Include="TrackCircuitElement.cs" />
    <Compile Include="TrackNodeAE.cs" />
  </ItemGroup>
  <ItemGroup>
    <ProjectReference Include="..\ORTS.Common\ORTS.Common.csproj">
      <Project>{da94d876-7d35-46c3-aece-aface72c686c}</Project>
      <Name>ORTS.Common</Name>
    </ProjectReference>
    <ProjectReference Include="..\ORTS.Content\ORTS.Content.csproj">
      <Project>{812685a7-2683-4102-a3ca-2a5ced2e61ee}</Project>
      <Name>ORTS.Content</Name>
    </ProjectReference>
    <ProjectReference Include="..\Orts.Formats.Msts\Orts.Formats.Msts.csproj">
      <Project>{570709FA-0C8A-4B1D-BA2D-D9455AFD9B5C}</Project>
      <Name>Orts.Formats.Msts</Name>
    </ProjectReference>
    <ProjectReference Include="..\Orts.Parsers.Msts\Orts.Parsers.Msts.csproj">
      <Project>{8a84696c-3559-49b8-b27f-bb6932d8a1c6}</Project>
      <Name>Orts.Parsers.Msts</Name>
    </ProjectReference>
    <ProjectReference Include="..\Orts.Parsers.OR\Orts.Parsers.OR.csproj">
      <Project>{1cc3bd5c-06c5-4784-b067-f93945a7ca2c}</Project>
      <Name>Orts.Parsers.OR</Name>
    </ProjectReference>
  </ItemGroup>
  <Import Project="$(MSBuildToolsPath)\Microsoft.CSharp.targets" />
  <!-- To modify your build process, add your task inside one of the targets below and uncomment it.
       Other similar extension points exist, see Microsoft.Common.targets.
  <Target Name="BeforeBuild">
  </Target>
  <Target Name="AfterBuild">
  </Target>
  -->
>>>>>>> 6b2cf1ad
</Project><|MERGE_RESOLUTION|>--- conflicted
+++ resolved
@@ -1,233 +1,115 @@
-<<<<<<< HEAD
-﻿<?xml version="1.0" encoding="utf-8"?>
-<Project ToolsVersion="12.0" DefaultTargets="Build" xmlns="http://schemas.microsoft.com/developer/msbuild/2003">
-  <Import Project="$(MSBuildExtensionsPath)\$(MSBuildToolsVersion)\Microsoft.Common.props" Condition="Exists('$(MSBuildExtensionsPath)\$(MSBuildToolsVersion)\Microsoft.Common.props')" />
-  <PropertyGroup>
-    <Configuration Condition=" '$(Configuration)' == '' ">Debug</Configuration>
-    <Platform Condition=" '$(Platform)' == '' ">x86</Platform>
-    <ProjectGuid>{0D8D312B-2C02-4B77-A795-566394A9DB95}</ProjectGuid>
-    <OutputType>Library</OutputType>
-    <AppDesignerFolder>Properties</AppDesignerFolder>
-    <RootNamespace>Orts.Formats.OR</RootNamespace>
-    <AssemblyName>Orts.Formats.OR</AssemblyName>
-    <TargetFrameworkVersion>v4.7.1</TargetFrameworkVersion>
-    <FileAlignment>512</FileAlignment>
-    <TargetFrameworkProfile />
-    <NuGetPackageImportStamp>
-    </NuGetPackageImportStamp>
-  </PropertyGroup>
-  <PropertyGroup Condition="'$(Configuration)|$(Platform)' == 'Debug|AnyCPU'">
-    <DebugSymbols>true</DebugSymbols>
-    <OutputPath>..\..\Program\</OutputPath>
-    <DefineConstants>TRACE;DEBUG;ACTIVITY_EDITOR</DefineConstants>
-    <DebugType>full</DebugType>
-    <PlatformTarget>AnyCPU</PlatformTarget>
-    <LangVersion>default</LangVersion>
-    <ErrorReport>prompt</ErrorReport>
-    <CodeAnalysisRuleSet>MinimumRecommendedRules.ruleset</CodeAnalysisRuleSet>
-    <Prefer32Bit>false</Prefer32Bit>
-  </PropertyGroup>
-  <PropertyGroup Condition="'$(Configuration)|$(Platform)' == 'Release|AnyCPU'">
-    <OutputPath>..\..\Program\</OutputPath>
-    <DefineConstants>TRACE;ACTIVITY_EDITOR</DefineConstants>
-    <DocumentationFile>..\..\Program\Orts.Formats.OR.xml</DocumentationFile>
-    <Optimize>true</Optimize>
-    <DebugType>pdbonly</DebugType>
-    <PlatformTarget>AnyCPU</PlatformTarget>
-    <LangVersion>default</LangVersion>
-    <ErrorReport>prompt</ErrorReport>
-    <CodeAnalysisRuleSet>MinimumRecommendedRules.ruleset</CodeAnalysisRuleSet>
-    <Prefer32Bit>false</Prefer32Bit>
-  </PropertyGroup>
-  <ItemGroup>
-    <Reference Include="GNU.Gettext, Version=1.1.5151.39896, Culture=neutral, processorArchitecture=MSIL">
-      <SpecificVersion>False</SpecificVersion>
-      <HintPath>..\3rdPartyLibs\GNU.Gettext.dll</HintPath>
-    </Reference>
-    <Reference Include="System" />
-    <Reference Include="System.Core">
-      <RequiredTargetFramework>3.5</RequiredTargetFramework>
-    </Reference>
-    <Reference Include="System.Data" />
-    <Reference Include="System.Data.DataSetExtensions">
-      <RequiredTargetFramework>3.5</RequiredTargetFramework>
-    </Reference>
-    <Reference Include="System.Drawing" />
-    <Reference Include="System.Xml" />
-    <Reference Include="System.Xml.Linq">
-      <RequiredTargetFramework>3.5</RequiredTargetFramework>
-    </Reference>
-  </ItemGroup>
-  <ItemGroup>
-    <Compile Include="AEItems.cs" />
-    <Compile Include="AESegment.cs" />
-    <Compile Include="AESignals.cs" />
-    <Compile Include="AEStationPath.cs" />
-    <Compile Include="AETraveller.cs" />
-    <Compile Include="AuxActionRef.cs" />
-    <Compile Include="DrawUtility.cs" />
-    <Compile Include="ExtCarSpawnerFile.cs" />
-    <Compile Include="GlobalItem.cs" />
-    <Compile Include="MSTSCoord.cs" />
-    <Compile Include="MSTSData.cs" />
-    <Compile Include="WeatherFile.cs" />
-    <Compile Include="Properties\AssemblyInfo.cs" />
-    <Compile Include="RouteConfigurationFile.cs" />
-    <Compile Include="RouteItems.cs" />
-    <Compile Include="TimetableFile.cs">
-      <SubType>Code</SubType>
-    </Compile>
-    <Compile Include="TimetableGroupFile.cs" />
-    <Compile Include="TrackCircuitElement.cs" />
-    <Compile Include="TrackNodeAE.cs" />
-  </ItemGroup>
-  <ItemGroup>
-    <ProjectReference Include="..\ORTS.Common\ORTS.Common.csproj">
-      <Project>{da94d876-7d35-46c3-aece-aface72c686c}</Project>
-      <Name>ORTS.Common</Name>
-    </ProjectReference>
-    <ProjectReference Include="..\Orts.Formats.Msts\Orts.Formats.Msts.csproj">
-      <Project>{570709FA-0C8A-4B1D-BA2D-D9455AFD9B5C}</Project>
-      <Name>Orts.Formats.Msts</Name>
-    </ProjectReference>
-    <ProjectReference Include="..\Orts.Parsers.Msts\Orts.Parsers.Msts.csproj">
-      <Project>{8a84696c-3559-49b8-b27f-bb6932d8a1c6}</Project>
-      <Name>Orts.Parsers.Msts</Name>
-    </ProjectReference>
-    <ProjectReference Include="..\Orts.Parsers.OR\Orts.Parsers.OR.csproj">
-      <Project>{1cc3bd5c-06c5-4784-b067-f93945a7ca2c}</Project>
-      <Name>Orts.Parsers.OR</Name>
-    </ProjectReference>
-  </ItemGroup>
-  <ItemGroup>
-    <PackageReference Include="MonoGame.Framework.WindowsDX">
-      <Version>3.7.1.189</Version>
-    </PackageReference>
-    <PackageReference Include="Newtonsoft.Json">
-      <Version>12.0.1</Version>
-    </PackageReference>
-  </ItemGroup>
-  <Import Project="$(MSBuildToolsPath)\Microsoft.CSharp.targets" />
-  <!-- To modify your build process, add your task inside one of the targets below and uncomment it.
-       Other similar extension points exist, see Microsoft.Common.targets.
-  <Target Name="BeforeBuild">
-  </Target>
-  <Target Name="AfterBuild">
-  </Target>
-  -->
-=======
-﻿<?xml version="1.0" encoding="utf-8"?>
-<Project ToolsVersion="12.0" DefaultTargets="Build" xmlns="http://schemas.microsoft.com/developer/msbuild/2003">
-  <Import Project="$(MSBuildExtensionsPath)\$(MSBuildToolsVersion)\Microsoft.Common.props" Condition="Exists('$(MSBuildExtensionsPath)\$(MSBuildToolsVersion)\Microsoft.Common.props')" />
-  <PropertyGroup>
-    <Configuration Condition=" '$(Configuration)' == '' ">Debug</Configuration>
-    <Platform Condition=" '$(Platform)' == '' ">x86</Platform>
-    <ProjectGuid>{0D8D312B-2C02-4B77-A795-566394A9DB95}</ProjectGuid>
-    <OutputType>Library</OutputType>
-    <AppDesignerFolder>Properties</AppDesignerFolder>
-    <RootNamespace>Orts.Formats.OR</RootNamespace>
-    <AssemblyName>Orts.Formats.OR</AssemblyName>
-    <TargetFrameworkVersion>v3.5</TargetFrameworkVersion>
-    <FileAlignment>512</FileAlignment>
-  </PropertyGroup>
-  <PropertyGroup Condition="'$(Configuration)|$(Platform)' == 'Debug|x86'">
-    <DebugSymbols>true</DebugSymbols>
-    <DebugType>full</DebugType>
-    <Optimize>false</Optimize>
-    <OutputPath>..\..\Program\</OutputPath>
-    <DefineConstants>TRACE;DEBUG;ACTIVITY_EDITOR</DefineConstants>
-    <ErrorReport>prompt</ErrorReport>
-    <WarningLevel>4</WarningLevel>
-    <PlatformTarget>x86</PlatformTarget>
-    <LangVersion>7.3</LangVersion>
-  </PropertyGroup>
-  <PropertyGroup Condition="'$(Configuration)|$(Platform)' == 'Release|x86'">
-    <DebugType>pdbonly</DebugType>
-    <Optimize>true</Optimize>
-    <OutputPath>..\..\Program\</OutputPath>
-    <DefineConstants>TRACE;ACTIVITY_EDITOR</DefineConstants>
-    <ErrorReport>prompt</ErrorReport>
-    <WarningLevel>4</WarningLevel>
-    <DocumentationFile>..\..\Program\Orts.Formats.OR.xml</DocumentationFile>
-    <PlatformTarget>x86</PlatformTarget>
-    <LangVersion>7.3</LangVersion>
-  </PropertyGroup>
-  <ItemGroup>
-    <Reference Include="GNU.Gettext, Version=1.1.5151.39896, Culture=neutral, processorArchitecture=MSIL">
-      <SpecificVersion>False</SpecificVersion>
-      <HintPath>..\3rdPartyLibs\GNU.Gettext.dll</HintPath>
-    </Reference>
-    <Reference Include="Microsoft.Xna.Framework, Version=3.1.0.0, Culture=neutral, PublicKeyToken=6d5c3888ef60e27d, processorArchitecture=x86" />
-    <Reference Include="Newtonsoft.Json, Version=4.5.0.0, Culture=neutral, PublicKeyToken=30ad4fe6b2a6aeed, processorArchitecture=MSIL">
-      <SpecificVersion>False</SpecificVersion>
-      <HintPath>..\3rdPartyLibs\Newtonsoft.Json.dll</HintPath>
-    </Reference>
-    <Reference Include="System" />
-    <Reference Include="System.Core">
-      <RequiredTargetFramework>3.5</RequiredTargetFramework>
-    </Reference>
-    <Reference Include="System.Data" />
-    <Reference Include="System.Data.DataSetExtensions">
-      <RequiredTargetFramework>3.5</RequiredTargetFramework>
-    </Reference>
-    <Reference Include="System.Drawing" />
-    <Reference Include="System.Xml" />
-    <Reference Include="System.Xml.Linq">
-      <RequiredTargetFramework>3.5</RequiredTargetFramework>
-    </Reference>
-  </ItemGroup>
-  <ItemGroup>
-    <Compile Include="AEItems.cs" />
-    <Compile Include="AESegment.cs" />
-    <Compile Include="AESignals.cs" />
-    <Compile Include="AEStationPath.cs" />
-    <Compile Include="AETraveller.cs" />
-    <Compile Include="AuxActionRef.cs" />
-    <Compile Include="DrawUtility.cs" />
-    <Compile Include="ExtCarSpawnerFile.cs" />
-    <Compile Include="GlobalItem.cs" />
-    <Compile Include="MSTSCoord.cs" />
-    <Compile Include="MSTSData.cs" />
-    <Compile Include="WeatherFile.cs" />
-    <Compile Include="Properties\AssemblyInfo.cs" />
-    <Compile Include="RouteConfigurationFile.cs" />
-    <Compile Include="RouteItems.cs" />
-    <Compile Include="TimetableFile.cs">
-      <SubType>Code</SubType>
-    </Compile>
-    <Compile Include="TimetableGroupFile.cs" />
-    <Compile Include="TrackCircuitElement.cs" />
-    <Compile Include="TrackNodeAE.cs" />
-  </ItemGroup>
-  <ItemGroup>
-    <ProjectReference Include="..\ORTS.Common\ORTS.Common.csproj">
-      <Project>{da94d876-7d35-46c3-aece-aface72c686c}</Project>
-      <Name>ORTS.Common</Name>
-    </ProjectReference>
-    <ProjectReference Include="..\ORTS.Content\ORTS.Content.csproj">
-      <Project>{812685a7-2683-4102-a3ca-2a5ced2e61ee}</Project>
-      <Name>ORTS.Content</Name>
-    </ProjectReference>
-    <ProjectReference Include="..\Orts.Formats.Msts\Orts.Formats.Msts.csproj">
-      <Project>{570709FA-0C8A-4B1D-BA2D-D9455AFD9B5C}</Project>
-      <Name>Orts.Formats.Msts</Name>
-    </ProjectReference>
-    <ProjectReference Include="..\Orts.Parsers.Msts\Orts.Parsers.Msts.csproj">
-      <Project>{8a84696c-3559-49b8-b27f-bb6932d8a1c6}</Project>
-      <Name>Orts.Parsers.Msts</Name>
-    </ProjectReference>
-    <ProjectReference Include="..\Orts.Parsers.OR\Orts.Parsers.OR.csproj">
-      <Project>{1cc3bd5c-06c5-4784-b067-f93945a7ca2c}</Project>
-      <Name>Orts.Parsers.OR</Name>
-    </ProjectReference>
-  </ItemGroup>
-  <Import Project="$(MSBuildToolsPath)\Microsoft.CSharp.targets" />
-  <!-- To modify your build process, add your task inside one of the targets below and uncomment it.
-       Other similar extension points exist, see Microsoft.Common.targets.
-  <Target Name="BeforeBuild">
-  </Target>
-  <Target Name="AfterBuild">
-  </Target>
-  -->
->>>>>>> 6b2cf1ad
+﻿<?xml version="1.0" encoding="utf-8"?>
+<Project ToolsVersion="12.0" DefaultTargets="Build" xmlns="http://schemas.microsoft.com/developer/msbuild/2003">
+  <Import Project="$(MSBuildExtensionsPath)\$(MSBuildToolsVersion)\Microsoft.Common.props" Condition="Exists('$(MSBuildExtensionsPath)\$(MSBuildToolsVersion)\Microsoft.Common.props')" />
+  <PropertyGroup>
+    <Configuration Condition=" '$(Configuration)' == '' ">Debug</Configuration>
+    <Platform Condition=" '$(Platform)' == '' ">x86</Platform>
+    <ProjectGuid>{0D8D312B-2C02-4B77-A795-566394A9DB95}</ProjectGuid>
+    <OutputType>Library</OutputType>
+    <AppDesignerFolder>Properties</AppDesignerFolder>
+    <RootNamespace>Orts.Formats.OR</RootNamespace>
+    <AssemblyName>Orts.Formats.OR</AssemblyName>
+    <TargetFrameworkVersion>v4.7.2</TargetFrameworkVersion>    <FileAlignment>512</FileAlignment>
+    <TargetFrameworkProfile />
+    <NuGetPackageImportStamp>
+    </NuGetPackageImportStamp>
+  </PropertyGroup>
+  <PropertyGroup Condition="'$(Configuration)|$(Platform)' == 'Debug|AnyCPU'">
+    <DebugSymbols>true</DebugSymbols>
+    <OutputPath>..\..\Program\</OutputPath>
+    <DefineConstants>TRACE;DEBUG;ACTIVITY_EDITOR</DefineConstants>
+    <DebugType>full</DebugType>
+    <PlatformTarget>AnyCPU</PlatformTarget>
+    <LangVersion>latest</LangVersion>
+    <ErrorReport>prompt</ErrorReport>
+    <CodeAnalysisRuleSet>MinimumRecommendedRules.ruleset</CodeAnalysisRuleSet>
+    <Prefer32Bit>false</Prefer32Bit>
+  </PropertyGroup>
+  <PropertyGroup Condition="'$(Configuration)|$(Platform)' == 'Release|AnyCPU'">
+    <OutputPath>..\..\Program\</OutputPath>
+    <DefineConstants>TRACE;ACTIVITY_EDITOR</DefineConstants>
+    <DocumentationFile>..\..\Program\Orts.Formats.OR.xml</DocumentationFile>
+    <Optimize>true</Optimize>
+    <PlatformTarget>AnyCPU</PlatformTarget>
+    <LangVersion>latest</LangVersion>
+    <ErrorReport>prompt</ErrorReport>
+    <CodeAnalysisRuleSet>MinimumRecommendedRules.ruleset</CodeAnalysisRuleSet>
+    <Prefer32Bit>false</Prefer32Bit>
+  </PropertyGroup>
+  <ItemGroup>
+    <Reference Include="GNU.Gettext, Version=1.1.5151.39896, Culture=neutral, processorArchitecture=MSIL">
+      <SpecificVersion>False</SpecificVersion>
+      <HintPath>..\3rdPartyLibs\GNU.Gettext.dll</HintPath>
+    </Reference>
+    <Reference Include="System" />
+    <Reference Include="System.Core">
+      <RequiredTargetFramework>3.5</RequiredTargetFramework>
+    </Reference>
+    <Reference Include="System.Data" />
+    <Reference Include="System.Data.DataSetExtensions">
+      <RequiredTargetFramework>3.5</RequiredTargetFramework>
+    </Reference>
+    <Reference Include="System.Drawing" />
+    <Reference Include="System.Xml" />
+    <Reference Include="System.Xml.Linq">
+      <RequiredTargetFramework>3.5</RequiredTargetFramework>
+    </Reference>
+  </ItemGroup>
+  <ItemGroup>
+    <Compile Include="AEItems.cs" />
+    <Compile Include="AESegment.cs" />
+    <Compile Include="AESignals.cs" />
+    <Compile Include="AEStationPath.cs" />
+    <Compile Include="AETraveller.cs" />
+    <Compile Include="AuxActionRef.cs" />
+    <Compile Include="DrawUtility.cs" />
+    <Compile Include="ExtCarSpawnerFile.cs" />
+    <Compile Include="GlobalItem.cs" />
+    <Compile Include="MSTSCoord.cs" />
+    <Compile Include="MSTSData.cs" />
+    <Compile Include="WeatherFile.cs" />
+    <Compile Include="Properties\AssemblyInfo.cs" />
+    <Compile Include="RouteConfigurationFile.cs" />
+    <Compile Include="RouteItems.cs" />
+    <Compile Include="TimetableFile.cs">
+      <SubType>Code</SubType>
+    </Compile>
+    <Compile Include="TimetableGroupFile.cs" />
+    <Compile Include="TrackCircuitElement.cs" />
+    <Compile Include="TrackNodeAE.cs" />
+  </ItemGroup>
+  <ItemGroup>
+    <ProjectReference Include="..\ORTS.Common\ORTS.Common.csproj">
+      <Project>{da94d876-7d35-46c3-aece-aface72c686c}</Project>
+      <Name>ORTS.Common</Name>
+    </ProjectReference>
+    <ProjectReference Include="..\Orts.Formats.Msts\Orts.Formats.Msts.csproj">
+      <Project>{570709FA-0C8A-4B1D-BA2D-D9455AFD9B5C}</Project>
+      <Name>Orts.Formats.Msts</Name>
+    </ProjectReference>
+    <ProjectReference Include="..\Orts.Parsers.Msts\Orts.Parsers.Msts.csproj">
+      <Project>{8a84696c-3559-49b8-b27f-bb6932d8a1c6}</Project>
+      <Name>Orts.Parsers.Msts</Name>
+    </ProjectReference>
+    <ProjectReference Include="..\Orts.Parsers.OR\Orts.Parsers.OR.csproj">
+      <Project>{1cc3bd5c-06c5-4784-b067-f93945a7ca2c}</Project>
+      <Name>Orts.Parsers.OR</Name>
+    </ProjectReference>
+  </ItemGroup>
+  <ItemGroup>
+    <PackageReference Include="MonoGame.Framework.WindowsDX">
+      <Version>3.7.1.189</Version>
+    </PackageReference>
+    <PackageReference Include="Newtonsoft.Json">
+      <Version>12.0.1</Version>
+    </PackageReference>
+  </ItemGroup>
+  <Import Project="$(MSBuildToolsPath)\Microsoft.CSharp.targets" />
+  <!-- To modify your build process, add your task inside one of the targets below and uncomment it.
+       Other similar extension points exist, see Microsoft.Common.targets.
+  <Target Name="BeforeBuild">
+  </Target>
+  <Target Name="AfterBuild">
+  </Target>
+  -->
 </Project>