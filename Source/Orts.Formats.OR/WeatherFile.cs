--- conflicted
+++ resolved
@@ -1,617 +1,305 @@
-<<<<<<< HEAD
-﻿// COPYRIGHT 2017, 2018 by the Open Rails project.
-//
-// This file is part of Open Rails.
-//
-// Open Rails is free software: you can redistribute it and/or modify
-// it under the terms of the GNU General Public License as published by
-// the Free Software Foundation, either version 3 of the License, or
-// (at your option) any later version.
-//
-// Open Rails is distributed in the hope that it will be useful,
-// but WITHOUT ANY WARRANTY; without even the implied warranty of
-// MERCHANTABILITY or FITNESS FOR A PARTICULAR PURPOSE.  See the
-// GNU General Public License for more details.
-//
-// You should have received a copy of the GNU General Public License
-// along with Open Rails.  If not, see <http://www.gnu.org/licenses/>.
-
-using System.Collections.Generic;
-using System.IO;
-using Microsoft.Xna.Framework;
-using Orts.Parsers.OR;
-
-namespace Orts.Formats.OR
-{
-    /// <summary>
-    ///
-    /// class ORWeatherFile
-    /// </summary>
-
-    public class WeatherFile
-    {
-        public List<WeatherSetting> Changes = new List<WeatherSetting>();
-        public float TimeVariance;             // allowed max variation using random time setting
-        public bool RandomSequence;            // set random sequence
-
-        public WeatherFile(string fileName)
-        {
-            JsonReader.ReadFile(fileName, TryParse);
-        }
-
-        protected virtual bool TryParse(JsonReader item)
-        {
-            switch (item.Path)
-            {
-                case "":
-                case "Changes[].":
-                    // Ignore these items.
-                    break;
-                case "Changes[].Type":
-                    switch (item.AsString(""))
-                    {
-                        case "Clear":
-                            Changes.Add(new WeatherSettingOvercast(item));
-                            break;
-                        case "Precipitation":
-                            Changes.Add(new WeatherSettingPrecipitation(item));
-                            break;
-                        case "Fog":
-                            Changes.Add(new WeatherSettingFog(item));
-                            break;
-                        default: return false;
-                    }
-                    break;
-                default: return false;
-            }
-            return true;
-        }
-    }
-
-    public class WeatherSetting
-    {
-        public float Time;                                                 // time of change
-        public float GenOvercast;                                          // cloud cover, copied from actual type when terminating
-        public float GenVisibility;                                        // visibility, copied from actual type when terminating
-
-        protected virtual bool TryParse(JsonReader item)
-        {
-            switch (item.Path)
-            {
-                case "Time": Time = item.AsTime(Time); break;
-                default: return false;
-            }
-            return true;
-        }
-    }
-
-    public class WeatherSettingOvercast : WeatherSetting
-    {
-        public float Overcast;                                         // required overcast - range : 0 - 100 (percentage)
-        public float OvercastVariation;                                // variation in overcast - range : 0 - 100 (percentage change)
-        public float OvercastRateOfChange;                             // overcast rate of change - range : 0 - 1 (scaling factor)
-        public float OvercastVisibility = 60000;                       // required visibility - range 1000 - 60000 (for lower values use fog)
-
-        public WeatherSettingOvercast(JsonReader json)
-        {
-            json.ReadBlock(TryParse);
-        }
-
-        protected override bool TryParse(JsonReader item)
-        {
-
-            // get values
-            if (base.TryParse(item)) return true;
-            switch (item.Path)
-            {
-                case "Overcast": Overcast = item.AsFloat(Overcast); break;
-                case "OvercastVariation": OvercastVariation = item.AsFloat(OvercastVariation); break;
-                case "OvercastRateOfChange": OvercastRateOfChange = item.AsFloat(OvercastRateOfChange); break;
-                case "OvercastVisibility": OvercastVisibility = item.AsFloat(OvercastVisibility); break;
-                default: return false;
-            }
-
-            return true;
-        }
-
-        // restore
-        public WeatherSettingOvercast(BinaryReader inf)
-        {
-            Time = inf.ReadSingle();
-            Overcast = inf.ReadSingle();
-            OvercastVariation = inf.ReadSingle();
-            OvercastRateOfChange = inf.ReadSingle();
-            OvercastVisibility = inf.ReadSingle();
-        }
-
-        // save
-        public void Save(BinaryWriter outf)
-        {
-            outf.Write("overcast");
-            outf.Write(Time);
-            outf.Write(Overcast);
-            outf.Write(OvercastVariation);
-            outf.Write(OvercastRateOfChange);
-            outf.Write(OvercastVisibility);
-        }
-    }
-
-    // precipitation
-
-    public class WeatherSettingPrecipitation : WeatherSetting
-    {
-        // precipitation spell
-        public Msts.WeatherType PrecipitationType = Msts.WeatherType.Clear;    // required precipitation : rain or snow
-        public float PrecipitationDensity;                             // precipitation density - range 0 - 1
-        public float PrecipitationVariation;                           // precipitation density variation - range 0 - 1
-        public float PrecipitationRateOfChange;                        // precipitation rate of change - range 0 - 1
-        public float PrecipitationProbability;                         // precipitation probability - range : 0 - 100
-        public float PrecipitationSpread = 1;                          // precipitation average continuity - range : 1 - ...
-        public float PrecipitationVisibilityAtMinDensity = 20000;      // visibility during precipitation at min density
-        public float PrecipitationVisibilityAtMaxDensity = 10000;      // visibility during precipitation at max density
-
-        // build up to precipitation
-        public float OvercastPrecipitationStart;                       // required overcast to start precipitation, also overcast during precipitation - range 0 - 100
-        public float OvercastBuildUp;                                  // overcast rate of change ahead of precipitation spell - range : 0 - 1
-        public float PrecipitationStartPhase = 60;                     // measure for duration of start phase (from dry to full density) - range : 30 to 240 (secs)
-
-        // dispersion after precipitation
-        public float OvercastDispersion;                               // overcast rate of change after precipitation spell - range : 0 - 1
-        public float PrecipitationEndPhase = 60;                       // measure for duration of end phase (from full density to dry) - range : 30 to 360 (secs)
-
-        // clear spell
-        public float Overcast;                                         // required overcast in clear spells - range : 0 - 100
-        public float OvercastVariation;                                // variation in overcast - range : 0 - 100
-        public float OvercastRateOfChange;                             // overcast rate of change - range : 0 - 1
-        public float OvercastVisibility = 60000;                       // visibility during clear spells
-
-        public WeatherSettingPrecipitation(JsonReader json)
-        {
-            json.ReadBlock(TryParse);
-        }
-
-        protected override bool TryParse(JsonReader item)
-        {
-            // read items
-            if (base.TryParse(item)) return true;
-            switch (item.Path)
-            {
-                case "PrecipitationType": PrecipitationType = item.AsEnum(PrecipitationType); break;
-                case "PrecipitationDensity": PrecipitationDensity = item.AsFloat(PrecipitationDensity); break;
-                case "PrecipitationVariation": PrecipitationVariation = item.AsFloat(PrecipitationVariation); break;
-                case "PrecipitationRateOfChange": PrecipitationRateOfChange = item.AsFloat(PrecipitationRateOfChange); break;
-                case "PrecipitationProbability": PrecipitationProbability = item.AsFloat(PrecipitationProbability); break;
-                case "PrecipitationSpread": PrecipitationSpread = item.AsFloat(PrecipitationSpread); break;
-                case "PrecipitationVisibilityAtMinDensity": PrecipitationVisibilityAtMinDensity = item.AsFloat(PrecipitationVisibilityAtMinDensity); break;
-                case "PrecipitationVisibilityAtMaxDensity": PrecipitationVisibilityAtMaxDensity = item.AsFloat(PrecipitationVisibilityAtMaxDensity); break;
-
-                case "OvercastPrecipitationStart": OvercastPrecipitationStart = item.AsFloat(OvercastPrecipitationStart); break;
-                case "OvercastBuildUp": OvercastBuildUp = item.AsFloat(OvercastBuildUp); break;
-                case "PrecipitationStartPhase": PrecipitationStartPhase = item.AsFloat(PrecipitationStartPhase); break;
-
-                case "OvercastDispersion": OvercastDispersion = item.AsFloat(OvercastDispersion); break;
-                case "PrecipitationEndPhase": PrecipitationEndPhase = item.AsFloat(PrecipitationEndPhase); break;
-
-                case "Overcast": Overcast = item.AsFloat(Overcast); break;
-                case "OvercastVariation": OvercastVariation = item.AsFloat(OvercastVariation); break;
-                case "OvercastRateOfChange": OvercastRateOfChange = item.AsFloat(OvercastRateOfChange); break;
-                case "OvercastVisibility": OvercastVisibility = item.AsFloat(OvercastVisibility); break;
-                default: return false;
-            }
-
-            return true;
-        }
-
-        // restore
-        public WeatherSettingPrecipitation(BinaryReader inf)
-        {
-            Time = inf.ReadSingle();
-            PrecipitationType = (Orts.Formats.Msts.WeatherType)inf.ReadInt32();
-            PrecipitationDensity = inf.ReadSingle();
-            PrecipitationVariation = inf.ReadSingle();
-            PrecipitationRateOfChange = inf.ReadSingle();
-            PrecipitationProbability = inf.ReadSingle();
-            PrecipitationSpread = inf.ReadSingle();
-            PrecipitationVisibilityAtMinDensity = inf.ReadSingle();
-            PrecipitationVisibilityAtMaxDensity = inf.ReadSingle();
-
-            OvercastPrecipitationStart = inf.ReadSingle();
-            OvercastBuildUp = inf.ReadSingle();
-            PrecipitationStartPhase = inf.ReadSingle();
-
-            OvercastDispersion = inf.ReadSingle();
-            PrecipitationEndPhase = inf.ReadSingle();
-
-            Overcast = inf.ReadSingle();
-            OvercastVariation = inf.ReadSingle();
-            OvercastRateOfChange = inf.ReadSingle();
-            OvercastVisibility = inf.ReadSingle();
-        }
-
-        // save
-        public void Save(BinaryWriter outf)
-        {
-            outf.Write("precipitation");
-            outf.Write(Time);
-            outf.Write((int)PrecipitationType);
-            outf.Write(PrecipitationDensity);
-            outf.Write(PrecipitationVariation);
-            outf.Write(PrecipitationRateOfChange);
-            outf.Write(PrecipitationProbability);
-            outf.Write(PrecipitationSpread);
-            outf.Write(PrecipitationVisibilityAtMinDensity);
-            outf.Write(PrecipitationVisibilityAtMaxDensity);
-
-            outf.Write(OvercastPrecipitationStart);
-            outf.Write(OvercastBuildUp);
-            outf.Write(PrecipitationStartPhase);
-
-            outf.Write(OvercastDispersion);
-            outf.Write(PrecipitationEndPhase);
-
-            outf.Write(Overcast);
-            outf.Write(OvercastVariation);
-            outf.Write(OvercastRateOfChange);
-            outf.Write(OvercastVisibility);
-        }
-    }
-
-    // fog
-    public class WeatherSettingFog : WeatherSetting
-    {
-        public float FogVisibility = 1000;                             // required fog density - range 0 - 1000
-        public float FogSetTime = 300;                                 // required rate for fog setting - range 300 - 3600
-        public float FogLiftTime = 300;                                // required rate for fog lifting - range 300 - 3600 - required visibility is taken from next weather
-        public float FogOvercast;                                      // required overcast after fog lifted - range 0 - 100
-
-        public WeatherSettingFog(JsonReader json)
-        {
-            json.ReadBlock(TryParse);
-        }
-
-        protected override bool TryParse(JsonReader item)
-        {
-        if (base.TryParse(item)) return true;
-            switch (item.Path)
-            {
-                case "FogVisibility": FogVisibility = item.AsFloat(FogVisibility); break;
-                case "FogSetTime": FogSetTime = item.AsFloat(FogSetTime); break;
-                case "FogLiftTime": FogLiftTime = item.AsFloat(FogLiftTime); break;
-                case "FogOvercast": FogOvercast = item.AsFloat(FogOvercast); break;
-                default: return false;
-            }
-
-            return true;
-        }
-
-        public WeatherSettingFog(BinaryReader inf)
-        {
-            Time = inf.ReadSingle();
-            FogVisibility = inf.ReadSingle();
-            FogSetTime = inf.ReadSingle();
-            FogLiftTime = inf.ReadSingle();
-            FogOvercast = inf.ReadSingle();
-        }
-
-        public void Save(BinaryWriter outf)
-        {
-            outf.Write("fog");
-            outf.Write(Time);
-            outf.Write(FogVisibility);
-            outf.Write(FogSetTime);
-            outf.Write(FogLiftTime);
-            outf.Write(FogOvercast);
-        }
-    }
-}
-=======
-﻿// COPYRIGHT 2017, 2018 by the Open Rails project.
-//
-// This file is part of Open Rails.
-//
-// Open Rails is free software: you can redistribute it and/or modify
-// it under the terms of the GNU General Public License as published by
-// the Free Software Foundation, either version 3 of the License, or
-// (at your option) any later version.
-//
-// Open Rails is distributed in the hope that it will be useful,
-// but WITHOUT ANY WARRANTY; without even the implied warranty of
-// MERCHANTABILITY or FITNESS FOR A PARTICULAR PURPOSE.  See the
-// GNU General Public License for more details.
-//
-// You should have received a copy of the GNU General Public License
-// along with Open Rails.  If not, see <http://www.gnu.org/licenses/>.
-
-using System;
-using System.Collections;
-using System.Collections.Generic;
-using System.Diagnostics;
-using System.Text;
-using System.IO;
-using Microsoft.Xna.Framework;
-using Orts.Parsers.OR;
-
-namespace Orts.Formats.OR
-{
-    /// <summary>
-    ///
-    /// class ORWeatherFile
-    /// </summary>
-
-    public class WeatherFile
-    {
-        public List<WeatherSetting> Changes = new List<WeatherSetting>();
-        public float TimeVariance;             // allowed max variation using random time setting
-        public bool RandomSequence;            // set random sequence
-
-        public WeatherFile(string fileName)
-        {
-            JsonReader.ReadFile(fileName, TryParse);
-        }
-
-        protected virtual bool TryParse(JsonReader item)
-        {
-            switch (item.Path)
-            {
-                case "":
-                case "Changes[].":
-                    // Ignore these items.
-                    break;
-                case "Changes[].Type":
-                    switch (item.AsString(""))
-                    {
-                        case "Clear":
-                            Changes.Add(new WeatherSettingOvercast(item));
-                            break;
-                        case "Precipitation":
-                            Changes.Add(new WeatherSettingPrecipitation(item));
-                            break;
-                        case "Fog":
-                            Changes.Add(new WeatherSettingFog(item));
-                            break;
-                        default: return false;
-                    }
-                    break;
-                default: return false;
-            }
-            return true;
-        }
-    }
-
-    public class WeatherSetting
-    {
-        public float Time;                                                 // time of change
-        public float GenOvercast;                                          // cloud cover, copied from actual type when terminating
-        public float GenVisibility;                                        // visibility, copied from actual type when terminating
-
-        protected virtual bool TryParse(JsonReader item)
-        {
-            switch (item.Path)
-            {
-                case "Time": Time = item.AsTime(Time); break;
-                default: return false;
-            }
-            return true;
-        }
-    }
-
-    public class WeatherSettingOvercast : WeatherSetting
-    {
-        public float Overcast;                                         // required overcast - range : 0 - 100 (percentage)
-        public float OvercastVariation;                                // variation in overcast - range : 0 - 100 (percentage change)
-        public float OvercastRateOfChange;                             // overcast rate of change - range : 0 - 1 (scaling factor)
-        public float OvercastVisibilityM = 60000;                      // required visibility - range 1000 - 60000 (for lower values use fog)
-
-        public WeatherSettingOvercast(JsonReader json)
-        {
-            json.ReadBlock(TryParse);
-        }
-
-        protected override bool TryParse(JsonReader item)
-        {
-
-            // get values
-            if (base.TryParse(item)) return true;
-            switch (item.Path)
-            {
-                case "Overcast": Overcast = item.AsFloat(Overcast); break;
-                case "OvercastVariation": OvercastVariation = item.AsFloat(OvercastVariation); break;
-                case "OvercastRateOfChange": OvercastRateOfChange = item.AsFloat(OvercastRateOfChange); break;
-                case "OvercastVisibility": OvercastVisibilityM = item.AsFloat(OvercastVisibilityM); break;
-                default: return false;
-            }
-
-            return true;
-        }
-
-        // restore
-        public WeatherSettingOvercast(BinaryReader inf)
-        {
-            Time = inf.ReadSingle();
-            Overcast = inf.ReadSingle();
-            OvercastVariation = inf.ReadSingle();
-            OvercastRateOfChange = inf.ReadSingle();
-            OvercastVisibilityM = inf.ReadSingle();
-        }
-
-        // save
-        public void Save(BinaryWriter outf)
-        {
-            outf.Write("overcast");
-            outf.Write(Time);
-            outf.Write(Overcast);
-            outf.Write(OvercastVariation);
-            outf.Write(OvercastRateOfChange);
-            outf.Write(OvercastVisibilityM);
-        }
-    }
-
-    // precipitation
-
-    public class WeatherSettingPrecipitation : WeatherSetting
-    {
-        // precipitation spell
-        public Msts.WeatherType PrecipitationType = Msts.WeatherType.Clear;    // required precipitation : rain or snow
-        public float PrecipitationDensity;                             // precipitation density - range 0 - 1
-        public float PrecipitationVariation;                           // precipitation density variation - range 0 - 1
-        public float PrecipitationRateOfChange;                        // precipitation rate of change - range 0 - 1
-        public float PrecipitationProbability;                         // precipitation probability - range : 0 - 100
-        public float PrecipitationSpread = 1;                          // precipitation average continuity - range : 1 - ...
-        public float PrecipitationVisibilityAtMinDensityM = 20000;     // visibility during precipitation at min density
-        public float PrecipitationVisibilityAtMaxDensityM = 10000;     // visibility during precipitation at max density
-
-        // build up to precipitation
-        public float OvercastPrecipitationStart;                       // required overcast to start precipitation, also overcast during precipitation - range 0 - 100
-        public float OvercastBuildUp;                                  // overcast rate of change ahead of precipitation spell - range : 0 - 1
-        public float PrecipitationStartPhaseS = 60;                    // measure for duration of start phase (from dry to full density) - range : 30 to 240 (secs)
-
-        // dispersion after precipitation
-        public float OvercastDispersion;                               // overcast rate of change after precipitation spell - range : 0 - 1
-        public float PrecipitationEndPhaseS = 60;                      // measure for duration of end phase (from full density to dry) - range : 30 to 360 (secs)
-
-        // clear spell
-        public float Overcast;                                         // required overcast in clear spells - range : 0 - 100
-        public float OvercastVariation;                                // variation in overcast - range : 0 - 100
-        public float OvercastRateOfChange;                             // overcast rate of change - range : 0 - 1
-        public float OvercastVisibilityM = 60000;                      // visibility during clear spells
-
-        public WeatherSettingPrecipitation(JsonReader json)
-        {
-            json.ReadBlock(TryParse);
-        }
-
-        protected override bool TryParse(JsonReader item)
-        {
-            // read items
-            if (base.TryParse(item)) return true;
-            switch (item.Path)
-            {
-                case "PrecipitationType": PrecipitationType = item.AsEnum(PrecipitationType); break;
-                case "PrecipitationDensity": PrecipitationDensity = item.AsFloat(PrecipitationDensity); break;
-                case "PrecipitationVariation": PrecipitationVariation = item.AsFloat(PrecipitationVariation); break;
-                case "PrecipitationRateOfChange": PrecipitationRateOfChange = item.AsFloat(PrecipitationRateOfChange); break;
-                case "PrecipitationProbability": PrecipitationProbability = item.AsFloat(PrecipitationProbability); break;
-                case "PrecipitationSpread": PrecipitationSpread = item.AsFloat(PrecipitationSpread); break;
-                case "PrecipitationVisibilityAtMinDensity": PrecipitationVisibilityAtMinDensityM = item.AsFloat(PrecipitationVisibilityAtMinDensityM); break;
-                case "PrecipitationVisibilityAtMaxDensity": PrecipitationVisibilityAtMaxDensityM = item.AsFloat(PrecipitationVisibilityAtMaxDensityM); break;
-
-                case "OvercastPrecipitationStart": OvercastPrecipitationStart = item.AsFloat(OvercastPrecipitationStart); break;
-                case "OvercastBuildUp": OvercastBuildUp = item.AsFloat(OvercastBuildUp); break;
-                case "PrecipitationStartPhase": PrecipitationStartPhaseS = item.AsFloat(PrecipitationStartPhaseS); break;
-
-                case "OvercastDispersion": OvercastDispersion = item.AsFloat(OvercastDispersion); break;
-                case "PrecipitationEndPhase": PrecipitationEndPhaseS = item.AsFloat(PrecipitationEndPhaseS); break;
-
-                case "Overcast": Overcast = item.AsFloat(Overcast); break;
-                case "OvercastVariation": OvercastVariation = item.AsFloat(OvercastVariation); break;
-                case "OvercastRateOfChange": OvercastRateOfChange = item.AsFloat(OvercastRateOfChange); break;
-                case "OvercastVisibility": OvercastVisibilityM = item.AsFloat(OvercastVisibilityM); break;
-                default: return false;
-            }
-
-            return true;
-        }
-
-        // restore
-        public WeatherSettingPrecipitation(BinaryReader inf)
-        {
-            Time = inf.ReadSingle();
-            PrecipitationType = (Orts.Formats.Msts.WeatherType)inf.ReadInt32();
-            PrecipitationDensity = inf.ReadSingle();
-            PrecipitationVariation = inf.ReadSingle();
-            PrecipitationRateOfChange = inf.ReadSingle();
-            PrecipitationProbability = inf.ReadSingle();
-            PrecipitationSpread = inf.ReadSingle();
-            PrecipitationVisibilityAtMinDensityM = inf.ReadSingle();
-            PrecipitationVisibilityAtMaxDensityM = inf.ReadSingle();
-
-            OvercastPrecipitationStart = inf.ReadSingle();
-            OvercastBuildUp = inf.ReadSingle();
-            PrecipitationStartPhaseS = inf.ReadSingle();
-
-            OvercastDispersion = inf.ReadSingle();
-            PrecipitationEndPhaseS = inf.ReadSingle();
-
-            Overcast = inf.ReadSingle();
-            OvercastVariation = inf.ReadSingle();
-            OvercastRateOfChange = inf.ReadSingle();
-            OvercastVisibilityM = inf.ReadSingle();
-        }
-
-        // save
-        public void Save(BinaryWriter outf)
-        {
-            outf.Write("precipitation");
-            outf.Write(Time);
-            outf.Write((int)PrecipitationType);
-            outf.Write(PrecipitationDensity);
-            outf.Write(PrecipitationVariation);
-            outf.Write(PrecipitationRateOfChange);
-            outf.Write(PrecipitationProbability);
-            outf.Write(PrecipitationSpread);
-            outf.Write(PrecipitationVisibilityAtMinDensityM);
-            outf.Write(PrecipitationVisibilityAtMaxDensityM);
-
-            outf.Write(OvercastPrecipitationStart);
-            outf.Write(OvercastBuildUp);
-            outf.Write(PrecipitationStartPhaseS);
-
-            outf.Write(OvercastDispersion);
-            outf.Write(PrecipitationEndPhaseS);
-
-            outf.Write(Overcast);
-            outf.Write(OvercastVariation);
-            outf.Write(OvercastRateOfChange);
-            outf.Write(OvercastVisibilityM);
-        }
-    }
-
-    // fog
-    public class WeatherSettingFog : WeatherSetting
-    {
-        public float FogVisibilityM = 1000;                            // required fog density - range 0 - 1000
-        public float FogSetTimeS = 300;                                // required rate for fog setting - range 300 - 3600
-        public float FogLiftTimeS = 300;                               // required rate for fog lifting - range 300 - 3600 - required visibility is taken from next weather
-        public float FogOvercast;                                      // required overcast after fog lifted - range 0 - 100
-
-        public WeatherSettingFog(JsonReader json)
-        {
-            json.ReadBlock(TryParse);
-        }
-
-        protected override bool TryParse(JsonReader item)
-        {
-        if (base.TryParse(item)) return true;
-            switch (item.Path)
-            {
-                case "FogVisibility": FogVisibilityM = item.AsFloat(FogVisibilityM); break;
-                case "FogSetTime": FogSetTimeS = item.AsFloat(FogSetTimeS); break;
-                case "FogLiftTime": FogLiftTimeS = item.AsFloat(FogLiftTimeS); break;
-                case "FogOvercast": FogOvercast = item.AsFloat(FogOvercast); break;
-                default: return false;
-            }
-
-            return true;
-        }
-
-        public WeatherSettingFog(BinaryReader inf)
-        {
-            Time = inf.ReadSingle();
-            FogVisibilityM = inf.ReadSingle();
-            FogSetTimeS = inf.ReadSingle();
-            FogLiftTimeS = inf.ReadSingle();
-            FogOvercast = inf.ReadSingle();
-        }
-
-        public void Save(BinaryWriter outf)
-        {
-            outf.Write("fog");
-            outf.Write(Time);
-            outf.Write(FogVisibilityM);
-            outf.Write(FogSetTimeS);
-            outf.Write(FogLiftTimeS);
-            outf.Write(FogOvercast);
-        }
-    }
-}
->>>>>>> eed62a06
+﻿// COPYRIGHT 2017, 2018 by the Open Rails project.
+//
+// This file is part of Open Rails.
+//
+// Open Rails is free software: you can redistribute it and/or modify
+// it under the terms of the GNU General Public License as published by
+// the Free Software Foundation, either version 3 of the License, or
+// (at your option) any later version.
+//
+// Open Rails is distributed in the hope that it will be useful,
+// but WITHOUT ANY WARRANTY; without even the implied warranty of
+// MERCHANTABILITY or FITNESS FOR A PARTICULAR PURPOSE.  See the
+// GNU General Public License for more details.
+//
+// You should have received a copy of the GNU General Public License
+// along with Open Rails.  If not, see <http://www.gnu.org/licenses/>.
+
+using System.Collections.Generic;
+using System.IO;
+using Microsoft.Xna.Framework;
+using Orts.Parsers.OR;
+
+namespace Orts.Formats.OR
+{
+    /// <summary>
+    ///
+    /// class ORWeatherFile
+    /// </summary>
+
+    public class WeatherFile
+    {
+        public List<WeatherSetting> Changes = new List<WeatherSetting>();
+        public float TimeVariance;             // allowed max variation using random time setting
+        public bool RandomSequence;            // set random sequence
+
+        public WeatherFile(string fileName)
+        {
+            JsonReader.ReadFile(fileName, TryParse);
+        }
+
+        protected virtual bool TryParse(JsonReader item)
+        {
+            switch (item.Path)
+            {
+                case "":
+                case "Changes[].":
+                    // Ignore these items.
+                    break;
+                case "Changes[].Type":
+                    switch (item.AsString(""))
+                    {
+                        case "Clear":
+                            Changes.Add(new WeatherSettingOvercast(item));
+                            break;
+                        case "Precipitation":
+                            Changes.Add(new WeatherSettingPrecipitation(item));
+                            break;
+                        case "Fog":
+                            Changes.Add(new WeatherSettingFog(item));
+                            break;
+                        default: return false;
+                    }
+                    break;
+                default: return false;
+            }
+            return true;
+        }
+    }
+
+    public class WeatherSetting
+    {
+        public float Time;                                                 // time of change
+        public float GenOvercast;                                          // cloud cover, copied from actual type when terminating
+        public float GenVisibility;                                        // visibility, copied from actual type when terminating
+
+        protected virtual bool TryParse(JsonReader item)
+        {
+            switch (item.Path)
+            {
+                case "Time": Time = item.AsTime(Time); break;
+                default: return false;
+            }
+            return true;
+        }
+    }
+
+    public class WeatherSettingOvercast : WeatherSetting
+    {
+        public float Overcast;                                         // required overcast - range : 0 - 100 (percentage)
+        public float OvercastVariation;                                // variation in overcast - range : 0 - 100 (percentage change)
+        public float OvercastRateOfChange;                             // overcast rate of change - range : 0 - 1 (scaling factor)
+        public float OvercastVisibilityM = 60000;                      // required visibility - range 1000 - 60000 (for lower values use fog)
+
+        public WeatherSettingOvercast(JsonReader json)
+        {
+            json.ReadBlock(TryParse);
+        }
+
+        protected override bool TryParse(JsonReader item)
+        {
+
+            // get values
+            if (base.TryParse(item)) return true;
+            switch (item.Path)
+            {
+                case "Overcast": Overcast = item.AsFloat(Overcast); break;
+                case "OvercastVariation": OvercastVariation = item.AsFloat(OvercastVariation); break;
+                case "OvercastRateOfChange": OvercastRateOfChange = item.AsFloat(OvercastRateOfChange); break;
+                case "OvercastVisibility": OvercastVisibilityM = item.AsFloat(OvercastVisibilityM); break;
+                default: return false;
+            }
+
+            return true;
+        }
+
+        // restore
+        public WeatherSettingOvercast(BinaryReader inf)
+        {
+            Time = inf.ReadSingle();
+            Overcast = inf.ReadSingle();
+            OvercastVariation = inf.ReadSingle();
+            OvercastRateOfChange = inf.ReadSingle();
+            OvercastVisibilityM = inf.ReadSingle();
+        }
+
+        // save
+        public void Save(BinaryWriter outf)
+        {
+            outf.Write("overcast");
+            outf.Write(Time);
+            outf.Write(Overcast);
+            outf.Write(OvercastVariation);
+            outf.Write(OvercastRateOfChange);
+            outf.Write(OvercastVisibilityM);
+        }
+    }
+
+    // precipitation
+
+    public class WeatherSettingPrecipitation : WeatherSetting
+    {
+        // precipitation spell
+        public Msts.WeatherType PrecipitationType = Msts.WeatherType.Clear;    // required precipitation : rain or snow
+        public float PrecipitationDensity;                             // precipitation density - range 0 - 1
+        public float PrecipitationVariation;                           // precipitation density variation - range 0 - 1
+        public float PrecipitationRateOfChange;                        // precipitation rate of change - range 0 - 1
+        public float PrecipitationProbability;                         // precipitation probability - range : 0 - 100
+        public float PrecipitationSpread = 1;                          // precipitation average continuity - range : 1 - ...
+        public float PrecipitationVisibilityAtMinDensityM = 20000;     // visibility during precipitation at min density
+        public float PrecipitationVisibilityAtMaxDensityM = 10000;     // visibility during precipitation at max density
+
+        // build up to precipitation
+        public float OvercastPrecipitationStart;                       // required overcast to start precipitation, also overcast during precipitation - range 0 - 100
+        public float OvercastBuildUp;                                  // overcast rate of change ahead of precipitation spell - range : 0 - 1
+        public float PrecipitationStartPhaseS = 60;                    // measure for duration of start phase (from dry to full density) - range : 30 to 240 (secs)
+
+        // dispersion after precipitation
+        public float OvercastDispersion;                               // overcast rate of change after precipitation spell - range : 0 - 1
+        public float PrecipitationEndPhaseS = 60;                      // measure for duration of end phase (from full density to dry) - range : 30 to 360 (secs)
+
+        // clear spell
+        public float Overcast;                                         // required overcast in clear spells - range : 0 - 100
+        public float OvercastVariation;                                // variation in overcast - range : 0 - 100
+        public float OvercastRateOfChange;                             // overcast rate of change - range : 0 - 1
+        public float OvercastVisibilityM = 60000;                      // visibility during clear spells
+
+        public WeatherSettingPrecipitation(JsonReader json)
+        {
+            json.ReadBlock(TryParse);
+        }
+
+        protected override bool TryParse(JsonReader item)
+        {
+            // read items
+            if (base.TryParse(item)) return true;
+            switch (item.Path)
+            {
+                case "PrecipitationType": PrecipitationType = item.AsEnum(PrecipitationType); break;
+                case "PrecipitationDensity": PrecipitationDensity = item.AsFloat(PrecipitationDensity); break;
+                case "PrecipitationVariation": PrecipitationVariation = item.AsFloat(PrecipitationVariation); break;
+                case "PrecipitationRateOfChange": PrecipitationRateOfChange = item.AsFloat(PrecipitationRateOfChange); break;
+                case "PrecipitationProbability": PrecipitationProbability = item.AsFloat(PrecipitationProbability); break;
+                case "PrecipitationSpread": PrecipitationSpread = item.AsFloat(PrecipitationSpread); break;
+                case "PrecipitationVisibilityAtMinDensity": PrecipitationVisibilityAtMinDensityM = item.AsFloat(PrecipitationVisibilityAtMinDensityM); break;
+                case "PrecipitationVisibilityAtMaxDensity": PrecipitationVisibilityAtMaxDensityM = item.AsFloat(PrecipitationVisibilityAtMaxDensityM); break;
+
+                case "OvercastPrecipitationStart": OvercastPrecipitationStart = item.AsFloat(OvercastPrecipitationStart); break;
+                case "OvercastBuildUp": OvercastBuildUp = item.AsFloat(OvercastBuildUp); break;
+                case "PrecipitationStartPhase": PrecipitationStartPhaseS = item.AsFloat(PrecipitationStartPhaseS); break;
+
+                case "OvercastDispersion": OvercastDispersion = item.AsFloat(OvercastDispersion); break;
+                case "PrecipitationEndPhase": PrecipitationEndPhaseS = item.AsFloat(PrecipitationEndPhaseS); break;
+
+                case "Overcast": Overcast = item.AsFloat(Overcast); break;
+                case "OvercastVariation": OvercastVariation = item.AsFloat(OvercastVariation); break;
+                case "OvercastRateOfChange": OvercastRateOfChange = item.AsFloat(OvercastRateOfChange); break;
+                case "OvercastVisibility": OvercastVisibilityM = item.AsFloat(OvercastVisibilityM); break;
+                default: return false;
+            }
+
+            return true;
+        }
+
+        // restore
+        public WeatherSettingPrecipitation(BinaryReader inf)
+        {
+            Time = inf.ReadSingle();
+            PrecipitationType = (Orts.Formats.Msts.WeatherType)inf.ReadInt32();
+            PrecipitationDensity = inf.ReadSingle();
+            PrecipitationVariation = inf.ReadSingle();
+            PrecipitationRateOfChange = inf.ReadSingle();
+            PrecipitationProbability = inf.ReadSingle();
+            PrecipitationSpread = inf.ReadSingle();
+            PrecipitationVisibilityAtMinDensityM = inf.ReadSingle();
+            PrecipitationVisibilityAtMaxDensityM = inf.ReadSingle();
+
+            OvercastPrecipitationStart = inf.ReadSingle();
+            OvercastBuildUp = inf.ReadSingle();
+            PrecipitationStartPhaseS = inf.ReadSingle();
+
+            OvercastDispersion = inf.ReadSingle();
+            PrecipitationEndPhaseS = inf.ReadSingle();
+
+            Overcast = inf.ReadSingle();
+            OvercastVariation = inf.ReadSingle();
+            OvercastRateOfChange = inf.ReadSingle();
+            OvercastVisibilityM = inf.ReadSingle();
+        }
+
+        // save
+        public void Save(BinaryWriter outf)
+        {
+            outf.Write("precipitation");
+            outf.Write(Time);
+            outf.Write((int)PrecipitationType);
+            outf.Write(PrecipitationDensity);
+            outf.Write(PrecipitationVariation);
+            outf.Write(PrecipitationRateOfChange);
+            outf.Write(PrecipitationProbability);
+            outf.Write(PrecipitationSpread);
+            outf.Write(PrecipitationVisibilityAtMinDensityM);
+            outf.Write(PrecipitationVisibilityAtMaxDensityM);
+
+            outf.Write(OvercastPrecipitationStart);
+            outf.Write(OvercastBuildUp);
+            outf.Write(PrecipitationStartPhaseS);
+
+            outf.Write(OvercastDispersion);
+            outf.Write(PrecipitationEndPhaseS);
+
+            outf.Write(Overcast);
+            outf.Write(OvercastVariation);
+            outf.Write(OvercastRateOfChange);
+            outf.Write(OvercastVisibilityM);
+        }
+    }
+
+    // fog
+    public class WeatherSettingFog : WeatherSetting
+    {
+        public float FogVisibilityM = 1000;                            // required fog density - range 0 - 1000
+        public float FogSetTimeS = 300;                                // required rate for fog setting - range 300 - 3600
+        public float FogLiftTimeS = 300;                               // required rate for fog lifting - range 300 - 3600 - required visibility is taken from next weather
+        public float FogOvercast;                                      // required overcast after fog lifted - range 0 - 100
+
+        public WeatherSettingFog(JsonReader json)
+        {
+            json.ReadBlock(TryParse);
+        }
+
+        protected override bool TryParse(JsonReader item)
+        {
+        if (base.TryParse(item)) return true;
+            switch (item.Path)
+            {
+                case "FogVisibility": FogVisibilityM = item.AsFloat(FogVisibilityM); break;
+                case "FogSetTime": FogSetTimeS = item.AsFloat(FogSetTimeS); break;
+                case "FogLiftTime": FogLiftTimeS = item.AsFloat(FogLiftTimeS); break;
+                case "FogOvercast": FogOvercast = item.AsFloat(FogOvercast); break;
+                default: return false;
+            }
+
+            return true;
+        }
+
+        public WeatherSettingFog(BinaryReader inf)
+        {
+            Time = inf.ReadSingle();
+            FogVisibilityM = inf.ReadSingle();
+            FogSetTimeS = inf.ReadSingle();
+            FogLiftTimeS = inf.ReadSingle();
+            FogOvercast = inf.ReadSingle();
+        }
+
+        public void Save(BinaryWriter outf)
+        {
+            outf.Write("fog");
+            outf.Write(Time);
+            outf.Write(FogVisibilityM);
+            outf.Write(FogSetTimeS);
+            outf.Write(FogLiftTimeS);
+            outf.Write(FogOvercast);
+        }
+    }
+}