--- conflicted
+++ resolved
@@ -102,17 +102,10 @@
             this.pathEditToolStripMenuItem = new System.Windows.Forms.ToolStripMenuItem();
             this.loadPathToolStripMenuItem = new System.Windows.Forms.ToolStripMenuItem();
             this.toolStripSeparator7 = new System.Windows.Forms.ToolStripSeparator();
-<<<<<<< HEAD
-            this.enableEditToolStripMenuItem = new System.Windows.Forms.ToolStripMenuItem();
-            this.toolStripMenuItem1 = new System.Windows.Forms.ToolStripMenuItem();
-            this.loadActivityToolStripMenuItem = new System.Windows.Forms.ToolStripMenuItem();
-=======
             this.newPathToolStripMenuItem = new System.Windows.Forms.ToolStripMenuItem();
->>>>>>> a47bd15e
             this.helpToolStripMenuItem = new System.Windows.Forms.ToolStripMenuItem();
             this.documentationToolStripMenuItem = new System.Windows.Forms.ToolStripMenuItem();
             this.aboutToolStripMenuItem = new System.Windows.Forms.ToolStripMenuItem();
-            this.consistEditorToolStripMenuItem = new System.Windows.Forms.ToolStripMenuItem();
             this.MainMenuStrip.SuspendLayout();
             this.SuspendLayout();
             // 
@@ -124,7 +117,6 @@
             this.viewToolStripMenuItem,
             this.preferencesToolStripMenuItem,
             this.pathEditToolStripMenuItem,
-            this.toolStripMenuItem1,
             this.helpToolStripMenuItem});
             this.MainMenuStrip.Location = new System.Drawing.Point(0, 0);
             this.MainMenuStrip.Name = "MainMenuStrip";
@@ -706,21 +698,6 @@
             this.newPathToolStripMenuItem.Text = "New Path";
             this.newPathToolStripMenuItem.Click += new System.EventHandler(this.EnableEditToolStripMenuItem_Click);
             // 
-            // toolStripMenuItem1
-            // 
-            this.toolStripMenuItem1.DropDownItems.AddRange(new System.Windows.Forms.ToolStripItem[] {
-            this.loadActivityToolStripMenuItem,
-            this.consistEditorToolStripMenuItem});
-            this.toolStripMenuItem1.Name = "toolStripMenuItem1";
-            this.toolStripMenuItem1.Size = new System.Drawing.Size(93, 20);
-            this.toolStripMenuItem1.Text = "Activity Editor";
-            // 
-            // loadActivityToolStripMenuItem
-            // 
-            this.loadActivityToolStripMenuItem.Name = "loadActivityToolStripMenuItem";
-            this.loadActivityToolStripMenuItem.Size = new System.Drawing.Size(180, 22);
-            this.loadActivityToolStripMenuItem.Text = "Load Activity";
-            // 
             // helpToolStripMenuItem
             // 
             this.helpToolStripMenuItem.DropDownItems.AddRange(new System.Windows.Forms.ToolStripItem[] {
@@ -733,22 +710,16 @@
             // documentationToolStripMenuItem
             // 
             this.documentationToolStripMenuItem.Name = "documentationToolStripMenuItem";
-            this.documentationToolStripMenuItem.Size = new System.Drawing.Size(180, 22);
+            this.documentationToolStripMenuItem.Size = new System.Drawing.Size(157, 22);
             this.documentationToolStripMenuItem.Text = "Documentation";
             this.documentationToolStripMenuItem.Click += new System.EventHandler(this.DocumentationToolStripMenuItem_Click);
             // 
             // aboutToolStripMenuItem
             // 
             this.aboutToolStripMenuItem.Name = "aboutToolStripMenuItem";
-            this.aboutToolStripMenuItem.Size = new System.Drawing.Size(180, 22);
+            this.aboutToolStripMenuItem.Size = new System.Drawing.Size(157, 22);
             this.aboutToolStripMenuItem.Text = "About";
             this.aboutToolStripMenuItem.Click += new System.EventHandler(this.AboutToolStripMenuItem_Click);
-            // 
-            // consistEditorToolStripMenuItem
-            // 
-            this.consistEditorToolStripMenuItem.Name = "consistEditorToolStripMenuItem";
-            this.consistEditorToolStripMenuItem.Size = new System.Drawing.Size(180, 22);
-            this.consistEditorToolStripMenuItem.Text = "Consist Editor";
             // 
             // MainMenuControl
             // 
@@ -845,13 +816,6 @@
         private System.Windows.Forms.ToolStripMenuItem viewPathToolStripMenuItem;
         private System.Windows.Forms.ToolStripMenuItem pathsVisisbleToolStripMenuItem;
         private System.Windows.Forms.ToolStripSeparator toolStripSeparator7;
-<<<<<<< HEAD
-        private System.Windows.Forms.ToolStripMenuItem enableEditToolStripMenuItem;
-        private System.Windows.Forms.ToolStripMenuItem toolStripMenuItem1;
-        private System.Windows.Forms.ToolStripMenuItem loadActivityToolStripMenuItem;
-        private System.Windows.Forms.ToolStripMenuItem consistEditorToolStripMenuItem;
-=======
         private System.Windows.Forms.ToolStripMenuItem newPathToolStripMenuItem;
->>>>>>> a47bd15e
     }
 }