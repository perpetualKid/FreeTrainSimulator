﻿
namespace Orts.Toolbox.WinForms.Controls
{
    partial class MainMenuControl
    {
        /// <summary> 
        /// Required designer variable.
        /// </summary>
        private System.ComponentModel.IContainer components = null;

        /// <summary> 
        /// Clean up any resources being used.
        /// </summary>
        /// <param name="disposing">true if managed resources should be disposed; otherwise, false.</param>
        protected override void Dispose(bool disposing)
        {
            if (disposing && (components != null))
            {
                components.Dispose();
            }
            base.Dispose(disposing);
        }

        #region Component Designer generated code

        /// <summary> 
        /// Required method for Designer support - do not modify 
        /// the contents of this method with the code editor.
        /// </summary>
        private void InitializeComponent()
        {
            this.MainMenuStrip = new System.Windows.Forms.MenuStrip();
            this.fileToolStripMenuItem = new System.Windows.Forms.ToolStripMenuItem();
            this.toolStripSeparator1 = new System.Windows.Forms.ToolStripSeparator();
            this.menuItemFolder = new System.Windows.Forms.ToolStripMenuItem();
            this.menuItemRoutes = new System.Windows.Forms.ToolStripMenuItem();
            this.toolStripSeparator2 = new System.Windows.Forms.ToolStripSeparator();
            this.menuItemQuit = new System.Windows.Forms.ToolStripMenuItem();
            this.viewToolStripMenuItem = new System.Windows.Forms.ToolStripMenuItem();
            this.takeScreenshotToolStripMenuItem = new System.Windows.Forms.ToolStripMenuItem();
            this.toolStripSeparator5 = new System.Windows.Forms.ToolStripSeparator();
            this.viewTrackItemsToolStripMenuItem = new System.Windows.Forms.ToolStripMenuItem();
            this.trackSegmentsVisibleToolStripMenuItem = new System.Windows.Forms.ToolStripMenuItem();
            this.trackEndNodesVisibleToolStripMenuItem = new System.Windows.Forms.ToolStripMenuItem();
            this.trackJunctionNodesVisibleToolStripMenuItem = new System.Windows.Forms.ToolStripMenuItem();
            this.trackCrossverNodesVisibleToolStripMenuItem = new System.Windows.Forms.ToolStripMenuItem();
            this.trackLevelCrossingsVisibleToolStripMenuItem = new System.Windows.Forms.ToolStripMenuItem();
            this.viewRoadItemsToolStripMenuItem = new System.Windows.Forms.ToolStripMenuItem();
            this.roadSegmentsVisibleToolStripMenuItem = new System.Windows.Forms.ToolStripMenuItem();
            this.roadEndNodesVisibleToolStripMenuItem = new System.Windows.Forms.ToolStripMenuItem();
            this.roadLevelCrossingsVisibleToolStripMenuItem = new System.Windows.Forms.ToolStripMenuItem();
            this.roadCarSpawnersVisibleToolStripMenuItem = new System.Windows.Forms.ToolStripMenuItem();
            this.viewInteractivesToolStripMenuItem = new System.Windows.Forms.ToolStripMenuItem();
            this.primarySignalsVisibleToolStripMenuItem = new System.Windows.Forms.ToolStripMenuItem();
            this.otherSignalsVisibleToolStripMenuItem = new System.Windows.Forms.ToolStripMenuItem();
            this.platformsVisibleToolStripMenuItem = new System.Windows.Forms.ToolStripMenuItem();
            this.platformNamesVisibleToolStripMenuItem = new System.Windows.Forms.ToolStripMenuItem();
            this.stationNamesVisibleToolStripMenuItem = new System.Windows.Forms.ToolStripMenuItem();
            this.sidingsVisibleToolStripMenuItem = new System.Windows.Forms.ToolStripMenuItem();
            this.sidingNamesVisibleToolStripMenuItem = new System.Windows.Forms.ToolStripMenuItem();
            this.speedpostsVisibleToolStripMenuItem = new System.Windows.Forms.ToolStripMenuItem();
            this.milepostsVisibleToolStripMenuItem = new System.Windows.Forms.ToolStripMenuItem();
            this.hazardsVisibleToolStripMenuItem = new System.Windows.Forms.ToolStripMenuItem();
            this.pickupsVisibleToolStripMenuItem = new System.Windows.Forms.ToolStripMenuItem();
            this.soundRegionsVisibleToolStripMenuItem = new System.Windows.Forms.ToolStripMenuItem();
            this.tileGridVisibleToolStripMenuItem = new System.Windows.Forms.ToolStripMenuItem();
            this.toolStripSeparator6 = new System.Windows.Forms.ToolStripSeparator();
            this.viewPathToolStripMenuItem = new System.Windows.Forms.ToolStripMenuItem();
            this.pathsVisisbleToolStripMenuItem = new System.Windows.Forms.ToolStripMenuItem();
            this.preferencesToolStripMenuItem = new System.Windows.Forms.ToolStripMenuItem();
            this.restoreLastViewMenuItem = new System.Windows.Forms.ToolStripMenuItem();
            this.selectLanguageMenuItem = new System.Windows.Forms.ToolStripMenuItem();
            this.languageSelectionComboBoxMenuItem = new System.Windows.Forms.ToolStripComboBox();
            this.toolStripSeparator3 = new System.Windows.Forms.ToolStripSeparator();
            this.backgroundColorToolStripMenuItem = new System.Windows.Forms.ToolStripMenuItem();
            this.backgroundColorComboBoxMenuItem = new System.Windows.Forms.ToolStripComboBox();
            this.railTrackColorToolStripMenuItem = new System.Windows.Forms.ToolStripMenuItem();
            this.railTrackColorComboBoxMenuItem = new System.Windows.Forms.ToolStripComboBox();
            this.railEndColorToolStripMenuItem = new System.Windows.Forms.ToolStripMenuItem();
            this.railEndColorComboBoxMenuItem = new System.Windows.Forms.ToolStripComboBox();
            this.railJunctionColorToolStripMenuItem = new System.Windows.Forms.ToolStripMenuItem();
            this.railJunctionColorComboBoxMenuItem = new System.Windows.Forms.ToolStripComboBox();
            this.railCrossingColorToolStripMenuItem = new System.Windows.Forms.ToolStripMenuItem();
            this.railCrossingColorToolStripComboBoxMenuItem = new System.Windows.Forms.ToolStripComboBox();
            this.railLevelCrossingColorToolStripMenuItem = new System.Windows.Forms.ToolStripMenuItem();
            this.railLevelCrossingColorToolStripComboBoxMenuItem = new System.Windows.Forms.ToolStripComboBox();
            this.roadTrackColorToolStripMenuItem = new System.Windows.Forms.ToolStripMenuItem();
            this.roadTrackColorComboBoxMenuItem = new System.Windows.Forms.ToolStripComboBox();
            this.roadTrackEndColorToolStripMenuItem = new System.Windows.Forms.ToolStripMenuItem();
            this.roadTrackEndColorToolStripComboBoxMenuItem = new System.Windows.Forms.ToolStripComboBox();
            this.pathTrackColorToolStripMenuItem = new System.Windows.Forms.ToolStripMenuItem();
            this.pathTrackColorToolStripComboBoxMenuItem = new System.Windows.Forms.ToolStripComboBox();
            this.stationColorToolStripMenuItem = new System.Windows.Forms.ToolStripMenuItem();
            this.stationColorToolStripComboBoxMenuItem = new System.Windows.Forms.ToolStripComboBox();
            this.platformColorToolStripMenuItem = new System.Windows.Forms.ToolStripMenuItem();
            this.platformColorToolStripComboBoxMenuItem = new System.Windows.Forms.ToolStripComboBox();
            this.sidingColorToolStripMenuItem = new System.Windows.Forms.ToolStripMenuItem();
            this.sidingColorToolStripComboBoxMenuItem = new System.Windows.Forms.ToolStripComboBox();
            this.speedpostColorToolStripMenuItem = new System.Windows.Forms.ToolStripMenuItem();
            this.speedpostColorToolStripComboBoxMenuItem = new System.Windows.Forms.ToolStripComboBox();
            this.toolStripSeparator4 = new System.Windows.Forms.ToolStripSeparator();
            this.pathEditToolStripMenuItem = new System.Windows.Forms.ToolStripMenuItem();
            this.loadPathToolStripMenuItem = new System.Windows.Forms.ToolStripMenuItem();
            this.toolStripSeparator7 = new System.Windows.Forms.ToolStripSeparator();
<<<<<<< HEAD
            this.enableEditToolStripMenuItem = new System.Windows.Forms.ToolStripMenuItem();
            this.ActivityEditortoolStripMenuItem1 = new System.Windows.Forms.ToolStripMenuItem();
=======
            this.newPathToolStripMenuItem = new System.Windows.Forms.ToolStripMenuItem();
>>>>>>> a47bd15e
            this.helpToolStripMenuItem = new System.Windows.Forms.ToolStripMenuItem();
            this.documentationToolStripMenuItem = new System.Windows.Forms.ToolStripMenuItem();
            this.aboutToolStripMenuItem = new System.Windows.Forms.ToolStripMenuItem();
            this.MainMenuStrip.SuspendLayout();
            this.SuspendLayout();
            // 
            // MainMenuStrip
            // 
            this.MainMenuStrip.ImageScalingSize = new System.Drawing.Size(20, 20);
            this.MainMenuStrip.Items.AddRange(new System.Windows.Forms.ToolStripItem[] {
            this.fileToolStripMenuItem,
            this.viewToolStripMenuItem,
            this.preferencesToolStripMenuItem,
            this.pathEditToolStripMenuItem,
            this.ActivityEditortoolStripMenuItem1,
            this.helpToolStripMenuItem});
            this.MainMenuStrip.Location = new System.Drawing.Point(0, 0);
            this.MainMenuStrip.Name = "MainMenuStrip";
            this.MainMenuStrip.Padding = new System.Windows.Forms.Padding(5, 2, 0, 2);
            this.MainMenuStrip.Size = new System.Drawing.Size(906, 24);
            this.MainMenuStrip.TabIndex = 0;
            this.MainMenuStrip.Text = "MenuStrip1";
            this.MainMenuStrip.KeyUp += new System.Windows.Forms.KeyEventHandler(this.MainMenuStrip_KeyUp);
            // 
            // fileToolStripMenuItem
            // 
            this.fileToolStripMenuItem.DropDownItems.AddRange(new System.Windows.Forms.ToolStripItem[] {
            this.toolStripSeparator1,
            this.menuItemFolder,
            this.menuItemRoutes,
            this.toolStripSeparator2,
            this.menuItemQuit});
            this.fileToolStripMenuItem.Name = "fileToolStripMenuItem";
            this.fileToolStripMenuItem.Size = new System.Drawing.Size(37, 20);
            this.fileToolStripMenuItem.Text = "File";
            // 
            // toolStripSeparator1
            // 
            this.toolStripSeparator1.Name = "toolStripSeparator1";
            this.toolStripSeparator1.Size = new System.Drawing.Size(172, 6);
            // 
            // menuItemFolder
            // 
            this.menuItemFolder.Name = "menuItemFolder";
            this.menuItemFolder.Size = new System.Drawing.Size(175, 22);
            this.menuItemFolder.Text = "Select Route Folder";
            // 
            // menuItemRoutes
            // 
            this.menuItemRoutes.Name = "menuItemRoutes";
            this.menuItemRoutes.Size = new System.Drawing.Size(175, 22);
            this.menuItemRoutes.Text = "Select Route";
            // 
            // toolStripSeparator2
            // 
            this.toolStripSeparator2.Name = "toolStripSeparator2";
            this.toolStripSeparator2.Size = new System.Drawing.Size(172, 6);
            // 
            // menuItemQuit
            // 
            this.menuItemQuit.Name = "menuItemQuit";
            this.menuItemQuit.Size = new System.Drawing.Size(175, 22);
            this.menuItemQuit.Text = "Quit (Q)";
            this.menuItemQuit.Click += new System.EventHandler(this.MenuItemQuit_Click);
            // 
            // viewToolStripMenuItem
            // 
            this.viewToolStripMenuItem.DropDownItems.AddRange(new System.Windows.Forms.ToolStripItem[] {
            this.takeScreenshotToolStripMenuItem,
            this.toolStripSeparator5,
            this.viewTrackItemsToolStripMenuItem,
            this.viewRoadItemsToolStripMenuItem,
            this.viewInteractivesToolStripMenuItem,
            this.tileGridVisibleToolStripMenuItem,
            this.toolStripSeparator6,
            this.viewPathToolStripMenuItem});
            this.viewToolStripMenuItem.Name = "viewToolStripMenuItem";
            this.viewToolStripMenuItem.Size = new System.Drawing.Size(44, 20);
            this.viewToolStripMenuItem.Text = "View";
            // 
            // takeScreenshotToolStripMenuItem
            // 
            this.takeScreenshotToolStripMenuItem.Name = "takeScreenshotToolStripMenuItem";
            this.takeScreenshotToolStripMenuItem.Size = new System.Drawing.Size(200, 22);
            this.takeScreenshotToolStripMenuItem.Text = "Take Screenshot (PrtScr)";
            this.takeScreenshotToolStripMenuItem.Click += new System.EventHandler(this.TakeScreenshotToolStripMenuItem_Click);
            // 
            // toolStripSeparator5
            // 
            this.toolStripSeparator5.Name = "toolStripSeparator5";
            this.toolStripSeparator5.Size = new System.Drawing.Size(197, 6);
            // 
            // viewTrackItemsToolStripMenuItem
            // 
            this.viewTrackItemsToolStripMenuItem.CheckOnClick = true;
            this.viewTrackItemsToolStripMenuItem.DropDownItems.AddRange(new System.Windows.Forms.ToolStripItem[] {
            this.trackSegmentsVisibleToolStripMenuItem,
            this.trackEndNodesVisibleToolStripMenuItem,
            this.trackJunctionNodesVisibleToolStripMenuItem,
            this.trackCrossverNodesVisibleToolStripMenuItem,
            this.trackLevelCrossingsVisibleToolStripMenuItem});
            this.viewTrackItemsToolStripMenuItem.Name = "viewTrackItemsToolStripMenuItem";
            this.viewTrackItemsToolStripMenuItem.Size = new System.Drawing.Size(200, 22);
            this.viewTrackItemsToolStripMenuItem.Text = "Track Items";
            this.viewTrackItemsToolStripMenuItem.Click += new System.EventHandler(this.VisibilitySettingParentToolStripMenuItem_Click);
            // 
            // trackSegmentsVisibleToolStripMenuItem
            // 
            this.trackSegmentsVisibleToolStripMenuItem.CheckOnClick = true;
            this.trackSegmentsVisibleToolStripMenuItem.Name = "trackSegmentsVisibleToolStripMenuItem";
            this.trackSegmentsVisibleToolStripMenuItem.Size = new System.Drawing.Size(156, 22);
            this.trackSegmentsVisibleToolStripMenuItem.Text = "Track Segments";
            // 
            // trackEndNodesVisibleToolStripMenuItem
            // 
            this.trackEndNodesVisibleToolStripMenuItem.CheckOnClick = true;
            this.trackEndNodesVisibleToolStripMenuItem.Name = "trackEndNodesVisibleToolStripMenuItem";
            this.trackEndNodesVisibleToolStripMenuItem.Size = new System.Drawing.Size(156, 22);
            this.trackEndNodesVisibleToolStripMenuItem.Text = "End Nodes";
            // 
            // trackJunctionNodesVisibleToolStripMenuItem
            // 
            this.trackJunctionNodesVisibleToolStripMenuItem.CheckOnClick = true;
            this.trackJunctionNodesVisibleToolStripMenuItem.Name = "trackJunctionNodesVisibleToolStripMenuItem";
            this.trackJunctionNodesVisibleToolStripMenuItem.Size = new System.Drawing.Size(156, 22);
            this.trackJunctionNodesVisibleToolStripMenuItem.Text = "Junction Nodes";
            // 
            // trackCrossverNodesVisibleToolStripMenuItem
            // 
            this.trackCrossverNodesVisibleToolStripMenuItem.CheckOnClick = true;
            this.trackCrossverNodesVisibleToolStripMenuItem.Name = "trackCrossverNodesVisibleToolStripMenuItem";
            this.trackCrossverNodesVisibleToolStripMenuItem.Size = new System.Drawing.Size(156, 22);
            this.trackCrossverNodesVisibleToolStripMenuItem.Text = "Crossver Nodes";
            // 
            // trackLevelCrossingsVisibleToolStripMenuItem
            // 
            this.trackLevelCrossingsVisibleToolStripMenuItem.CheckOnClick = true;
            this.trackLevelCrossingsVisibleToolStripMenuItem.Name = "trackLevelCrossingsVisibleToolStripMenuItem";
            this.trackLevelCrossingsVisibleToolStripMenuItem.Size = new System.Drawing.Size(156, 22);
            this.trackLevelCrossingsVisibleToolStripMenuItem.Text = "Level Crossings";
            // 
            // viewRoadItemsToolStripMenuItem
            // 
            this.viewRoadItemsToolStripMenuItem.CheckOnClick = true;
            this.viewRoadItemsToolStripMenuItem.DropDownItems.AddRange(new System.Windows.Forms.ToolStripItem[] {
            this.roadSegmentsVisibleToolStripMenuItem,
            this.roadEndNodesVisibleToolStripMenuItem,
            this.roadLevelCrossingsVisibleToolStripMenuItem,
            this.roadCarSpawnersVisibleToolStripMenuItem});
            this.viewRoadItemsToolStripMenuItem.Name = "viewRoadItemsToolStripMenuItem";
            this.viewRoadItemsToolStripMenuItem.Size = new System.Drawing.Size(200, 22);
            this.viewRoadItemsToolStripMenuItem.Text = "Road Items";
            this.viewRoadItemsToolStripMenuItem.Click += new System.EventHandler(this.VisibilitySettingParentToolStripMenuItem_Click);
            // 
            // roadSegmentsVisibleToolStripMenuItem
            // 
            this.roadSegmentsVisibleToolStripMenuItem.CheckOnClick = true;
            this.roadSegmentsVisibleToolStripMenuItem.Name = "roadSegmentsVisibleToolStripMenuItem";
            this.roadSegmentsVisibleToolStripMenuItem.Size = new System.Drawing.Size(161, 22);
            this.roadSegmentsVisibleToolStripMenuItem.Text = "Road Segments";
            // 
            // roadEndNodesVisibleToolStripMenuItem
            // 
            this.roadEndNodesVisibleToolStripMenuItem.CheckOnClick = true;
            this.roadEndNodesVisibleToolStripMenuItem.Name = "roadEndNodesVisibleToolStripMenuItem";
            this.roadEndNodesVisibleToolStripMenuItem.Size = new System.Drawing.Size(161, 22);
            this.roadEndNodesVisibleToolStripMenuItem.Text = "Road End Nodes";
            // 
            // roadLevelCrossingsVisibleToolStripMenuItem
            // 
            this.roadLevelCrossingsVisibleToolStripMenuItem.CheckOnClick = true;
            this.roadLevelCrossingsVisibleToolStripMenuItem.Name = "roadLevelCrossingsVisibleToolStripMenuItem";
            this.roadLevelCrossingsVisibleToolStripMenuItem.Size = new System.Drawing.Size(161, 22);
            this.roadLevelCrossingsVisibleToolStripMenuItem.Text = "Level Crossings";
            // 
            // roadCarSpawnersVisibleToolStripMenuItem
            // 
            this.roadCarSpawnersVisibleToolStripMenuItem.CheckOnClick = true;
            this.roadCarSpawnersVisibleToolStripMenuItem.Name = "roadCarSpawnersVisibleToolStripMenuItem";
            this.roadCarSpawnersVisibleToolStripMenuItem.Size = new System.Drawing.Size(161, 22);
            this.roadCarSpawnersVisibleToolStripMenuItem.Text = "Car Spawners";
            // 
            // viewInteractivesToolStripMenuItem
            // 
            this.viewInteractivesToolStripMenuItem.CheckOnClick = true;
            this.viewInteractivesToolStripMenuItem.DropDownItems.AddRange(new System.Windows.Forms.ToolStripItem[] {
            this.primarySignalsVisibleToolStripMenuItem,
            this.otherSignalsVisibleToolStripMenuItem,
            this.platformsVisibleToolStripMenuItem,
            this.platformNamesVisibleToolStripMenuItem,
            this.stationNamesVisibleToolStripMenuItem,
            this.sidingsVisibleToolStripMenuItem,
            this.sidingNamesVisibleToolStripMenuItem,
            this.speedpostsVisibleToolStripMenuItem,
            this.milepostsVisibleToolStripMenuItem,
            this.hazardsVisibleToolStripMenuItem,
            this.pickupsVisibleToolStripMenuItem,
            this.soundRegionsVisibleToolStripMenuItem});
            this.viewInteractivesToolStripMenuItem.Name = "viewInteractivesToolStripMenuItem";
            this.viewInteractivesToolStripMenuItem.Size = new System.Drawing.Size(200, 22);
            this.viewInteractivesToolStripMenuItem.Text = "Interactives";
            this.viewInteractivesToolStripMenuItem.Click += new System.EventHandler(this.VisibilitySettingParentToolStripMenuItem_Click);
            // 
            // primarySignalsVisibleToolStripMenuItem
            // 
            this.primarySignalsVisibleToolStripMenuItem.CheckOnClick = true;
            this.primarySignalsVisibleToolStripMenuItem.Name = "primarySignalsVisibleToolStripMenuItem";
            this.primarySignalsVisibleToolStripMenuItem.Size = new System.Drawing.Size(217, 22);
            this.primarySignalsVisibleToolStripMenuItem.Text = "Main Signals";
            // 
            // otherSignalsVisibleToolStripMenuItem
            // 
            this.otherSignalsVisibleToolStripMenuItem.CheckOnClick = true;
            this.otherSignalsVisibleToolStripMenuItem.Name = "otherSignalsVisibleToolStripMenuItem";
            this.otherSignalsVisibleToolStripMenuItem.Size = new System.Drawing.Size(217, 22);
            this.otherSignalsVisibleToolStripMenuItem.Text = "Other Signals";
            // 
            // platformsVisibleToolStripMenuItem
            // 
            this.platformsVisibleToolStripMenuItem.CheckOnClick = true;
            this.platformsVisibleToolStripMenuItem.Name = "platformsVisibleToolStripMenuItem";
            this.platformsVisibleToolStripMenuItem.Size = new System.Drawing.Size(217, 22);
            this.platformsVisibleToolStripMenuItem.Text = "Platforms";
            // 
            // platformNamesVisibleToolStripMenuItem
            // 
            this.platformNamesVisibleToolStripMenuItem.CheckOnClick = true;
            this.platformNamesVisibleToolStripMenuItem.Name = "platformNamesVisibleToolStripMenuItem";
            this.platformNamesVisibleToolStripMenuItem.Size = new System.Drawing.Size(217, 22);
            this.platformNamesVisibleToolStripMenuItem.Text = "Platform Names";
            // 
            // stationNamesVisibleToolStripMenuItem
            // 
            this.stationNamesVisibleToolStripMenuItem.CheckOnClick = true;
            this.stationNamesVisibleToolStripMenuItem.Name = "stationNamesVisibleToolStripMenuItem";
            this.stationNamesVisibleToolStripMenuItem.Size = new System.Drawing.Size(217, 22);
            this.stationNamesVisibleToolStripMenuItem.Text = "Station Names";
            // 
            // sidingsVisibleToolStripMenuItem
            // 
            this.sidingsVisibleToolStripMenuItem.CheckOnClick = true;
            this.sidingsVisibleToolStripMenuItem.Name = "sidingsVisibleToolStripMenuItem";
            this.sidingsVisibleToolStripMenuItem.Size = new System.Drawing.Size(217, 22);
            this.sidingsVisibleToolStripMenuItem.Text = "Sidings";
            // 
            // sidingNamesVisibleToolStripMenuItem
            // 
            this.sidingNamesVisibleToolStripMenuItem.CheckOnClick = true;
            this.sidingNamesVisibleToolStripMenuItem.Name = "sidingNamesVisibleToolStripMenuItem";
            this.sidingNamesVisibleToolStripMenuItem.Size = new System.Drawing.Size(217, 22);
            this.sidingNamesVisibleToolStripMenuItem.Text = "Siding Names";
            // 
            // speedpostsVisibleToolStripMenuItem
            // 
            this.speedpostsVisibleToolStripMenuItem.CheckOnClick = true;
            this.speedpostsVisibleToolStripMenuItem.Name = "speedpostsVisibleToolStripMenuItem";
            this.speedpostsVisibleToolStripMenuItem.Size = new System.Drawing.Size(217, 22);
            this.speedpostsVisibleToolStripMenuItem.Text = "Speed Limits";
            // 
            // milepostsVisibleToolStripMenuItem
            // 
            this.milepostsVisibleToolStripMenuItem.CheckOnClick = true;
            this.milepostsVisibleToolStripMenuItem.Name = "milepostsVisibleToolStripMenuItem";
            this.milepostsVisibleToolStripMenuItem.Size = new System.Drawing.Size(217, 22);
            this.milepostsVisibleToolStripMenuItem.Text = "Mileposts";
            // 
            // hazardsVisibleToolStripMenuItem
            // 
            this.hazardsVisibleToolStripMenuItem.CheckOnClick = true;
            this.hazardsVisibleToolStripMenuItem.Name = "hazardsVisibleToolStripMenuItem";
            this.hazardsVisibleToolStripMenuItem.Size = new System.Drawing.Size(217, 22);
            this.hazardsVisibleToolStripMenuItem.Text = "Hazards";
            // 
            // pickupsVisibleToolStripMenuItem
            // 
            this.pickupsVisibleToolStripMenuItem.CheckOnClick = true;
            this.pickupsVisibleToolStripMenuItem.Name = "pickupsVisibleToolStripMenuItem";
            this.pickupsVisibleToolStripMenuItem.Size = new System.Drawing.Size(217, 22);
            this.pickupsVisibleToolStripMenuItem.Text = "Pickup Points (Fuel, Cargo)";
            // 
            // soundRegionsVisibleToolStripMenuItem
            // 
            this.soundRegionsVisibleToolStripMenuItem.CheckOnClick = true;
            this.soundRegionsVisibleToolStripMenuItem.Name = "soundRegionsVisibleToolStripMenuItem";
            this.soundRegionsVisibleToolStripMenuItem.Size = new System.Drawing.Size(217, 22);
            this.soundRegionsVisibleToolStripMenuItem.Text = "Sound Regions";
            // 
            // tileGridVisibleToolStripMenuItem
            // 
            this.tileGridVisibleToolStripMenuItem.CheckOnClick = true;
            this.tileGridVisibleToolStripMenuItem.Name = "tileGridVisibleToolStripMenuItem";
            this.tileGridVisibleToolStripMenuItem.Size = new System.Drawing.Size(200, 22);
            this.tileGridVisibleToolStripMenuItem.Text = "Tile Grid";
            // 
            // toolStripSeparator6
            // 
            this.toolStripSeparator6.Name = "toolStripSeparator6";
            this.toolStripSeparator6.Size = new System.Drawing.Size(197, 6);
            // 
            // viewPathToolStripMenuItem
            // 
            this.viewPathToolStripMenuItem.CheckOnClick = true;
            this.viewPathToolStripMenuItem.DropDownItems.AddRange(new System.Windows.Forms.ToolStripItem[] {
            this.pathsVisisbleToolStripMenuItem});
            this.viewPathToolStripMenuItem.Name = "viewPathToolStripMenuItem";
            this.viewPathToolStripMenuItem.Size = new System.Drawing.Size(200, 22);
            this.viewPathToolStripMenuItem.Text = "Paths";
            this.viewPathToolStripMenuItem.Click += new System.EventHandler(this.VisibilitySettingParentToolStripMenuItem_Click);
            // 
<<<<<<< HEAD
            // showPathToolStripMenuItem
            // 
            this.showPathToolStripMenuItem.CheckOnClick = true;
            this.showPathToolStripMenuItem.Name = "showPathToolStripMenuItem";
            this.showPathToolStripMenuItem.Size = new System.Drawing.Size(130, 22);
            this.showPathToolStripMenuItem.Text = "Show Path";
=======
            // pathsVisisbleToolStripMenuItem
            // 
            this.pathsVisisbleToolStripMenuItem.CheckOnClick = true;
            this.pathsVisisbleToolStripMenuItem.Name = "pathsVisisbleToolStripMenuItem";
            this.pathsVisisbleToolStripMenuItem.Size = new System.Drawing.Size(130, 22);
            this.pathsVisisbleToolStripMenuItem.Text = "Show Path";
>>>>>>> a47bd15e
            // 
            // preferencesToolStripMenuItem
            // 
            this.preferencesToolStripMenuItem.DropDownItems.AddRange(new System.Windows.Forms.ToolStripItem[] {
            this.restoreLastViewMenuItem,
            this.selectLanguageMenuItem,
            this.toolStripSeparator3,
            this.backgroundColorToolStripMenuItem,
            this.railTrackColorToolStripMenuItem,
            this.railEndColorToolStripMenuItem,
            this.railJunctionColorToolStripMenuItem,
            this.railCrossingColorToolStripMenuItem,
            this.railLevelCrossingColorToolStripMenuItem,
            this.roadTrackColorToolStripMenuItem,
            this.roadTrackEndColorToolStripMenuItem,
            this.pathTrackColorToolStripMenuItem,
            this.stationColorToolStripMenuItem,
            this.platformColorToolStripMenuItem,
            this.sidingColorToolStripMenuItem,
            this.speedpostColorToolStripMenuItem,
            this.toolStripSeparator4});
            this.preferencesToolStripMenuItem.Name = "preferencesToolStripMenuItem";
            this.preferencesToolStripMenuItem.Size = new System.Drawing.Size(80, 20);
            this.preferencesToolStripMenuItem.Text = "Preferences";
            // 
            // restoreLastViewMenuItem
            // 
            this.restoreLastViewMenuItem.CheckOnClick = true;
            this.restoreLastViewMenuItem.Name = "restoreLastViewMenuItem";
            this.restoreLastViewMenuItem.Size = new System.Drawing.Size(213, 22);
            this.restoreLastViewMenuItem.Text = "Restore last view on Start";
            this.restoreLastViewMenuItem.Click += new System.EventHandler(this.LoadAtStartupMenuItem_Click);
            // 
            // selectLanguageMenuItem
            // 
            this.selectLanguageMenuItem.DropDownItems.AddRange(new System.Windows.Forms.ToolStripItem[] {
            this.languageSelectionComboBoxMenuItem});
            this.selectLanguageMenuItem.Name = "selectLanguageMenuItem";
            this.selectLanguageMenuItem.Size = new System.Drawing.Size(213, 22);
            this.selectLanguageMenuItem.Text = "Select Language";
            // 
            // languageSelectionComboBoxMenuItem
            // 
            this.languageSelectionComboBoxMenuItem.DropDownStyle = System.Windows.Forms.ComboBoxStyle.DropDownList;
            this.languageSelectionComboBoxMenuItem.Name = "languageSelectionComboBoxMenuItem";
            this.languageSelectionComboBoxMenuItem.Size = new System.Drawing.Size(224, 23);
            // 
            // toolStripSeparator3
            // 
            this.toolStripSeparator3.Name = "toolStripSeparator3";
            this.toolStripSeparator3.Size = new System.Drawing.Size(210, 6);
            // 
            // backgroundColorToolStripMenuItem
            // 
            this.backgroundColorToolStripMenuItem.DropDownItems.AddRange(new System.Windows.Forms.ToolStripItem[] {
            this.backgroundColorComboBoxMenuItem});
            this.backgroundColorToolStripMenuItem.Name = "backgroundColorToolStripMenuItem";
            this.backgroundColorToolStripMenuItem.Size = new System.Drawing.Size(213, 22);
            this.backgroundColorToolStripMenuItem.Text = "Background Color";
            // 
            // backgroundColorComboBoxMenuItem
            // 
            this.backgroundColorComboBoxMenuItem.DropDownStyle = System.Windows.Forms.ComboBoxStyle.DropDownList;
            this.backgroundColorComboBoxMenuItem.MaxDropDownItems = 24;
            this.backgroundColorComboBoxMenuItem.Name = "backgroundColorComboBoxMenuItem";
            this.backgroundColorComboBoxMenuItem.Size = new System.Drawing.Size(224, 23);
            // 
            // railTrackColorToolStripMenuItem
            // 
            this.railTrackColorToolStripMenuItem.DropDownItems.AddRange(new System.Windows.Forms.ToolStripItem[] {
            this.railTrackColorComboBoxMenuItem});
            this.railTrackColorToolStripMenuItem.Name = "railTrackColorToolStripMenuItem";
            this.railTrackColorToolStripMenuItem.Size = new System.Drawing.Size(213, 22);
            this.railTrackColorToolStripMenuItem.Text = "Track Color";
            // 
            // railTrackColorComboBoxMenuItem
            // 
            this.railTrackColorComboBoxMenuItem.DropDownStyle = System.Windows.Forms.ComboBoxStyle.DropDownList;
            this.railTrackColorComboBoxMenuItem.MaxDropDownItems = 24;
            this.railTrackColorComboBoxMenuItem.Name = "railTrackColorComboBoxMenuItem";
            this.railTrackColorComboBoxMenuItem.Size = new System.Drawing.Size(224, 23);
            // 
            // railEndColorToolStripMenuItem
            // 
            this.railEndColorToolStripMenuItem.DropDownItems.AddRange(new System.Windows.Forms.ToolStripItem[] {
            this.railEndColorComboBoxMenuItem});
            this.railEndColorToolStripMenuItem.Name = "railEndColorToolStripMenuItem";
            this.railEndColorToolStripMenuItem.Size = new System.Drawing.Size(213, 22);
            this.railEndColorToolStripMenuItem.Text = "Track End Node Color";
            // 
            // railEndColorComboBoxMenuItem
            // 
            this.railEndColorComboBoxMenuItem.DropDownStyle = System.Windows.Forms.ComboBoxStyle.DropDownList;
            this.railEndColorComboBoxMenuItem.MaxDropDownItems = 24;
            this.railEndColorComboBoxMenuItem.Name = "railEndColorComboBoxMenuItem";
            this.railEndColorComboBoxMenuItem.Size = new System.Drawing.Size(224, 23);
            // 
            // railJunctionColorToolStripMenuItem
            // 
            this.railJunctionColorToolStripMenuItem.DropDownItems.AddRange(new System.Windows.Forms.ToolStripItem[] {
            this.railJunctionColorComboBoxMenuItem});
            this.railJunctionColorToolStripMenuItem.Name = "railJunctionColorToolStripMenuItem";
            this.railJunctionColorToolStripMenuItem.Size = new System.Drawing.Size(213, 22);
            this.railJunctionColorToolStripMenuItem.Text = "Track Junction Node Color";
            // 
            // railJunctionColorComboBoxMenuItem
            // 
            this.railJunctionColorComboBoxMenuItem.DropDownStyle = System.Windows.Forms.ComboBoxStyle.DropDownList;
            this.railJunctionColorComboBoxMenuItem.MaxDropDownItems = 24;
            this.railJunctionColorComboBoxMenuItem.Name = "railJunctionColorComboBoxMenuItem";
            this.railJunctionColorComboBoxMenuItem.Size = new System.Drawing.Size(224, 23);
            // 
            // railCrossingColorToolStripMenuItem
            // 
            this.railCrossingColorToolStripMenuItem.DropDownItems.AddRange(new System.Windows.Forms.ToolStripItem[] {
            this.railCrossingColorToolStripComboBoxMenuItem});
            this.railCrossingColorToolStripMenuItem.Name = "railCrossingColorToolStripMenuItem";
            this.railCrossingColorToolStripMenuItem.Size = new System.Drawing.Size(213, 22);
            this.railCrossingColorToolStripMenuItem.Text = "Track Crossing Color";
            // 
            // railCrossingColorToolStripComboBoxMenuItem
            // 
            this.railCrossingColorToolStripComboBoxMenuItem.DropDownStyle = System.Windows.Forms.ComboBoxStyle.DropDownList;
            this.railCrossingColorToolStripComboBoxMenuItem.MaxDropDownItems = 24;
            this.railCrossingColorToolStripComboBoxMenuItem.Name = "railCrossingColorToolStripComboBoxMenuItem";
            this.railCrossingColorToolStripComboBoxMenuItem.Size = new System.Drawing.Size(224, 23);
            // 
            // railLevelCrossingColorToolStripMenuItem
            // 
            this.railLevelCrossingColorToolStripMenuItem.DropDownItems.AddRange(new System.Windows.Forms.ToolStripItem[] {
            this.railLevelCrossingColorToolStripComboBoxMenuItem});
            this.railLevelCrossingColorToolStripMenuItem.Name = "railLevelCrossingColorToolStripMenuItem";
            this.railLevelCrossingColorToolStripMenuItem.Size = new System.Drawing.Size(213, 22);
            this.railLevelCrossingColorToolStripMenuItem.Text = "Track Level Crossing Color";
            // 
            // railLevelCrossingColorToolStripComboBoxMenuItem
            // 
            this.railLevelCrossingColorToolStripComboBoxMenuItem.DropDownStyle = System.Windows.Forms.ComboBoxStyle.DropDownList;
            this.railLevelCrossingColorToolStripComboBoxMenuItem.MaxDropDownItems = 24;
            this.railLevelCrossingColorToolStripComboBoxMenuItem.Name = "railLevelCrossingColorToolStripComboBoxMenuItem";
            this.railLevelCrossingColorToolStripComboBoxMenuItem.Size = new System.Drawing.Size(224, 23);
            // 
            // roadTrackColorToolStripMenuItem
            // 
            this.roadTrackColorToolStripMenuItem.DropDownItems.AddRange(new System.Windows.Forms.ToolStripItem[] {
            this.roadTrackColorComboBoxMenuItem});
            this.roadTrackColorToolStripMenuItem.Name = "roadTrackColorToolStripMenuItem";
            this.roadTrackColorToolStripMenuItem.Size = new System.Drawing.Size(213, 22);
            this.roadTrackColorToolStripMenuItem.Text = "Road Color";
            // 
            // roadTrackColorComboBoxMenuItem
            // 
            this.roadTrackColorComboBoxMenuItem.DropDownStyle = System.Windows.Forms.ComboBoxStyle.DropDownList;
            this.roadTrackColorComboBoxMenuItem.MaxDropDownItems = 24;
            this.roadTrackColorComboBoxMenuItem.Name = "roadTrackColorComboBoxMenuItem";
            this.roadTrackColorComboBoxMenuItem.Size = new System.Drawing.Size(224, 23);
            // 
            // roadTrackEndColorToolStripMenuItem
            // 
            this.roadTrackEndColorToolStripMenuItem.DropDownItems.AddRange(new System.Windows.Forms.ToolStripItem[] {
            this.roadTrackEndColorToolStripComboBoxMenuItem});
            this.roadTrackEndColorToolStripMenuItem.Name = "roadTrackEndColorToolStripMenuItem";
            this.roadTrackEndColorToolStripMenuItem.Size = new System.Drawing.Size(213, 22);
            this.roadTrackEndColorToolStripMenuItem.Text = "Road End Node Color";
            // 
            // roadTrackEndColorToolStripComboBoxMenuItem
            // 
            this.roadTrackEndColorToolStripComboBoxMenuItem.DropDownStyle = System.Windows.Forms.ComboBoxStyle.DropDownList;
            this.roadTrackEndColorToolStripComboBoxMenuItem.MaxDropDownItems = 24;
            this.roadTrackEndColorToolStripComboBoxMenuItem.Name = "roadTrackEndColorToolStripComboBoxMenuItem";
            this.roadTrackEndColorToolStripComboBoxMenuItem.Size = new System.Drawing.Size(224, 23);
            // 
            // pathTrackColorToolStripMenuItem
            // 
            this.pathTrackColorToolStripMenuItem.DropDownItems.AddRange(new System.Windows.Forms.ToolStripItem[] {
            this.pathTrackColorToolStripComboBoxMenuItem});
            this.pathTrackColorToolStripMenuItem.Name = "pathTrackColorToolStripMenuItem";
            this.pathTrackColorToolStripMenuItem.Size = new System.Drawing.Size(213, 22);
            this.pathTrackColorToolStripMenuItem.Text = "Path Color";
            // 
            // pathTrackColorToolStripComboBoxMenuItem
            // 
            this.pathTrackColorToolStripComboBoxMenuItem.DropDownStyle = System.Windows.Forms.ComboBoxStyle.DropDownList;
            this.pathTrackColorToolStripComboBoxMenuItem.MaxDropDownItems = 24;
            this.pathTrackColorToolStripComboBoxMenuItem.Name = "pathTrackColorToolStripComboBoxMenuItem";
            this.pathTrackColorToolStripComboBoxMenuItem.Size = new System.Drawing.Size(224, 23);
            // 
            // stationColorToolStripMenuItem
            // 
            this.stationColorToolStripMenuItem.DropDownItems.AddRange(new System.Windows.Forms.ToolStripItem[] {
            this.stationColorToolStripComboBoxMenuItem});
            this.stationColorToolStripMenuItem.Name = "stationColorToolStripMenuItem";
            this.stationColorToolStripMenuItem.Size = new System.Drawing.Size(213, 22);
            this.stationColorToolStripMenuItem.Text = "Station Color";
            // 
            // stationColorToolStripComboBoxMenuItem
            // 
            this.stationColorToolStripComboBoxMenuItem.DropDownStyle = System.Windows.Forms.ComboBoxStyle.DropDownList;
            this.stationColorToolStripComboBoxMenuItem.MaxDropDownItems = 24;
            this.stationColorToolStripComboBoxMenuItem.Name = "stationColorToolStripComboBoxMenuItem";
            this.stationColorToolStripComboBoxMenuItem.Size = new System.Drawing.Size(224, 23);
            // 
            // platformColorToolStripMenuItem
            // 
            this.platformColorToolStripMenuItem.DropDownItems.AddRange(new System.Windows.Forms.ToolStripItem[] {
            this.platformColorToolStripComboBoxMenuItem});
            this.platformColorToolStripMenuItem.Name = "platformColorToolStripMenuItem";
            this.platformColorToolStripMenuItem.Size = new System.Drawing.Size(213, 22);
            this.platformColorToolStripMenuItem.Text = "Platform Color";
            // 
            // platformColorToolStripComboBoxMenuItem
            // 
            this.platformColorToolStripComboBoxMenuItem.DropDownStyle = System.Windows.Forms.ComboBoxStyle.DropDownList;
            this.platformColorToolStripComboBoxMenuItem.MaxDropDownItems = 24;
            this.platformColorToolStripComboBoxMenuItem.Name = "platformColorToolStripComboBoxMenuItem";
            this.platformColorToolStripComboBoxMenuItem.Size = new System.Drawing.Size(224, 23);
            // 
            // sidingColorToolStripMenuItem
            // 
            this.sidingColorToolStripMenuItem.DropDownItems.AddRange(new System.Windows.Forms.ToolStripItem[] {
            this.sidingColorToolStripComboBoxMenuItem});
            this.sidingColorToolStripMenuItem.Name = "sidingColorToolStripMenuItem";
            this.sidingColorToolStripMenuItem.Size = new System.Drawing.Size(213, 22);
            this.sidingColorToolStripMenuItem.Text = "Siding Color";
            // 
            // sidingColorToolStripComboBoxMenuItem
            // 
            this.sidingColorToolStripComboBoxMenuItem.DropDownStyle = System.Windows.Forms.ComboBoxStyle.DropDownList;
            this.sidingColorToolStripComboBoxMenuItem.MaxDropDownItems = 24;
            this.sidingColorToolStripComboBoxMenuItem.Name = "sidingColorToolStripComboBoxMenuItem";
            this.sidingColorToolStripComboBoxMenuItem.Size = new System.Drawing.Size(224, 23);
            // 
            // speedpostColorToolStripMenuItem
            // 
            this.speedpostColorToolStripMenuItem.DropDownItems.AddRange(new System.Windows.Forms.ToolStripItem[] {
            this.speedpostColorToolStripComboBoxMenuItem});
            this.speedpostColorToolStripMenuItem.Name = "speedpostColorToolStripMenuItem";
            this.speedpostColorToolStripMenuItem.Size = new System.Drawing.Size(213, 22);
            this.speedpostColorToolStripMenuItem.Text = "SpeedPost Text Color";
            // 
            // speedpostColorToolStripComboBoxMenuItem
            // 
            this.speedpostColorToolStripComboBoxMenuItem.DropDownStyle = System.Windows.Forms.ComboBoxStyle.DropDownList;
            this.speedpostColorToolStripComboBoxMenuItem.MaxDropDownItems = 24;
            this.speedpostColorToolStripComboBoxMenuItem.Name = "speedpostColorToolStripComboBoxMenuItem";
            this.speedpostColorToolStripComboBoxMenuItem.Size = new System.Drawing.Size(224, 23);
            // 
            // toolStripSeparator4
            // 
            this.toolStripSeparator4.Name = "toolStripSeparator4";
            this.toolStripSeparator4.Size = new System.Drawing.Size(210, 6);
            // 
            // pathEditToolStripMenuItem
            // 
            this.pathEditToolStripMenuItem.DropDownItems.AddRange(new System.Windows.Forms.ToolStripItem[] {
            this.loadPathToolStripMenuItem,
            this.toolStripSeparator7,
<<<<<<< HEAD
            this.enableEditToolStripMenuItem});
=======
            this.newPathToolStripMenuItem});
>>>>>>> a47bd15e
            this.pathEditToolStripMenuItem.Name = "pathEditToolStripMenuItem";
            this.pathEditToolStripMenuItem.Size = new System.Drawing.Size(77, 20);
            this.pathEditToolStripMenuItem.Text = "Path Editor";
            // 
            // loadPathToolStripMenuItem
            // 
            this.loadPathToolStripMenuItem.Name = "loadPathToolStripMenuItem";
<<<<<<< HEAD
            this.loadPathToolStripMenuItem.Size = new System.Drawing.Size(149, 22);
=======
            this.loadPathToolStripMenuItem.Size = new System.Drawing.Size(180, 22);
>>>>>>> a47bd15e
            this.loadPathToolStripMenuItem.Text = "Load Path";
            this.loadPathToolStripMenuItem.Click += new System.EventHandler(this.LoadPathToolStripMenuItem_Click);
            // 
            // toolStripSeparator7
            // 
            this.toolStripSeparator7.Name = "toolStripSeparator7";
            this.toolStripSeparator7.Size = new System.Drawing.Size(146, 6);
            // 
            // newPathToolStripMenuItem
            // 
<<<<<<< HEAD
            this.enableEditToolStripMenuItem.Enabled = false;
            this.enableEditToolStripMenuItem.Name = "enableEditToolStripMenuItem";
            this.enableEditToolStripMenuItem.Size = new System.Drawing.Size(149, 22);
            this.enableEditToolStripMenuItem.Text = "Enable Editing";
            this.enableEditToolStripMenuItem.Click += new System.EventHandler(this.EnableEditToolStripMenuItem_Click);
=======
            this.newPathToolStripMenuItem.Name = "newPathToolStripMenuItem";
            this.newPathToolStripMenuItem.Size = new System.Drawing.Size(180, 22);
            this.newPathToolStripMenuItem.Text = "New Path";
            this.newPathToolStripMenuItem.Click += new System.EventHandler(this.EnableEditToolStripMenuItem_Click);
>>>>>>> a47bd15e
            // 
            // ActivityEditortoolStripMenuItem1
            // 
            this.ActivityEditortoolStripMenuItem1.Name = "ActivityEditortoolStripMenuItem1";
            this.ActivityEditortoolStripMenuItem1.Size = new System.Drawing.Size(93, 20);
            this.ActivityEditortoolStripMenuItem1.Text = "Activity Editor";
            this.ActivityEditortoolStripMenuItem1.Click += new System.EventHandler(this.ActivityEditortoolStripMenuItem1_Click);
            // 
            // helpToolStripMenuItem
            // 
            this.helpToolStripMenuItem.DropDownItems.AddRange(new System.Windows.Forms.ToolStripItem[] {
            this.documentationToolStripMenuItem,
            this.aboutToolStripMenuItem});
            this.helpToolStripMenuItem.Name = "helpToolStripMenuItem";
            this.helpToolStripMenuItem.Size = new System.Drawing.Size(44, 20);
            this.helpToolStripMenuItem.Text = "Help";
            // 
            // documentationToolStripMenuItem
            // 
            this.documentationToolStripMenuItem.Name = "documentationToolStripMenuItem";
            this.documentationToolStripMenuItem.Size = new System.Drawing.Size(157, 22);
            this.documentationToolStripMenuItem.Text = "Documentation";
            this.documentationToolStripMenuItem.Click += new System.EventHandler(this.DocumentationToolStripMenuItem_Click);
            // 
            // aboutToolStripMenuItem
            // 
            this.aboutToolStripMenuItem.Name = "aboutToolStripMenuItem";
            this.aboutToolStripMenuItem.Size = new System.Drawing.Size(157, 22);
            this.aboutToolStripMenuItem.Text = "About";
            this.aboutToolStripMenuItem.Click += new System.EventHandler(this.AboutToolStripMenuItem_Click);
            // 
            // MainMenuControl
            // 
            this.AutoScaleDimensions = new System.Drawing.SizeF(7F, 15F);
            this.AutoScaleMode = System.Windows.Forms.AutoScaleMode.Font;
            this.AutoSize = true;
            this.Controls.Add(this.MainMenuStrip);
            this.Font = new System.Drawing.Font("Segoe UI", 9F, System.Drawing.FontStyle.Regular, System.Drawing.GraphicsUnit.Point);
            this.Margin = new System.Windows.Forms.Padding(2, 3, 2, 3);
            this.Name = "MainMenuControl";
            this.Size = new System.Drawing.Size(906, 273);
            this.MainMenuStrip.ResumeLayout(false);
            this.MainMenuStrip.PerformLayout();
            this.ResumeLayout(false);
            this.PerformLayout();

        }

        #endregion

        private System.Windows.Forms.MenuStrip MainMenuStrip;
        private System.Windows.Forms.ToolStripMenuItem fileToolStripMenuItem;
        private System.Windows.Forms.ToolStripMenuItem menuItemRoutes;
        private System.Windows.Forms.ToolStripSeparator toolStripSeparator1;
        private System.Windows.Forms.ToolStripMenuItem menuItemFolder;
        private System.Windows.Forms.ToolStripSeparator toolStripSeparator2;
        private System.Windows.Forms.ToolStripMenuItem menuItemQuit;
        private System.Windows.Forms.ToolStripMenuItem viewToolStripMenuItem;
        private System.Windows.Forms.ToolStripMenuItem viewTrackItemsToolStripMenuItem;
        private System.Windows.Forms.ToolStripMenuItem trackSegmentsVisibleToolStripMenuItem;
        private System.Windows.Forms.ToolStripMenuItem trackEndNodesVisibleToolStripMenuItem;
        private System.Windows.Forms.ToolStripMenuItem trackJunctionNodesVisibleToolStripMenuItem;
        private System.Windows.Forms.ToolStripMenuItem trackCrossverNodesVisibleToolStripMenuItem;
        private System.Windows.Forms.ToolStripMenuItem preferencesToolStripMenuItem;
        private System.Windows.Forms.ToolStripMenuItem backgroundColorToolStripMenuItem;
        private System.Windows.Forms.ToolStripComboBox backgroundColorComboBoxMenuItem;
        private System.Windows.Forms.ToolStripMenuItem restoreLastViewMenuItem;
        private System.Windows.Forms.ToolStripSeparator toolStripSeparator3;
        private System.Windows.Forms.ToolStripMenuItem railTrackColorToolStripMenuItem;
        private System.Windows.Forms.ToolStripComboBox railTrackColorComboBoxMenuItem;
        private System.Windows.Forms.ToolStripMenuItem roadTrackColorToolStripMenuItem;
        private System.Windows.Forms.ToolStripComboBox roadTrackColorComboBoxMenuItem;
        private System.Windows.Forms.ToolStripMenuItem selectLanguageMenuItem;
        private System.Windows.Forms.ToolStripComboBox languageSelectionComboBoxMenuItem;
        private System.Windows.Forms.ToolStripMenuItem viewRoadItemsToolStripMenuItem;
        private System.Windows.Forms.ToolStripMenuItem roadSegmentsVisibleToolStripMenuItem;
        private System.Windows.Forms.ToolStripMenuItem roadEndNodesVisibleToolStripMenuItem;
        private System.Windows.Forms.ToolStripMenuItem railEndColorToolStripMenuItem;
        private System.Windows.Forms.ToolStripComboBox railEndColorComboBoxMenuItem;
        private System.Windows.Forms.ToolStripMenuItem railJunctionColorToolStripMenuItem;
        private System.Windows.Forms.ToolStripComboBox railJunctionColorComboBoxMenuItem;
        private System.Windows.Forms.ToolStripMenuItem railCrossingColorToolStripMenuItem;
        private System.Windows.Forms.ToolStripMenuItem railLevelCrossingColorToolStripMenuItem;
        private System.Windows.Forms.ToolStripMenuItem stationColorToolStripMenuItem;
        private System.Windows.Forms.ToolStripMenuItem platformColorToolStripMenuItem;
        private System.Windows.Forms.ToolStripMenuItem sidingColorToolStripMenuItem;
        private System.Windows.Forms.ToolStripMenuItem speedpostColorToolStripMenuItem;
        private System.Windows.Forms.ToolStripComboBox speedpostColorToolStripComboBoxMenuItem;
        private System.Windows.Forms.ToolStripComboBox sidingColorToolStripComboBoxMenuItem;
        private System.Windows.Forms.ToolStripComboBox platformColorToolStripComboBoxMenuItem;
        private System.Windows.Forms.ToolStripComboBox stationColorToolStripComboBoxMenuItem;
        private System.Windows.Forms.ToolStripComboBox railCrossingColorToolStripComboBoxMenuItem;
        private System.Windows.Forms.ToolStripComboBox railLevelCrossingColorToolStripComboBoxMenuItem;
        private System.Windows.Forms.ToolStripSeparator toolStripSeparator4;
        private System.Windows.Forms.ToolStripMenuItem roadTrackEndColorToolStripMenuItem;
        private System.Windows.Forms.ToolStripComboBox roadTrackEndColorToolStripComboBoxMenuItem;
        private System.Windows.Forms.ToolStripMenuItem trackLevelCrossingsVisibleToolStripMenuItem;
        private System.Windows.Forms.ToolStripMenuItem roadLevelCrossingsVisibleToolStripMenuItem;
        private System.Windows.Forms.ToolStripMenuItem tileGridVisibleToolStripMenuItem;
        private System.Windows.Forms.ToolStripMenuItem roadCarSpawnersVisibleToolStripMenuItem;
        private System.Windows.Forms.ToolStripMenuItem viewInteractivesToolStripMenuItem;
        private System.Windows.Forms.ToolStripMenuItem primarySignalsVisibleToolStripMenuItem;
        private System.Windows.Forms.ToolStripMenuItem otherSignalsVisibleToolStripMenuItem;
        private System.Windows.Forms.ToolStripMenuItem platformsVisibleToolStripMenuItem;
        private System.Windows.Forms.ToolStripMenuItem platformNamesVisibleToolStripMenuItem;
        private System.Windows.Forms.ToolStripMenuItem stationNamesVisibleToolStripMenuItem;
        private System.Windows.Forms.ToolStripMenuItem sidingsVisibleToolStripMenuItem;
        private System.Windows.Forms.ToolStripMenuItem sidingNamesVisibleToolStripMenuItem;
        private System.Windows.Forms.ToolStripMenuItem speedpostsVisibleToolStripMenuItem;
        private System.Windows.Forms.ToolStripMenuItem milepostsVisibleToolStripMenuItem;
        private System.Windows.Forms.ToolStripMenuItem hazardsVisibleToolStripMenuItem;
        private System.Windows.Forms.ToolStripMenuItem pickupsVisibleToolStripMenuItem;
        private System.Windows.Forms.ToolStripMenuItem soundRegionsVisibleToolStripMenuItem;
        private System.Windows.Forms.ToolStripMenuItem helpToolStripMenuItem;
        private System.Windows.Forms.ToolStripMenuItem documentationToolStripMenuItem;
        private System.Windows.Forms.ToolStripMenuItem aboutToolStripMenuItem;
        private System.Windows.Forms.ToolStripMenuItem takeScreenshotToolStripMenuItem;
        private System.Windows.Forms.ToolStripSeparator toolStripSeparator5;
        private System.Windows.Forms.ToolStripMenuItem pathTrackColorToolStripMenuItem;
        private System.Windows.Forms.ToolStripComboBox pathTrackColorToolStripComboBoxMenuItem;
        private System.Windows.Forms.ToolStripMenuItem pathEditToolStripMenuItem;
        private System.Windows.Forms.ToolStripMenuItem loadPathToolStripMenuItem;
        private System.Windows.Forms.ToolStripSeparator toolStripSeparator6;
        private System.Windows.Forms.ToolStripMenuItem viewPathToolStripMenuItem;
        private System.Windows.Forms.ToolStripMenuItem pathsVisisbleToolStripMenuItem;
        private System.Windows.Forms.ToolStripSeparator toolStripSeparator7;
<<<<<<< HEAD
        private System.Windows.Forms.ToolStripMenuItem enableEditToolStripMenuItem;
        private System.Windows.Forms.ToolStripMenuItem ActivityEditortoolStripMenuItem1;
=======
        private System.Windows.Forms.ToolStripMenuItem newPathToolStripMenuItem;
>>>>>>> a47bd15e
    }
}<|MERGE_RESOLUTION|>--- conflicted
+++ resolved
@@ -102,12 +102,7 @@
             this.pathEditToolStripMenuItem = new System.Windows.Forms.ToolStripMenuItem();
             this.loadPathToolStripMenuItem = new System.Windows.Forms.ToolStripMenuItem();
             this.toolStripSeparator7 = new System.Windows.Forms.ToolStripSeparator();
-<<<<<<< HEAD
-            this.enableEditToolStripMenuItem = new System.Windows.Forms.ToolStripMenuItem();
-            this.ActivityEditortoolStripMenuItem1 = new System.Windows.Forms.ToolStripMenuItem();
-=======
             this.newPathToolStripMenuItem = new System.Windows.Forms.ToolStripMenuItem();
->>>>>>> a47bd15e
             this.helpToolStripMenuItem = new System.Windows.Forms.ToolStripMenuItem();
             this.documentationToolStripMenuItem = new System.Windows.Forms.ToolStripMenuItem();
             this.aboutToolStripMenuItem = new System.Windows.Forms.ToolStripMenuItem();
@@ -122,7 +117,6 @@
             this.viewToolStripMenuItem,
             this.preferencesToolStripMenuItem,
             this.pathEditToolStripMenuItem,
-            this.ActivityEditortoolStripMenuItem1,
             this.helpToolStripMenuItem});
             this.MainMenuStrip.Location = new System.Drawing.Point(0, 0);
             this.MainMenuStrip.Name = "MainMenuStrip";
@@ -417,21 +411,12 @@
             this.viewPathToolStripMenuItem.Text = "Paths";
             this.viewPathToolStripMenuItem.Click += new System.EventHandler(this.VisibilitySettingParentToolStripMenuItem_Click);
             // 
-<<<<<<< HEAD
-            // showPathToolStripMenuItem
-            // 
-            this.showPathToolStripMenuItem.CheckOnClick = true;
-            this.showPathToolStripMenuItem.Name = "showPathToolStripMenuItem";
-            this.showPathToolStripMenuItem.Size = new System.Drawing.Size(130, 22);
-            this.showPathToolStripMenuItem.Text = "Show Path";
-=======
             // pathsVisisbleToolStripMenuItem
             // 
             this.pathsVisisbleToolStripMenuItem.CheckOnClick = true;
             this.pathsVisisbleToolStripMenuItem.Name = "pathsVisisbleToolStripMenuItem";
             this.pathsVisisbleToolStripMenuItem.Size = new System.Drawing.Size(130, 22);
             this.pathsVisisbleToolStripMenuItem.Text = "Show Path";
->>>>>>> a47bd15e
             // 
             // preferencesToolStripMenuItem
             // 
@@ -689,11 +674,7 @@
             this.pathEditToolStripMenuItem.DropDownItems.AddRange(new System.Windows.Forms.ToolStripItem[] {
             this.loadPathToolStripMenuItem,
             this.toolStripSeparator7,
-<<<<<<< HEAD
-            this.enableEditToolStripMenuItem});
-=======
             this.newPathToolStripMenuItem});
->>>>>>> a47bd15e
             this.pathEditToolStripMenuItem.Name = "pathEditToolStripMenuItem";
             this.pathEditToolStripMenuItem.Size = new System.Drawing.Size(77, 20);
             this.pathEditToolStripMenuItem.Text = "Path Editor";
@@ -701,40 +682,21 @@
             // loadPathToolStripMenuItem
             // 
             this.loadPathToolStripMenuItem.Name = "loadPathToolStripMenuItem";
-<<<<<<< HEAD
-            this.loadPathToolStripMenuItem.Size = new System.Drawing.Size(149, 22);
-=======
             this.loadPathToolStripMenuItem.Size = new System.Drawing.Size(180, 22);
->>>>>>> a47bd15e
             this.loadPathToolStripMenuItem.Text = "Load Path";
             this.loadPathToolStripMenuItem.Click += new System.EventHandler(this.LoadPathToolStripMenuItem_Click);
             // 
             // toolStripSeparator7
             // 
             this.toolStripSeparator7.Name = "toolStripSeparator7";
-            this.toolStripSeparator7.Size = new System.Drawing.Size(146, 6);
+            this.toolStripSeparator7.Size = new System.Drawing.Size(177, 6);
             // 
             // newPathToolStripMenuItem
             // 
-<<<<<<< HEAD
-            this.enableEditToolStripMenuItem.Enabled = false;
-            this.enableEditToolStripMenuItem.Name = "enableEditToolStripMenuItem";
-            this.enableEditToolStripMenuItem.Size = new System.Drawing.Size(149, 22);
-            this.enableEditToolStripMenuItem.Text = "Enable Editing";
-            this.enableEditToolStripMenuItem.Click += new System.EventHandler(this.EnableEditToolStripMenuItem_Click);
-=======
             this.newPathToolStripMenuItem.Name = "newPathToolStripMenuItem";
             this.newPathToolStripMenuItem.Size = new System.Drawing.Size(180, 22);
             this.newPathToolStripMenuItem.Text = "New Path";
             this.newPathToolStripMenuItem.Click += new System.EventHandler(this.EnableEditToolStripMenuItem_Click);
->>>>>>> a47bd15e
-            // 
-            // ActivityEditortoolStripMenuItem1
-            // 
-            this.ActivityEditortoolStripMenuItem1.Name = "ActivityEditortoolStripMenuItem1";
-            this.ActivityEditortoolStripMenuItem1.Size = new System.Drawing.Size(93, 20);
-            this.ActivityEditortoolStripMenuItem1.Text = "Activity Editor";
-            this.ActivityEditortoolStripMenuItem1.Click += new System.EventHandler(this.ActivityEditortoolStripMenuItem1_Click);
             // 
             // helpToolStripMenuItem
             // 
@@ -854,11 +816,6 @@
         private System.Windows.Forms.ToolStripMenuItem viewPathToolStripMenuItem;
         private System.Windows.Forms.ToolStripMenuItem pathsVisisbleToolStripMenuItem;
         private System.Windows.Forms.ToolStripSeparator toolStripSeparator7;
-<<<<<<< HEAD
-        private System.Windows.Forms.ToolStripMenuItem enableEditToolStripMenuItem;
-        private System.Windows.Forms.ToolStripMenuItem ActivityEditortoolStripMenuItem1;
-=======
         private System.Windows.Forms.ToolStripMenuItem newPathToolStripMenuItem;
->>>>>>> a47bd15e
     }
 }