--- conflicted
+++ resolved
@@ -19,10 +19,7 @@
     <DefineConstants>DEBUG;TRACE</DefineConstants>
     <DebugType>full</DebugType>
     <PlatformTarget>AnyCPU</PlatformTarget>
-<<<<<<< HEAD
-=======
     <LangVersion>7.3</LangVersion>
->>>>>>> ce90f482
     <ErrorReport>prompt</ErrorReport>
     <CodeAnalysisRuleSet>MinimumRecommendedRules.ruleset</CodeAnalysisRuleSet>
   </PropertyGroup>
@@ -36,33 +33,6 @@
     <LangVersion>7.3</LangVersion>
     <ErrorReport>prompt</ErrorReport>
     <CodeAnalysisRuleSet>MinimumRecommendedRules.ruleset</CodeAnalysisRuleSet>
-  </PropertyGroup>
-  <PropertyGroup Condition="'$(Configuration)|$(Platform)' == 'Debug|AnyCPU'">
-    <DebugSymbols>true</DebugSymbols>
-    <OutputPath>..\..\Program\</OutputPath>
-    <DefineConstants>DEBUG;TRACE</DefineConstants>
-    <DebugType>full</DebugType>
-    <PlatformTarget>AnyCPU</PlatformTarget>
-    <LangVersion>6</LangVersion>
-    <ErrorReport>prompt</ErrorReport>
-    <CodeAnalysisRuleSet>MinimumRecommendedRules.ruleset</CodeAnalysisRuleSet>
-  </PropertyGroup>
-  <PropertyGroup Condition="'$(Configuration)|$(Platform)' == 'Release|AnyCPU'">
-    <OutputPath>..\..\Program\</OutputPath>
-    <DefineConstants>TRACE</DefineConstants>
-    <DocumentationFile>..\..\Program\Orts.Parsers.OR.xml</DocumentationFile>
-    <Optimize>true</Optimize>
-    <DebugType>pdbonly</DebugType>
-    <PlatformTarget>AnyCPU</PlatformTarget>
-    <LangVersion>6</LangVersion>
-    <ErrorReport>prompt</ErrorReport>
-    <CodeAnalysisRuleSet>MinimumRecommendedRules.ruleset</CodeAnalysisRuleSet>
-  </PropertyGroup>
-  <PropertyGroup Condition="'$(Configuration)|$(Platform)' == 'ReleaseConf|x86'">
-    <OutputPath>bin\x86\ReleaseConf\</OutputPath>
-  </PropertyGroup>
-  <PropertyGroup Condition="'$(Configuration)|$(Platform)' == 'ReleaseConf|AnyCPU'">
-    <OutputPath>..\..\Program\</OutputPath>
   </PropertyGroup>
   <ItemGroup>
     <Reference Include="Newtonsoft.Json, Version=4.5.0.0, Culture=neutral, PublicKeyToken=30ad4fe6b2a6aeed, processorArchitecture=MSIL">
