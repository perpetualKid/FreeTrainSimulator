--- conflicted
+++ resolved
@@ -189,12 +189,8 @@
             numericAdhesionMovingAverageFilterSize.Value = Settings.AdhesionMovingAverageFilterSize;
             checkBreakCouplers.Checked = Settings.BreakCouplers;
             checkCurveSpeedDependent.Checked = Settings.CurveSpeedDependent;
-<<<<<<< HEAD
             checkTunnelResistanceDependent.Checked = Settings.TunnelResistanceDependent;
             checkWindResistanceDependent.Checked = Settings.WindResistanceDependent;
-=======
-            checkOverrideNonElectrifiedRoutes.Checked = Settings.OverrideNonElectrifiedRoutes;
->>>>>>> f5b20855
             checkHotStart.Checked = Settings.HotStart;
             checkForcedRedAtStationStops.Checked = !Settings.NoForcedRedAtStationStops;
             checkDoorsAITrains.Checked = Settings.OpenDoorsInAITrains;
@@ -471,12 +467,8 @@
             Settings.AdhesionMovingAverageFilterSize = (int)numericAdhesionMovingAverageFilterSize.Value;
             Settings.BreakCouplers = checkBreakCouplers.Checked;
             Settings.CurveSpeedDependent = checkCurveSpeedDependent.Checked;
-<<<<<<< HEAD
             Settings.TunnelResistanceDependent = checkTunnelResistanceDependent.Checked;
             Settings.WindResistanceDependent = checkWindResistanceDependent.Checked;
-=======
-            Settings.OverrideNonElectrifiedRoutes = checkOverrideNonElectrifiedRoutes.Checked;
->>>>>>> f5b20855
             Settings.HotStart = checkHotStart.Checked;
             Settings.NoForcedRedAtStationStops = !checkForcedRedAtStationStops.Checked;
             Settings.OpenDoorsInAITrains = checkDoorsAITrains.Checked;
