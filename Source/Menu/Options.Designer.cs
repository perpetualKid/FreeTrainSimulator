--- conflicted
+++ resolved
@@ -108,13 +108,9 @@
             this.checkHotStart = new System.Windows.Forms.CheckBox();
             this.checkSimpleControlsPhysics = new System.Windows.Forms.CheckBox();
             this.checkCurveSpeedDependent = new System.Windows.Forms.CheckBox();
-<<<<<<< HEAD
             this.checkCurveResistanceDependent = new System.Windows.Forms.CheckBox();
             this.checkTunnelResistanceDependent = new System.Windows.Forms.CheckBox();
             this.checkWindResistanceDependent = new System.Windows.Forms.CheckBox();
-=======
-            this.checkOverrideNonElectrifiedRoutes = new System.Windows.Forms.CheckBox();
->>>>>>> f5b20855
             this.labelAdhesionMovingAverageFilterSize = new System.Windows.Forms.Label();
             this.numericAdhesionMovingAverageFilterSize = new System.Windows.Forms.NumericUpDown();
             this.checkBreakCouplers = new System.Windows.Forms.CheckBox();
@@ -1191,13 +1187,9 @@
             this.tabPageSimulation.Controls.Add(this.checkHotStart);
             this.tabPageSimulation.Controls.Add(this.checkSimpleControlsPhysics);
             this.tabPageSimulation.Controls.Add(this.checkCurveSpeedDependent);
-<<<<<<< HEAD
             this.tabPageSimulation.Controls.Add(this.checkCurveResistanceDependent);
             this.tabPageSimulation.Controls.Add(this.checkTunnelResistanceDependent);
             this.tabPageSimulation.Controls.Add(this.checkWindResistanceDependent);
-=======
-            this.tabPageSimulation.Controls.Add(this.checkOverrideNonElectrifiedRoutes);
->>>>>>> f5b20855
             this.tabPageSimulation.Controls.Add(this.labelAdhesionMovingAverageFilterSize);
             this.tabPageSimulation.Controls.Add(this.numericAdhesionMovingAverageFilterSize);
             this.tabPageSimulation.Controls.Add(this.checkBreakCouplers);
@@ -1296,7 +1288,6 @@
             this.checkCurveSpeedDependent.Text = "Curve dependent speed limit";
             this.checkCurveSpeedDependent.UseVisualStyleBackColor = true;
             // 
-<<<<<<< HEAD
             // checkCurveResistanceDependent
             // 
             this.checkCurveResistanceDependent.AutoSize = true;
@@ -1326,17 +1317,7 @@
             this.checkWindResistanceDependent.TabIndex = 4;
             this.checkWindResistanceDependent.Text = "Wind dependent resistance";
             this.checkWindResistanceDependent.UseVisualStyleBackColor = true;
-=======
-            // checkOverrideNonElectrifiedRoutes
-            // 
-            this.checkOverrideNonElectrifiedRoutes.AutoSize = true;
-            this.checkOverrideNonElectrifiedRoutes.Location = new System.Drawing.Point(6, 169);
-            this.checkOverrideNonElectrifiedRoutes.Name = "checkOverrideNonElectrifiedRoutes";
-            this.checkOverrideNonElectrifiedRoutes.Size = new System.Drawing.Size(219, 17);
-            this.checkOverrideNonElectrifiedRoutes.TabIndex = 7;
-            this.checkOverrideNonElectrifiedRoutes.Text = "Override non-electrified route line-voltage";
-            this.checkOverrideNonElectrifiedRoutes.UseVisualStyleBackColor = true;
->>>>>>> f5b20855
+
             // 
             // labelAdhesionMovingAverageFilterSize
             // 
