--- conflicted
+++ resolved
@@ -2521,9 +2521,6 @@
         private System.Windows.Forms.Label label26;
         private System.Windows.Forms.CheckBox checkShadowAllShapes;
         private System.Windows.Forms.CheckBox checkEnableMultisampling;
-<<<<<<< HEAD
         private System.Windows.Forms.CheckBox checkEnableWatchdog;
-=======
->>>>>>> be1b52da
     }
 }