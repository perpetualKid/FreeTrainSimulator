--- conflicted
+++ resolved
@@ -1,326 +1,170 @@
-<<<<<<< HEAD
-﻿// COPYRIGHT 2009, 2010, 2011, 2012, 2013 by the Open Rails project.
-// 
-// This file is part of Open Rails.
-// 
-// Open Rails is free software: you can redistribute it and/or modify
-// it under the terms of the GNU General Public License as published by
-// the Free Software Foundation, either version 3 of the License, or
-// (at your option) any later version.
-// 
-// Open Rails is distributed in the hope that it will be useful,
-// but WITHOUT ANY WARRANTY; without even the implied warranty of
-// MERCHANTABILITY or FITNESS FOR A PARTICULAR PURPOSE.  See the
-// GNU General Public License for more details.
-// 
-// You should have received a copy of the GNU General Public License
-// along with Open Rails.  If not, see <http://www.gnu.org/licenses/>.
-
-using Orts.Menu.Entities;
-using Orts.Common;
-using System;
-using System.Collections.Generic;
-using System.Diagnostics;
-using System.Windows.Forms;
-
-namespace Orts.Menu
-{
-    internal static class Program
-    {
-        [STAThread]  // requred for use of the DirectoryBrowserDialog in the main form.
-        private static void Main(string[] args)
-        {
-            Application.EnableVisualStyles();
-
-            if (Debugger.IsAttached)
-            {
-                MainForm();
-            }
-            else
-            {
-                try
-                {
-                    MainForm();
-                }
-                catch (Exception error)
-                {
-                    MessageBox.Show(error.ToString(), Application.ProductName + " " + VersionInfo.VersionOrBuild);
-                }
-            }
-        }
-
-        private static void MainForm()
-        {
-            using (var MainForm = new MainForm())
-            {
-                while (MainForm.ShowDialog() == DialogResult.OK)
-                {
-                    var parameters = new List<string>();
-                    switch (MainForm.SelectedAction)
-                    {
-                        case MainForm.UserAction.SingleplayerNewGame:
-                            parameters.Add("-start");
-                            break;
-                        case MainForm.UserAction.SingleplayerResumeSave:
-                            parameters.Add("-resume");
-                            break;
-                        case MainForm.UserAction.SingleplayerReplaySave:
-                            parameters.Add("-replay");
-                            break;
-                        case MainForm.UserAction.SingleplayerReplaySaveFromSave:
-                            parameters.Add("-replay_from_save");
-                            break;
-                        case MainForm.UserAction.MultiplayerClient:
-                            parameters.Add("-multiplayerclient");
-                            break;
-                        case MainForm.UserAction.MultiplayerServer:
-                            parameters.Add("-multiplayerserver");
-                            break;
-                        case MainForm.UserAction.SinglePlayerTimetableGame:
-                            parameters.Add("-start");
-                            break;
-                        case MainForm.UserAction.SinglePlayerResumeTimetableGame:
-                            parameters.Add("-resume");
-                            break;
-                        case MainForm.UserAction.MultiplayerClientResumeSave:
-                            parameters.Add("-multiplayerclient");
-                            break;
-                        case MainForm.UserAction.MultiplayerServerResumeSave:
-                            parameters.Add("-multiplayerserver");
-                            break;
-                    }
-                    switch (MainForm.SelectedAction)
-                    {
-                        case MainForm.UserAction.SingleplayerNewGame:
-                        case MainForm.UserAction.MultiplayerClient:
-                        case MainForm.UserAction.MultiplayerServer:
-                            if (MainForm.SelectedActivity is DefaultExploreActivity)
-                            {
-                                var exploreActivity = MainForm.SelectedActivity as DefaultExploreActivity;
-                                parameters.Add(string.Format("-explorer \"{0}\" \"{1}\" {2} {3} {4}",
-                                    exploreActivity.Path.FilePath,
-                                    exploreActivity.Consist.FilePath,
-                                    exploreActivity.StartTime.FormattedStartTime(),
-                                    (int)exploreActivity.Season,
-                                    (int)exploreActivity.Weather));
-                            }
-                            else if (MainForm.SelectedActivity is ExploreThroughActivity)
-                            {
-                                var exploreActivity = MainForm.SelectedActivity as ExploreThroughActivity;
-                                parameters.Add(string.Format("-exploreactivity \"{0}\" \"{1}\" {2} {3} {4}",
-                                    exploreActivity.Path.FilePath,
-                                    exploreActivity.Consist.FilePath,
-                                    exploreActivity.StartTime.FormattedStartTime(),
-                                    (int)exploreActivity.Season,
-                                    (int)exploreActivity.Weather));
-                            }
-                            else
-                            {
-                                parameters.Add(string.Format("-activity \"{0}\"", MainForm.SelectedActivity.FilePath));
-                            }
-                            break;
-                        case MainForm.UserAction.SingleplayerResumeSave:
-                        case MainForm.UserAction.SingleplayerReplaySave:
-                        case MainForm.UserAction.SingleplayerReplaySaveFromSave:
-                        case MainForm.UserAction.MultiplayerClientResumeSave:
-                        case MainForm.UserAction.MultiplayerServerResumeSave:
-                            parameters.Add("\"" + MainForm.SelectedSaveFile + "\"");
-                            break;
-                        case MainForm.UserAction.SinglePlayerTimetableGame:
-                            parameters.Add(String.Format("-timetable \"{0}\" \"{1}:{2}\" {3} {4} {5}",
-                                MainForm.SelectedTimetableSet.FileName,
-                                MainForm.SelectedTimetable,
-                                MainForm.SelectedTimetableTrain,
-                                MainForm.SelectedTimetableSet.Day,
-                                MainForm.SelectedTimetableSet.Season,
-                                MainForm.SelectedTimetableSet.Weather));
-                            break;
-                        case MainForm.UserAction.SinglePlayerResumeTimetableGame:
-                            parameters.Add("\"" + MainForm.SelectedSaveFile + "\"");
-                            break;
-                    }
-
-                    ProcessStartInfo processStartInfo = new ProcessStartInfo
-                    {
-                        FileName = MainForm.RunActivityProgram,
-                        Arguments = string.Join(" ", parameters),
-                        WindowStyle = ProcessWindowStyle.Normal,
-                        WorkingDirectory = Application.StartupPath
-                    };
-
-                    var process = Process.Start(processStartInfo);
-                    process.WaitForExit();
-                }
-            }
-        }
-    }
-}
-=======
-﻿// COPYRIGHT 2009, 2010, 2011, 2012, 2013 by the Open Rails project.
-// 
-// This file is part of Open Rails.
-// 
-// Open Rails is free software: you can redistribute it and/or modify
-// it under the terms of the GNU General Public License as published by
-// the Free Software Foundation, either version 3 of the License, or
-// (at your option) any later version.
-// 
-// Open Rails is distributed in the hope that it will be useful,
-// but WITHOUT ANY WARRANTY; without even the implied warranty of
-// MERCHANTABILITY or FITNESS FOR A PARTICULAR PURPOSE.  See the
-// GNU General Public License for more details.
-// 
-// You should have received a copy of the GNU General Public License
-// along with Open Rails.  If not, see <http://www.gnu.org/licenses/>.
-
-using ORTS.Common;
-using System;
-using System.Collections.Generic;
-using System.Diagnostics;
-using System.Windows.Forms;
-
-namespace ORTS
-{
-    static class Program
-    {
-        [STAThread]  // requred for use of the DirectoryBrowserDialog in the main form.
-        static void Main(string[] args)
-        {
-            Application.EnableVisualStyles();
-
-            if (Debugger.IsAttached)
-            {
-                MainForm();
-            }
-            else
-            {
-                try
-                {
-                    MainForm();
-                }
-                catch (Exception error)
-                {
-                    MessageBox.Show(error.ToString(), Application.ProductName + " " + VersionInfo.VersionOrBuild);
-                }
-            }
-        }
-
-        static void MainForm()
-        {
-            using (var MainForm = new MainForm())
-            {
-                while (MainForm.ShowDialog() == DialogResult.OK)
-                {
-                    var parameters = new List<string>();
-                    switch (MainForm.SelectedAction)
-                    {
-                        case MainForm.UserAction.SingleplayerNewGame:
-                            parameters.Add("-start");
-                            break;
-                        case MainForm.UserAction.SingleplayerResumeSave:
-                            parameters.Add("-resume");
-                            break;
-                        case MainForm.UserAction.SingleplayerReplaySave:
-                            parameters.Add("-replay");
-                            break;
-                        case MainForm.UserAction.SingleplayerReplaySaveFromSave:
-                            parameters.Add("-replay_from_save");
-                            break;
-                        case MainForm.UserAction.MultiplayerClient:
-                            parameters.Add("-multiplayerclient");
-                            break;
-                        case MainForm.UserAction.MultiplayerServer:
-                            parameters.Add("-multiplayerserver");
-                            break;
-                        case MainForm.UserAction.SinglePlayerTimetableGame:
-                            parameters.Add("-start");
-                            break;
-                        case MainForm.UserAction.SinglePlayerResumeTimetableGame:
-                            parameters.Add("-resume");
-                            break;
-                        case MainForm.UserAction.MultiplayerClientResumeSave:
-                            parameters.Add("-multiplayerclient");
-                            break;
-                        case MainForm.UserAction.MultiplayerServerResumeSave:
-                            parameters.Add("-multiplayerserver");
-                            break;
-                    }
-                    switch (MainForm.SelectedAction)
-                    {
-                        case MainForm.UserAction.SingleplayerNewGame:
-                        case MainForm.UserAction.MultiplayerClient:
-                        case MainForm.UserAction.MultiplayerServer:
-                            if (MainForm.SelectedActivity is ORTS.Menu.DefaultExploreActivity)
-                            {
-                                var exploreActivity = MainForm.SelectedActivity as ORTS.Menu.DefaultExploreActivity;
-                                parameters.Add(String.Format("-explorer \"{0}\" \"{1}\" {2} {3} {4}",
-                                    exploreActivity.Path.FilePath,
-                                    exploreActivity.Consist.FilePath,
-                                    exploreActivity.StartTime,
-                                    (int)exploreActivity.Season,
-                                    (int)exploreActivity.Weather));
-                            }
-                            else if (MainForm.SelectedActivity is ORTS.Menu.ExploreThroughActivity)
-                            {
-                                var exploreActivity = MainForm.SelectedActivity as ORTS.Menu.ExploreThroughActivity;
-                                parameters.Add(String.Format("-exploreactivity \"{0}\" \"{1}\" {2} {3} {4}",
-                                    exploreActivity.Path.FilePath,
-                                    exploreActivity.Consist.FilePath,
-                                    exploreActivity.StartTime,
-                                    (int)exploreActivity.Season,
-                                    (int)exploreActivity.Weather));
-                            }
-                            else
-                            {
-                                parameters.Add(String.Format("-activity \"{0}\"", MainForm.SelectedActivity.FilePath));
-                            }
-                            break;
-                        case MainForm.UserAction.SingleplayerResumeSave:
-                        case MainForm.UserAction.SingleplayerReplaySave:
-                        case MainForm.UserAction.SingleplayerReplaySaveFromSave:
-                        case MainForm.UserAction.MultiplayerClientResumeSave:
-                        case MainForm.UserAction.MultiplayerServerResumeSave:
-                            parameters.Add("\"" + MainForm.SelectedSaveFile + "\"");
-                            break;
-                        case MainForm.UserAction.SinglePlayerTimetableGame:
-                            if (String.IsNullOrEmpty(MainForm.SelectedTimetableSet.WeatherFile))
-                            {
-                                parameters.Add(String.Format("-timetable \"{0}\" \"{1}:{2}\" {3} {4} {5}",
-                                    MainForm.SelectedTimetableSet.fileName,
-                                    MainForm.SelectedTimetable,
-                                    MainForm.SelectedTimetableTrain,
-                                    MainForm.SelectedTimetableSet.Day,
-                                    MainForm.SelectedTimetableSet.Season,
-                                    MainForm.SelectedTimetableSet.Weather));
-                            }
-                            else
-                            {
-                                parameters.Add(String.Format("-timetable \"{0}\" \"{1}:{2}\" {3} {4} {5} \"{6}\" ",
-                                    MainForm.SelectedTimetableSet.fileName,
-                                    MainForm.SelectedTimetable,
-                                    MainForm.SelectedTimetableTrain,
-                                    MainForm.SelectedTimetableSet.Day,
-                                    MainForm.SelectedTimetableSet.Season,
-                                    MainForm.SelectedTimetableSet.Weather,
-                                    MainForm.SelectedTimetableSet.WeatherFile));
-                            }
-                            break;
-                        case MainForm.UserAction.SinglePlayerResumeTimetableGame:
-                            parameters.Add("\"" + MainForm.SelectedSaveFile + "\"");
-                            break;
-                    }
-
-                    var processStartInfo = new System.Diagnostics.ProcessStartInfo();
-                    processStartInfo.FileName = MainForm.RunActivityProgram;
-                    processStartInfo.Arguments = String.Join(" ", parameters.ToArray());
-                    processStartInfo.WindowStyle = System.Diagnostics.ProcessWindowStyle.Normal;
-                    processStartInfo.WorkingDirectory = Application.StartupPath;
-
-                    var process = Process.Start(processStartInfo);
-                    process.WaitForExit();
-                }
-            }
-        }
-    }
-}
->>>>>>> e8fedd38
+﻿// COPYRIGHT 2009, 2010, 2011, 2012, 2013 by the Open Rails project.
+// 
+// This file is part of Open Rails.
+// 
+// Open Rails is free software: you can redistribute it and/or modify
+// it under the terms of the GNU General Public License as published by
+// the Free Software Foundation, either version 3 of the License, or
+// (at your option) any later version.
+// 
+// Open Rails is distributed in the hope that it will be useful,
+// but WITHOUT ANY WARRANTY; without even the implied warranty of
+// MERCHANTABILITY or FITNESS FOR A PARTICULAR PURPOSE.  See the
+// GNU General Public License for more details.
+// 
+// You should have received a copy of the GNU General Public License
+// along with Open Rails.  If not, see <http://www.gnu.org/licenses/>.
+
+using Orts.Menu.Entities;
+using Orts.Common;
+using System;
+using System.Collections.Generic;
+using System.Diagnostics;
+using System.Windows.Forms;
+
+namespace Orts.Menu
+{
+    internal static class Program
+    {
+        [STAThread]  // requred for use of the DirectoryBrowserDialog in the main form.
+        private static void Main(string[] args)
+        {
+            Application.EnableVisualStyles();
+
+            if (Debugger.IsAttached)
+            {
+                MainForm();
+            }
+            else
+            {
+                try
+                {
+                    MainForm();
+                }
+                catch (Exception error)
+                {
+                    MessageBox.Show(error.ToString(), Application.ProductName + " " + VersionInfo.VersionOrBuild);
+                }
+            }
+        }
+
+        private static void MainForm()
+        {
+            using (var MainForm = new MainForm())
+            {
+                while (MainForm.ShowDialog() == DialogResult.OK)
+                {
+                    var parameters = new List<string>();
+                    switch (MainForm.SelectedAction)
+                    {
+                        case MainForm.UserAction.SingleplayerNewGame:
+                            parameters.Add("-start");
+                            break;
+                        case MainForm.UserAction.SingleplayerResumeSave:
+                            parameters.Add("-resume");
+                            break;
+                        case MainForm.UserAction.SingleplayerReplaySave:
+                            parameters.Add("-replay");
+                            break;
+                        case MainForm.UserAction.SingleplayerReplaySaveFromSave:
+                            parameters.Add("-replay_from_save");
+                            break;
+                        case MainForm.UserAction.MultiplayerClient:
+                            parameters.Add("-multiplayerclient");
+                            break;
+                        case MainForm.UserAction.MultiplayerServer:
+                            parameters.Add("-multiplayerserver");
+                            break;
+                        case MainForm.UserAction.SinglePlayerTimetableGame:
+                            parameters.Add("-start");
+                            break;
+                        case MainForm.UserAction.SinglePlayerResumeTimetableGame:
+                            parameters.Add("-resume");
+                            break;
+                        case MainForm.UserAction.MultiplayerClientResumeSave:
+                            parameters.Add("-multiplayerclient");
+                            break;
+                        case MainForm.UserAction.MultiplayerServerResumeSave:
+                            parameters.Add("-multiplayerserver");
+                            break;
+                    }
+                    switch (MainForm.SelectedAction)
+                    {
+                        case MainForm.UserAction.SingleplayerNewGame:
+                        case MainForm.UserAction.MultiplayerClient:
+                        case MainForm.UserAction.MultiplayerServer:
+                            if (MainForm.SelectedActivity is DefaultExploreActivity)
+                            {
+                                var exploreActivity = MainForm.SelectedActivity as DefaultExploreActivity;
+                                parameters.Add(string.Format("-explorer \"{0}\" \"{1}\" {2} {3} {4}",
+                                    exploreActivity.Path.FilePath,
+                                    exploreActivity.Consist.FilePath,
+                                    exploreActivity.StartTime.FormattedStartTime(),
+                                    (int)exploreActivity.Season,
+                                    (int)exploreActivity.Weather));
+                            }
+                            else if (MainForm.SelectedActivity is ExploreThroughActivity)
+                            {
+                                var exploreActivity = MainForm.SelectedActivity as ExploreThroughActivity;
+                                parameters.Add(string.Format("-exploreactivity \"{0}\" \"{1}\" {2} {3} {4}",
+                                    exploreActivity.Path.FilePath,
+                                    exploreActivity.Consist.FilePath,
+                                    exploreActivity.StartTime.FormattedStartTime(),
+                                    (int)exploreActivity.Season,
+                                    (int)exploreActivity.Weather));
+                            }
+                            else
+                            {
+                                parameters.Add(string.Format("-activity \"{0}\"", MainForm.SelectedActivity.FilePath));
+                            }
+                            break;
+                        case MainForm.UserAction.SingleplayerResumeSave:
+                        case MainForm.UserAction.SingleplayerReplaySave:
+                        case MainForm.UserAction.SingleplayerReplaySaveFromSave:
+                        case MainForm.UserAction.MultiplayerClientResumeSave:
+                        case MainForm.UserAction.MultiplayerServerResumeSave:
+                            parameters.Add("\"" + MainForm.SelectedSaveFile + "\"");
+                            break;
+                        case MainForm.UserAction.SinglePlayerTimetableGame:
+                            if (String.IsNullOrEmpty(MainForm.SelectedTimetableSet.WeatherFile))
+                            {
+                                parameters.Add(String.Format("-timetable \"{0}\" \"{1}:{2}\" {3} {4} {5}",
+                                    MainForm.SelectedTimetableSet.FileName,
+                                    MainForm.SelectedTimetable,
+                                    MainForm.SelectedTimetableTrain,
+                                    MainForm.SelectedTimetableSet.Day,
+                                    MainForm.SelectedTimetableSet.Season,
+                                    MainForm.SelectedTimetableSet.Weather));
+                            }
+                            else
+                            {
+                                parameters.Add(String.Format("-timetable \"{0}\" \"{1}:{2}\" {3} {4} {5} \"{6}\" ",
+                                    MainForm.SelectedTimetableSet.FileName,
+                                    MainForm.SelectedTimetable,
+                                    MainForm.SelectedTimetableTrain,
+                                    MainForm.SelectedTimetableSet.Day,
+                                    MainForm.SelectedTimetableSet.Season,
+                                    MainForm.SelectedTimetableSet.Weather,
+                                    MainForm.SelectedTimetableSet.WeatherFile));
+                            }
+                            break;
+                        case MainForm.UserAction.SinglePlayerResumeTimetableGame:
+                            parameters.Add("\"" + MainForm.SelectedSaveFile + "\"");
+                            break;
+                    }
+
+                    ProcessStartInfo processStartInfo = new ProcessStartInfo
+                    {
+                        FileName = MainForm.RunActivityProgram,
+                        Arguments = string.Join(" ", parameters),
+                        WindowStyle = ProcessWindowStyle.Normal,
+                        WorkingDirectory = Application.StartupPath
+                    };
+
+                    var process = Process.Start(processStartInfo);
+                    process.WaitForExit();
+                }
+            }
+        }
+    }
+}