--- conflicted
+++ resolved
@@ -1,146 +1,72 @@
-<<<<<<< HEAD
-﻿<?xml version="1.0" encoding="utf-8"?>
-<Project ToolsVersion="12.0" DefaultTargets="Build" xmlns="http://schemas.microsoft.com/developer/msbuild/2003">
-  <Import Project="$(MSBuildExtensionsPath)\$(MSBuildToolsVersion)\Microsoft.Common.props" Condition="Exists('$(MSBuildExtensionsPath)\$(MSBuildToolsVersion)\Microsoft.Common.props')" />
-  <PropertyGroup>
-    <Configuration Condition=" '$(Configuration)' == '' ">Debug</Configuration>
-    <Platform Condition=" '$(Platform)' == '' ">x86</Platform>
-    <ProjectGuid>{22CC0DE5-5E0C-4CA4-9CC0-FF1FE6C6B2BA}</ProjectGuid>
-    <OutputType>Exe</OutputType>
-    <AppDesignerFolder>Properties</AppDesignerFolder>
-    <RootNamespace>ORTS.DataCollector</RootNamespace>
-    <AssemblyName>Contrib.DataCollector</AssemblyName>
-    <TargetFrameworkVersion>v4.7.1</TargetFrameworkVersion>
-    <FileAlignment>512</FileAlignment>
-    <TargetFrameworkProfile />
-  </PropertyGroup>
-  <PropertyGroup>
-    <ApplicationIcon>..\..\ORTS.ico</ApplicationIcon>
-  </PropertyGroup>
-  <PropertyGroup Condition="'$(Configuration)|$(Platform)' == 'Debug|AnyCPU'">
-    <DebugSymbols>true</DebugSymbols>
-    <OutputPath>..\..\..\Program\</OutputPath>
-    <DefineConstants>DEBUG;TRACE</DefineConstants>
-    <DebugType>full</DebugType>
-    <PlatformTarget>AnyCPU</PlatformTarget>
-    <LangVersion>default</LangVersion>
-    <ErrorReport>prompt</ErrorReport>
-    <CodeAnalysisRuleSet>MinimumRecommendedRules.ruleset</CodeAnalysisRuleSet>
-    <Prefer32Bit>false</Prefer32Bit>
-  </PropertyGroup>
-  <PropertyGroup Condition="'$(Configuration)|$(Platform)' == 'Release|AnyCPU'">
-    <OutputPath>..\..\..\Program\</OutputPath>
-    <DefineConstants>TRACE</DefineConstants>
-    <Optimize>true</Optimize>
-    <DebugType>pdbonly</DebugType>
-    <PlatformTarget>AnyCPU</PlatformTarget>
-    <LangVersion>default</LangVersion>
-    <ErrorReport>prompt</ErrorReport>
-    <CodeAnalysisRuleSet>MinimumRecommendedRules.ruleset</CodeAnalysisRuleSet>
-    <Prefer32Bit>false</Prefer32Bit>
-  </PropertyGroup>
-  <ItemGroup>
-    <Reference Include="System" />
-    <Reference Include="System.Core" />
-    <Reference Include="System.Xml.Linq" />
-    <Reference Include="System.Data.DataSetExtensions" />
-    <Reference Include="System.Data" />
-    <Reference Include="System.Xml" />
-  </ItemGroup>
-  <ItemGroup>
-    <Compile Include="Program.cs" />
-    <Compile Include="Properties\AssemblyInfo.cs" />
-  </ItemGroup>
-  <ItemGroup>
-    <ProjectReference Include="..\..\Orts.Formats.Msts\Orts.Formats.Msts.csproj">
-      <Project>{570709fa-0c8a-4b1d-ba2d-d9455afd9b5c}</Project>
-      <Name>Orts.Formats.Msts</Name>
-    </ProjectReference>
-    <ProjectReference Include="..\..\ORTS.Common\ORTS.Common.csproj">
-      <Project>{da94d876-7d35-46c3-aece-aface72c686c}</Project>
-      <Name>ORTS.Common</Name>
-    </ProjectReference>
-  </ItemGroup>
-  <ItemGroup>
-    <None Include="app.config" />
-  </ItemGroup>
-  <Import Project="$(MSBuildToolsPath)\Microsoft.CSharp.targets" />
-  <!-- To modify your build process, add your task inside one of the targets below and uncomment it.
-       Other similar extension points exist, see Microsoft.Common.targets.
-  <Target Name="BeforeBuild">
-  </Target>
-  <Target Name="AfterBuild">
-  </Target>
-  -->
-=======
-﻿<?xml version="1.0" encoding="utf-8"?>
-<Project ToolsVersion="12.0" DefaultTargets="Build" xmlns="http://schemas.microsoft.com/developer/msbuild/2003">
-  <Import Project="$(MSBuildExtensionsPath)\$(MSBuildToolsVersion)\Microsoft.Common.props" Condition="Exists('$(MSBuildExtensionsPath)\$(MSBuildToolsVersion)\Microsoft.Common.props')" />
-  <PropertyGroup>
-    <Configuration Condition=" '$(Configuration)' == '' ">Debug</Configuration>
-    <Platform Condition=" '$(Platform)' == '' ">x86</Platform>
-    <ProjectGuid>{22CC0DE5-5E0C-4CA4-9CC0-FF1FE6C6B2BA}</ProjectGuid>
-    <OutputType>Exe</OutputType>
-    <AppDesignerFolder>Properties</AppDesignerFolder>
-    <RootNamespace>ORTS.DataCollector</RootNamespace>
-    <AssemblyName>Contrib.DataCollector</AssemblyName>
-    <TargetFrameworkVersion>v3.5</TargetFrameworkVersion>
-    <FileAlignment>512</FileAlignment>
-  </PropertyGroup>
-  <PropertyGroup Condition="'$(Configuration)|$(Platform)' == 'Debug|x86'">
-    <DebugSymbols>true</DebugSymbols>
-    <DebugType>full</DebugType>
-    <Optimize>false</Optimize>
-    <OutputPath>..\..\..\Program\</OutputPath>
-    <DefineConstants>DEBUG;TRACE</DefineConstants>
-    <ErrorReport>prompt</ErrorReport>
-    <WarningLevel>4</WarningLevel>
-    <PlatformTarget>x86</PlatformTarget>
-    <LangVersion>7.3</LangVersion>
-  </PropertyGroup>
-  <PropertyGroup Condition="'$(Configuration)|$(Platform)' == 'Release|x86'">
-    <DebugType>pdbonly</DebugType>
-    <Optimize>true</Optimize>
-    <OutputPath>..\..\..\Program\</OutputPath>
-    <DefineConstants>TRACE</DefineConstants>
-    <ErrorReport>prompt</ErrorReport>
-    <WarningLevel>4</WarningLevel>
-    <PlatformTarget>x86</PlatformTarget>
-    <LangVersion>7.3</LangVersion>
-  </PropertyGroup>
-  <PropertyGroup>
-    <ApplicationIcon>..\..\ORTS.ico</ApplicationIcon>
-  </PropertyGroup>
-  <ItemGroup>
-    <Reference Include="Microsoft.Xna.Framework, Version=3.1.0.0, Culture=neutral, PublicKeyToken=6d5c3888ef60e27d, processorArchitecture=x86" />
-    <Reference Include="System" />
-    <Reference Include="System.Core" />
-    <Reference Include="System.Xml.Linq" />
-    <Reference Include="System.Data.DataSetExtensions" />
-    <Reference Include="System.Data" />
-    <Reference Include="System.Xml" />
-  </ItemGroup>
-  <ItemGroup>
-    <Compile Include="Program.cs" />
-    <Compile Include="Properties\AssemblyInfo.cs" />
-  </ItemGroup>
-  <ItemGroup>
-    <ProjectReference Include="..\..\Orts.Formats.Msts\Orts.Formats.Msts.csproj">
-      <Project>{570709fa-0c8a-4b1d-ba2d-d9455afd9b5c}</Project>
-      <Name>Orts.Formats.Msts</Name>
-    </ProjectReference>
-    <ProjectReference Include="..\..\ORTS.Common\ORTS.Common.csproj">
-      <Project>{da94d876-7d35-46c3-aece-aface72c686c}</Project>
-      <Name>ORTS.Common</Name>
-    </ProjectReference>
-  </ItemGroup>
-  <Import Project="$(MSBuildToolsPath)\Microsoft.CSharp.targets" />
-  <!-- To modify your build process, add your task inside one of the targets below and uncomment it.
-       Other similar extension points exist, see Microsoft.Common.targets.
-  <Target Name="BeforeBuild">
-  </Target>
-  <Target Name="AfterBuild">
-  </Target>
-  -->
->>>>>>> 6b2cf1ad
+﻿<?xml version="1.0" encoding="utf-8"?>
+<Project ToolsVersion="12.0" DefaultTargets="Build" xmlns="http://schemas.microsoft.com/developer/msbuild/2003">
+  <Import Project="$(MSBuildExtensionsPath)\$(MSBuildToolsVersion)\Microsoft.Common.props" Condition="Exists('$(MSBuildExtensionsPath)\$(MSBuildToolsVersion)\Microsoft.Common.props')" />
+  <PropertyGroup>
+    <Configuration Condition=" '$(Configuration)' == '' ">Debug</Configuration>
+    <Platform Condition=" '$(Platform)' == '' ">x86</Platform>
+    <ProjectGuid>{22CC0DE5-5E0C-4CA4-9CC0-FF1FE6C6B2BA}</ProjectGuid>
+    <OutputType>Exe</OutputType>
+    <AppDesignerFolder>Properties</AppDesignerFolder>
+    <RootNamespace>ORTS.DataCollector</RootNamespace>
+    <AssemblyName>Contrib.DataCollector</AssemblyName>
+    <TargetFrameworkVersion>v4.7.2</TargetFrameworkVersion>    <FileAlignment>512</FileAlignment>
+    <TargetFrameworkProfile />
+  </PropertyGroup>
+  <PropertyGroup>
+    <ApplicationIcon>..\..\ORTS.ico</ApplicationIcon>
+  </PropertyGroup>
+  <PropertyGroup Condition="'$(Configuration)|$(Platform)' == 'Debug|AnyCPU'">
+    <DebugSymbols>true</DebugSymbols>
+    <OutputPath>..\..\..\Program\</OutputPath>
+    <DefineConstants>DEBUG;TRACE</DefineConstants>
+    <DebugType>full</DebugType>
+    <PlatformTarget>AnyCPU</PlatformTarget>
+    <LangVersion>latest</LangVersion>
+    <ErrorReport>prompt</ErrorReport>
+    <CodeAnalysisRuleSet>MinimumRecommendedRules.ruleset</CodeAnalysisRuleSet>
+    <Prefer32Bit>false</Prefer32Bit>
+  </PropertyGroup>
+  <PropertyGroup Condition="'$(Configuration)|$(Platform)' == 'Release|AnyCPU'">
+    <OutputPath>..\..\..\Program\</OutputPath>
+    <DefineConstants>TRACE</DefineConstants>
+    <Optimize>true</Optimize>
+    <DebugType>pdbonly</DebugType>
+    <PlatformTarget>AnyCPU</PlatformTarget>
+    <ErrorReport>prompt</ErrorReport>
+    <CodeAnalysisRuleSet>MinimumRecommendedRules.ruleset</CodeAnalysisRuleSet>
+    <Prefer32Bit>false</Prefer32Bit>
+  </PropertyGroup>
+  <ItemGroup>
+    <Reference Include="System" />
+    <Reference Include="System.Core" />
+    <Reference Include="System.Xml.Linq" />
+    <Reference Include="System.Data.DataSetExtensions" />
+    <Reference Include="System.Data" />
+    <Reference Include="System.Xml" />
+  </ItemGroup>
+  <ItemGroup>
+    <Compile Include="Program.cs" />
+    <Compile Include="Properties\AssemblyInfo.cs" />
+  </ItemGroup>
+  <ItemGroup>
+    <ProjectReference Include="..\..\Orts.Formats.Msts\Orts.Formats.Msts.csproj">
+      <Project>{570709fa-0c8a-4b1d-ba2d-d9455afd9b5c}</Project>
+      <Name>Orts.Formats.Msts</Name>
+    </ProjectReference>
+    <ProjectReference Include="..\..\ORTS.Common\ORTS.Common.csproj">
+      <Project>{da94d876-7d35-46c3-aece-aface72c686c}</Project>
+      <Name>ORTS.Common</Name>
+    </ProjectReference>
+  </ItemGroup>
+  <ItemGroup>
+    <None Include="app.config" />
+  </ItemGroup>
+  <Import Project="$(MSBuildToolsPath)\Microsoft.CSharp.targets" />
+  <!-- To modify your build process, add your task inside one of the targets below and uncomment it.
+       Other similar extension points exist, see Microsoft.Common.targets.
+  <Target Name="BeforeBuild">
+  </Target>
+  <Target Name="AfterBuild">
+  </Target>
+  -->
 </Project>