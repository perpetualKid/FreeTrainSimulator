--- conflicted
+++ resolved
@@ -9,11 +9,7 @@
     <AppDesignerFolder>Properties</AppDesignerFolder>
     <RootNamespace>ORTS.ContentManager</RootNamespace>
     <AssemblyName>Contrib.ContentManager</AssemblyName>
-<<<<<<< HEAD
-    <TargetFrameworkVersion>v4.5</TargetFrameworkVersion>
-=======
     <TargetFrameworkVersion>v4.7.2</TargetFrameworkVersion>
->>>>>>> ce90f482
     <FileAlignment>512</FileAlignment>
     <ApplicationIcon>..\..\ORTS.ico</ApplicationIcon>
     <TargetFrameworkProfile />
@@ -22,16 +18,8 @@
     <DebugSymbols>true</DebugSymbols>
     <OutputPath>..\..\..\Program\</OutputPath>
     <DefineConstants>DEBUG;TRACE</DefineConstants>
-<<<<<<< HEAD
-    <ErrorReport>prompt</ErrorReport>
-    <WarningLevel>4</WarningLevel>
-    <PlatformTarget>AnyCPU</PlatformTarget>
-    <LangVersion>6</LangVersion>
-    <PlatformTarget>x86</PlatformTarget>
-=======
     <DebugType>full</DebugType>
     <PlatformTarget>AnyCPU</PlatformTarget>
->>>>>>> ce90f482
     <LangVersion>7.3</LangVersion>
     <ErrorReport>prompt</ErrorReport>
     <CodeAnalysisRuleSet>MinimumRecommendedRules.ruleset</CodeAnalysisRuleSet>
@@ -48,43 +36,8 @@
     <CodeAnalysisRuleSet>MinimumRecommendedRules.ruleset</CodeAnalysisRuleSet>
     <Prefer32Bit>true</Prefer32Bit>
   </PropertyGroup>
-  <PropertyGroup Condition="'$(Configuration)|$(Platform)' == 'Debug|AnyCPU'">
-    <DebugSymbols>true</DebugSymbols>
-    <OutputPath>..\..\..\Program\</OutputPath>
-    <DefineConstants>DEBUG;TRACE</DefineConstants>
-    <DebugType>full</DebugType>
-    <PlatformTarget>AnyCPU</PlatformTarget>
-    <LangVersion>6</LangVersion>
-    <ErrorReport>prompt</ErrorReport>
-    <CodeAnalysisRuleSet>MinimumRecommendedRules.ruleset</CodeAnalysisRuleSet>
-    <Prefer32Bit>true</Prefer32Bit>
-  </PropertyGroup>
-  <PropertyGroup Condition="'$(Configuration)|$(Platform)' == 'Release|AnyCPU'">
-    <OutputPath>..\..\..\Program\</OutputPath>
-    <DefineConstants>TRACE</DefineConstants>
-    <Optimize>true</Optimize>
-    <DebugType>pdbonly</DebugType>
-    <PlatformTarget>AnyCPU</PlatformTarget>
-    <LangVersion>6</LangVersion>
-    <ErrorReport>prompt</ErrorReport>
-    <CodeAnalysisRuleSet>MinimumRecommendedRules.ruleset</CodeAnalysisRuleSet>
-    <Prefer32Bit>true</Prefer32Bit>
-  </PropertyGroup>
-  <PropertyGroup Condition="'$(Configuration)|$(Platform)' == 'ReleaseConf|x86'">
-    <OutputPath>bin\x86\ReleaseConf\</OutputPath>
-  </PropertyGroup>
-  <PropertyGroup Condition="'$(Configuration)|$(Platform)' == 'ReleaseConf|AnyCPU'">
-    <OutputPath>..\..\..\Program\</OutputPath>
-  </PropertyGroup>
   <ItemGroup>
     <Reference Include="System" />
-<<<<<<< HEAD
-    <Reference Include="System.Core" />
-    <Reference Include="System.Xml.Linq" />
-    <Reference Include="System.Data.DataSetExtensions" />
-    <Reference Include="System.Data" />
-=======
->>>>>>> ce90f482
     <Reference Include="System.Deployment" />
     <Reference Include="System.Drawing" />
     <Reference Include="System.Windows.Forms" />
