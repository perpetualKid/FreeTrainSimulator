--- conflicted
+++ resolved
@@ -1,135 +1,70 @@
-<<<<<<< HEAD
-// COPYRIGHT 2014, 2018 by the Open Rails project.
-// 
-// This file is part of Open Rails.
-// 
-// Open Rails is free software: you can redistribute it and/or modify
-// it under the terms of the GNU General Public License as published by
-// the Free Software Foundation, either version 3 of the License, or
-// (at your option) any later version.
-// 
-// Open Rails is distributed in the hope that it will be useful,
-// but WITHOUT ANY WARRANTY; without even the implied warranty of
-// MERCHANTABILITY or FITNESS FOR A PARTICULAR PURPOSE.  See the
-// GNU General Public License for more details.
-// 
-// You should have received a copy of the GNU General Public License
-// along with Open Rails.  If not, see <http://www.gnu.org/licenses/>.
-using System;
-using System.Diagnostics;
-using System.Windows.Forms;
-
-
-namespace ORTS.TrackViewer
-{
-    static class Program
-    {
-        /// <summary>
-        /// The main entry point for the application.
-        /// </summary>
-        [STAThread]  // Needed for Windows Presentation Foundation (used for the menu)
-        static void Main(string[] args)
-        {
-            using (TrackViewer trackViewer = new TrackViewer(args))
-            {
-                // code below is modified version from what is found in GameStateRunActivity.cs
-                if (Debugger.IsAttached) // Separate code path during debugging, so IDE stops at the problem and not at the message.
-                {
-                    trackViewer.Run();
-                }
-                else
-                {
-                    try
-                    {
-                        trackViewer.Run();
-                    }
-                    catch (Exception error)
-                    {
-                        string errorSummary = error.GetType().FullName + ": " + error.Message;
-                        MessageBox.Show(String.Format(
-                                    System.Globalization.CultureInfo.CurrentCulture,
-                                    "A fatal error has occured and {0} cannot continue.\n\n" +
-                                    "    {1}\n\n" +
-                                    "This error may be due to bad data or a bug. ",
-                                    Application.ProductName, errorSummary),
-                                    Application.ProductName, MessageBoxButtons.OKCancel, MessageBoxIcon.Error);
-                            
-                    }
-                    trackViewer.Exit();
-                }
-            }
-        }
-    }
-}
-
-=======
-// COPYRIGHT 2014, 2018 by the Open Rails project.
-// 
-// This file is part of Open Rails.
-// 
-// Open Rails is free software: you can redistribute it and/or modify
-// it under the terms of the GNU General Public License as published by
-// the Free Software Foundation, either version 3 of the License, or
-// (at your option) any later version.
-// 
-// Open Rails is distributed in the hope that it will be useful,
-// but WITHOUT ANY WARRANTY; without even the implied warranty of
-// MERCHANTABILITY or FITNESS FOR A PARTICULAR PURPOSE.  See the
-// GNU General Public License for more details.
-// 
-// You should have received a copy of the GNU General Public License
-// along with Open Rails.  If not, see <http://www.gnu.org/licenses/>.
-using System;
-using System.Diagnostics;
-using System.IO;
-using System.Windows.Forms;
-
-
-namespace ORTS.TrackViewer
-{
-    static class Program
-    {
-        /// <summary>
-        /// The main entry point for the application.
-        /// </summary>
-        [STAThread]  // Needed for Windows Presentation Foundation (used for the menu)
-        static void Main(string[] args)
-        {
-            FileStream tvLogFile = File.Create("TrackViewerLog.txt");
-            TextWriterTraceListener TVtraceListener = new TextWriterTraceListener(tvLogFile);
-            Trace.Listeners.Add(TVtraceListener);
-            Trace.WriteLine("TrackViewer Starting");
-            using (TrackViewer trackViewer = new TrackViewer(args))
-            {
-                // code below is modified version from what is found in GameStateRunActivity.cs
-                if (Debugger.IsAttached) // Separate code path during debugging, so IDE stops at the problem and not at the message.
-                {
-                    trackViewer.Run();
-                }
-                else
-                {
-                    try
-                    {
-                        trackViewer.Run();
-                    }
-                    catch (Exception error)
-                    {
-                        string errorSummary = error.GetType().FullName + ": " + error.Message;
-                        MessageBox.Show(String.Format(
-                                    System.Globalization.CultureInfo.CurrentCulture,
-                                    "A fatal error has occured and {0} cannot continue.\n\n" +
-                                    "    {1}\n\n" +
-                                    "This error may be due to bad data or a bug. ",
-                                    Application.ProductName, errorSummary),
-                                    Application.ProductName, MessageBoxButtons.OKCancel, MessageBoxIcon.Error);
-                            
-                    }
-                    trackViewer.Exit();
-                }
-            }
-            Trace.WriteLine("TrackViewer Ending");
-            Trace.Flush();
-        }
-    }
-}
->>>>>>> 48d5f9d4
+// COPYRIGHT 2014, 2018 by the Open Rails project.
+// 
+// This file is part of Open Rails.
+// 
+// Open Rails is free software: you can redistribute it and/or modify
+// it under the terms of the GNU General Public License as published by
+// the Free Software Foundation, either version 3 of the License, or
+// (at your option) any later version.
+// 
+// Open Rails is distributed in the hope that it will be useful,
+// but WITHOUT ANY WARRANTY; without even the implied warranty of
+// MERCHANTABILITY or FITNESS FOR A PARTICULAR PURPOSE.  See the
+// GNU General Public License for more details.
+// 
+// You should have received a copy of the GNU General Public License
+// along with Open Rails.  If not, see <http://www.gnu.org/licenses/>.
+using System;
+using System.Diagnostics;
+using System.IO;
+using System.Windows.Forms;
+
+
+namespace ORTS.TrackViewer
+{
+    static class Program
+    {
+        /// <summary>
+        /// The main entry point for the application.
+        /// </summary>
+        [STAThread]  // Needed for Windows Presentation Foundation (used for the menu)
+        static void Main(string[] args)
+        {
+            FileStream tvLogFile = File.Create("TrackViewerLog.txt");
+            TextWriterTraceListener TVtraceListener = new TextWriterTraceListener(tvLogFile);
+            Trace.Listeners.Add(TVtraceListener);
+            Trace.WriteLine("TrackViewer Starting");
+            using (TrackViewer trackViewer = new TrackViewer(args))
+            {
+                // code below is modified version from what is found in GameStateRunActivity.cs
+                if (Debugger.IsAttached) // Separate code path during debugging, so IDE stops at the problem and not at the message.
+                {
+                    trackViewer.Run();
+                }
+                else
+                {
+                    try
+                    {
+                        trackViewer.Run();
+                    }
+                    catch (Exception error)
+                    {
+                        string errorSummary = error.GetType().FullName + ": " + error.Message;
+                        MessageBox.Show(String.Format(
+                                    System.Globalization.CultureInfo.CurrentCulture,
+                                    "A fatal error has occured and {0} cannot continue.\n\n" +
+                                    "    {1}\n\n" +
+                                    "This error may be due to bad data or a bug. ",
+                                    Application.ProductName, errorSummary),
+                                    Application.ProductName, MessageBoxButtons.OKCancel, MessageBoxIcon.Error);
+                            
+                    }
+                    trackViewer.Exit();
+                }
+            }
+            Trace.WriteLine("TrackViewer Ending");
+            Trace.Flush();
+        }
+    }
+}
+