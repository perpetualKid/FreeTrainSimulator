--- conflicted
+++ resolved
@@ -1,141 +1,69 @@
-<<<<<<< HEAD
-﻿<?xml version="1.0" encoding="utf-8"?>
-<Project ToolsVersion="15.0" xmlns="http://schemas.microsoft.com/developer/msbuild/2003">
-  <Import Project="$(MSBuildExtensionsPath)\$(MSBuildToolsVersion)\Microsoft.Common.props" Condition="Exists('$(MSBuildExtensionsPath)\$(MSBuildToolsVersion)\Microsoft.Common.props')" />
-  <PropertyGroup>
-    <Configuration Condition=" '$(Configuration)' == '' ">Debug</Configuration>
-    <Platform Condition=" '$(Platform)' == '' ">AnyCPU</Platform>
-    <ProjectGuid>{2C4EBEBF-71E9-4336-B4DF-288E8BD399A7}</ProjectGuid>
-    <OutputType>Exe</OutputType>
-    <RootNamespace>DataValidator</RootNamespace>
-    <AssemblyName>Contrib.DataValidator</AssemblyName>
-    <TargetFrameworkVersion>v4.7.1</TargetFrameworkVersion>
-    <FileAlignment>512</FileAlignment>
-    <AutoGenerateBindingRedirects>true</AutoGenerateBindingRedirects>
-    <TargetFrameworkProfile />
-  </PropertyGroup>
-  <PropertyGroup Condition="'$(Configuration)|$(Platform)' == 'Debug|AnyCPU'">
-    <DebugSymbols>true</DebugSymbols>
-    <OutputPath>..\..\..\Program\</OutputPath>
-    <DefineConstants>DEBUG;TRACE</DefineConstants>
-    <DebugType>full</DebugType>
-    <PlatformTarget>AnyCPU</PlatformTarget>
-    <LangVersion>default</LangVersion>
-    <ErrorReport>prompt</ErrorReport>
-    <CodeAnalysisRuleSet>MinimumRecommendedRules.ruleset</CodeAnalysisRuleSet>
-    <Prefer32Bit>false</Prefer32Bit>
-  </PropertyGroup>
-  <PropertyGroup Condition="'$(Configuration)|$(Platform)' == 'Release|AnyCPU'">
-    <OutputPath>..\..\..\Program\</OutputPath>
-    <DefineConstants>TRACE</DefineConstants>
-    <Optimize>true</Optimize>
-    <DebugType>pdbonly</DebugType>
-    <PlatformTarget>AnyCPU</PlatformTarget>
-    <LangVersion>default</LangVersion>
-    <ErrorReport>prompt</ErrorReport>
-    <CodeAnalysisRuleSet>MinimumRecommendedRules.ruleset</CodeAnalysisRuleSet>
-    <Prefer32Bit>false</Prefer32Bit>
-  </PropertyGroup>
-  <ItemGroup>
-    <Reference Include="System" />
-    <Reference Include="System.Core" />
-    <Reference Include="System.Xml.Linq" />
-    <Reference Include="System.Data.DataSetExtensions" />
-    <Reference Include="Microsoft.CSharp" />
-    <Reference Include="System.Data" />
-    <Reference Include="System.Net.Http" />
-    <Reference Include="System.Xml" />
-  </ItemGroup>
-  <ItemGroup>
-    <Compile Include="Program.cs" />
-    <Compile Include="Properties\AssemblyInfo.cs" />
-    <Compile Include="TerrainValidator.cs" />
-    <Compile Include="Validator.cs" />
-  </ItemGroup>
-  <ItemGroup>
-    <ProjectReference Include="..\..\Orts.Formats.Msts\Orts.Formats.Msts.csproj">
-      <Project>{570709fa-0c8a-4b1d-ba2d-d9455afd9b5c}</Project>
-      <Name>Orts.Formats.Msts</Name>
-    </ProjectReference>
-    <ProjectReference Include="..\..\Orts.Parsers.Msts\Orts.Parsers.Msts.csproj">
-      <Project>{8A84696C-3559-49B8-B27F-BB6932D8A1C6}</Project>
-      <Name>Orts.Parsers.Msts</Name>
-    </ProjectReference>
-    <ProjectReference Include="..\..\Orts.Simulation\Orts.Simulation.csproj">
-      <Project>{333c4378-d82e-4b47-b561-6ba923b8fdfd}</Project>
-      <Name>Orts.Simulation</Name>
-    </ProjectReference>
-  </ItemGroup>
-  <ItemGroup>
-    <None Include="app.config" />
-  </ItemGroup>
-  <Import Project="$(MSBuildToolsPath)\Microsoft.CSharp.targets" />
-=======
-﻿<?xml version="1.0" encoding="utf-8"?>
-<Project ToolsVersion="15.0" xmlns="http://schemas.microsoft.com/developer/msbuild/2003">
-  <Import Project="$(MSBuildExtensionsPath)\$(MSBuildToolsVersion)\Microsoft.Common.props" Condition="Exists('$(MSBuildExtensionsPath)\$(MSBuildToolsVersion)\Microsoft.Common.props')" />
-  <PropertyGroup>
-    <Configuration Condition=" '$(Configuration)' == '' ">Debug</Configuration>
-    <Platform Condition=" '$(Platform)' == '' ">AnyCPU</Platform>
-    <ProjectGuid>{2C4EBEBF-71E9-4336-B4DF-288E8BD399A7}</ProjectGuid>
-    <OutputType>Exe</OutputType>
-    <RootNamespace>DataValidator</RootNamespace>
-    <AssemblyName>Contrib.DataValidator</AssemblyName>
-    <TargetFrameworkVersion>v3.5</TargetFrameworkVersion>
-    <FileAlignment>512</FileAlignment>
-    <AutoGenerateBindingRedirects>true</AutoGenerateBindingRedirects>
-    <TargetFrameworkProfile />
-  </PropertyGroup>
-  <PropertyGroup Condition="'$(Configuration)|$(Platform)' == 'Debug|x86'">
-    <DebugSymbols>true</DebugSymbols>
-    <OutputPath>..\..\..\Program\</OutputPath>
-    <DefineConstants>DEBUG;TRACE</DefineConstants>
-    <DebugType>full</DebugType>
-    <PlatformTarget>x86</PlatformTarget>
-    <ErrorReport>prompt</ErrorReport>
-    <CodeAnalysisRuleSet>MinimumRecommendedRules.ruleset</CodeAnalysisRuleSet>
-    <LangVersion>7.3</LangVersion>
-  </PropertyGroup>
-  <PropertyGroup Condition="'$(Configuration)|$(Platform)' == 'Release|x86'">
-    <OutputPath>..\..\..\Program\</OutputPath>
-    <DefineConstants>TRACE</DefineConstants>
-    <Optimize>true</Optimize>
-    <DebugType>pdbonly</DebugType>
-    <PlatformTarget>x86</PlatformTarget>
-    <ErrorReport>prompt</ErrorReport>
-    <CodeAnalysisRuleSet>MinimumRecommendedRules.ruleset</CodeAnalysisRuleSet>
-    <LangVersion>7.3</LangVersion>
-  </PropertyGroup>
-  <ItemGroup>
-    <Reference Include="System" />
-    <Reference Include="System.Core" />
-    <Reference Include="System.Xml.Linq" />
-    <Reference Include="System.Data.DataSetExtensions" />
-    <Reference Include="Microsoft.CSharp" />
-    <Reference Include="System.Data" />
-    <Reference Include="System.Net.Http" />
-    <Reference Include="System.Xml" />
-  </ItemGroup>
-  <ItemGroup>
-    <Compile Include="Program.cs" />
-    <Compile Include="Properties\AssemblyInfo.cs" />
-    <Compile Include="TerrainValidator.cs" />
-    <Compile Include="Validator.cs" />
-  </ItemGroup>
-  <ItemGroup>
-    <ProjectReference Include="..\..\Orts.Formats.Msts\Orts.Formats.Msts.csproj">
-      <Project>{570709fa-0c8a-4b1d-ba2d-d9455afd9b5c}</Project>
-      <Name>Orts.Formats.Msts</Name>
-    </ProjectReference>
-    <ProjectReference Include="..\..\Orts.Parsers.Msts\Orts.Parsers.Msts.csproj">
-      <Project>{8A84696C-3559-49B8-B27F-BB6932D8A1C6}</Project>
-      <Name>Orts.Parsers.Msts</Name>
-    </ProjectReference>
-    <ProjectReference Include="..\..\Orts.Simulation\Orts.Simulation.csproj">
-      <Project>{333c4378-d82e-4b47-b561-6ba923b8fdfd}</Project>
-      <Name>Orts.Simulation</Name>
-    </ProjectReference>
-  </ItemGroup>
-  <Import Project="$(MSBuildToolsPath)\Microsoft.CSharp.targets" />
->>>>>>> 6b2cf1ad
+﻿<?xml version="1.0" encoding="utf-8"?>
+<Project ToolsVersion="15.0" xmlns="http://schemas.microsoft.com/developer/msbuild/2003">
+  <Import Project="$(MSBuildExtensionsPath)\$(MSBuildToolsVersion)\Microsoft.Common.props" Condition="Exists('$(MSBuildExtensionsPath)\$(MSBuildToolsVersion)\Microsoft.Common.props')" />
+  <PropertyGroup>
+    <Configuration Condition=" '$(Configuration)' == '' ">Debug</Configuration>
+    <Platform Condition=" '$(Platform)' == '' ">AnyCPU</Platform>
+    <ProjectGuid>{2C4EBEBF-71E9-4336-B4DF-288E8BD399A7}</ProjectGuid>
+    <OutputType>Exe</OutputType>
+    <RootNamespace>DataValidator</RootNamespace>
+    <AssemblyName>Contrib.DataValidator</AssemblyName>
+    <TargetFrameworkVersion>v4.7.2</TargetFrameworkVersion>    <FileAlignment>512</FileAlignment>
+    <AutoGenerateBindingRedirects>true</AutoGenerateBindingRedirects>
+    <TargetFrameworkProfile />
+  </PropertyGroup>
+  <PropertyGroup Condition="'$(Configuration)|$(Platform)' == 'Debug|AnyCPU'">
+    <DebugSymbols>true</DebugSymbols>
+    <OutputPath>..\..\..\Program\</OutputPath>
+    <DefineConstants>DEBUG;TRACE</DefineConstants>
+    <DebugType>full</DebugType>
+    <PlatformTarget>AnyCPU</PlatformTarget>
+    <LangVersion>latest</LangVersion>
+    <ErrorReport>prompt</ErrorReport>
+    <CodeAnalysisRuleSet>MinimumRecommendedRules.ruleset</CodeAnalysisRuleSet>
+  </PropertyGroup>
+  <PropertyGroup Condition="'$(Configuration)|$(Platform)' == 'Release|AnyCPU'">
+    <OutputPath>..\..\..\Program\</OutputPath>
+    <DefineConstants>TRACE</DefineConstants>
+    <Optimize>true</Optimize>
+    <DebugType>pdbonly</DebugType>
+    <PlatformTarget>AnyCPU</PlatformTarget>
+    <LangVersion>latest</LangVersion>
+    <ErrorReport>prompt</ErrorReport>
+    <CodeAnalysisRuleSet>MinimumRecommendedRules.ruleset</CodeAnalysisRuleSet>
+  </PropertyGroup>
+  <ItemGroup>
+    <Reference Include="System" />
+    <Reference Include="System.Core" />
+    <Reference Include="System.Xml.Linq" />
+    <Reference Include="System.Data.DataSetExtensions" />
+    <Reference Include="Microsoft.CSharp" />
+    <Reference Include="System.Data" />
+    <Reference Include="System.Net.Http" />
+    <Reference Include="System.Xml" />
+  </ItemGroup>
+  <ItemGroup>
+    <Compile Include="Program.cs" />
+    <Compile Include="Properties\AssemblyInfo.cs" />
+    <Compile Include="TerrainValidator.cs" />
+    <Compile Include="Validator.cs" />
+  </ItemGroup>
+  <ItemGroup>
+    <ProjectReference Include="..\..\Orts.Formats.Msts\Orts.Formats.Msts.csproj">
+      <Project>{570709fa-0c8a-4b1d-ba2d-d9455afd9b5c}</Project>
+      <Name>Orts.Formats.Msts</Name>
+    </ProjectReference>
+    <ProjectReference Include="..\..\Orts.Parsers.Msts\Orts.Parsers.Msts.csproj">
+      <Project>{8A84696C-3559-49B8-B27F-BB6932D8A1C6}</Project>
+      <Name>Orts.Parsers.Msts</Name>
+    </ProjectReference>
+    <ProjectReference Include="..\..\Orts.Simulation\Orts.Simulation.csproj">
+      <Project>{333c4378-d82e-4b47-b561-6ba923b8fdfd}</Project>
+      <Name>Orts.Simulation</Name>
+    </ProjectReference>
+  </ItemGroup>
+  <ItemGroup>
+    <None Include="app.config" />
+  </ItemGroup>
+  <Import Project="$(MSBuildToolsPath)\Microsoft.CSharp.targets" />
 </Project>