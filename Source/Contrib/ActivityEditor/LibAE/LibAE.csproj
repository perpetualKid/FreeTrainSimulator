﻿<?xml version="1.0" encoding="utf-8"?>
<Project ToolsVersion="12.0" DefaultTargets="Build" xmlns="http://schemas.microsoft.com/developer/msbuild/2003">
  <Import Project="$(MSBuildExtensionsPath)\$(MSBuildToolsVersion)\Microsoft.Common.props" Condition="Exists('$(MSBuildExtensionsPath)\$(MSBuildToolsVersion)\Microsoft.Common.props')" />
  <PropertyGroup>
    <Configuration Condition=" '$(Configuration)' == '' ">Debug</Configuration>
    <Platform Condition=" '$(Platform)' == '' ">x86</Platform>
    <ProjectGuid>{B79691A7-BF8C-40B4-ADE0-5F30F2730414}</ProjectGuid>
    <OutputType>Library</OutputType>
    <AppDesignerFolder>Properties</AppDesignerFolder>
    <RootNamespace>LibAE</RootNamespace>
    <AssemblyName>Contrib.LibAE</AssemblyName>
<<<<<<< HEAD
    <TargetFrameworkVersion>v4.5</TargetFrameworkVersion>
=======
    <TargetFrameworkVersion>v4.7.2</TargetFrameworkVersion>
>>>>>>> bc13b234
    <FileAlignment>512</FileAlignment>
    <TargetFrameworkProfile />
  </PropertyGroup>
  <PropertyGroup Condition="'$(Configuration)|$(Platform)' == 'Debug|x86'">
    <DebugSymbols>true</DebugSymbols>
    <DebugType>full</DebugType>
    <Optimize>false</Optimize>
    <OutputPath>..\..\..\..\Program\</OutputPath>
    <DefineConstants>TRACE;DEBUG;WINDOWS;ACTIVITY_EDITOR;JSON_OR_XML</DefineConstants>
    <ErrorReport>prompt</ErrorReport>
    <WarningLevel>4</WarningLevel>
    <PlatformTarget>x86</PlatformTarget>
<<<<<<< HEAD
    <LangVersion>7.3</LangVersion>
=======
    <LangVersion>6</LangVersion>
    <Prefer32Bit>false</Prefer32Bit>
>>>>>>> bc13b234
  </PropertyGroup>
  <PropertyGroup Condition="'$(Configuration)|$(Platform)' == 'Release|x86'">
    <DebugType>pdbonly</DebugType>
    <Optimize>true</Optimize>
    <OutputPath>..\..\..\..\Program\</OutputPath>
    <DefineConstants>TRACE;WINDOWS;ACTIVITY_EDITOR</DefineConstants>
    <ErrorReport>prompt</ErrorReport>
    <WarningLevel>4</WarningLevel>
    <PlatformTarget>x86</PlatformTarget>
<<<<<<< HEAD
    <LangVersion>7.3</LangVersion>
=======
    <LangVersion>6</LangVersion>
    <Prefer32Bit>false</Prefer32Bit>
>>>>>>> bc13b234
  </PropertyGroup>
  <ItemGroup>
    <Reference Include="MonoGame.Framework, Version=3.5.0.1046, Culture=neutral, processorArchitecture=MSIL">
      <SpecificVersion>False</SpecificVersion>
      <HintPath>$(SolutionDir)\3rdPartyLibs\MonoGame\MonoGame.Framework.dll</HintPath>
    </Reference>
    <Reference Include="Newtonsoft.Json, Version=4.5.0.0, Culture=neutral, PublicKeyToken=30ad4fe6b2a6aeed, processorArchitecture=MSIL">
      <SpecificVersion>False</SpecificVersion>
      <HintPath>..\..\..\3rdPartyLibs\Newtonsoft.Json.dll</HintPath>
    </Reference>
    <Reference Include="System" />
<<<<<<< HEAD
    <Reference Include="System.Core" />
    <Reference Include="System.Data" />
    <Reference Include="System.Data.DataSetExtensions" />
    <Reference Include="System.Drawing" />
    <Reference Include="System.Windows.Forms" />
    <Reference Include="System.Xml" />
    <Reference Include="System.Xml.Linq" />
=======
    <Reference Include="System.Drawing" />
>>>>>>> bc13b234
  </ItemGroup>
  <ItemGroup>
    <Compile Include="AEUtility.cs" />
    <Compile Include="Divers.cs" />
    <Compile Include="Formats\ActivityInfo.cs" />
    <Compile Include="Formats\MSTSDataConfig.cs" />
    <Compile Include="Formats\PathEvent.cs" />
    <Compile Include="Formats\TrackDef.cs" />
    <Compile Include="Properties\AssemblyInfo.cs" />
    <Compile Include="RouteInfo.cs" />
  </ItemGroup>
  <ItemGroup>
    <EmbeddedResource Include="Icon\Start.ico" />
    <EmbeddedResource Include="Icon\Stop.ico" />
    <EmbeddedResource Include="Icon\Wait.ico" />
  </ItemGroup>
  <ItemGroup>
    <Folder Include="OR\" />
    <Folder Include="Utility\" />
  </ItemGroup>
  <ItemGroup />
  <ItemGroup>
    <ProjectReference Include="..\..\..\Orts.Formats.Msts\Orts.Formats.Msts.csproj">
      <Project>{570709fa-0c8a-4b1d-ba2d-d9455afd9b5c}</Project>
      <Name>Orts.Formats.Msts</Name>
    </ProjectReference>
    <ProjectReference Include="..\..\..\Orts.Formats.OR\Orts.Formats.OR.csproj">
      <Project>{0d8d312b-2c02-4b77-a795-566394a9db95}</Project>
      <Name>Orts.Formats.OR</Name>
    </ProjectReference>
    <ProjectReference Include="..\..\..\Orts.Parsers.Msts\Orts.Parsers.Msts.csproj">
      <Project>{8a84696c-3559-49b8-b27f-bb6932d8a1c6}</Project>
      <Name>Orts.Parsers.Msts</Name>
    </ProjectReference>
    <ProjectReference Include="..\..\..\ORTS.Common\ORTS.Common.csproj">
      <Project>{da94d876-7d35-46c3-aece-aface72c686c}</Project>
      <Name>ORTS.Common</Name>
    </ProjectReference>
    <ProjectReference Include="..\..\..\ORTS.Content\ORTS.Content.csproj">
      <Project>{812685a7-2683-4102-a3ca-2a5ced2e61ee}</Project>
      <Name>ORTS.Content</Name>
    </ProjectReference>
    <ProjectReference Include="..\..\..\ORTS.Settings\ORTS.Settings.csproj">
      <Project>{67F84996-8769-4FD8-819B-464AF269037B}</Project>
      <Name>ORTS.Settings</Name>
    </ProjectReference>
  </ItemGroup>
  <Import Project="$(MSBuildToolsPath)\Microsoft.CSharp.targets" />
  <!-- To modify your build process, add your task inside one of the targets below and uncomment it. 
       Other similar extension points exist, see Microsoft.Common.targets.
  <Target Name="BeforeBuild">
  </Target>
  <Target Name="AfterBuild">
  </Target>
  -->
</Project><|MERGE_RESOLUTION|>--- conflicted
+++ resolved
@@ -9,11 +9,7 @@
     <AppDesignerFolder>Properties</AppDesignerFolder>
     <RootNamespace>LibAE</RootNamespace>
     <AssemblyName>Contrib.LibAE</AssemblyName>
-<<<<<<< HEAD
-    <TargetFrameworkVersion>v4.5</TargetFrameworkVersion>
-=======
     <TargetFrameworkVersion>v4.7.2</TargetFrameworkVersion>
->>>>>>> bc13b234
     <FileAlignment>512</FileAlignment>
     <TargetFrameworkProfile />
   </PropertyGroup>
@@ -26,12 +22,8 @@
     <ErrorReport>prompt</ErrorReport>
     <WarningLevel>4</WarningLevel>
     <PlatformTarget>x86</PlatformTarget>
-<<<<<<< HEAD
     <LangVersion>7.3</LangVersion>
-=======
-    <LangVersion>6</LangVersion>
     <Prefer32Bit>false</Prefer32Bit>
->>>>>>> bc13b234
   </PropertyGroup>
   <PropertyGroup Condition="'$(Configuration)|$(Platform)' == 'Release|x86'">
     <DebugType>pdbonly</DebugType>
@@ -41,12 +33,8 @@
     <ErrorReport>prompt</ErrorReport>
     <WarningLevel>4</WarningLevel>
     <PlatformTarget>x86</PlatformTarget>
-<<<<<<< HEAD
     <LangVersion>7.3</LangVersion>
-=======
-    <LangVersion>6</LangVersion>
     <Prefer32Bit>false</Prefer32Bit>
->>>>>>> bc13b234
   </PropertyGroup>
   <ItemGroup>
     <Reference Include="MonoGame.Framework, Version=3.5.0.1046, Culture=neutral, processorArchitecture=MSIL">
@@ -58,17 +46,7 @@
       <HintPath>..\..\..\3rdPartyLibs\Newtonsoft.Json.dll</HintPath>
     </Reference>
     <Reference Include="System" />
-<<<<<<< HEAD
-    <Reference Include="System.Core" />
-    <Reference Include="System.Data" />
-    <Reference Include="System.Data.DataSetExtensions" />
     <Reference Include="System.Drawing" />
-    <Reference Include="System.Windows.Forms" />
-    <Reference Include="System.Xml" />
-    <Reference Include="System.Xml.Linq" />
-=======
-    <Reference Include="System.Drawing" />
->>>>>>> bc13b234
   </ItemGroup>
   <ItemGroup>
     <Compile Include="AEUtility.cs" />
