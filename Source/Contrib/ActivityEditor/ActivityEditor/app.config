<<<<<<< HEAD
<?xml version="1.0"?>
<configuration>
	<startup useLegacyV2RuntimeActivationPolicy="true">
        <supportedRuntime version="v4.0" sku=".NETFramework,Version=v4.8"/>
    </startup>
</configuration>
=======
<?xml version="1.0"?>
<configuration>
	<startup>
        <supportedRuntime version="v4.0" sku=".NETFramework,Version=v4.7.2"/>
    </startup>
</configuration>
>>>>>>> 48d5f9d4
<|MERGE_RESOLUTION|>--- conflicted
+++ resolved
@@ -1,15 +1,6 @@
-<<<<<<< HEAD
-<?xml version="1.0"?>
-<configuration>
-	<startup useLegacyV2RuntimeActivationPolicy="true">
-        <supportedRuntime version="v4.0" sku=".NETFramework,Version=v4.8"/>
-    </startup>
-</configuration>
-=======
-<?xml version="1.0"?>
-<configuration>
-	<startup>
-        <supportedRuntime version="v4.0" sku=".NETFramework,Version=v4.7.2"/>
-    </startup>
-</configuration>
->>>>>>> 48d5f9d4
+<?xml version="1.0"?>
+<configuration>
+	<startup>
+        <supportedRuntime version="v4.0" sku=".NETFramework,Version=v4.8"/>
+    </startup>
+</configuration>