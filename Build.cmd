@ECHO OFF
SETLOCAL ENABLEEXTENSIONS ENABLEDELAYEDEXPANSION

ECHO  ##############################################################################
ECHO  #         ___                             ____            _   _              #
ECHO  #        / _ \   _ __     ___   _ __     ^|  _ \    __ _  (_) ^| ^|  ___        #
ECHO  #       ^| ^| ^| ^| ^| '_ \   / _ \ ^| '_ \    ^| ^|_) ^|  / _` ^| ^| ^| ^| ^| / __^|       #
ECHO  #       ^| ^|_^| ^| ^| ^|_) ^| ^|  __/ ^| ^| ^| ^|   ^|  _ ^<  ^| (_^| ^| ^| ^| ^| ^| \__ \       #
ECHO  #        \___/  ^| .__/   \___^| ^|_^| ^|_^|   ^|_^| \_\  \__,_^| ^|_^| ^|_^| ^|___/       #
ECHO  #               ^|_^|                                                          #
ECHO  ##############################################################################
ECHO.
ECHO This script will build Open Rails. Syntax:
ECHO.
ECHO %0 MODE
ECHO.
ECHO   MODE          Selects the mode to build with:
ECHO     unstable      Doesn't include documentation or installers
ECHO     testing       Includes documentation but not installers
ECHO     stable        Includes documentation and installers
ECHO.

REM Check for necessary tools.
ECHO The following tools must be available in %%PATH%% for the build to work:
ECHO [UTS] indicates which build modes need the tool: unstable, testing, and stable.
SET CheckToolInPath.Missing=0
SET CheckToolInPath.Check=0
:check-tools
CALL :list-or-check-tool "nuget.exe" "[UTS] .NET package manager tool"
CALL :list-or-check-tool "MSBuild.exe" "[UTS] Microsoft Visual Studio build tool"
CALL :list-or-check-tool "lazbuild.exe" "[UTS] Lazarus compiler"
CALL :list-or-check-tool "strip.exe" "[UTS] Lazarus tool"
CALL :list-or-check-tool "xunit.console.x86.exe" "[UTS] XUnit tool"
CALL :list-or-check-tool "editbin.exe" "[UTS] Microsoft Visual Studio editbin tool"
CALL :list-or-check-tool "rcedit-x86.exe" "[UTS] Electron rcedit tool"
CALL :list-or-check-tool "7za.exe" "[UTS] 7-zip tool"
CALL :list-or-check-tool "OfficeToPDF.exe" "[TS] Office-to-PDF conversion tool"
CALL :list-or-check-tool "iscc.exe" "[S] Inno Setup 5 compiler"
IF "%CheckToolInPath.Check%" == "0" (
	ECHO.
	SET CheckToolInPath.Check=1
	GOTO :check-tools
)

REM Parse command line
SET Mode=-
SET Flag.Changelog=0
SET Flag.Updater=0
:parse-command-line
IF /I "%~1" == "unstable" SET Mode=Unstable
IF /I "%~1" == "testing"  SET Mode=Testing
IF /I "%~1" == "stable"   SET Mode=Stable
SHIFT /1
IF NOT "%~1" == "" GOTO :parse-command-line
IF "%Mode%" == "-" (
	>&2 ECHO ERROR: No build mode specified.
	ECHO Run "Build.cmd MODE" where MODE is "unstable", "testing" or "stable".
	EXIT /B 1
)
IF %CheckToolInPath.Missing% GTR 0 (
	TIMEOUT /T 10
)

REM Check for necessary directory.
IF NOT EXIST "Source\ORTS.sln" (
	>&2 ECHO ERROR: Unexpected current directory.
	ECHO Run "Build.cmd" in the parent directory of "ORTS.sln" ^(the directory "Build.cmd" is in^).
	EXIT /B 1
)

IF "%Mode%" == "Stable" (
	CALL :create ".NET Framework 4.7.2 web installer"
	IF NOT EXIST ".NET Framework 4.7.2 web installer\ndp472-kb4054531-web.exe" (
		>&2 ECHO ERROR: Missing required file for "%Mode%" build: ".NET Framework 4.7.2 web installer\ndp472-kb4054531-web.exe".
		>&2 ECHO "Download from http://go.microsoft.com/fwlink/?LinkId=863262"
		EXIT /B 1
	)
)

<<<<<<< HEAD
REM Get code revision.
SET Revision=000
IF EXIST ".git" (
	FOR /F "usebackq tokens=1" %%R IN (`git describe --first-parent --always`) DO SET Revision=%%R
)
IF "%Revision%" == "000" (
	>&2 ECHO WARNING: No Git revision found.
)
=======
REM Get product version and code revision.
FOR /F "usebackq tokens=1* delims==" %%A IN (`CALL GetVersion.cmd %Mode%`) DO SET %%A=%%B
SET Version=%OpenRails_Version%
SET Revision=%OpenRails_Revision%
>>>>>>> 418a87cf

REM Restore NuGet packages.
nuget restore Source\ORTS.sln || GOTO :error

REM Recreate Program directory for output.
CALL :recreate "Program" || GOTO :error

REM Build main program.
REM Disable warning CS1591 "Missing XML comment for publicly visible type or member".
MSBuild Source\ORTS.sln /t:Clean;Build /p:Configuration=Release /p:NoWarn=1591 || GOTO :error

REM Build contributed Timetable Editor.
PUSHD Source\Contrib\TimetableEditor && CALL Build.cmd && POPD || GOTO :error

REM Set update channel.
>>Program\Updater.ini ECHO Channel=string:%Mode% || GOTO :error
ECHO Set update channel to "%Mode%".

REM Build locales.
PUSHD Source\Locales && CALL Update.bat non-interactive && POPD || GOTO :error

REM Run unit tests (9009 means XUnit itself wasn't found, which is an error).
xunit.console.x86 Program\Tests.dll -nunit xunit.xml
IF "%ERRORLEVEL%" == "9009" GOTO :error

CALL :copy "Program\RunActivity.exe" "Program\RunActivityLAA.exe" || GOTO :error
editbin /NOLOGO /LARGEADDRESSAWARE "Program\RunActivityLAA.exe" || GOTO :error
copy "Program\RunActivity.exe.config" "Program\RunActivityLAA.exe.config" || GOTO :error
ECHO Created large address aware version of RunActivity.exe.

REM Copy the Web content, empty the destination folder first
IF EXIST "Program\Content\Web" RMDIR "Program\Content\Web" /S /Q
IF NOT EXIST "Program\Content\Web" MKDIR "Program\Content\Web"
XCOPY "Source\RunActivity\Viewer3D\WebServices\Web" "Program\Content\Web" /S /Y || GOTO :error

REM Copy version number from OpenRails.exe into all other 1st party files
FOR %%F IN ("Program\*.exe", "Program\Orts.*.dll", "Program\Contrib.*.dll", "Program\Tests.dll") DO (
	rcedit-x86.exe "%%~F" --set-product-version %Revision% --set-version-string ProductVersion %Version% || GOTO :error
)
ECHO Set product version information to "%Version%".

REM *** Special build step: signs binaries ***
IF NOT "%JENKINS_TOOLS%" == "" (
	FOR /R "Program" %%F IN (*.exe *.dll) DO CALL "%JENKINS_TOOLS%\sign.cmd" "%%~F" || GOTO :error
)

IF NOT "%Mode%" == "Unstable" (
	REM Restart the Office Click2Run service as this frequently breaks builds.
	NET stop ClickToRunSvc
	NET start ClickToRunSvc

	REM Recreate Documentation folder for output.
	CALL :recreate "Program\Documentation" || GOTO :error

	REM Compile the documentation.
	FOR /R "Source\Documentation" %%F IN (*.doc *.docx *.docm *.xls *.xlsx *.xlsm *.odt) DO ECHO %%~F && OfficeToPDF.exe /bookmarks /print "%%~F" "Program\Documentation\%%~nF.pdf" || GOTO :error
	>"Source\Documentation\Manual\version.py" ECHO version = '%Version%' || GOTO :error
	>>"Source\Documentation\Manual\version.py" ECHO release = '%Revision%' || GOTO :error
	PUSHD "Source\Documentation\Manual" && CALL make.bat clean & POPD || GOTO :error
	PUSHD "Source\Documentation\Manual" && CALL make.bat latexpdf && POPD || GOTO :error

	REM Copy the documentation.
	FOR /R "Source\Documentation" %%F IN (*.pdf *.txt) DO CALL :copy "%%~F" "Program\Documentation\%%~nF.pdf" || GOTO :error
	ROBOCOPY /MIR /NJH /NJS "Source\Documentation\SampleFiles" "Program\Documentation\SampleFiles"
	IF %ERRORLEVEL% GEQ 8 GOTO :error

	REM Copy the documentation separately.
	FOR /R "Program\Documentation" %%F IN (*.pdf) DO CALL :copy "%%~F" "OpenRails-%Mode%-%%~nxF" || GOTO :error
)

IF "%Mode%" == "Stable" (
	ROBOCOPY /MIR /NJH /NJS "Program" "Open Rails\Program" /XD Documentation
	IF %ERRORLEVEL% GEQ 8 GOTO :error
	ROBOCOPY /MIR /NJH /NJS "Program\Documentation" "Open Rails\Documentation"
	IF %ERRORLEVEL% GEQ 8 GOTO :error
<<<<<<< HEAD
	>"Source\Installer\Version.iss" ECHO #define MyAppVersion "%Version%.%Revision%" || GOTO :error
	iscc "Source\Installer\Installer.iss" || GOTO :error
	CALL :move "Source\Installer\Output\OpenRailsSetup.exe" "OpenRails-%Mode%-Setup.exe" || GOTO :error
GOTO :error
=======
	>"Source\Installer\OpenRails shared\Version.iss" ECHO #define MyAppVersion "%Version%" || GOTO :error
	iscc "Source\Installer\OpenRails from download\OpenRails from download.iss" || GOTO :error
	iscc "Source\Installer\OpenRails from DVD\OpenRails from DVD.iss" || GOTO :error
	CALL :move "Source\Installer\OpenRails from download\Output\OpenRailsTestingSetup.exe" "OpenRails-%Mode%-Setup.exe" || GOTO :error
	CALL :move "Source\Installer\OpenRails from DVD\Output\OpenRailsTestingDVDSetup.exe" "OpenRails-%Mode%-DVDSetup.exe" || GOTO :error
>>>>>>> 418a87cf
	REM *** Special build step: signs binaries ***
	IF NOT "%JENKINS_TOOLS%" == "" CALL "%JENKINS_TOOLS%\sign.cmd" "OpenRails-%Mode%-Setup.exe" || GOTO :error
)

REM Create binary and source zips.
CALL :delete "OpenRails-%Mode%*.zip" || GOTO :error
PUSHD "Program" && 7za.exe a -r -tzip -x^^!*.xml "..\OpenRails-%Mode%.zip" . && POPD || GOTO :error
7za.exe a -r -tzip -x^^!.* -x^^!obj -x^^!lib -x^^!_build -x^^!*.bak -x^^!Website "OpenRails-%Mode%-Source.zip" "Source" || GOTO :error

ENDLOCAL
GOTO :EOF

REM Lists or checks for a single tool
:list-or-check-tool
IF "%CheckToolInPath.Check%" == "0" GOTO :list-tool
IF "%CheckToolInPath.Check%" == "1" GOTO :check-tool
GOTO :EOF

REM Lists a tool using the same arguments as :check-tool
:list-tool
SETLOCAL
SET Tool.File=%~1                      .
SET Tool.Name=%~2                                                  .
ECHO   - %Tool.File:~0,22% %Tool.Name:~0,52%
ENDLOCAL
GOTO :EOF

REM Checks for a tool (%1) exists in %PATH% and reports a warning otherwise (%2 is descriptive name for tool).
:check-tool
IF "%~$PATH:1" == "" (
	>&2 ECHO WARNING: %~1 ^(%~2^) is not found in %%PATH%% - the build may fail.
	SET /A CheckToolInPath.Missing=CheckToolInPath.Missing+1
)
GOTO :EOF

REM Utility for creating a directories with logging.
:create
ECHO Create "%~1"
IF NOT EXIST "%~1" MKDIR "%~1"
GOTO :EOF

REM Utility for recreating a directories with logging.
:recreate
ECHO Recreate "%~1"
(IF EXIST "%~1" RMDIR "%~1" /S /Q) && MKDIR "%~1"
GOTO :EOF

REM Utility for moving files with logging.
:move
ECHO Move "%~1" "%~2"
1>nul MOVE /Y "%~1" "%~2"
GOTO :EOF

REM Utility for copying files with logging.
:copy
ECHO Copy "%~1" "%~2"
1>nul COPY /Y "%~1" "%~2"
GOTO :EOF

:delete
ECHO Delete "%~1"
IF EXIST "%~1" DEL /F /Q "%~1"
GOTO :EOF

REM Reports that an error occurred.
:error
>&2 ECHO ERROR: Failure during build ^(check the output above^). Error %ERRORLEVEL%.
EXIT /B 1<|MERGE_RESOLUTION|>--- conflicted
+++ resolved
@@ -77,21 +77,10 @@
 	)
 )
 
-<<<<<<< HEAD
-REM Get code revision.
-SET Revision=000
-IF EXIST ".git" (
-	FOR /F "usebackq tokens=1" %%R IN (`git describe --first-parent --always`) DO SET Revision=%%R
-)
-IF "%Revision%" == "000" (
-	>&2 ECHO WARNING: No Git revision found.
-)
-=======
 REM Get product version and code revision.
 FOR /F "usebackq tokens=1* delims==" %%A IN (`CALL GetVersion.cmd %Mode%`) DO SET %%A=%%B
 SET Version=%OpenRails_Version%
 SET Revision=%OpenRails_Revision%
->>>>>>> 418a87cf
 
 REM Restore NuGet packages.
 nuget restore Source\ORTS.sln || GOTO :error
@@ -167,18 +156,9 @@
 	IF %ERRORLEVEL% GEQ 8 GOTO :error
 	ROBOCOPY /MIR /NJH /NJS "Program\Documentation" "Open Rails\Documentation"
 	IF %ERRORLEVEL% GEQ 8 GOTO :error
-<<<<<<< HEAD
-	>"Source\Installer\Version.iss" ECHO #define MyAppVersion "%Version%.%Revision%" || GOTO :error
+	>"Source\Installer\Version.iss" ECHO #define MyAppVersion "%Version%" || GOTO :error
 	iscc "Source\Installer\Installer.iss" || GOTO :error
 	CALL :move "Source\Installer\Output\OpenRailsSetup.exe" "OpenRails-%Mode%-Setup.exe" || GOTO :error
-GOTO :error
-=======
-	>"Source\Installer\OpenRails shared\Version.iss" ECHO #define MyAppVersion "%Version%" || GOTO :error
-	iscc "Source\Installer\OpenRails from download\OpenRails from download.iss" || GOTO :error
-	iscc "Source\Installer\OpenRails from DVD\OpenRails from DVD.iss" || GOTO :error
-	CALL :move "Source\Installer\OpenRails from download\Output\OpenRailsTestingSetup.exe" "OpenRails-%Mode%-Setup.exe" || GOTO :error
-	CALL :move "Source\Installer\OpenRails from DVD\Output\OpenRailsTestingDVDSetup.exe" "OpenRails-%Mode%-DVDSetup.exe" || GOTO :error
->>>>>>> 418a87cf
 	REM *** Special build step: signs binaries ***
 	IF NOT "%JENKINS_TOOLS%" == "" CALL "%JENKINS_TOOLS%\sign.cmd" "OpenRails-%Mode%-Setup.exe" || GOTO :error
 )
