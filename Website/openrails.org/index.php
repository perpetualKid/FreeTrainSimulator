--- conflicted
+++ resolved
@@ -1,402 +1,198 @@
-<<<<<<< HEAD
-<?php include "shared/head.php" ?>
-    <link rel="stylesheet" href="index.css" type="text/css" />
-  </head>
-
-  <body>
-    <div class="container"><!-- Centres content and sets fixed width to suit device -->
-      <div class="row">
-        <div class="col-md-9 header">
-          <!--<img class="totally_free_software" src="shared/totally_free_software3.png" alt="Totally free software"/>-->
-          <!--<img class="totally_free_software" src="shared/now_at_version_1_0b.png" alt="Now at Version 1.0"/>-->
-          <!--<img class="totally_free_software" src="shared/now_at_version_1_1.png" alt="Now at Version 1.1"/>-->
-          <!--<img class="totally_free_software" src="shared/now_at_version_1_2.png" alt="Now at Version 1.2"/>-->
-          <img class="totally_free_software" src="shared/now_at_version_1_3.png" alt="Now at Version 1.3"/>
-          <a href="/">
-            <img class="logo" src='shared/logos/or_logo.png' alt='logo for Open Rails'/>
-            <div class="logo_text">Open Rails</div>
-          </a>
-        </div>
-        <div class="col-md-3 header">
-          <div class="since_last_visit">
-            <a class="btn btn-default" href="/changed-pages/index.php">Changes since last visit</a><br />
-            &nbsp;&nbsp;&nbsp;&nbsp;&nbsp;&nbsp;&nbsp;&nbsp;&nbsp;&nbsp;(uses cookies)
-          </div>
-        </div>
-      </div>
-<?php include "shared/menu.php" ?>
-<?php
-  $download_stable = 'OpenRails-1.3.1-Setup.exe';
-  $file_path = "files";
-?>
-      <div class="row">
-        <div class="col-md-6">
-          <img class="focus_image" src='banner.jpg' title="UP SD70ACe train consist visiting the CN Ruel Subdivision&#xa;(Open Rails route in development)&#xa;posted by TrainSimulations.net" alt="UP SD70ACe train consist visiting the CN Ruel Subdivision&#xa;(Open Rails route in development)&#xa;posted by TrainSimulations.net">
-        </div>
-        <div class="row preload hidden"></div> <!-- empty div used to hold banner preload -->
-        <div class="col-md-6">
-          <p>&nbsp;</p>
-          <div class="description">
-            Open Rails: free train simulator that supports <br />
-            the world's largest range of digital content.
-          </div>
-          <div class="download">
-            <!-- Button to trigger modal -->
-            <a href="#modal1" role="button" class='btn download_button' data-toggle="modal">
-              <span class='glyphicon glyphicon-download'></span>&nbsp; Download the installer
-              <?php echo '(' . date('d F Y', filemtime("$file_path/$download_stable")) . ', ' . round(filesize("$file_path/$download_stable") / 1024 / 1024) . 'MB)'; ?>
-			</a>
-          </div>
-        </div>
-      </div>
-      <div class="row">
-        <div class="col-md-4 divider">
-          <div class="heading">
-            <h4>Key Changes in v1.3</h4>
-          </div>
-          <p>
-            Timetables can join and split trains to form new trains
-          </p><p>
-            Mouse control for 3D cabs
-          </p><p>
-            Working transfer tables
-          </p><p>
-            Activity evaluation
-          </p><p>
-            Separate files for extensions to activity files
-          </p><p>
-            Many <a href="/discover/version-1-3/">more additions and improvements</a> are listed here.
-          </p>
-        </div>
-        <div class="col-md-4 divider">
-          <div class="heading">
-            <h4>News</h4>
-          </div>
-          <p>
-            <strong>Nov 2017</strong>
-            Open Rails trialled <a href="http://www.monogame.net/">with Monogame instead of XNA</a> uses less RAM and give higher frame rates.
-          </p>
-          <p>
-            <strong>Jul 2017</strong>
-            The Elvas Tower forum plays a major role in developing Open Rails but has been closed to non-members following a dispute.
-            All of the <a href="http://www.elvastower.com/forums/">Open Rails sub-forums</a>
-            are now open again and becoming a member is easier too.
-          </p>
-          <p>
-            <strong>Feb 2017</strong>
-			        3D cabs available commercially -
-            <a href="https://www.youtube.com/watch?v=EiccxSAIEe0&feature=em-subs_digest">see video</a>.
-          </p>
-        </div>
-        <div class="col-md-4 divider">
-          <div class="heading">
-            <h4>Videos</h4>
-          </div>
-          <div class="headed_content">
-            <h5>Demo Model 1</h5>
-            <p>
-            <a href="https://www.youtube.com/watch?v=aZ5aVEvbOOE&feature=youtu.be" target="_blank">This video</a> records a player driving the
-            first <a href="/download/content">Open Rails demonstration route</a>
-            and providing a voice-over commentary.
-            </p>
-            <h5>Video Review <a href="http://www.attherailyard.com" target="_blank">At The Railyard</a></h5>
-            <p>
-              In his Series 5, Nicholas Ozorak publishes
-              <a href="http://www.attherailyard.com/seasonfiveepisodes.htm#openrails" target="_blank">
-                a review of the fictional Full Bucket Line running in Open Rails</a>.
-            </p><p>
-              See more with this <a href="https://www.youtube.com/results?search_query=open+rails" target="_blank">YouTube search</a>.
-            </p>
-          </div>
-        </div>
-      </div>
-<?php include "shared/tail.php" ?>
-<?php include "shared/banners/choose_banner.php" ?>
-<?php include "shared/banners/preload_next_banner.php" ?>
-<?php
-$modal = 'modal1';
-$title = 'Download Open Rails';
-$download_file = $download_stable;
-include "download/program/preamble.php";
-?>
-      <!-- Modal -->
-      <style>
-        .modal-backdrop.in {
-          opacity: 0;
-        }
-        #modal2 .modal-dialog {
-          margin-top: 150px;
-        }
-        @media (min-width: 992px) {
-          #modal2 .modal-dialog {
-            margin-top: 335px;
-            width: 900px;
-          }
-        }
-        #modal2 .modal-content {
-          border: none;
-          background: none;
-          box-shadow: none;
-        }
-        #modal2 .user-new > .user-content {
-          background-color: rgb(88, 139, 45);
-        }
-        #modal2 .user-existing > .user-content {
-          background-color: rgb(45, 94, 139);
-        }
-        #modal2 .user-content {
-          padding: 1px 20px 20px;
-        }
-        #modal2 .user-content * {
-          color: white;
-        }
-        #modal2 .user-content button {
-          opacity: 1;
-          font-size: 2.5em;
-        }
-        #modal2 .user-content h1 {
-          font-size: 18px;
-          font-weight: normal;
-        }
-        #modal2 .user-content p {
-          margin: 1em 0;
-        }
-        #modal2 .user-content img {
-          width: 100%;
-        }
-      </style>
-
-      <div id='modal2' class='modal fade' tabindex='-1' role='dialog' aria-labelledby='myModalLabel' aria-hidden='true'>
-        <div class="modal-dialog">
-          <div class="modal-content row">
-            <div class="user-new col-md-6">
-              <div class="user-content">
-                <button type="button" class="close" data-dismiss="modal" aria-hidden="true">&times;</button>
-                <h1>New to Open Rails?</h1>
-                <h1>This <strong><a href="http://www.zigzag.coalstonewcastle.com.au/route/downloads/" title="Tutorials in this kit will help you to learn the rudimentary controls in Open Rails, how to drive a steam locomotive, operate the air brakes to stop the train, to turn the locomotive on a turntable, to fuel locomotive with water and coal, and also how to shunt cars and wagons">Starter Kit</a></strong> is for you</h1>
-                <p>Quickest way to get started with Open Rails</p>
-                <p>Download installs both Open Rails v1.3 and the Zig Zag Railway route with tutorial activities</p>
-                <a href="http://www.zigzag.coalstonewcastle.com.au/route/downloads/" title="Tutorials in this kit will help you to learn the rudimentary controls in Open Rails, how to drive a steam locomotive, operate the air brakes to stop the train, to turn the locomotive on a turntable, to fuel locomotive with water and coal, and also how to shunt cars and wagons"><img src="landing_page_ctn.png"></a>
-              </div>
-            </div>
-            <div class="user-existing col-md-6">
-              <div class="user-content">
-                <button type="button" class="close" data-dismiss="modal" aria-hidden="true">&times;</button>
-                <h1>Already using Open Rails?</h1>
-                <h1>Try the <strong><a href="http://www.trainsimulations.net/ORTS_starter_pack.html">BNSF Scenic Route</a></strong></h1>
-                <p>High quality route donated by vendor TrainSimulations</p>
-                <p>This route has been updated for Open Rails to optimise physics and sound</p>
-                <a href="http://www.trainsimulations.net/ORTS_starter_pack.html"><img src="landing_page_ts.png"></a>
-              </div>
-            </div>
-          </div><!-- End of Modal content -->
-        </div><!-- End of Modal dialog -->
-      </div><!-- End of Modal -->
-    </div>
-    <!-- pop up modal2 -->
-    <script type="text/javascript">
-      $(window).on('load', function () {
-        $('#modal2').modal('show')
-      })
-    </script>
-  </body>
-=======
-<?php include "shared/head.php" ?>
-    <link rel="stylesheet" href="index.css" type="text/css" />
-  </head>
-
-  <body>
-    <div class="container"><!-- Centres content and sets fixed width to suit device -->
-      <div class="row">
-        <div class="col-md-9 header">
-          <img class="totally_free_software" src="shared/totally_free_software3.png" alt="Totally free software"/>
-          <!--<img class="totally_free_software" src="shared/now_at_version_1_0b.png" alt="Now at Version 1.0"/>-->
-          <!--<img class="totally_free_software" src="shared/now_at_version_1_1.png" alt="Now at Version 1.1"/>-->
-          <!--<img class="totally_free_software" src="shared/now_at_version_1_2.png" alt="Now at Version 1.2"/>-->
-          <!-- <img class="totally_free_software" src="shared/now_at_version_1_3.png" alt="Now at Version 1.3"/> -->
-          <a href="/">
-            <img class="logo" src='shared/logos/or_logo.png' alt='logo for Open Rails'/>
-            <div class="logo_text">Open Rails</div>
-          </a>
-        </div>
-        <div class="col-md-3 header">
-          <div class="since_last_visit">
-            <a class="btn btn-default" href="/changed-pages/index.php">Changes since last visit</a><br />
-            &nbsp;&nbsp;&nbsp;&nbsp;&nbsp;&nbsp;&nbsp;&nbsp;&nbsp;&nbsp;(uses cookies)
-          </div>
-        </div>
-      </div>
-<?php include "shared/menu.php" ?>
-<?php
-  $download_stable = 'OpenRails-1.3.1-Setup.exe';
-  $file_path = "files";
-?>
-      <div class="row">
-        <div class="col-md-6">
-          <img class="focus_image" src='banner.jpg' title="UP SD70ACe train consist visiting the CN Ruel Subdivision&#xa;(Open Rails route in development)&#xa;posted by TrainSimulations.net" alt="UP SD70ACe train consist visiting the CN Ruel Subdivision&#xa;(Open Rails route in development)&#xa;posted by TrainSimulations.net">
-        </div>
-        <div class="row preload hidden"></div> <!-- empty div used to hold banner preload -->
-        <div class="col-md-6">
-          <p>&nbsp;</p>
-          <div class="description">
-            Open Rails: free train simulator that supports <br />
-            the world's largest range of digital content.
-          </div>
-          <div class="download">
-            <!-- Button to trigger modal -->
-            <a href="#modal1" role="button" class='btn download_button' data-toggle="modal">
-              <span class='glyphicon glyphicon-download'></span>&nbsp; Download the installer
-              <?php echo '(' . date('d F Y', filemtime("$file_path/$download_stable")) . ', ' . round(filesize("$file_path/$download_stable") / 1024 / 1024) . 'MB)'; ?>
-			</a>
-          </div>
-        </div>
-      </div>
-      <div class="row">
-        <div class="col-md-4 divider">
-          <div class="heading">
-            <h4>Key Changes in v1.3</h4>
-          </div>
-          <p>
-            Timetables can join and split trains to form new trains
-          </p><p>
-            Mouse control for 3D cabs
-          </p><p>
-            Working transfer tables
-          </p><p>
-            Activity evaluation
-          </p><p>
-            Separate files for extensions to activity files
-          </p><p>
-            Many <a href="/discover/version-1-3/">more additions and improvements</a> are listed here.
-          </p>
-        </div>
-        <div class="col-md-4 divider">
-          <div class="heading">
-            <h4>News</h4>
-          </div>
-          <p>
-            <strong>Mar 2018</strong>
-            Geoff Rowlands found a way to model 3D controls so they can be grabbed by the handle <a href="https://www.youtube.com/watch?v=UO9XrBz3iD0&feature=youtu.be">as in this video</a>.
-          </p>
-          <p>
-            <strong>Nov 2017</strong>
-            Open Rails trialled <a href="http://www.monogame.net/">with Monogame instead of XNA</a> uses less RAM and give higher frame rates.
-          </p>
-          <p>
-            <strong>Nov 2017</strong>
-            Open Rails trialled <a href="http://www.monogame.net/">with Monogame instead of XNA</a> uses less RAM and give higher frame rates.
-          </p>
-          <p>
-            <strong>Feb 2017</strong>
-			        3D cabs available commercially -
-            <a href="https://www.youtube.com/watch?v=EiccxSAIEe0&feature=em-subs_digest">see video</a>.
-          </p>
-        </div>
-        <div class="col-md-4 divider">
-          <div class="heading">
-            <h4>Videos</h4>
-          </div>
-          <div class="headed_content">
-            <h5>Video Review <a href="http://www.attherailyard.com" target="_blank">At The Railyard</a></h5>
-            <p>
-              In his Series 5, Nicholas Ozorak publishes
-              <a href="http://www.attherailyard.com/seasonfiveepisodes.htm#openrails" target="_blank">
-                a review of the fictional Full Bucket Line running in Open Rails</a>.
-            </p><p>
-              See more with this <a href="https://www.youtube.com/results?search_query=open+rails" target="_blank">YouTube search</a>.
-            </p>
-          </div>
-        </div>
-      </div>
-<?php include "shared/tail.php" ?>
-<?php include "shared/banners/choose_banner.php" ?>
-<?php include "shared/banners/preload_next_banner.php" ?>
-<?php
-$modal = 'modal1';
-$title = 'Download Open Rails';
-$download_file = $download_stable;
-include "download/program/preamble.php";
-?>
-      <!-- Modal -->
-      <style>
-        .modal-backdrop.in {
-          opacity: 0;
-        }
-        #modal2 .modal-dialog {
-          margin-top: 150px;
-        }
-        @media (min-width: 992px) {
-          #modal2 .modal-dialog {
-            margin-top: 335px;
-            width: 900px;
-          }
-        }
-        #modal2 .modal-content {
-          border: none;
-          background: none;
-          box-shadow: none;
-        }
-        #modal2 .user-new > .user-content {
-          background-color: rgb(88, 139, 45);
-        }
-        #modal2 .user-existing > .user-content {
-          background-color: rgb(45, 94, 139);
-        }
-        #modal2 .user-content {
-          padding: 1px 20px 20px;
-        }
-        #modal2 .user-content * {
-          color: white;
-        }
-        #modal2 .user-content button {
-          opacity: 1;
-          font-size: 2.5em;
-        }
-        #modal2 .user-content h1 {
-          font-size: 18px;
-          font-weight: normal;
-        }
-        #modal2 .user-content p {
-          margin: 1em 0;
-        }
-        #modal2 .user-content img {
-          width: 100%;
-        }
-      </style>
-
-      <div id='modal2' class='modal fade' tabindex='-1' role='dialog' aria-labelledby='myModalLabel' aria-hidden='true'>
-        <div class="modal-dialog">
-          <div class="modal-content row">
-            <div class="user-new col-md-6">
-              <div class="user-content">
-                <button type="button" class="close" data-dismiss="modal" aria-hidden="true">&times;</button>
-                <h1>New to Open Rails?</h1>
-                <h1>This <strong><a href="http://www.zigzag.coalstonewcastle.com.au/route/downloads/" title="Tutorials in this kit will help you to learn the rudimentary controls in Open Rails, how to drive a steam locomotive, operate the air brakes to stop the train, to turn the locomotive on a turntable, to fuel locomotive with water and coal, and also how to shunt cars and wagons">Starter Kit</a></strong> is for you</h1>
-                <p>Quickest way to get started with Open Rails</p>
-                <p>Download installs both Open Rails v1.3.1 and the Zig Zag Railway route with tutorial activities</p>
-                <a href="http://www.zigzag.coalstonewcastle.com.au/route/downloads/" title="Tutorials in this kit will help you to learn the rudimentary controls in Open Rails, how to drive a steam locomotive, operate the air brakes to stop the train, to turn the locomotive on a turntable, to fuel locomotive with water and coal, and also how to shunt cars and wagons"><img src="landing_page_ctn.png"></a>
-              </div>
-            </div>
-            <div class="user-existing col-md-6">
-              <div class="user-content">
-                <button type="button" class="close" data-dismiss="modal" aria-hidden="true">&times;</button>
-                <h1>Already using Open Rails?</h1>
-                <h1>Try the <strong><a href="http://www.trainsimulations.net/ORTS_starter_pack.html">BNSF Scenic Route</a></strong></h1>
-                <p>High quality route donated by vendor TrainSimulations</p>
-                <p>This route has been updated for Open Rails to optimise physics and sound</p>
-                <a href="http://www.trainsimulations.net/ORTS_starter_pack.html"><img src="landing_page_ts.png"></a>
-              </div>
-            </div>
-          </div><!-- End of Modal content -->
-        </div><!-- End of Modal dialog -->
-      </div><!-- End of Modal -->
-    </div>
-    <!-- pop up modal2 -->
-    <script type="text/javascript">
-      $(window).on('load', function () {
-        $('#modal2').modal('show')
-      })
-    </script>
-  </body>
->>>>>>> fef26ad5
+<?php include "shared/head.php" ?>
+    <link rel="stylesheet" href="index.css" type="text/css" />
+  </head>
+
+  <body>
+    <div class="container"><!-- Centres content and sets fixed width to suit device -->
+      <div class="row">
+        <div class="col-md-9 header">
+          <img class="totally_free_software" src="shared/totally_free_software3.png" alt="Totally free software"/>
+          <!--<img class="totally_free_software" src="shared/now_at_version_1_0b.png" alt="Now at Version 1.0"/>-->
+          <!--<img class="totally_free_software" src="shared/now_at_version_1_1.png" alt="Now at Version 1.1"/>-->
+          <!--<img class="totally_free_software" src="shared/now_at_version_1_2.png" alt="Now at Version 1.2"/>-->
+          <!-- <img class="totally_free_software" src="shared/now_at_version_1_3.png" alt="Now at Version 1.3"/> -->
+          <a href="/">
+            <img class="logo" src='shared/logos/or_logo.png' alt='logo for Open Rails'/>
+            <div class="logo_text">Open Rails</div>
+          </a>
+        </div>
+        <div class="col-md-3 header">
+          <div class="since_last_visit">
+            <a class="btn btn-default" href="/changed-pages/index.php">Changes since last visit</a><br />
+            &nbsp;&nbsp;&nbsp;&nbsp;&nbsp;&nbsp;&nbsp;&nbsp;&nbsp;&nbsp;(uses cookies)
+          </div>
+        </div>
+      </div>
+<?php include "shared/menu.php" ?>
+<?php
+  $download_stable = 'OpenRails-1.3.1-Setup.exe';
+  $file_path = "files";
+?>
+      <div class="row">
+        <div class="col-md-6">
+          <img class="focus_image" src='banner.jpg' title="UP SD70ACe train consist visiting the CN Ruel Subdivision&#xa;(Open Rails route in development)&#xa;posted by TrainSimulations.net" alt="UP SD70ACe train consist visiting the CN Ruel Subdivision&#xa;(Open Rails route in development)&#xa;posted by TrainSimulations.net">
+        </div>
+        <div class="row preload hidden"></div> <!-- empty div used to hold banner preload -->
+        <div class="col-md-6">
+          <p>&nbsp;</p>
+          <div class="description">
+            Open Rails: free train simulator that supports <br />
+            the world's largest range of digital content.
+          </div>
+          <div class="download">
+            <!-- Button to trigger modal -->
+            <a href="#modal1" role="button" class='btn download_button' data-toggle="modal">
+              <span class='glyphicon glyphicon-download'></span>&nbsp; Download the installer
+              <?php echo '(' . date('d F Y', filemtime("$file_path/$download_stable")) . ', ' . round(filesize("$file_path/$download_stable") / 1024 / 1024) . 'MB)'; ?>
+			</a>
+          </div>
+        </div>
+      </div>
+      <div class="row">
+        <div class="col-md-4 divider">
+          <div class="heading">
+            <h4>Key Changes in v1.3</h4>
+          </div>
+          <p>
+            Timetables can join and split trains to form new trains
+          </p><p>
+            Mouse control for 3D cabs
+          </p><p>
+            Working transfer tables
+          </p><p>
+            Activity evaluation
+          </p><p>
+            Separate files for extensions to activity files
+          </p><p>
+            Many <a href="/discover/version-1-3/">more additions and improvements</a> are listed here.
+          </p>
+        </div>
+        <div class="col-md-4 divider">
+          <div class="heading">
+            <h4>News</h4>
+          </div>
+          <p>
+            <strong>Mar 2018</strong>
+            Geoff Rowlands found a way to model 3D controls so they can be grabbed by the handle <a href="https://www.youtube.com/watch?v=UO9XrBz3iD0&feature=youtu.be">as in this video</a>.
+          </p>
+          <p>
+            <strong>Nov 2017</strong>
+            Open Rails trialled <a href="http://www.monogame.net/">with Monogame instead of XNA</a> uses less RAM and give higher frame rates.
+          </p>
+          <p>
+            <strong>Nov 2017</strong>
+            Open Rails trialled <a href="http://www.monogame.net/">with Monogame instead of XNA</a> uses less RAM and give higher frame rates.
+          </p>
+          <p>
+            <strong>Feb 2017</strong>
+			        3D cabs available commercially -
+            <a href="https://www.youtube.com/watch?v=EiccxSAIEe0&feature=em-subs_digest">see video</a>.
+          </p>
+        </div>
+        <div class="col-md-4 divider">
+          <div class="heading">
+            <h4>Videos</h4>
+          </div>
+          <div class="headed_content">
+            <h5>Video Review <a href="http://www.attherailyard.com" target="_blank">At The Railyard</a></h5>
+            <p>
+              In his Series 5, Nicholas Ozorak publishes
+              <a href="http://www.attherailyard.com/seasonfiveepisodes.htm#openrails" target="_blank">
+                a review of the fictional Full Bucket Line running in Open Rails</a>.
+            </p><p>
+              See more with this <a href="https://www.youtube.com/results?search_query=open+rails" target="_blank">YouTube search</a>.
+            </p>
+          </div>
+        </div>
+      </div>
+<?php include "shared/tail.php" ?>
+<?php include "shared/banners/choose_banner.php" ?>
+<?php include "shared/banners/preload_next_banner.php" ?>
+<?php
+$modal = 'modal1';
+$title = 'Download Open Rails';
+$download_file = $download_stable;
+include "download/program/preamble.php";
+?>
+      <!-- Modal -->
+      <style>
+        .modal-backdrop.in {
+          opacity: 0;
+        }
+        #modal2 .modal-dialog {
+          margin-top: 150px;
+        }
+        @media (min-width: 992px) {
+          #modal2 .modal-dialog {
+            margin-top: 335px;
+            width: 900px;
+          }
+        }
+        #modal2 .modal-content {
+          border: none;
+          background: none;
+          box-shadow: none;
+        }
+        #modal2 .user-new > .user-content {
+          background-color: rgb(88, 139, 45);
+        }
+        #modal2 .user-existing > .user-content {
+          background-color: rgb(45, 94, 139);
+        }
+        #modal2 .user-content {
+          padding: 1px 20px 20px;
+        }
+        #modal2 .user-content * {
+          color: white;
+        }
+        #modal2 .user-content button {
+          opacity: 1;
+          font-size: 2.5em;
+        }
+        #modal2 .user-content h1 {
+          font-size: 18px;
+          font-weight: normal;
+        }
+        #modal2 .user-content p {
+          margin: 1em 0;
+        }
+        #modal2 .user-content img {
+          width: 100%;
+        }
+      </style>
+
+      <div id='modal2' class='modal fade' tabindex='-1' role='dialog' aria-labelledby='myModalLabel' aria-hidden='true'>
+        <div class="modal-dialog">
+          <div class="modal-content row">
+            <div class="user-new col-md-6">
+              <div class="user-content">
+                <button type="button" class="close" data-dismiss="modal" aria-hidden="true">&times;</button>
+                <h1>New to Open Rails?</h1>
+                <h1>This <strong><a href="http://www.zigzag.coalstonewcastle.com.au/route/downloads/" title="Tutorials in this kit will help you to learn the rudimentary controls in Open Rails, how to drive a steam locomotive, operate the air brakes to stop the train, to turn the locomotive on a turntable, to fuel locomotive with water and coal, and also how to shunt cars and wagons">Starter Kit</a></strong> is for you</h1>
+                <p>Quickest way to get started with Open Rails</p>
+                <p>Download installs both Open Rails v1.3.1 and the Zig Zag Railway route with tutorial activities</p>
+                <a href="http://www.zigzag.coalstonewcastle.com.au/route/downloads/" title="Tutorials in this kit will help you to learn the rudimentary controls in Open Rails, how to drive a steam locomotive, operate the air brakes to stop the train, to turn the locomotive on a turntable, to fuel locomotive with water and coal, and also how to shunt cars and wagons"><img src="landing_page_ctn.png"></a>
+              </div>
+            </div>
+            <div class="user-existing col-md-6">
+              <div class="user-content">
+                <button type="button" class="close" data-dismiss="modal" aria-hidden="true">&times;</button>
+                <h1>Already using Open Rails?</h1>
+                <h1>Try the <strong><a href="http://www.trainsimulations.net/ORTS_starter_pack.html">BNSF Scenic Route</a></strong></h1>
+                <p>High quality route donated by vendor TrainSimulations</p>
+                <p>This route has been updated for Open Rails to optimise physics and sound</p>
+                <a href="http://www.trainsimulations.net/ORTS_starter_pack.html"><img src="landing_page_ts.png"></a>
+              </div>
+            </div>
+          </div><!-- End of Modal content -->
+        </div><!-- End of Modal dialog -->
+      </div><!-- End of Modal -->
+    </div>
+    <!-- pop up modal2 -->
+    <script type="text/javascript">
+      $(window).on('load', function () {
+        $('#modal2').modal('show')
+      })
+    </script>
+  </body>
 </html>