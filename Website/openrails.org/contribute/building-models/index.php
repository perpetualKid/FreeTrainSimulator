--- conflicted
+++ resolved
@@ -1,157 +1,78 @@
-<<<<<<< HEAD
-﻿<?php include "../../shared/head.php" ?>
-    <link rel="stylesheet" href="../../shared/iframe/iframe.css" type="text/css" />
-  </head>
-  
-  <body>
-    <div class="container"><!-- Centres content and sets fixed width to suit device -->
-<?php include "../../shared/banners/choose_banner.php" ?>
-<?php include "../../shared/banners/show_banner.php" ?>
-<?php include "../../shared/menu.php" ?>
-		<div class="row">
-			<div class="col-md-12">
-        <h1>Contribute > Building Models</h1>
-      </div>
-    </div>
- 		<div class="row">
-			<div class="col-md-3"></div>
-			<div class="col-md-6">
-<h2>The Building Process</h2>
-<p>
-Currently models for Open Rails are created in the same way as for Microsoft Train Simulator. This process is quite involved and the Open Rails team will be developing tools and formats to streamline it.
-</p>
-<h2>3D Modelling</h2>
-<p>
-There are several products which support modelling in 3D and produce the formats used by Open Rails and Microsoft Train Simulator. 
-</p>
-<ul>
-  <li><a href="http://www.amabilis.com">Amabilis 3DCrafter</a></li>
-  <li><a href="http://www.sketchup.com/">Google Sketch Up</a> (good for static models)</li>
-  <li><a href="https://www.google.com/?q=gmax#q=gmax">Autodesk GMax</a></li>
-  <li><a href="http://www.sketchup.com/">Autodesk 3ds Max</a></li>
-  <li>Train Sim Modeler (TSM) - no longer sold by Abacus <br><a href="http://www.rundiomusic.com/SimDownloads">but downloadable free</a> from author, Louis Sinclair</li>
-</ul>
-<p>&nbsp;</p>
-<h2>Tutorials</h2>
-<p>
-<i>scottb613</i> has posted a <a href="http://www.trainsim.com/vbts/showthread.php?298900-Big-Dog-Birth-of-a-Steam-Locomotive/page7">tutorial for building locos</a> using 3DCrafter as a series of forum posts.
-</p><p>
-<img src="les-ross.jpg" title="Built by bruce16 using 3DCrafter" alt="Built by bruce16 using 3DCrafter">
-</p><p>&nbsp;
-</p><p>
-<a href="http://YouTube.com">YouTube</a> hosts many tutorials for SketchUp. Google <a href="http://www.google.co.uk/earth/learn/3dbuildings.html">
-provides a tutorial</a> especially for 3D buildings.
-</p><p>&nbsp;
-</p><p>
-There is <a href="http://www.elvastower.com/forums/index.php?/topic/21949-gmax-tutorials/">a list of tutorials</a> for GMax on Elvas Tower.
-</p><p>&nbsp;
-</p>
-<h2>3D Modelling For Open Rails</h2>
-<p>
-The key advantage that Open Rails currently offers over Microsoft Train Simulator is that good frame rates can be maintained with a much higher number of polygons,
-so curves can be smoother and more detail can be modelled. Open Rails also displays 32-bit color (whereas Microsoft Train Simulator is limited to 16-bit). 
-Another advantage is the longer viewing distances, adjustable from 2km out to 10km. 
-</p><p>
-There will be other advantages as we move beyond our current status of Microsoft Train Simulator-compatible.    
-</p>
-<h2>3D Cabs</h2>
-<p>
-One of these advantages is 3D cabs. Open Rails now supports 3D cabs interiors as well as the Microsoft Train Simulator 2D interiors.
-</p>
-<img src="3d_cab.jpg" title="Cab from Hungarian MAV 424 class loco &#xa; posted by zaza" alt="Cab from Hungarian MAV 424 class loco &#xa; posted by zaza" />
-<p>&nbsp;
-</p>
-<h2>Operational Modelling For Open Rails</h2>
-<p>
-Models of rolling stock and signals can take advantage of a few features which are only available in Open Rails. The manual contains a list
-of about 40 parameters which improve the operation of locos. 
-</p><p>
-There is also a Train Control System (TCS) under development which reports the state of the train to the driver. This allows any continuous
-monitoring system such as the German LZB and the European ERTMS to be modelled. The modelling is carried out by programming in C#.
-</p>
-		</div>
-	</div>
-<?php include "../../shared/tail.php" ?>
-<?php include "../../shared/banners/preload_next_banner.php" ?>
-  </body>
-</html>
-=======
-﻿<?php include "../../shared/head.php" ?>
-    <link rel="stylesheet" href="../../shared/iframe/iframe.css" type="text/css" />
-  </head>
-  
-  <body>
-    <div class="container"><!-- Centres content and sets fixed width to suit device -->
-<?php include "../../shared/banners/choose_banner.php" ?>
-<?php include "../../shared/banners/show_banner.php" ?>
-<?php include "../../shared/menu.php" ?>
-		<div class="row">
-			<div class="col-md-12">
-        <h1>Contribute > Building Models</h1>
-      </div>
-    </div>
- 		<div class="row">
-			<div class="col-md-3"></div>
-			<div class="col-md-6">
-<h2>The Building Process</h2>
-<p>
-Currently models for Open Rails are created in the same way as for Microsoft Train Simulator. This process is quite involved and the Open Rails team will be developing tools and formats to streamline it.
-</p>
-<h2>3D Modelling</h2>
-<p>
-There are several products which support modelling in 3D and produce the formats used by Open Rails and Microsoft Train Simulator. 
-</p>
-<ul>
-  <li><a href="http://www.amabilis.com">Amabilis 3DCrafter</a></li>
-  <li><a href="https://www.blender.org/">Blender</a> with 
-    <a href="http://www.elvastower.com/forums/index.php?/files/file/2251-blender-to-msts-exporter/">an exporter to MSTS/OR format</a></li>
-  <li><a href="http://www.sketchup.com/">Google Sketch Up</a> (good for static models)</li>
-  <li><a href="https://www.google.com/?q=gmax#q=gmax">Autodesk GMax</a></li>
-  <li><a href="http://www.sketchup.com/">Autodesk 3ds Max</a></li>
-  <li>Train Sim Modeler (TSM) - no longer sold by Abacus <br><a href="http://www.rundiomusic.com/SimDownloads">but downloadable free</a> from author, Louis Sinclair</li>
-</ul>
-<p>&nbsp;</p>
-<h2>Tutorials</h2>
-<p>
-<i>scottb613</i> has posted a <a href="http://www.trainsim.com/vbts/showthread.php?298900-Big-Dog-Birth-of-a-Steam-Locomotive/page7">tutorial for building locos</a> using 3DCrafter as a series of forum posts.
-</p><p>
-<img src="les-ross.jpg" title="Built by bruce16 using 3DCrafter" alt="Built by bruce16 using 3DCrafter">
-</p><p>&nbsp;
-</p><p>
-<a href="http://YouTube.com">YouTube</a> hosts many tutorials for SketchUp. Google <a href="http://www.google.co.uk/earth/learn/3dbuildings.html">
-provides a tutorial</a> especially for 3D buildings.
-</p><p>&nbsp;
-</p><p>
-There is <a href="http://www.elvastower.com/forums/index.php?/topic/21949-gmax-tutorials/">a list of tutorials</a> for GMax on Elvas Tower.
-</p><p>&nbsp;
-</p>
-<h2>3D Modelling For Open Rails</h2>
-<p>
-The key advantage that Open Rails currently offers over Microsoft Train Simulator is that good frame rates can be maintained with a much higher number of polygons,
-so curves can be smoother and more detail can be modelled. Open Rails also displays 32-bit color (whereas Microsoft Train Simulator is limited to 16-bit). 
-Another advantage is the longer viewing distances, adjustable from 2km out to 10km. 
-</p><p>
-There will be other advantages as we move beyond our current status of Microsoft Train Simulator-compatible.    
-</p>
-<h2>3D Cabs</h2>
-<p>
-One of these advantages is 3D cabs. Open Rails now supports 3D cabs interiors as well as the Microsoft Train Simulator 2D interiors.
-</p>
-<img src="3d_cab.jpg" title="Cab from Hungarian MAV 424 class loco &#xa; posted by zaza" alt="Cab from Hungarian MAV 424 class loco &#xa; posted by zaza" />
-<p>&nbsp;
-</p>
-<h2>Operational Modelling For Open Rails</h2>
-<p>
-Models of rolling stock and signals can take advantage of a few features which are only available in Open Rails. The manual contains a list
-of about 40 parameters which improve the operation of locos. 
-</p><p>
-There is also a Train Control System (TCS) under development which reports the state of the train to the driver. This allows any continuous
-monitoring system such as the German LZB and the European ERTMS to be modelled. The modelling is carried out by programming in C#.
-</p>
-		</div>
-	</div>
-<?php include "../../shared/tail.php" ?>
-<?php include "../../shared/banners/preload_next_banner.php" ?>
-  </body>
-</html>
->>>>>>> cf3d02aa
+﻿<?php include "../../shared/head.php" ?>
+    <link rel="stylesheet" href="../../shared/iframe/iframe.css" type="text/css" />
+  </head>
+  
+  <body>
+    <div class="container"><!-- Centres content and sets fixed width to suit device -->
+<?php include "../../shared/banners/choose_banner.php" ?>
+<?php include "../../shared/banners/show_banner.php" ?>
+<?php include "../../shared/menu.php" ?>
+		<div class="row">
+			<div class="col-md-12">
+        <h1>Contribute > Building Models</h1>
+      </div>
+    </div>
+ 		<div class="row">
+			<div class="col-md-3"></div>
+			<div class="col-md-6">
+<h2>The Building Process</h2>
+<p>
+Currently models for Open Rails are created in the same way as for Microsoft Train Simulator. This process is quite involved and the Open Rails team will be developing tools and formats to streamline it.
+</p>
+<h2>3D Modelling</h2>
+<p>
+There are several products which support modelling in 3D and produce the formats used by Open Rails and Microsoft Train Simulator. 
+</p>
+<ul>
+  <li><a href="http://www.amabilis.com">Amabilis 3DCrafter</a></li>
+  <li><a href="https://www.blender.org/">Blender</a> with 
+    <a href="http://www.elvastower.com/forums/index.php?/files/file/2251-blender-to-msts-exporter/">an exporter to MSTS/OR format</a></li>
+  <li><a href="http://www.sketchup.com/">Google Sketch Up</a> (good for static models)</li>
+  <li><a href="https://www.google.com/?q=gmax#q=gmax">Autodesk GMax</a></li>
+  <li><a href="http://www.sketchup.com/">Autodesk 3ds Max</a></li>
+  <li>Train Sim Modeler (TSM) - no longer sold by Abacus <br><a href="http://www.rundiomusic.com/SimDownloads">but downloadable free</a> from author, Louis Sinclair</li>
+</ul>
+<p>&nbsp;</p>
+<h2>Tutorials</h2>
+<p>
+<i>scottb613</i> has posted a <a href="http://www.trainsim.com/vbts/showthread.php?298900-Big-Dog-Birth-of-a-Steam-Locomotive/page7">tutorial for building locos</a> using 3DCrafter as a series of forum posts.
+</p><p>
+<img src="les-ross.jpg" title="Built by bruce16 using 3DCrafter" alt="Built by bruce16 using 3DCrafter">
+</p><p>&nbsp;
+</p><p>
+<a href="http://YouTube.com">YouTube</a> hosts many tutorials for SketchUp. Google <a href="http://www.google.co.uk/earth/learn/3dbuildings.html">
+provides a tutorial</a> especially for 3D buildings.
+</p><p>&nbsp;
+</p><p>
+There is <a href="http://www.elvastower.com/forums/index.php?/topic/21949-gmax-tutorials/">a list of tutorials</a> for GMax on Elvas Tower.
+</p><p>&nbsp;
+</p>
+<h2>3D Modelling For Open Rails</h2>
+<p>
+The key advantage that Open Rails currently offers over Microsoft Train Simulator is that good frame rates can be maintained with a much higher number of polygons,
+so curves can be smoother and more detail can be modelled. Open Rails also displays 32-bit color (whereas Microsoft Train Simulator is limited to 16-bit). 
+Another advantage is the longer viewing distances, adjustable from 2km out to 10km. 
+</p><p>
+There will be other advantages as we move beyond our current status of Microsoft Train Simulator-compatible.    
+</p>
+<h2>3D Cabs</h2>
+<p>
+One of these advantages is 3D cabs. Open Rails now supports 3D cabs interiors as well as the Microsoft Train Simulator 2D interiors.
+</p>
+<img src="3d_cab.jpg" title="Cab from Hungarian MAV 424 class loco &#xa; posted by zaza" alt="Cab from Hungarian MAV 424 class loco &#xa; posted by zaza" />
+<p>&nbsp;
+</p>
+<h2>Operational Modelling For Open Rails</h2>
+<p>
+Models of rolling stock and signals can take advantage of a few features which are only available in Open Rails. The manual contains a list
+of about 40 parameters which improve the operation of locos. 
+</p><p>
+There is also a Train Control System (TCS) under development which reports the state of the train to the driver. This allows any continuous
+monitoring system such as the German LZB and the European ERTMS to be modelled. The modelling is carried out by programming in C#.
+</p>
+		</div>
+	</div>
+<?php include "../../shared/tail.php" ?>
+<?php include "../../shared/banners/preload_next_banner.php" ?>
+  </body>
+</html>